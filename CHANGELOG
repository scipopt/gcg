@page RN40 Release notes for GCG 4.0
@section RN400 GCG 4.0.0
*************************

New features:
-------------

- Solver plugin for HiGHS. Allows user to select HiGHS as a pricing problem solver.
- generic approach to handle cuts and branching constraints in the master problem with no couterpart in the original problem
- created a pricing variable type for variables not corresponding to any original variable, inferred by mastercuts
- automatic mastervariable synchronization across the entire search tree through history-tracking
- component bound branching rule
- new pricing solver ("gcg") that calls GCG to solve (structured) pricing problems
- new (JSON formatted) decomposition file format ("jdec") supporting nested/recursive decompositions
- generic approach to handle cuts and branching constraints in the master problem with no couterpart in the original problem
- created a pricing variable type for variables not corresponding to any original variable, inferred by extended master constraints
- automatic mastervariable synchronization across the entire search tree through history-tracking
- component bound branching rule

New/modified/removed structures, defines, and classes:
---------------------------

- removed struct 'PARTIALDECOMP_WRAPPER'
- added struct 'PARTIALDECOMP_C' used by the C interface
- added struct 'GCG_INFERREDPRICINGVARDATA'
- added struct 'GCG_PRICINGMODIFICATION'
- added enum 'GCG_EXTENDEDMASTERCONSTYPE'
- added struct 'GCG_EXTENDEDMASTERCONS'
- added struct 'GCG_EXTENDEDMASTERCONSDATA'
- added struct 'GCG_VARHISTORY'
- added struct 'GCG_VARHISTORYBUFFER'
- added type 'GCG_VARTYPE_INFERREDPRICING'

New/modified/removed API functions:
---------------------------

- removed 'GCGgetPartialdecToWrite'
- 'GCGconshdlrDecompAddBasicPartialdec' returns now SCIP_RETCODE and sets a pointer to the created decomposition
- public C functions working with (partial) decompositions use now 'PARTIALDECOMP_C' pointers instead of the id of the decomposition
- added function 'GCGconshdlrDecompPartialdecAggregationInformationCalculated'
- added function 'GCGconshdlrDecompPartialdecCalcAggregationInformation'
- added function 'GCGconshdlrDecompPartialdecGetNEquivalenceClasses'
- added function 'GCGconshdlrDecompPartialdecGetReprBlockForEqClass'
- added function 'GCGconshdlrDecompPartialdecGetBlocksForEqClass'
- added function 'GCGconshdlrDecompPartialdecGetNBlocksForEqClass'
- added function 'GCGconshdlrDecompPartialdecGetRepVarMap'
- added function 'GCGconshdlrDecompPartialdecGetOrigVarForBlock'
- added function 'GCGconshdlrDecompPartialdecGetNVarsForBlock'
- added function 'PARTIALDECOMP::getReprBlockForEqClass'
- added function 'PARTIALDECOMP::getScore' without arguments
- added function 'PARTIALDECOMP::isAssignedToPresolvedProb'
- added function 'PARTIALDECOMP::buildDecChainString' returning a std::string object
- renamed functions 'PARTIALDECOMP::get*Vec' to 'PARTIALDECOMP::get*' and removed old ones with the same name that returned a reference to the 'data()' object of the vector
- renamed function 'PARTIALDECOMP::getBlocksForRep' to 'PARTIALDECOMP::getBlocksForEqClass'
- renamed function 'PARTIALDECOMP::getNReps' to 'PARTIALDECOMP::getNEquivalenceClasses'
- renamed function 'PARTIALDECOMP::getRepForBlock' to 'PARTIALDECOMP::getEqClassForBlock'
- added function 'GCGgetColpool'
- added function 'GCGcolpoolPropagateGlobalBounds'
- modified function 'GCGtransformMastersolToOrigsol'
- added 'GCGpricerAddColResult', 'GCGpricerGetMaxNThreads', 'GCGpricestoreGetNColsTotal'
- changed 'GCGpricestoreCreate', 'GCGpricestoreAddCol', 'GCGpricestoreGetCols', 'GCGpricestoreGetNCols'
- removed 'GCGpricestoreRemoveInefficaciousCols', 'GCGpricestoreGetTime'
- changed 'GCGcolpoolAddCol', 'GCGcolpoolPrice'
- added 'GCGhashGetKeyCol', 'GCGhashKeyEqCol', 'GCGhashKeyValCol'
<<<<<<< HEAD
- Added function 'GCGcreateInferredPricingVar'
- Added function 'GCGvarIsInferredPricing'
- Added function 'GCGpricingmodificationCreate'
- Added function 'GCGmastercutCreateFromCons'
- Added function 'GCGmastercutCreateFromRow'
- Added function 'GCGmastercutFree'
- Added function 'GCGrelaxBranchNewCol'
- Added function 'GCGrelaxBranchGetMasterCut'
- Added function 'GCGrelaxBranchGetAllActiveMasterCuts'
- Added callback 'GCG_DECL_BRANCHNEWCOL' to 'GCG_BRANCHRULE'
- Added callback 'GCG_DECL_BRANCHGETMASTERCUT' to 'GCG_BRANCHRULE'
- Added parameter 'GCG_DECL_BRANCHNEWCOL ((*branchnewcol));' to 'GCGrelaxIncludeBranchrule'
- Added parameter 'GCG_DECL_BRANCHGETMASTERCUT((*branchgetmastercut))' to 'GCGrelaxIncludeBranchrule'


Renamed API functions:
---------------------------

- Moved function 'SCIPincludeSepaMaster' to 'SCIPincludeSepaOriginal'
- Moved function 'GCGsepaGetOrigcuts' to 'GCGsepaGetOriginalSepaOrigcuts'
- Moved function 'GCGsepaGetNCuts' to 'GCGsepaGetNOriginalSepaCuts'
- Moved function 'GCGsepaGetMastercuts' to 'GCGsepaGetOriginalSepaMastercuts'
- Moved function 'GCGsepaAddMastercuts' to 'GCGsepaAddOriginalSepaCuts'
- Moved function 'GCGsepaOrigcutExists' to 'GCGsepaOriginalSepaOrigcutExists'

New/changed parameters:
-----------------------

- renamed parameter 'pricing/masterpricer/threads' to 'pricing/masterpricer/nthreads' (default value: 1)
- Moved parameter 'sepa/master/enable' to 'sepa/original/enable'
- Moved parameter 'sepa/master/paramsetting' to 'sepa/original/paramsetting'
- Added parameter 'branching/compbnd/useMDMH'
- Added parameter 'branching/compbnd/useMRMH'

Added structures and defines:
---------------------------

- Added struct 'GCG_INFERREDPRICINGVARDATA'
- Added struct 'GCG_PRICINGMODIFICATION'
- Added enum 'GCG_MASTERCUTTYPE'
- Added struct 'GCG_MASTERCUTCUT'
- Added struct 'GCG_MASTERCUTDATA'
- Added struct 'GCG_VARHISTORY'
- ADDED struct 'GCG_VARHISTORYBUFFER'
- Added type 'GCG_VARTYPE_INFERREDPRICING'
=======
- added function 'GCGcreateInferredPricingVar'
- added function 'GCGvarIsInferredPricing'
- added function 'GCGpricingmodificationCreate'
- added function 'GCGextendedmasterconsCreateFromCons'
- added function 'GCGextendedmasterconsCreateFromRow'
- added function 'GCGextendedmasterconsFree'
- added function 'GCGrelaxBranchNewCol'
- added function 'GCGrelaxBranchGetExtendedMasterCons'
- added function 'GCGrelaxBranchGetAllActiveExtendedMasterConss'
- added callback 'GCG_DECL_BRANCHNEWCOL' to 'GCG_BRANCHRULE'
- added callback 'GCG_DECL_BRANCHGETEXTENDEDMASTERCONS' to 'GCG_BRANCHRULE'
- added parameter 'GCG_DECL_BRANCHNEWCOL ((*branchnewcol));' to 'GCGrelaxIncludeBranchrule'
- added parameter 'GCG_DECL_BRANCHGETEXTENDEDMASTERCONS((*branchgetextendedmastercons))' to 'GCGrelaxIncludeBranchrule'
- moved function 'SCIPincludeSepaMaster' to 'SCIPincludeSepaOriginal'
- moved function 'GCGsepaGetOrigcuts' to 'GCGsepaGetOriginalSepaOrigcuts'
- moved function 'GCGsepaGetNCuts' to 'GCGsepaGetNOriginalSepaCuts'
- moved function 'GCGsepaGetMastercuts' to 'GCGsepaGetOriginalSepaMastercuts'
- moved function 'GCGsepaAddMastercuts' to 'GCGsepaAddOriginalSepaCuts'
- moved function 'GCGsepaOrigcutExists' to 'GCGsepaOriginalSepaOrigcutExists'
>>>>>>> ea545e34

Command line interface
-----------------------

- Renamed output log column 'mcuts' to 'ocuts'
<<<<<<< HEAD

Code cleanup:
-------------

- Moved file 'sepa_master.c' to 'sepa_original.c'
- Moved file 'sepa_master.h' to 'sepa_original.h'
- Moved references of 'sepa_master' to 'sepa_original'
=======
>>>>>>> ea545e34

Code cleanup:
-------------

- the explore dialog accesses (partial) decompositions now directly using pointers instead of their ids
- symmetry information stored for a decomposition is now used by the relaxator without creating intermediate varmaps
- moved file 'sepa_master.c' to 'sepa_original.c'
- moved file 'sepa_master.h' to 'sepa_original.h'
- moved references of 'sepa_master' to 'sepa_original'

New/changed parameters:
-----------------------

- renamed parameter 'pricing/masterpricer/threads' to 'pricing/masterpricer/nthreads' (default value: 1)
- moved parameter 'sepa/master/enable' to 'sepa/original/enable'
- moved parameter 'sepa/master/paramsetting' to 'sepa/original/paramsetting'
- mdded parameter 'branching/compbnd/useMDMH'
- added parameter 'branching/compbnd/useMRMH'

Miscellaneous
-------------

- enable OpenMP by default
- increased minimal cmake version to 3.11


@page RN37 Release notes for GCG 3.7
@section RN372 GCG 3.7.2
*************************

Bug fixes
---------

- store pending global bound changes only once (for the same variable) and update older ones


@section RN371 GCG 3.7.1
*************************

Bug fixes
---------

- fix segfaults caused by graph partitioning detectors
- remove unused parameters 'detection/detectors/h*gpartition/minblocks' and 'detection/detectors/h*gpartition/maxblocks'
- fix assignSmallestComponentsButOneConssAdjacency()
- fix clock issue and segfault caused by dec_mst
- fix segfault caused by dec_stairheur
- fix parameters 'detection/detectors/stairheur/minblocks' and 'detection/detectors/stairheur/maxblocks'
- fix postprocessing of staircase decompositions (dec_postprocess)


@section RN370 GCG 3.7.0
*************************

New features:
-------------

- nauty support (symmetry detection)

New/modified/removed API functions:
---------------------------

- add 'GCGgetNautyName'

New/changed parameters:
-----------------------

- renamed parameter 'relaxing/gcg/aggregation' to 'relaxing/gcg/aggregation/enabled'
- renamed and moved parameter 'relaxing/gcg/bliss/enabled' to 'relaxing/gcg/aggregation/usesymmetrylib'
- moved parameter 'relaxing/gcg/bliss/searchnodelimit' to 'relaxing/gcg/aggregation/searchnodelimit'
- moved parameter 'relaxing/gcg/bliss/generatorlimit' to 'relaxing/gcg/aggregation/generatorlimit'
- changed default value of 'relaxing/gcg/aggregation/generatorlimit' to 100
- moved parameter 'detection/aggregation/limitnconssperblock' to 'relaxing/gcg/aggregation/limitnconssperblock'
- moved parameter 'detection/aggregation/limitnvarsperblock' to 'relaxing/gcg/aggregation/limitnvarsperblock'

Miscellaneous
-------------

- moved files related to symmetry detection to src/symmetry/
- renamed 'pub_bliss.h' to 'pub_automorphism.h'


@page RN36 Release notes for GCG 3.6
@section RN363 GCG 3.6.3
*************************

Bug fixes
---------

- Fixed missing include of <algorithm> in some files.


@section RN362 GCG 3.6.2
*************************

Build system
------------

- CMake configuration does not fail if value of 'SYM' is not supported


@section RN361 GCG 3.6.1
*************************

Bug fixes
---------

- fix (global) bound propagation bugs
- remove columns from colpool that violate global bounds
- tree synchronization: fix segfault
- fix 'gcg_check' CMake target
- fix calculation of dual objective value and improve numerical stability
- fix calculation of reduced costs of columns (in presence of very small dual values)
- knapsack pricing solver reports optimality of solution if capacity is zero
- prevent cliquer pricing solver from creating columns that violate varbounds

New/modified/removed API functions:
---------------------------

- added function 'GCGgetColpool'
- added function 'GCGcolpoolPropagateGlobalBounds'


@section RN360 GCG 3.6.0
*************************

New features:
-------------

- MSVC support

Bug fixes
---------

- fix separation of cutting planes in the master problem
- handle new variable bounds properly when synchronizing the B&B trees
- store pending bound changes as soon as the master problem is transformed
- fix handling of static master vars with negative lower bounds

New/changed parameters:
-----------------------

- New parameter 'detection/scores/selected' to select the score that should be used to sort the decompositions
- Removed parameter 'detection/score/scoretype'
- Moved parameter 'detection/score/strong_detection/dualvalrandommethod' to 'detection/scores/strong/dualvalrandommethod'
- Moved parameter 'detection/score/strong_detection/coeffactororigvsrandom' to 'detection/scores/strong/coeffactororigvsrandom'
- Moved parameter 'detection/score/strong_detection/timelimit' to 'detection/scores/strong/timelimit'

Renamed API functions:
---------------------------

- Replaced prefix 'DEC' with 'GCG'

Renamed structures and defines:
---------------------------

- Replaced prefix 'DEC' with 'GCG'

New/modified API functions:
---------------------------

- New functions: 'GCGconshdlrDecompGetNConsClassifiers', 'GCGconshdlrDecompGetNVarClassifiers', 'GCGconshdlrDecompGetConsClassifiers', 'GCGconshdlrDecompGetVarClassifiers'
- Add parameter 'GCG_CONSCLASSIFIER* consclassifier' to 'GCG_DECL_CONSCLASSIFY'
- Add paramater 'GCG_VARCLASSIFIER* varclassifier' to 'GCG_DECL_VARCLASSIFY'
- Added function 'GCGgetCurrentScoreShortname'
- Added function 'GCGgetCurrentScore'
- Added function 'GCGincludeScore'
- Added function 'GCGfindScore'
- Added function 'GCGgetScores'
- Added function 'GCGgetNScores'
- Added function 'GCGscoreGetData'
- Added function 'GCGscoreSetData'
- Added function 'GCGscoreGetName'
- Added function 'GCGscoreGetShortname'
- Added function 'GCGscoreGetDesc'
- Added function 'GCGincludeScoreBender'
- Added function 'GCGincludeScoreBorder'
- Added function 'GCGincludeScoreClassic'
- Added function 'GCGincludeScoreFawh'
- Added function 'GCGincludeScoreForswh'
- Added function 'GCGincludeScoreMaxwhite'
- Added function 'GCGincludeScoreSpfawh'
- Added function 'GCGincludeScoreSpfwh'
- Added function 'GCGincludeScoreStrongDecomp'
- Added function 'GCGconsClassifierSetData'
- Added function 'GCGconsClassifierGetPriority'
- Added function 'GCGconsClassifierIsEnabled'
- Added function 'GCGconsClassifierGetDesc'
- Added function 'GCGvarClassifierSetData'
- Added function 'GCGvarClassifierGetPriority'
- Added function 'GCGvarClassifierIsEnabled'
- Added function 'GCGvarClassifierGetDesc'

Deleted API functions:
----------------------

- Deleted function 'GCGconshdlrDecompGetScoretype'
- Deleted function 'GCGconshdlrDecompCalcBendersScore'
- Deleted function 'GCGconshdlrDecompCalcBorderAreaScore'
- Deleted function 'GCGconshdlrDecompCalcClassicScore'
- Deleted function 'GCGconshdlrDecompCalcMaxForeseeingWhiteAggScore'
- Deleted function 'GCGconshdlrDecompCalcMaxForseeingWhiteScore'
- Deleted function 'GCGconshdlrDecompCalcMaxWhiteScore'
- Deleted function 'GCGconshdlrDecompCalcSetPartForseeingWhiteScore'
- Deleted function 'GCGconshdlrDecompCalcSetPartForWhiteAggScore'
- Deleted function 'GCGconshdlrDecompCalcStrongDecompositionScore'

Command line interface
-----------------------

- Added 'display' command for constraint classifiers
- Added 'display' command for variable classifiers
- Added 'display' command for scores

Code cleanup:
-------------

- Refactored scores
- Moved source files to src/gcg
- Moved src/test to test


@page RN35 Release notes for GCG 3.5
@section RN355 GCG 3.5.5
*************************

Bug fixes
---------

- fix handling of varbound updates if relaxator has not been called yet


@section RN354 GCG 3.5.4
*************************

Bug fixes
---------

- fix handling of file paths in multiple dialog functions
- Visualization Suite: fix error in parser
- fix multiple segmentation faults
- fix parameter 'branching/orig/userandom'


@section RN353 GCG 3.5.3
*************************

Bug fixes
---------

- fix Makefile build: create necessary directories before the dependencies are built


@section RN352 GCG 3.5.2
*************************

Bug fixes
---------

- fix errors in symmetry detection
- fix segmentation faults
- add missing headers to CMake file


@section RN351 GCG 3.5.1
*************************

Bug fixes
---------

- fix compile with new bliss version (0.77)
- fix Makefiles recompile if STATISTICS flag was changed
- fix minor bugs in the cmpres.awk script, updating it to the SCIP version
- fix memory allocation of name and description of constraint and variable classifiers
- fix handling of variables added after the problem was transformed

Build system
------------

- Bliss is enabled by default and the version provided by SCIP is compiled (CMake and Makefile)


@section RN350 GCG 3.5.0
*************************

New features:
-------------

- New website documentation
- Added several strong branching based branching candidate selection heuristics: strong branching with column generation, strong branching without column generation, hybrid strong/pseudocost branching, reliability branching, hierarchical strong branching, hybrid hierarchical strong/pseudocost branching, hierarchical reliability branching (primarily for original variable branching and Ryan-Foster branching).
- New detector neighborhoodmaster: calculating cons-cons adjacency (if not already done), sorting according size of neighborhood. Searching two consecutive constraints with largest size difference (according neighborhood size) in sorted constraints. All constraints having a larger neighborhood than the second one are assigned to the master.
- On reading an incomplete decomposition, the program will not necessarily assign all open elements to the master problem but detect the rest of the structure.
- Use the user's default application to open pdf files

New/changed parameters:
-----------------------

- New parameters 'branching/orig/usestrong' and 'branching/ryanfoster/usestrong' to enable strong branching for original variable branching and Ryan-Foster branching
- New parameters 'branching/bpstrong/...' to alter strong branching behavior
- New parameter 'detection/enabled' for easier en-/disabling of the detection
- New Parameter 'detection/postprocess' enables the postprocessing of decompositions
- Removed paramaters 'detection/detectors/<name>/legacymode'
- Removed parameter 'detection/conssadjcalculated'
- Removed parameter 'detection/legacymode/onlylegacymode'
- Removed parameter 'detection/legacymode/enabled'
- Removed parameter 'detection/legacymode/stairlinkingheur'
- Removed parameter 'visual/report/showtype'
- Removed parameter 'constraints/decomp/createbasicdecomp'
- Removed parameters 'detection/detectors/<name>/origenabled'
- Moved parameters 'detection/consclassifier/<name>/enabled' to 'detection/classification/consclassifier/<name>/enabled'
- Removed parameters 'detection/consclassifier/<name>/origenabled'
- Moved parameters 'detection/varclassifier/<name>/enabled' to 'detection/classification/varclassifier/<name>/enabled'
- Removed parameters 'detection/varclassifier/<name>/origenabled'
- Moved parameter 'detection/allowclassifierduplicates/enabled' to 'detection/classification/allowduplicates'
- Moved parameter 'detection/maxnclassesfornblockcandidates' to 'detection/blocknrcandidates/maxnclasses'
- Moved parameter 'detection/addblocknr' to 'set/detection/blocknrcandidates/addblocknr'
- Moved parameter 'detection/maxnclassesperclassifier' to 'detection/classification/maxnclassesperpartition'
- Moved parameter 'detection/maxnclassesperclassifierforlargeprobs' to 'detection/classification/maxnclassesperpartitionforlargeprobs'
- Moved parameter 'detection/strong_detection/dualvalrandommethod' to 'detection/score/strong_detection/dualvalrandommethod'
- Moved parameter 'detection/strong_detection/coeffactororigvsrandom' to 'detection/score/strong_detection/coeffactororigvsrandom'
- Moved parameter 'detection/scoretype' to 'detection/score/scoretype'

New/changed menu commands:
-----------------------

- Removed 'toolbox' feature from 'explore' menu
- Removed command 'toolbox'
- Removed command 'write/miplib2017features'
- Removed command 'write/miplib2017plotsanddecs'
- Removed command 'write/miplib2017shortbasefeatures'
- Removed command 'write/miplib2017featurefilepath'
- Removed command 'write/miplib2017matrixfilepath'
- Removed command 'write/miplib2017decompfilepath'
- Removed command 'write alloriginaldecompositions'
- Removed command 'write allpresolveddecompositions'
- Renamed command 'write reportdecompositions' to 'write report'
- Renamed command 'write selecteddecompositions' to 'write selected'

Visualization and testing:
--------------------------

- check/compareversions.sh runs tests on several git versions, summarizes performace results

Code cleanup:
-------------

- Cleaned up 'explore' menu
- Refactored detection loop
- Removed legacymode, including detectors 'connected', 'staircase', 'random', 'cutpacking', 'colors', 'mcl'
- Renamed class Seeed to PARTIALDECOMP
- Renamed class Seeedpool to DETPROBDATA
- Renamed SEEED_WRAPPER to PARTIALDECOMP_WRAPPER
- Renamed {Index,Cons,Var}Classifier to {Index,Cons,Var}Partition
- Refactored dialog handler
- Moved GCG version define to 'def.h', moved 'GCGprintVersion' to 'gcg_general.h/c'

New/modified API functions:
---------------------------
- New functions: 'GCGtransformProb', 'GCGpresolve', 'GCGdetect', 'GCGsolve'
- Renamed 'GCGgetGap' to 'GCGgetVarGap' and 'GCGsetGap' to 'GCGsetVarGap'
- New functions: 'GCGgetDualbound', 'GCGgetPrimalbound', 'GCGgetGap'

Bug fixes
---------
- Fixed function 'ObjPricerGcg::computeCurrentDegeneracy'
- Relaxator: Do not construct and flush the LP if it is already constructed


@page RN30 Release notes for GCG 3.0
@section RN305 GCG 3.0.5
*************************

Bug fixes
---------

- Skip structure detection if the original problem is already solved after presolving.


@section RN304 GCG 3.0.4
*************************

Bug fixes
---------

- Fix segmentation fault.
- Fix commands 'transform' and 'presolve': Check SCIP_STAGE before calling SCIPdialogExecTransform() and SCIPdialogExecPresolve().


@section RN303 GCG 3.0.3
*************************

Bug fixes
---------

- Fix several segmentation faults.
- Skip Farkas pricing only if at least one solution of the original problem was successfully added to the master variable space.
- Interrupt the pricing loop if SCIP reports that the solving process should be stopped.
- Disable the column pool in probing mode.
- 'write matrix' and 'write transmatrix' set PDF as file format in the created gnuplot file.


@section RN302 GCG 3.0.2
*************************

Bug fixes
---------

- Fix segmentation fault due to missing relaxsol event handler in BENDERS and ORIGINAL mode.
- Fix cmake module FindBLISS to handle GMP dependency correctly.
- Fix branching on directly transferred master variables in generic branching.
- Fix in pricer_gcg when calculating stabilized dual objective value.
- Fix a parameter bug concerning heuristic pricing.
- Fix: sort pricing solvers before initialization of pricing controller.
- Handle fixed master variables correctly when transforming values of original variables into values of master variables.
- Transfer solutions to the master problem only if it is not solved already.



@section RN301 GCG 3.0.1
*************************

Command line interface
-----------------------

- 'write matrix' and 'write transmatrix' for writing a gnuplot file showing the (original and presolved) coefficient matrix

New/changed parameters
-----------------------

- new parameter "relaxing/gcg/mipdiscretization" indicates whether to use discretization with continuous variables (only has an effect if "relaxing/gcg/discretization" is enabled)

Performance improvements
-------------------------

- Improved performance of creating Gnuplot matrix visualizations
- Corrected transfer from feasible master solutions to the original problem
- Improved performnace of calculating foreseeing decomposition scores

Code cleanup
------------

- Clean up scaling code in Gnuplot reader

Bug fixes
---------

- Fix segmentation faults in aggressive detection
- Fix toolbox method for assigning variables per regular expression
- Fix issue with setting variables as linking variables in decomposition toolbox
- Call hmetis only if at matrix should be decomposed into at least two blocks
- Fix issues with hmetis in aggressive detection
- Deal with empty or duplicate constraint names
- Fix an assertion in detection concerning a non-existent hashmap
- Fix memory error in relaxator concerning a filename string that was not freed
- Fix bug in reader_dec for original problem
- Handle double stored external branching candidates correctly in ZI rounding heuristic
- Fix issue with non-violated cuts in separation storage
- Fix NULL pointer error in two 'if' clauses in seeed pool
- Fix memory leak in event_relaxsol
- Use correct method to free event handler data in event_relaxsol.
- Fix parallelization in pricing loop by allowing only one job per pricing problem at a time
- Add a missing Makefile dependency


@section RN300 GCG 3.0.0
*************************

Features
--------

- new roundwise modular structure detection scheme:
  - detectors can implement three optional methods:
    - propagateSeeed : given a partial decomposition d the detector returns a set of decompositions that are a refinement of d
    - finsishSeeed: given a partial decomposition d the detector returns a set of decompositions that are a refinement of d and complete
    - postprocessSeeed: given a complete decomposition d the detector returns a set of complete decompositions
  - there is a current pool of partial decompositions (i.e. some conss and vars are open, initilized by empty decomposition (all vars and conss are open) or user decomposition )
  - in every detection round the refinement method of each active detector is called on each current partial detection and returns a (possibly empty) set of decompositions (possibly still partial but strictly more refined); afterwards the finishing method of each detector is called on each partial decomposition
  - after last round the postprocessing method of the corresponding detectors is called on each complete decomposition
  - duplicates of partial and complete are identified
  - constraint and variable classification according to several criteria reveals more problem structure, and in particular yield candidates for the number of blocks, that are used by graph partitioning detectors
  - detection process can run parallelized (in presence of multiple partial decompositions)
  - structure information concerning the original problem can be used when searching structure in the transformed problem, e.g. by "detect presolve detect"
  - more user interaction (see point "Command line interface" below for more information):
	- by command "explore" and inspecting found decompositions,
	- give partial decompositions,
	- directly modify found partial decompositions
  - new visualization methods for decompositions ('visualize' command in 'explore' submenu, family tree (experimental feature: finished decompositions can be seen as leaves in a forest, partial decompositions as inner nodes, ancestor descendant pairs are connected by edge ) )
  - new scores to evaluate found decompositions
- solve the problem with one single block if no decomposition is available ('SCIP mode')
- extended isomorph detector by the possibility to identify blocks which are identical
  w.r.t. signs (but not necessarily values) of coefficients.
- extended backtracking mechanism in diving heuristics:
  single backtracking in addition to limited discrepancy search in master variable diving;
  added branching on another variable and limited disc. search to original variable diving
- added menu item "write reportdecompositions" that creates a report of all decompositions in form of a .tex file
- Benders' decomposition mode has been added. The Benders' decomposition mode is activated by setting
  "relaxing/gcg/mode" to 1. When using the Benders' decomposition mode, the decompositions found by the detectors are
  used as the master and subproblems.
- Original mode has been added. The original mode allows the user to solve the original problem directly without any
  decomposition being performed. The original mode is selected by setting "relaxing/gcg/mode" to 2.
- new pricing scheme:
  - the pricing loop is now managed by a new class, the 'pricing controller'
  - pricing is now done by performing 'pricing jobs', which hold a pricing problem, a solver to be applied and some parameters (such as whether the solver is to be applied heuristically)
  - pricing jobs are organized in a priority queue, which is maintained by the pricing controller
  - the latter now also decides over premature abortion of the pricing loop
- own data structure for pricing problems which also holds solving statistics and results
- extension of heuristic pricing, which can now be performed in multiple rounds; in particular, the MIP and the CPLEX pricing solver can now be applied multiple times per pricing loop, with increasing node, solution limits or decreasing gap limts.
- new possibility to sort pricing problems: reliability sorting based only on the last few pricing rounds
- possibility to solve pricing problems 'chunk'-wise, i.e. to only regard a certain subset of pricing problems in a pricer call
- add price store similar to SCIP's sepa store for better column management
- interface change in pricing solvers:
  - solvers now pass their columns directly to the pricing storage rather than returning an array
  - GCG_DECL_SOLVERSOLVE and GCG_DECL_SOLVERSOLVEHEUR callbacks now also take the master SCIP instance as an input
  - new callback GCG_DECL_SOLVERUPDATE, called by the pricer when constraint, bound or objective function changes occur on a pricing problem; also fixes a bug in the CPLEX pricing solver
- new return type GCG_PRICINGSTATUS which replaces SCIP_STATUS in the pricing solvers

- add additional pricing and variable statistics
- add hybridization of dual variable smoothing with an ascent method
- restructure column pool similar to SCIP's cut pool
- parametrize pricing solver priorities
- added parameter heuristics/restmaster/pbheur to use restricted master heuristic as price-and-branch heuristic
- imitate SCIP's separation procedure in the basis separator by storing the number separation rounds in probing per node
- artificial variables can now be added in the first Farkas pricing iteration to make the restricted master problem
  feasible (including various options on setting the big M objective coefficients of these variables)
- new pricing solver that solves independent set problems heuristically using the cliquer library
- enable discretization when original problem is a mixed integer program; continuous variables are convexified
- solve original LP relaxation in the root node to get a first dual bound and to run some heuristics in the original problem

Performance improvements
-------------------------

- structure detection (default) is now applicable to MIPs with much larger dimensions (150.000 x 500000)

Data structures
----------------

- new internal data structure to handle partial decompositions; see class_seeed.h for more details
- new internal data structure to handle detection loops for different formulations (at the moment original and transformed formulation); see class_seeedpool.h for more information
- new internal data structure to handle constraint classification, each constraint classification is a partition of the constraints according a given criteria, used constraint classifiers:
	- number of nonzero entries
	- constraint type according to SCIP constraint handlers
	- constraint type according to MIPLIB2010 constraint classifiaction
	- constraint name: identity for names with removed digits
	- constraint name: levenshtein distance graph, for names according to nodes in the same connected component
- new internal data structure to handle variable classification, each variable classifier is a partition of the variables according to some criteria
	- SCIP variable type
	- objective coefficient
	- objective sign

Deleted and modified API functions
-----------------------------------

- detector callback DETECTSTRUCTURE is only called in optional legacy mode (legacy mode is detection of version 2.1.4 and completely indepedent from new detecion loop), detectors written by the user should be useable if their parameter detection/detectors/*/legacymode is set to TRUE

New API functions
-----------------

- detector callback PROPAGATESEEED, called during detection loop to refine partial decompositions, given a partial decomposition d the detector returns a set of decompositions that are a refinement of d
- detector callback FINISHSEEED, called during detection loop to finish partial decompositions, given a partial decomposition d the detector returns a set of complete decompositions that are a refinement of d
- detector callback POSTPROCESSSEEED, called after detection loop, to postprocess found finished  decompositions, given a complete decomposition this method returns a set of complete decompositions

Command line interface
-----------------------

- "explore" submenu to inspect and modify new decompositions
- "explore inspect" get information about decomposition on different detail levels
- "explore visualize" experimental feature, opens a gnuplot generated pdf visualization of specified decomposition, see /visual/pdfreader parametr
- "explore modify"  modify known (partial) decompositions by applying specified detector callbacks or assign certain variables/constraints by name
- "explore calc_strong" highly experimental feature, calculates a score that is based on strength and solving speed of the Dantzig-Wolfe subproblems
- "decomposition_toolbox" creates an empty decomposition (and modify afterwards)
- "write alloriginaldecompositions":  write all known original decompositions to files (format is given by file extension, e.g. {dec,blk,ref,gp,tex})
- "write allpresolveddecompositions": write all known presolved decompositions to files (format is given by file extension, e.g. {dec,blk,ref,gp,tex})
- "write familytree": experimental feature,  write all (partial) decompositions contained in family tree to files (.gp/.tex) and create family tree file (.tex), and corresponding makefile and docu
- "write reportdecompositions":experimental feature,  write report of all finished decompositions to LaTeX format
- "set detection addblocknr": add candidates for the number of blocks (as a white space separated list)


Deleted and modified parameters
--------------------------------

- modified parameter "detectors/*/priority" (detection was aborted if high priority detector was successful)


New/changed parameters
-----------------------

- new parameter "constraints/decomp/createbasicdecomp" indicates whether to create a decomposition with all constraints in the master if no other specified (useful to have included comparison)
- new parameter "detection/aggregation/limitnconssperblock" if this limit on the number of constraints of a block is exceeded the aggregation information for this block is not calculated
- new parameter "detection/aggregation/limitnvarsperblock"  if this limit on the number of variables of a block is exceeded the aggregation information for this block is not calculated
- new parameter "detection/allowclassifierduplicates/enabled" indicates whether classifier duplicates are allowed (for statistical reasons)
- new parameter "detection/benders/enabled" indicates whether benders detection is enabled
- new parameter "detection/benders/onlybinmaster" indicates whether only decompositions with only binary variables in the master should be searched if benders detection is enabled
- new parameter "detection/benders/onlycontsubpr" indicates whether only decompositions with only continiuous variables in the subproblems should be searched if benders detection is enabled
- new parameter "detection/consclassifier/*/enabled" indicates whether corresponding constraint classifier is enabled
- new parameter "detection/consclassifier/*/origenabled" indicates whether corresponding constraint classifier is enabled for original problem (no effect if "detection/origprob/classificationenabled" is FALSE )
- new parameter "detection/legacymode/enabled" indicates whether detection should additionally do legacy mode detection (detection of version 2.1.4)
- new parameter "detection/legacymode/onlylegacymode" indicates whether detection should only consist of legacy mode detection
- new parameter "detection/maxnclassesfornblockcandidates" to specify the maximum number of classes per classifier (if this number is exceeed two smallest classes are merged until it is reached, both classifier are kept)
- new parameter "detection/maxnclassesperclassifier" to specify the maximum number of classes per classifier (if this number is exceeed two smallest classes are merged until it is reached, both classifier are kept)
- new parameter "detection/maxnclassesperclassifierforlargeprobs" same as "detection/maxnclassesperclassifier" but only for larger problems (atm with nvars + nconss >= 50000)
- new parameter "detection/maxrounds" to specifiy the number of refinement rounds during detection

- new parameter "detection/origprob/classificationenabled" indicates whether constraint and variable classification is also enabeled for opriginal problem
- new parameter "detection/origprob/enabled" indicates whether to detect structures in original problem found decomps are tried to translate to transformed problem; only useful if presolving is enabled
- new parameter "detection/origprob/weightinggpresolvedoriginaldecomps" weighting method when comparing decompositions for presolved and unpresolved problem: 0: NO_MODIF, 1: FRACTION_OF_NNONZEROS, 2: FRACTION_OF_NROWS, 3: FAVOUR_PRESOLVED
- new parameter "detection/scoretype" indicates which score should be used for comparing (partial) decompositions (0: max white, 1: border area, 2: classic, 3: max foreseeing white, 4: ppc-max-white, 5: max foreseeing white with aggregation info, 6: ppc-max-white with aggregation info, 7: experimental benders score)
- new parameter "detection/detectors/*/enabled" is this detector enabled when detecting in the transformed problem
- new parameter "detection/detectors/*/finishingenabled" is this detector enabled when finishing partial decompsositions in the original and transformed problem
- new parameter "detection/detectors/*/freqcallround" frequency the detector gets called in detection loop ,ie it is called in round r if and only if mincallround <= r <= maxcallround AND  (r - mincallround) mod freqCallRound == 0
- new paramater "detection/detectors/*/legacymode" flag to indicate whether (old) DETECTSTRUCTURE method of detector should be used
- new parameter "detection/detectors/*/maxcallround" maximum round the detector gets called in detection loop
- new parameter "detection/detectors/*/mincallround" minimum  round the detector gets called in detection loop
- new parameter "detection/detectors/*/origenabled" is this detector enabled when detecting in the original problem (overruled by "detection/origprob/enabled" )
- new parameter "detection/detectors/*/origfreqcallround" same as "detectors/*/freqcallround" for original problem
- new parameter "detection/detectors/*/origmaxcallround" same as "detectors/*/maxcallround" for original problem
- new parameter "detection/detectors/*/origmincallround" same as "detectors/*/mincallround" for original problem
- new parameter "detection/detectors/*/overruleemphasis" flag to indicate whether emphasis settings for detector <%s> should be overruled by normal settings
- new parameter "detection/detectors/*/postprocessingenabled" is this detector enabled when postprocessing in the original and the transformed problem
- new parameter "detection/detectors/*/usefulrecall" indicates whether this detector is called on descendants of a partial decomposition
- new parameter "detection/detectors/connectedbase/useconssadj" should the constraint adjacency datastructure  be used (and not the constraint-variable-incidency)
- new parameter "detection/detectors/{hrgpartition,hrcgpartition,hcgpartition}/maxnblockcandidates" the maximal number of block number candidates that is used by this detector
- new parameter "detection/strong_detection/coeffactororigvsrandom": convex coefficient for original dual values (1-this is factor for random dual value)
- new parameter "detection/strong_detection/dualvalrandommethod": method for random dual values use for strong decomposition: 1) naive, 2) expected equality exponential distributed, 3) expected overestimation exponential distributed
- new parameter "detection/varclassifier/*/enabled" indicates whether corresponding variable classifier is enabled
- new parameter "detection/varclassifier/*/origenabled" indicates whether corresponding variable classifier is enabled for original problem (no effect if "detection/origprob/classificationenabled" is FALSE


- new parameters "pricing/masterpricer/maxcolsprob*" limit number of columns to be generated per pricing problem
- new parameter "pricing/masterpricer/heurpricingiters" replaces old parameter "pricing/masterpricer/heurpricing" and sets maximum number of heuristic pricing rounds within the pricing loop
- new parameter "pricing/masterpricer/maxheurdepth" limits maximum depth in the b&b tree at which heuristic pricing is performed
- changed parameter "pricing/masterpricer/sorting" to type 'char' and add an option to sort by reliability based only on the last few rounds
- new parameter "pricing/masterpricer/nroundscol" sets the number of pricing rounds considered in that case
- new parameter "pricing/masterpricer/chunksize" sets the size of the subset ('chunk') of pricing problems to be considered in a pricing round
- new parameter "pricing/masterpricer/stabilizationtree" to enable or disable stabilization beyond the root node
- new parameter "pricing/masterpricer/useartificualvars" to use artificial variables to make the RMP feasible
- new parameter "pricing/masterpricer/bigmartificial" to set big M objective of artificial variables
- new parameter "pricing/masterpricer/factorunreliable" to set factor to be used for the objective of unbounded variables
- new parameter "pricing/masterpricer/usemaxobj" to limit big M objective of artificial variables

- new parameter "relaxing/gcg/mode" is used to set the the Dantzig-Wolfe or Benders' decomposition mode of GCG.

- new parameter "set/visual/colorscheme" sets the color scheme of visualizations produced by the gp and tex reader
- new parameter "set/visual/draftmode" sets whether nonzeros are shown in visualizations produced by the gp and tex reader
- new parameter "set/visual/nonzeroradius" sets the radius of nonzeros in visualizations produced by the gp and tex reader
- new parameter "set/visual/pdfreader" sets a PDF reader that is used for opening visualizations
- new parameter "set/visual/nmaxdecompstowrite" sets maximum number of decompositions to write
- new parameter "set/visual/colors/colorblock" sets color for blocks in visualizations produced by the gp and tex reader
- new parameter "set/visual/colors/colorlines" sets color for lines in visualizations produced by the gp and tex reader
- new parameter "set/visual/colors/colorlinking" sets color for linking variables in visualizations produced by the gp and tex reader
- new parameter "set/visual/colors/colormasterconss" sets color for master constraints in visualizations produced by the gp and tex reader
- new parameter "set/visual/colors/colormastervars" sets color for master variables in visualizations produced by the gp and tex reader
- new parameter "set/visual/colors/colornonzeros" sets color for nonzeros in visualizations produced by the gp and tex reader
- new parameter "set/visual/colors/coloropen" sets color for open areas in visualizations produced by the gp and tex reader
- new parameter "set/visual/colors/colorstairlinking" sets color for stairlinking variables in visualizations produced by the gp and tex reader
- new parameter "set/visual/famtree/maxndecomps" sets maximum number of finished decompositions in family tree
- new parameter "set/visual/report/maxndecomps" sets maximum number of decompositions shown in report
- new parameter "set/visual/report/showstatistics" sets whether statistics for each decomposition are included in report
- new parameter "set/visual/report/showtitle" sets whether a title page is included in report
- new parameter "set/visual/report/showtoc" sets whether a table of contents is included in report
- new parameter "set/visual/report/showtype" sets whether only decompositions of a certain type are included in report
- new parameter "set/visual/report/usegp" sets whether the report uses gnuplot or LaTeX/Tikz images in report

Code cleanup
------------

- use SCIP_STATISTIC for pricing statistics and add compiler flag STATISTICS; if STATISTICS is set to true,
  SCIP_STATISTIC will be defined
- add parameter in basis separator specifying the emphasis setting used for separation in probing; remove unnecessary
  distinctions on objective direction
- introduce new module solver.c for managing pricing solvers, to be compliant to how SCIP plugins are designed
- re-structured solver_mip

Bug fixes
---------
- fix a bug in the automatic update of the stabilization parameter alpha
- fix issue with pricing problem initialization in CPLEX pricing solver
- fix detection of knapsack subproblems in knapsack pricing solver by also accepting negative weights
- fix memory management in set covering heuristic
- fix a bug in GCG feasibility pump concerning wrong SCIP instances.

@page RN21 Release notes for GCG 2.1
@section RN214 GCG 2.1.4
*************************

- use SCIPaddRow() instead of deprecated SCIPaddCut()

@section RN213 GCG 2.1.3
*************************

- changed interface to SCIP 5.0.0

bug fixes
- fix memory bug in original diving event handler
- fix memory bug in DECdecompRemoveDeletedConss
- fix bugs in check script
- fix bug in checking if master is a set partitioning problem
- implement enforelax callbacks
- diving heuristics and branching rules compute fractionalities by themselves


@section RN212 GCG 2.1.2
*************************

- changed interface to SCIP 4.0.0

code cleanup
- cleanup for extreme point heuristics, moved code to own methods, added comments, remove redundant parameters
- reallocate memory for origvars array in pricingvardate more efficiently
- reallocate memory for original variable array in pricing variable data more efficiently
- reorder permutations in isomorph detector according to orbit size and add maxdecomps parameter

bug fixes
- changed/corrected variable fixing behaviour of Extreme Point RINS in case of aggregated blocks
- fixed handling of fixed variables in decompositions
- update include method of solver template
- fix GCGconsGet*() methods such that negated variables are handled correctly
- fix bug in transformation of master solution to original solution
- small bugfix in method that creates column graph from matrix
- fixed memory errors in unit tests
- fix memory issue with GCG_COL's
- fix the deletion of old columns in the column pool
- fix propagation of original variable bounds to the pricing problems:
  propapagte bounds only if identical variables have the same bounds,
  throw an error message otherwise
- in case of global bound changes on original variables, check if the current relaxation
  solution satisfies the new bound, and mark it invalid if not
- stop the reduced cost pricing clock correctly
- free redundant decompositions correctly
- fix identity check of decompositions
- fix bug in createPolishedDecomp()
- fix bug in isomorph detector
- avoid numerical troubles by rounding integral pricing solutions if possible


@section RN211 GCG 2.1.1
*************************

code cleanup
- simplified logic when assigning variables to blocks

bug fixes
- use only one hashmap when initializing pricing problems
- small bugfix in set covering heuristic
- fixed a bug in original variable diving heuristics
- fixed a time limit issue concerning the master problem that was introduced by the SCIP reoptimization feature
- reorganized detector callbacks and thus fixed memory leaks when reading a new instance
- fixed memory allocation in basis separator

@section RN210 GCG 2.1.0
*************************

features
- column pool
- new set covering heuristic
- basis cuts separator
- numerical tolerances of the original problem are used in the master and pricing problems
- new compiler flag CPLEXSOLVER to solve pricing problems with CPLEX

code cleanup
- re-organized constraint handlers for managing branching decisions in original and master problems
- simplified code and reduced memory consumption in cutpacking detector

bug fixes
- GCG columns are freed correctly in the pricer

@page RN20 Release notes for GCG 2.0
@section RN201 GCG 2.0.1
*************************

features
- decomposition and pricing problems are permuted when the permutation
  seed is set
- progress in dual bound is now displayed while solving the root node
- pricing solvers can be enabled or disabled via parameter
- display blocks found for decomposition in statistics
- new boundtype for fixed original variables due to branching
- use new GCG column structure instead SCIP solution structure in pricing

code cleanup
- simplify code in generic branching
- structure of method branchVar()

bug fixes
- fix bugs concerning stabilization
- disable stabilization when linking variables or variables belonging to no block are present
- CPLEX pricing solver is disabled as it is incompatible with generic branching
- fix memory issues
- fix bound propagation bugs
- fix bug in knapsack solver
- delete constraints added at presolving after the root node
- check feasibility of current solution in original problem if this fails in the transformed problem
- fix wrong aggregation when using bliss
- print warnings when pricing is aborted
- fix translation of original solution to master problem when pricing problems are aggregated
- better handling of infinite objective values in pricing

@section RN200 GCG 2.0
*************************
features
- GCG can now automatically create a decomposition to solve the LP with
  empty pricing problems. See the cons/decomp/createbasicdecomp parameter
- GCG can aggregate pricing problems using bliss which enables us to
  aggregate more pricing problems
- GCG can solve pricing problems in parallel
- GCG uses dual variable smoothing to stabilize dual values
- GCG can branch on integer aggregated problems using Vanderbeck's general
  branching rule
- GCG can solve integer knapsack problems as a dynamic program
- GCG features additional detectors which are able to detect significantly
  more structures such as staircase structures and problems that can be
  aggregated
- improved heuristics
- copy solutions from original problem to master problem
- improved handling of compile flags changes such as an automatic
  recompilation if, e.g., USRFLAGS change
- new solver for pricing problems that uses CPLEX to solve the MIP
  (enabled if LPS=cpx)

code cleanup
- moved some detection methods to a more global scope to make them reusable
- added testing framework to do regression testing (uses google test)
- extracted graph methods for reuse
- branching is now done in the master problem
- remove code that was never called
- Rename methods in order to state their intention
- provide a gcg.h file to easily use the most common methods

bug fixes
- memory allocation bugs
- bound change propagation fixes
- corrected copyright
- fixed a lot of code checker issues
- use an event handler to disable the master display
- override PARASCIP=true if OPENMP=true
- correct decomp documentation and simplify decomposition interfaces

@page RN11 Release notes for GCG 1.1
@section RN110 GCG 1.1
*************************
features
- add staircase structure information
- add staircase structure detection
- the set partitioning detector can create decompositions with one block
- GCG is now separated in a library and a main file so that you can link
  against it

bug fixes
- decompositions are now correctly classified
- clean up lots of errors related to inconsistent decompositions
- safe handling of empty problems
- fix detection of identical pricingproblems for aggregation

code cleanup
- use DECfilloutDecdecompFromHashmaps where appropriate to remove redundant
  code
- Provide DECfillOutFromConstoblock to enable creation of decomposition
  structures by just specifying constraint to block partition
- Add consistency check function for decompositions
- removed a bit of redundant and leftover code

@page RN10 Release notes for GCG 1.0
@section RN100 GCG 1.0
*************************
features
- include variable deletion code
- add a block diagonal detector (cons_connected)
- add a new default constraint based decomposition format with reader (dec)
- added new heuristics gcgrins and xprins
- decompositions from multiple detectors are compared in cons_decomp.h
- added block diagonal detection code, GCG solves these more intelligently
- added detection of standard problems to block detection code
- add additional statistics
- structure information can now contain presolving information
- GCG works with SCIP version 3.0

plugins
- reworked decdecomp structure handling
- merge recent SCIP heuristic changes to their GCG counterparts

bug fixes
- try to deal with the time limit of the master by looping until the
  original instance hits the time limit
- try to avoid infeasible problems if the timelimit is hit during farkas
  pricing
- fix bugs related to copying master solutions to the original problem
- fix bugs where solutions are not correctly freed
- fix bug: heuristics that use SCIPcopy really create a working copy
- fix propagation bugs
- fix issues with empty problems and problems solved in the root node
- rewrite relaxcolsel heuristic
- moved probing methods to relax_gcg.c and fixed heuristics to use them
- fix a vardata creation bug
- copy cuts in LNS heuristics correctly
- fixed bugs related to presolving
- fixed bugs related to linking variables
- fixed bugs in Ryan-Foster branching
- fix some memory issues

code cleanup
- updated the documentation
- cleaned up code (whitespace and code style changes)
- removed all vardata accesses from all files
- removed a lot of old code
- remove dead code and give the code some love
- refactored some parts to remove large methods
- cleaned up detector interface
- make sure code is clean with all our compilers and code checking tools

performance
- adjusted default parameters
- improve memory handling by switching to buffer memory in appropriate cases
  and away from buffer in others

interface
- make githash look nicer
- nicer decomposition output

Makefile and scripts
- add lint directory for static code analysis
- add SCIP target to makefile
- fix scripts for RWTH Aachens high performing cluster
- add possibility to create SCIP link automatically
- add small testset to enable small functionality tests
- add some modes to test script in order to create and collect
  decompositions
- fix clean rule to a safer version


@page RN09 Release notes for GCG 0.9
@section RN090 GCG 0.9
*************************
features
- included new heuristics
- included new reader for the ref file format
- added support for linking variables
- added generalized reliability branching using probing
- added constraint handler to enforce integral original variables
- allow for unbounded pricing problems
- branch also on pseudosolutions
- support probing for heuristics
- GCG works with SCIP version 2.0

bug fixes
- fixed multiple bugs related to timing issues
- fixed bugs related to working with the presolved problem

interface
- allow master to be accessed from the command line interface
- Change branding in interactive SHELL, display version and githash
- added more extensive test framework
- added gnuplot visualization reader
- added much more extensive documentation


@page RN08 Release notes for GCG 0.8
@section RN081 GCG 0.8.1
*************************
features
- polished source code

bug fixes
- some


@section RN080 GCG 0.8
*************************
bugfixes
- fixed some bugs for solving MIPs when branching on variables that were
  directly transferred to the master problem

@page RN07 Release notes for GCG 0.7
@section RN070 GCG 0.7
*************************
bugfixes
- some bugfixes

@page RN06 Release notes for GCG 0.6
@section RN060 GCG 0.6
*************************
feastures
- implemented dialog handler for GCG
- added concept of pricing solvers
- statistics about pricing are displayed at the end of solving

bugfixes
- quite a few

@page RN05 Release notes for GCG 0.5
@section RN050 GCG 0.5
*************************
bugfixes
- fixed problems with transfering bounds from the original program to the
  master program: when propagating a node, the bounds of all variables in
  the pricing problem and variables copied to the master are adjusted, for
  all master variables created by the pricer, it is checked whether they
  fulfill the current bounds
- fixed bug when disabling discretization approach

@page RN04 Release notes for GCG 0.4
@section RN040 GCG 0.4
*************************
design
- working SCIP represents the original problem
- read in problem is standard format (e.g., .lp-file, .mps-file) and
  corresponding blk-file
- the master problem is represented by a relaxator, which replaces the LP-solving
- separation is done by a separator included in the master SCIP, which calls the
  SCIPseparateSol() method in the original SCIP
- branching is done simultaneously in the master and in the original SCIP
- variables in the master are extreme points of conv(X) (and extreme rays, but
  functionality currently not implemented) -> convexification approach
- many identical pricing problems -> fat too much effort for pricing,
  especially farkas pricing!
- 2 constraint handler assure that nodes in the master SCIP are linked to
  nodes in the original SCIP and vice versa
- branching rules are implemented as branching rules in the master that
  have to define the additional callbacks specified in "type_branchgcg.h"

features
- in blk-file constraints can be forced to be copied to the master problem;
  all other constraints are added to a block, if they only contain variables
  of this block
- added possibility to use discretization approach, variables in the
  master then represent integer points in X, integrality in the master is
  demanded
- identification of identical blocks -> break symmetrie in the master
- 2 branching rules implemented so far:
  * branching on original variables (not possible if variable belongs to a
    block that has similar blocks in the problem), using pseudocost values
    to choose the variable to branch on
  * ryan-foster type of branching for identical blocks with set partitioning
    structure
- added GCGs own display plugin showing the number of LP iterations, of
  constraints, variables and cuts in the master<|MERGE_RESOLUTION|>--- conflicted
+++ resolved
@@ -6,10 +6,6 @@
 -------------
 
 - Solver plugin for HiGHS. Allows user to select HiGHS as a pricing problem solver.
-- generic approach to handle cuts and branching constraints in the master problem with no couterpart in the original problem
-- created a pricing variable type for variables not corresponding to any original variable, inferred by mastercuts
-- automatic mastervariable synchronization across the entire search tree through history-tracking
-- component bound branching rule
 - new pricing solver ("gcg") that calls GCG to solve (structured) pricing problems
 - new (JSON formatted) decomposition file format ("jdec") supporting nested/recursive decompositions
 - generic approach to handle cuts and branching constraints in the master problem with no couterpart in the original problem
@@ -62,53 +58,6 @@
 - removed 'GCGpricestoreRemoveInefficaciousCols', 'GCGpricestoreGetTime'
 - changed 'GCGcolpoolAddCol', 'GCGcolpoolPrice'
 - added 'GCGhashGetKeyCol', 'GCGhashKeyEqCol', 'GCGhashKeyValCol'
-<<<<<<< HEAD
-- Added function 'GCGcreateInferredPricingVar'
-- Added function 'GCGvarIsInferredPricing'
-- Added function 'GCGpricingmodificationCreate'
-- Added function 'GCGmastercutCreateFromCons'
-- Added function 'GCGmastercutCreateFromRow'
-- Added function 'GCGmastercutFree'
-- Added function 'GCGrelaxBranchNewCol'
-- Added function 'GCGrelaxBranchGetMasterCut'
-- Added function 'GCGrelaxBranchGetAllActiveMasterCuts'
-- Added callback 'GCG_DECL_BRANCHNEWCOL' to 'GCG_BRANCHRULE'
-- Added callback 'GCG_DECL_BRANCHGETMASTERCUT' to 'GCG_BRANCHRULE'
-- Added parameter 'GCG_DECL_BRANCHNEWCOL ((*branchnewcol));' to 'GCGrelaxIncludeBranchrule'
-- Added parameter 'GCG_DECL_BRANCHGETMASTERCUT((*branchgetmastercut))' to 'GCGrelaxIncludeBranchrule'
-
-
-Renamed API functions:
----------------------------
-
-- Moved function 'SCIPincludeSepaMaster' to 'SCIPincludeSepaOriginal'
-- Moved function 'GCGsepaGetOrigcuts' to 'GCGsepaGetOriginalSepaOrigcuts'
-- Moved function 'GCGsepaGetNCuts' to 'GCGsepaGetNOriginalSepaCuts'
-- Moved function 'GCGsepaGetMastercuts' to 'GCGsepaGetOriginalSepaMastercuts'
-- Moved function 'GCGsepaAddMastercuts' to 'GCGsepaAddOriginalSepaCuts'
-- Moved function 'GCGsepaOrigcutExists' to 'GCGsepaOriginalSepaOrigcutExists'
-
-New/changed parameters:
------------------------
-
-- renamed parameter 'pricing/masterpricer/threads' to 'pricing/masterpricer/nthreads' (default value: 1)
-- Moved parameter 'sepa/master/enable' to 'sepa/original/enable'
-- Moved parameter 'sepa/master/paramsetting' to 'sepa/original/paramsetting'
-- Added parameter 'branching/compbnd/useMDMH'
-- Added parameter 'branching/compbnd/useMRMH'
-
-Added structures and defines:
----------------------------
-
-- Added struct 'GCG_INFERREDPRICINGVARDATA'
-- Added struct 'GCG_PRICINGMODIFICATION'
-- Added enum 'GCG_MASTERCUTTYPE'
-- Added struct 'GCG_MASTERCUTCUT'
-- Added struct 'GCG_MASTERCUTDATA'
-- Added struct 'GCG_VARHISTORY'
-- ADDED struct 'GCG_VARHISTORYBUFFER'
-- Added type 'GCG_VARTYPE_INFERREDPRICING'
-=======
 - added function 'GCGcreateInferredPricingVar'
 - added function 'GCGvarIsInferredPricing'
 - added function 'GCGpricingmodificationCreate'
@@ -128,22 +77,11 @@
 - moved function 'GCGsepaGetMastercuts' to 'GCGsepaGetOriginalSepaMastercuts'
 - moved function 'GCGsepaAddMastercuts' to 'GCGsepaAddOriginalSepaCuts'
 - moved function 'GCGsepaOrigcutExists' to 'GCGsepaOriginalSepaOrigcutExists'
->>>>>>> ea545e34
 
 Command line interface
 -----------------------
 
 - Renamed output log column 'mcuts' to 'ocuts'
-<<<<<<< HEAD
-
-Code cleanup:
--------------
-
-- Moved file 'sepa_master.c' to 'sepa_original.c'
-- Moved file 'sepa_master.h' to 'sepa_original.h'
-- Moved references of 'sepa_master' to 'sepa_original'
-=======
->>>>>>> ea545e34
 
 Code cleanup:
 -------------
