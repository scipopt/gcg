@page RN40 Release notes for GCG 4.0
@section RN400 GCG 4.0.0
*************************

New features:
-------------

<<<<<<< HEAD
New/modified/removed structures, defines, and classes:
---------------------------

- removed struct 'PARTIALDECOMP_WRAPPER'
- added struct 'PARTIALDECOMP_C' used by the C interface

New/modified/removed API functions:
---------------------------

- removed 'GCGgetPartialdecToWrite'
- 'GCGconshdlrDecompAddBasicPartialdec' returns now SCIP_RETCODE and sets a pointer to the created decomposition
- public C functions working with (partial) decompositions use now 'PARTIALDECOMP_C' pointers instead of the id of the decomposition
- added function 'GCGconshdlrDecompPartialdecAggregationInformationCalculated'
- added function 'GCGconshdlrDecompPartialdecCalcAggregationInformation'
- added function 'GCGconshdlrDecompPartialdecGetNEquivalenceClasses'
- added function 'GCGconshdlrDecompPartialdecGetReprBlockForEqClass'
- added function 'GCGconshdlrDecompPartialdecGetBlocksForEqClass'
- added function 'GCGconshdlrDecompPartialdecGetNBlocksForEqClass'
- added function 'GCGconshdlrDecompPartialdecGetRepVarMap'
- added function 'GCGconshdlrDecompPartialdecGetOrigVarForBlock'
- added function 'GCGconshdlrDecompPartialdecGetNVarsForBlock'
- added function 'PARTIALDECOMP::getReprBlockForEqClass'
- added function 'PARTIALDECOMP::getScore' without arguments
- added function 'PARTIALDECOMP::isAssignedToPresolvedProb'
- added function 'PARTIALDECOMP::buildDecChainString' returning a std::string object
- renamed functions 'PARTIALDECOMP::get*Vec' to 'PARTIALDECOMP::get*' and removed old ones with the same name that returned a reference to the 'data()' object of the vector
- renamed function 'PARTIALDECOMP::getBlocksForRep' to 'PARTIALDECOMP::getBlocksForEqClass'
- renamed function 'PARTIALDECOMP::getNReps' to 'PARTIALDECOMP::getNEquivalenceClasses'
- renamed function 'PARTIALDECOMP::getRepForBlock' to 'PARTIALDECOMP::getEqClassForBlock'
- added function 'GCGgetColpool'
- added function 'GCGcolpoolPropagateGlobalBounds'
- modified function 'GCGtransformMastersolToOrigsol': added an argument that disables varbound checks

Code cleanup:
-------------

- the explore dialog accesses (partial) decompositions now directly using pointers instead of their ids
- symmetry information stored for a decomposition is now used by the relaxator without creating intermediate varmaps

Bug fixes
---------

- fix (global) bound propagation bugs
- remove columns from colpool that violate global bounds


@page RN37 Release notes for GCG 3.7
@section RN370 GCG 3.7.0
*************************

New features:
-------------

- nauty support (symmetry detection)
=======
New/changed parameters:
-----------------------

- renamed parameter 'pricing/masterpricer/threads' to 'pricing/masterpricer/nthreads' and set default value to 1
>>>>>>> 018789e5

New/modified/removed API functions:
---------------------------

<<<<<<< HEAD
- add 'GCGgetNautyName'

New/changed parameters:
-----------------------

- renamed parameter 'relaxing/gcg/aggregation' to 'relaxing/gcg/aggregation/enabled'
- renamed and moved parameter 'relaxing/gcg/bliss/enabled' to 'relaxing/gcg/aggregation/usesymmetrylib'
- moved parameter 'relaxing/gcg/bliss/searchnodelimit' to 'relaxing/gcg/aggregation/searchnodelimit'
- moved parameter 'relaxing/gcg/bliss/generatorlimit' to 'relaxing/gcg/aggregation/generatorlimit'
- changed default value of 'relaxing/gcg/aggregation/generatorlimit' to 100
- moved parameter 'detection/aggregation/limitnconssperblock' to 'relaxing/gcg/aggregation/limitnconssperblock'
- moved parameter 'detection/aggregation/limitnvarsperblock' to 'relaxing/gcg/aggregation/limitnvarsperblock'
=======
- added 'GCGpricerAddColResult', 'GCGpricerGetNPricingThreads', 'GCGpricestoreGetNColsTotal'
- changed 'GCGpricestoreCreate', 'GCGpricestoreAddCol', 'GCGpricestoreGetCols', 'GCGpricestoreGetNCols'
- removed 'GCGpricestoreRemoveInefficaciousCols', 'GCGpricestoreGetTime'
- changed 'GCGcolpoolAddCol', 'GCGcolpoolPrice'
- added 'GCGhashGetKeyCol', 'GCGhashKeyEqCol', 'GCGhashKeyValCol'
>>>>>>> 018789e5

Miscellaneous
-------------

<<<<<<< HEAD
- moved files related to symmetry detection to src/symmetry/
- renamed 'pub_bliss.h' to 'pub_automorphism.h'
=======
- enable OpenMP by default
>>>>>>> 018789e5


@page RN36 Release notes for GCG 3.6
@section RN363 GCG 3.6.3
*************************

Bug fixes
---------

- Fixed missing include of <algorithm> in some files.


@section RN362 GCG 3.6.2
*************************

Build system
------------

- CMake configuration does not fail if value of 'SYM' is not supported


@section RN361 GCG 3.6.1
*************************

Bug fixes
---------

- fix (global) bound propagation bugs
- remove columns from colpool that violate global bounds
- tree synchronization: fix segfault
- fix 'gcg_check' CMake target
- fix calculation of dual objective value and improve numerical stability
- fix calculation of reduced costs of columns (in presence of very small dual values)
- knapsack pricing solver reports optimality of solution if capacity is zero
- prevent cliquer pricing solver from creating columns that violate varbounds

New/modified/removed API functions:
---------------------------

- added function 'GCGgetColpool'
- added function 'GCGcolpoolPropagateGlobalBounds'


@section RN360 GCG 3.6.0
*************************

New features:
-------------

- MSVC support

Bug fixes
---------

- fix separation of cutting planes in the master problem
- handle new variable bounds properly when synchronizing the B&B trees
- store pending bound changes as soon as the master problem is transformed
- fix handling of static master vars with negative lower bounds

New/changed parameters:
-----------------------

- New parameter 'detection/scores/selected' to select the score that should be used to sort the decompositions
- Removed parameter 'detection/score/scoretype'
- Moved parameter 'detection/score/strong_detection/dualvalrandommethod' to 'detection/scores/strong/dualvalrandommethod'
- Moved parameter 'detection/score/strong_detection/coeffactororigvsrandom' to 'detection/scores/strong/coeffactororigvsrandom'
- Moved parameter 'detection/score/strong_detection/timelimit' to 'detection/scores/strong/timelimit'

Renamed API functions:
---------------------------

- Replaced prefix 'DEC' with 'GCG'

Renamed structures and defines:
---------------------------

- Replaced prefix 'DEC' with 'GCG'

New/modified API functions:
---------------------------

- New functions: 'GCGconshdlrDecompGetNConsClassifiers', 'GCGconshdlrDecompGetNVarClassifiers', 'GCGconshdlrDecompGetConsClassifiers', 'GCGconshdlrDecompGetVarClassifiers'
- Add parameter 'GCG_CONSCLASSIFIER* consclassifier' to 'GCG_DECL_CONSCLASSIFY'
- Add paramater 'GCG_VARCLASSIFIER* varclassifier' to 'GCG_DECL_VARCLASSIFY'
- Added function 'GCGgetCurrentScoreShortname'
- Added function 'GCGgetCurrentScore'
- Added function 'GCGincludeScore'
- Added function 'GCGfindScore'
- Added function 'GCGgetScores'
- Added function 'GCGgetNScores'
- Added function 'GCGscoreGetData'
- Added function 'GCGscoreSetData'
- Added function 'GCGscoreGetName'
- Added function 'GCGscoreGetShortname'
- Added function 'GCGscoreGetDesc'
- Added function 'GCGincludeScoreBender'
- Added function 'GCGincludeScoreBorder'
- Added function 'GCGincludeScoreClassic'
- Added function 'GCGincludeScoreFawh'
- Added function 'GCGincludeScoreForswh'
- Added function 'GCGincludeScoreMaxwhite'
- Added function 'GCGincludeScoreSpfawh'
- Added function 'GCGincludeScoreSpfwh'
- Added function 'GCGincludeScoreStrongDecomp'
- Added function 'GCGconsClassifierSetData'
- Added function 'GCGconsClassifierGetPriority'
- Added function 'GCGconsClassifierIsEnabled'
- Added function 'GCGconsClassifierGetDesc'
- Added function 'GCGvarClassifierSetData'
- Added function 'GCGvarClassifierGetPriority'
- Added function 'GCGvarClassifierIsEnabled'
- Added function 'GCGvarClassifierGetDesc'

Deleted API functions:
----------------------

- Deleted function 'GCGconshdlrDecompGetScoretype'
- Deleted function 'GCGconshdlrDecompCalcBendersScore'
- Deleted function 'GCGconshdlrDecompCalcBorderAreaScore'
- Deleted function 'GCGconshdlrDecompCalcClassicScore'
- Deleted function 'GCGconshdlrDecompCalcMaxForeseeingWhiteAggScore'
- Deleted function 'GCGconshdlrDecompCalcMaxForseeingWhiteScore'
- Deleted function 'GCGconshdlrDecompCalcMaxWhiteScore'
- Deleted function 'GCGconshdlrDecompCalcSetPartForseeingWhiteScore'
- Deleted function 'GCGconshdlrDecompCalcSetPartForWhiteAggScore'
- Deleted function 'GCGconshdlrDecompCalcStrongDecompositionScore'

Command line interface
-----------------------

- Added 'display' command for constraint classifiers
- Added 'display' command for variable classifiers
- Added 'display' command for scores

Code cleanup:
-------------

- Refactored scores
- Moved source files to src/gcg
- Moved src/test to test


@page RN35 Release notes for GCG 3.5
@section RN355 GCG 3.5.5
*************************

Bug fixes
---------

- fix handling of varbound updates if relaxator has not been called yet


@section RN354 GCG 3.5.4
*************************

Bug fixes
---------

- fix handling of file paths in multiple dialog functions
- Visualization Suite: fix error in parser
- fix multiple segmentation faults
- fix parameter 'branching/orig/userandom'


@section RN353 GCG 3.5.3
*************************

Bug fixes
---------

- fix Makefile build: create necessary directories before the dependencies are built


@section RN352 GCG 3.5.2
*************************

Bug fixes
---------

- fix errors in symmetry detection
- fix segmentation faults
- add missing headers to CMake file


@section RN351 GCG 3.5.1
*************************

Bug fixes
---------

- fix compile with new bliss version (0.77)
- fix Makefiles recompile if STATISTICS flag was changed
- fix minor bugs in the cmpres.awk script, updating it to the SCIP version
- fix memory allocation of name and description of constraint and variable classifiers
- fix handling of variables added after the problem was transformed

Build system
------------

- Bliss is enabled by default and the version provided by SCIP is compiled (CMake and Makefile)


@section RN350 GCG 3.5.0
*************************

New features:
-------------

- New website documentation
- Added several strong branching based branching candidate selection heuristics: strong branching with column generation, strong branching without column generation, hybrid strong/pseudocost branching, reliability branching, hierarchical strong branching, hybrid hierarchical strong/pseudocost branching, hierarchical reliability branching (primarily for original variable branching and Ryan-Foster branching).
- New detector neighborhoodmaster: calculating cons-cons adjacency (if not already done), sorting according size of neighborhood. Searching two consecutive constraints with largest size difference (according neighborhood size) in sorted constraints. All constraints having a larger neighborhood than the second one are assigned to the master.
- On reading an incomplete decomposition, the program will not necessarily assign all open elements to the master problem but detect the rest of the structure.
- Use the user's default application to open pdf files

New/changed parameters:
-----------------------

- New parameters 'branching/orig/usestrong' and 'branching/ryanfoster/usestrong' to enable strong branching for original variable branching and Ryan-Foster branching
- New parameters 'branching/bpstrong/...' to alter strong branching behavior
- New parameter 'detection/enabled' for easier en-/disabling of the detection
- New Parameter 'detection/postprocess' enables the postprocessing of decompositions
- Removed paramaters 'detection/detectors/<name>/legacymode'
- Removed parameter 'detection/conssadjcalculated'
- Removed parameter 'detection/legacymode/onlylegacymode'
- Removed parameter 'detection/legacymode/enabled'
- Removed parameter 'detection/legacymode/stairlinkingheur'
- Removed parameter 'visual/report/showtype'
- Removed parameter 'constraints/decomp/createbasicdecomp'
- Removed parameters 'detection/detectors/<name>/origenabled'
- Moved parameters 'detection/consclassifier/<name>/enabled' to 'detection/classification/consclassifier/<name>/enabled'
- Removed parameters 'detection/consclassifier/<name>/origenabled'
- Moved parameters 'detection/varclassifier/<name>/enabled' to 'detection/classification/varclassifier/<name>/enabled'
- Removed parameters 'detection/varclassifier/<name>/origenabled'
- Moved parameter 'detection/allowclassifierduplicates/enabled' to 'detection/classification/allowduplicates'
- Moved parameter 'detection/maxnclassesfornblockcandidates' to 'detection/blocknrcandidates/maxnclasses'
- Moved parameter 'detection/addblocknr' to 'set/detection/blocknrcandidates/addblocknr'
- Moved parameter 'detection/maxnclassesperclassifier' to 'detection/classification/maxnclassesperpartition'
- Moved parameter 'detection/maxnclassesperclassifierforlargeprobs' to 'detection/classification/maxnclassesperpartitionforlargeprobs'
- Moved parameter 'detection/strong_detection/dualvalrandommethod' to 'detection/score/strong_detection/dualvalrandommethod'
- Moved parameter 'detection/strong_detection/coeffactororigvsrandom' to 'detection/score/strong_detection/coeffactororigvsrandom'
- Moved parameter 'detection/scoretype' to 'detection/score/scoretype'

New/changed menu commands:
-----------------------

- Removed 'toolbox' feature from 'explore' menu
- Removed command 'toolbox'
- Removed command 'write/miplib2017features'
- Removed command 'write/miplib2017plotsanddecs'
- Removed command 'write/miplib2017shortbasefeatures'
- Removed command 'write/miplib2017featurefilepath'
- Removed command 'write/miplib2017matrixfilepath'
- Removed command 'write/miplib2017decompfilepath'
- Removed command 'write alloriginaldecompositions'
- Removed command 'write allpresolveddecompositions'
- Renamed command 'write reportdecompositions' to 'write report'
- Renamed command 'write selecteddecompositions' to 'write selected'

Visualization and testing:
--------------------------

- check/compareversions.sh runs tests on several git versions, summarizes performace results

Code cleanup:
-------------

- Cleaned up 'explore' menu
- Refactored detection loop
- Removed legacymode, including detectors 'connected', 'staircase', 'random', 'cutpacking', 'colors', 'mcl'
- Renamed class Seeed to PARTIALDECOMP
- Renamed class Seeedpool to DETPROBDATA
- Renamed SEEED_WRAPPER to PARTIALDECOMP_WRAPPER
- Renamed {Index,Cons,Var}Classifier to {Index,Cons,Var}Partition
- Refactored dialog handler
- Moved GCG version define to 'def.h', moved 'GCGprintVersion' to 'gcg_general.h/c'

New/modified API functions:
---------------------------
- New functions: 'GCGtransformProb', 'GCGpresolve', 'GCGdetect', 'GCGsolve'
- Renamed 'GCGgetGap' to 'GCGgetVarGap' and 'GCGsetGap' to 'GCGsetVarGap'
- New functions: 'GCGgetDualbound', 'GCGgetPrimalbound', 'GCGgetGap'

Bug fixes
---------
- Fixed function 'ObjPricerGcg::computeCurrentDegeneracy'
- Relaxator: Do not construct and flush the LP if it is already constructed


@page RN30 Release notes for GCG 3.0
@section RN305 GCG 3.0.5
*************************

Bug fixes
---------

- Skip structure detection if the original problem is already solved after presolving.


@section RN304 GCG 3.0.4
*************************

Bug fixes
---------

- Fix segmentation fault.
- Fix commands 'transform' and 'presolve': Check SCIP_STAGE before calling SCIPdialogExecTransform() and SCIPdialogExecPresolve().


@section RN303 GCG 3.0.3
*************************

Bug fixes
---------

- Fix several segmentation faults.
- Skip Farkas pricing only if at least one solution of the original problem was successfully added to the master variable space.
- Interrupt the pricing loop if SCIP reports that the solving process should be stopped.
- Disable the column pool in probing mode.
- 'write matrix' and 'write transmatrix' set PDF as file format in the created gnuplot file.


@section RN302 GCG 3.0.2
*************************

Bug fixes
---------

- Fix segmentation fault due to missing relaxsol event handler in BENDERS and ORIGINAL mode.
- Fix cmake module FindBLISS to handle GMP dependency correctly.
- Fix branching on directly transferred master variables in generic branching.
- Fix in pricer_gcg when calculating stabilized dual objective value.
- Fix a parameter bug concerning heuristic pricing.
- Fix: sort pricing solvers before initialization of pricing controller.
- Handle fixed master variables correctly when transforming values of original variables into values of master variables.
- Transfer solutions to the master problem only if it is not solved already.



@section RN301 GCG 3.0.1
*************************

Command line interface
-----------------------

- 'write matrix' and 'write transmatrix' for writing a gnuplot file showing the (original and presolved) coefficient matrix

New/changed parameters
-----------------------

- new parameter "relaxing/gcg/mipdiscretization" indicates whether to use discretization with continuous variables (only has an effect if "relaxing/gcg/discretization" is enabled)

Performance improvements
-------------------------

- Improved performance of creating Gnuplot matrix visualizations
- Corrected transfer from feasible master solutions to the original problem
- Improved performnace of calculating foreseeing decomposition scores

Code cleanup
------------

- Clean up scaling code in Gnuplot reader

Bug fixes
---------

- Fix segmentation faults in aggressive detection
- Fix toolbox method for assigning variables per regular expression
- Fix issue with setting variables as linking variables in decomposition toolbox
- Call hmetis only if at matrix should be decomposed into at least two blocks
- Fix issues with hmetis in aggressive detection
- Deal with empty or duplicate constraint names
- Fix an assertion in detection concerning a non-existent hashmap
- Fix memory error in relaxator concerning a filename string that was not freed
- Fix bug in reader_dec for original problem
- Handle double stored external branching candidates correctly in ZI rounding heuristic
- Fix issue with non-violated cuts in separation storage
- Fix NULL pointer error in two 'if' clauses in seeed pool
- Fix memory leak in event_relaxsol
- Use correct method to free event handler data in event_relaxsol.
- Fix parallelization in pricing loop by allowing only one job per pricing problem at a time
- Add a missing Makefile dependency


@section RN300 GCG 3.0.0
*************************

Features
--------

- new roundwise modular structure detection scheme:
  - detectors can implement three optional methods:
    - propagateSeeed : given a partial decomposition d the detector returns a set of decompositions that are a refinement of d
    - finsishSeeed: given a partial decomposition d the detector returns a set of decompositions that are a refinement of d and complete
    - postprocessSeeed: given a complete decomposition d the detector returns a set of complete decompositions
  - there is a current pool of partial decompositions (i.e. some conss and vars are open, initilized by empty decomposition (all vars and conss are open) or user decomposition )
  - in every detection round the refinement method of each active detector is called on each current partial detection and returns a (possibly empty) set of decompositions (possibly still partial but strictly more refined); afterwards the finishing method of each detector is called on each partial decomposition
  - after last round the postprocessing method of the corresponding detectors is called on each complete decomposition
  - duplicates of partial and complete are identified
  - constraint and variable classification according to several criteria reveals more problem structure, and in particular yield candidates for the number of blocks, that are used by graph partitioning detectors
  - detection process can run parallelized (in presence of multiple partial decompositions)
  - structure information concerning the original problem can be used when searching structure in the transformed problem, e.g. by "detect presolve detect"
  - more user interaction (see point "Command line interface" below for more information):
	- by command "explore" and inspecting found decompositions,
	- give partial decompositions,
	- directly modify found partial decompositions
  - new visualization methods for decompositions ('visualize' command in 'explore' submenu, family tree (experimental feature: finished decompositions can be seen as leaves in a forest, partial decompositions as inner nodes, ancestor descendant pairs are connected by edge ) )
  - new scores to evaluate found decompositions
- solve the problem with one single block if no decomposition is available ('SCIP mode')
- extended isomorph detector by the possibility to identify blocks which are identical
  w.r.t. signs (but not necessarily values) of coefficients.
- extended backtracking mechanism in diving heuristics:
  single backtracking in addition to limited discrepancy search in master variable diving;
  added branching on another variable and limited disc. search to original variable diving
- added menu item "write reportdecompositions" that creates a report of all decompositions in form of a .tex file
- Benders' decomposition mode has been added. The Benders' decomposition mode is activated by setting
  "relaxing/gcg/mode" to 1. When using the Benders' decomposition mode, the decompositions found by the detectors are
  used as the master and subproblems.
- Original mode has been added. The original mode allows the user to solve the original problem directly without any
  decomposition being performed. The original mode is selected by setting "relaxing/gcg/mode" to 2.
- new pricing scheme:
  - the pricing loop is now managed by a new class, the 'pricing controller'
  - pricing is now done by performing 'pricing jobs', which hold a pricing problem, a solver to be applied and some parameters (such as whether the solver is to be applied heuristically)
  - pricing jobs are organized in a priority queue, which is maintained by the pricing controller
  - the latter now also decides over premature abortion of the pricing loop
- own data structure for pricing problems which also holds solving statistics and results
- extension of heuristic pricing, which can now be performed in multiple rounds; in particular, the MIP and the CPLEX pricing solver can now be applied multiple times per pricing loop, with increasing node, solution limits or decreasing gap limts.
- new possibility to sort pricing problems: reliability sorting based only on the last few pricing rounds
- possibility to solve pricing problems 'chunk'-wise, i.e. to only regard a certain subset of pricing problems in a pricer call
- add price store similar to SCIP's sepa store for better column management
- interface change in pricing solvers:
  - solvers now pass their columns directly to the pricing storage rather than returning an array
  - GCG_DECL_SOLVERSOLVE and GCG_DECL_SOLVERSOLVEHEUR callbacks now also take the master SCIP instance as an input
  - new callback GCG_DECL_SOLVERUPDATE, called by the pricer when constraint, bound or objective function changes occur on a pricing problem; also fixes a bug in the CPLEX pricing solver
- new return type GCG_PRICINGSTATUS which replaces SCIP_STATUS in the pricing solvers

- add additional pricing and variable statistics
- add hybridization of dual variable smoothing with an ascent method
- restructure column pool similar to SCIP's cut pool
- parametrize pricing solver priorities
- added parameter heuristics/restmaster/pbheur to use restricted master heuristic as price-and-branch heuristic
- imitate SCIP's separation procedure in the basis separator by storing the number separation rounds in probing per node
- artificial variables can now be added in the first Farkas pricing iteration to make the restricted master problem
  feasible (including various options on setting the big M objective coefficients of these variables)
- new pricing solver that solves independent set problems heuristically using the cliquer library
- enable discretization when original problem is a mixed integer program; continuous variables are convexified
- solve original LP relaxation in the root node to get a first dual bound and to run some heuristics in the original problem

Performance improvements
-------------------------

- structure detection (default) is now applicable to MIPs with much larger dimensions (150.000 x 500000)

Data structures
----------------

- new internal data structure to handle partial decompositions; see class_seeed.h for more details
- new internal data structure to handle detection loops for different formulations (at the moment original and transformed formulation); see class_seeedpool.h for more information
- new internal data structure to handle constraint classification, each constraint classification is a partition of the constraints according a given criteria, used constraint classifiers:
	- number of nonzero entries
	- constraint type according to SCIP constraint handlers
	- constraint type according to MIPLIB2010 constraint classifiaction
	- constraint name: identity for names with removed digits
	- constraint name: levenshtein distance graph, for names according to nodes in the same connected component
- new internal data structure to handle variable classification, each variable classifier is a partition of the variables according to some criteria
	- SCIP variable type
	- objective coefficient
	- objective sign

Deleted and modified API functions
-----------------------------------

- detector callback DETECTSTRUCTURE is only called in optional legacy mode (legacy mode is detection of version 2.1.4 and completely indepedent from new detecion loop), detectors written by the user should be useable if their parameter detection/detectors/*/legacymode is set to TRUE

New API functions
-----------------

- detector callback PROPAGATESEEED, called during detection loop to refine partial decompositions, given a partial decomposition d the detector returns a set of decompositions that are a refinement of d
- detector callback FINISHSEEED, called during detection loop to finish partial decompositions, given a partial decomposition d the detector returns a set of complete decompositions that are a refinement of d
- detector callback POSTPROCESSSEEED, called after detection loop, to postprocess found finished  decompositions, given a complete decomposition this method returns a set of complete decompositions

Command line interface
-----------------------

- "explore" submenu to inspect and modify new decompositions
- "explore inspect" get information about decomposition on different detail levels
- "explore visualize" experimental feature, opens a gnuplot generated pdf visualization of specified decomposition, see /visual/pdfreader parametr
- "explore modify"  modify known (partial) decompositions by applying specified detector callbacks or assign certain variables/constraints by name
- "explore calc_strong" highly experimental feature, calculates a score that is based on strength and solving speed of the Dantzig-Wolfe subproblems
- "decomposition_toolbox" creates an empty decomposition (and modify afterwards)
- "write alloriginaldecompositions":  write all known original decompositions to files (format is given by file extension, e.g. {dec,blk,ref,gp,tex})
- "write allpresolveddecompositions": write all known presolved decompositions to files (format is given by file extension, e.g. {dec,blk,ref,gp,tex})
- "write familytree": experimental feature,  write all (partial) decompositions contained in family tree to files (.gp/.tex) and create family tree file (.tex), and corresponding makefile and docu
- "write reportdecompositions":experimental feature,  write report of all finished decompositions to LaTeX format
- "set detection addblocknr": add candidates for the number of blocks (as a white space separated list)


Deleted and modified parameters
--------------------------------

- modified parameter "detectors/*/priority" (detection was aborted if high priority detector was successful)


New/changed parameters
-----------------------

- new parameter "constraints/decomp/createbasicdecomp" indicates whether to create a decomposition with all constraints in the master if no other specified (useful to have included comparison)
- new parameter "detection/aggregation/limitnconssperblock" if this limit on the number of constraints of a block is exceeded the aggregation information for this block is not calculated
- new parameter "detection/aggregation/limitnvarsperblock"  if this limit on the number of variables of a block is exceeded the aggregation information for this block is not calculated
- new parameter "detection/allowclassifierduplicates/enabled" indicates whether classifier duplicates are allowed (for statistical reasons)
- new parameter "detection/benders/enabled" indicates whether benders detection is enabled
- new parameter "detection/benders/onlybinmaster" indicates whether only decompositions with only binary variables in the master should be searched if benders detection is enabled
- new parameter "detection/benders/onlycontsubpr" indicates whether only decompositions with only continiuous variables in the subproblems should be searched if benders detection is enabled
- new parameter "detection/consclassifier/*/enabled" indicates whether corresponding constraint classifier is enabled
- new parameter "detection/consclassifier/*/origenabled" indicates whether corresponding constraint classifier is enabled for original problem (no effect if "detection/origprob/classificationenabled" is FALSE )
- new parameter "detection/legacymode/enabled" indicates whether detection should additionally do legacy mode detection (detection of version 2.1.4)
- new parameter "detection/legacymode/onlylegacymode" indicates whether detection should only consist of legacy mode detection
- new parameter "detection/maxnclassesfornblockcandidates" to specify the maximum number of classes per classifier (if this number is exceeed two smallest classes are merged until it is reached, both classifier are kept)
- new parameter "detection/maxnclassesperclassifier" to specify the maximum number of classes per classifier (if this number is exceeed two smallest classes are merged until it is reached, both classifier are kept)
- new parameter "detection/maxnclassesperclassifierforlargeprobs" same as "detection/maxnclassesperclassifier" but only for larger problems (atm with nvars + nconss >= 50000)
- new parameter "detection/maxrounds" to specifiy the number of refinement rounds during detection

- new parameter "detection/origprob/classificationenabled" indicates whether constraint and variable classification is also enabeled for opriginal problem
- new parameter "detection/origprob/enabled" indicates whether to detect structures in original problem found decomps are tried to translate to transformed problem; only useful if presolving is enabled
- new parameter "detection/origprob/weightinggpresolvedoriginaldecomps" weighting method when comparing decompositions for presolved and unpresolved problem: 0: NO_MODIF, 1: FRACTION_OF_NNONZEROS, 2: FRACTION_OF_NROWS, 3: FAVOUR_PRESOLVED
- new parameter "detection/scoretype" indicates which score should be used for comparing (partial) decompositions (0: max white, 1: border area, 2: classic, 3: max foreseeing white, 4: ppc-max-white, 5: max foreseeing white with aggregation info, 6: ppc-max-white with aggregation info, 7: experimental benders score)
- new parameter "detection/detectors/*/enabled" is this detector enabled when detecting in the transformed problem
- new parameter "detection/detectors/*/finishingenabled" is this detector enabled when finishing partial decompsositions in the original and transformed problem
- new parameter "detection/detectors/*/freqcallround" frequency the detector gets called in detection loop ,ie it is called in round r if and only if mincallround <= r <= maxcallround AND  (r - mincallround) mod freqCallRound == 0
- new paramater "detection/detectors/*/legacymode" flag to indicate whether (old) DETECTSTRUCTURE method of detector should be used
- new parameter "detection/detectors/*/maxcallround" maximum round the detector gets called in detection loop
- new parameter "detection/detectors/*/mincallround" minimum  round the detector gets called in detection loop
- new parameter "detection/detectors/*/origenabled" is this detector enabled when detecting in the original problem (overruled by "detection/origprob/enabled" )
- new parameter "detection/detectors/*/origfreqcallround" same as "detectors/*/freqcallround" for original problem
- new parameter "detection/detectors/*/origmaxcallround" same as "detectors/*/maxcallround" for original problem
- new parameter "detection/detectors/*/origmincallround" same as "detectors/*/mincallround" for original problem
- new parameter "detection/detectors/*/overruleemphasis" flag to indicate whether emphasis settings for detector <%s> should be overruled by normal settings
- new parameter "detection/detectors/*/postprocessingenabled" is this detector enabled when postprocessing in the original and the transformed problem
- new parameter "detection/detectors/*/usefulrecall" indicates whether this detector is called on descendants of a partial decomposition
- new parameter "detection/detectors/connectedbase/useconssadj" should the constraint adjacency datastructure  be used (and not the constraint-variable-incidency)
- new parameter "detection/detectors/{hrgpartition,hrcgpartition,hcgpartition}/maxnblockcandidates" the maximal number of block number candidates that is used by this detector
- new parameter "detection/strong_detection/coeffactororigvsrandom": convex coefficient for original dual values (1-this is factor for random dual value)
- new parameter "detection/strong_detection/dualvalrandommethod": method for random dual values use for strong decomposition: 1) naive, 2) expected equality exponential distributed, 3) expected overestimation exponential distributed
- new parameter "detection/varclassifier/*/enabled" indicates whether corresponding variable classifier is enabled
- new parameter "detection/varclassifier/*/origenabled" indicates whether corresponding variable classifier is enabled for original problem (no effect if "detection/origprob/classificationenabled" is FALSE


- new parameters "pricing/masterpricer/maxcolsprob*" limit number of columns to be generated per pricing problem
- new parameter "pricing/masterpricer/heurpricingiters" replaces old parameter "pricing/masterpricer/heurpricing" and sets maximum number of heuristic pricing rounds within the pricing loop
- new parameter "pricing/masterpricer/maxheurdepth" limits maximum depth in the b&b tree at which heuristic pricing is performed
- changed parameter "pricing/masterpricer/sorting" to type 'char' and add an option to sort by reliability based only on the last few rounds
- new parameter "pricing/masterpricer/nroundscol" sets the number of pricing rounds considered in that case
- new parameter "pricing/masterpricer/chunksize" sets the size of the subset ('chunk') of pricing problems to be considered in a pricing round
- new parameter "pricing/masterpricer/stabilizationtree" to enable or disable stabilization beyond the root node
- new parameter "pricing/masterpricer/useartificualvars" to use artificial variables to make the RMP feasible
- new parameter "pricing/masterpricer/bigmartificial" to set big M objective of artificial variables
- new parameter "pricing/masterpricer/factorunreliable" to set factor to be used for the objective of unbounded variables
- new parameter "pricing/masterpricer/usemaxobj" to limit big M objective of artificial variables

- new parameter "relaxing/gcg/mode" is used to set the the Dantzig-Wolfe or Benders' decomposition mode of GCG.

- new parameter "set/visual/colorscheme" sets the color scheme of visualizations produced by the gp and tex reader
- new parameter "set/visual/draftmode" sets whether nonzeros are shown in visualizations produced by the gp and tex reader
- new parameter "set/visual/nonzeroradius" sets the radius of nonzeros in visualizations produced by the gp and tex reader
- new parameter "set/visual/pdfreader" sets a PDF reader that is used for opening visualizations
- new parameter "set/visual/nmaxdecompstowrite" sets maximum number of decompositions to write
- new parameter "set/visual/colors/colorblock" sets color for blocks in visualizations produced by the gp and tex reader
- new parameter "set/visual/colors/colorlines" sets color for lines in visualizations produced by the gp and tex reader
- new parameter "set/visual/colors/colorlinking" sets color for linking variables in visualizations produced by the gp and tex reader
- new parameter "set/visual/colors/colormasterconss" sets color for master constraints in visualizations produced by the gp and tex reader
- new parameter "set/visual/colors/colormastervars" sets color for master variables in visualizations produced by the gp and tex reader
- new parameter "set/visual/colors/colornonzeros" sets color for nonzeros in visualizations produced by the gp and tex reader
- new parameter "set/visual/colors/coloropen" sets color for open areas in visualizations produced by the gp and tex reader
- new parameter "set/visual/colors/colorstairlinking" sets color for stairlinking variables in visualizations produced by the gp and tex reader
- new parameter "set/visual/famtree/maxndecomps" sets maximum number of finished decompositions in family tree
- new parameter "set/visual/report/maxndecomps" sets maximum number of decompositions shown in report
- new parameter "set/visual/report/showstatistics" sets whether statistics for each decomposition are included in report
- new parameter "set/visual/report/showtitle" sets whether a title page is included in report
- new parameter "set/visual/report/showtoc" sets whether a table of contents is included in report
- new parameter "set/visual/report/showtype" sets whether only decompositions of a certain type are included in report
- new parameter "set/visual/report/usegp" sets whether the report uses gnuplot or LaTeX/Tikz images in report

Code cleanup
------------

- use SCIP_STATISTIC for pricing statistics and add compiler flag STATISTICS; if STATISTICS is set to true,
  SCIP_STATISTIC will be defined
- add parameter in basis separator specifying the emphasis setting used for separation in probing; remove unnecessary
  distinctions on objective direction
- introduce new module solver.c for managing pricing solvers, to be compliant to how SCIP plugins are designed
- re-structured solver_mip

Bug fixes
---------
- fix a bug in the automatic update of the stabilization parameter alpha
- fix issue with pricing problem initialization in CPLEX pricing solver
- fix detection of knapsack subproblems in knapsack pricing solver by also accepting negative weights
- fix memory management in set covering heuristic
- fix a bug in GCG feasibility pump concerning wrong SCIP instances.

@page RN21 Release notes for GCG 2.1
@section RN214 GCG 2.1.4
*************************

- use SCIPaddRow() instead of deprecated SCIPaddCut()

@section RN213 GCG 2.1.3
*************************

- changed interface to SCIP 5.0.0

bug fixes
- fix memory bug in original diving event handler
- fix memory bug in DECdecompRemoveDeletedConss
- fix bugs in check script
- fix bug in checking if master is a set partitioning problem
- implement enforelax callbacks
- diving heuristics and branching rules compute fractionalities by themselves


@section RN212 GCG 2.1.2
*************************

- changed interface to SCIP 4.0.0

code cleanup
- cleanup for extreme point heuristics, moved code to own methods, added comments, remove redundant parameters
- reallocate memory for origvars array in pricingvardate more efficiently
- reallocate memory for original variable array in pricing variable data more efficiently
- reorder permutations in isomorph detector according to orbit size and add maxdecomps parameter

bug fixes
- changed/corrected variable fixing behaviour of Extreme Point RINS in case of aggregated blocks
- fixed handling of fixed variables in decompositions
- update include method of solver template
- fix GCGconsGet*() methods such that negated variables are handled correctly
- fix bug in transformation of master solution to original solution
- small bugfix in method that creates column graph from matrix
- fixed memory errors in unit tests
- fix memory issue with GCG_COL's
- fix the deletion of old columns in the column pool
- fix propagation of original variable bounds to the pricing problems:
  propapagte bounds only if identical variables have the same bounds,
  throw an error message otherwise
- in case of global bound changes on original variables, check if the current relaxation
  solution satisfies the new bound, and mark it invalid if not
- stop the reduced cost pricing clock correctly
- free redundant decompositions correctly
- fix identity check of decompositions
- fix bug in createPolishedDecomp()
- fix bug in isomorph detector
- avoid numerical troubles by rounding integral pricing solutions if possible


@section RN211 GCG 2.1.1
*************************

code cleanup
- simplified logic when assigning variables to blocks

bug fixes
- use only one hashmap when initializing pricing problems
- small bugfix in set covering heuristic
- fixed a bug in original variable diving heuristics
- fixed a time limit issue concerning the master problem that was introduced by the SCIP reoptimization feature
- reorganized detector callbacks and thus fixed memory leaks when reading a new instance
- fixed memory allocation in basis separator

@section RN210 GCG 2.1.0
*************************

features
- column pool
- new set covering heuristic
- basis cuts separator
- numerical tolerances of the original problem are used in the master and pricing problems
- new compiler flag CPLEXSOLVER to solve pricing problems with CPLEX

code cleanup
- re-organized constraint handlers for managing branching decisions in original and master problems
- simplified code and reduced memory consumption in cutpacking detector

bug fixes
- GCG columns are freed correctly in the pricer

@page RN20 Release notes for GCG 2.0
@section RN201 GCG 2.0.1
*************************

features
- decomposition and pricing problems are permuted when the permutation
  seed is set
- progress in dual bound is now displayed while solving the root node
- pricing solvers can be enabled or disabled via parameter
- display blocks found for decomposition in statistics
- new boundtype for fixed original variables due to branching
- use new GCG column structure instead SCIP solution structure in pricing

code cleanup
- simplify code in generic branching
- structure of method branchVar()

bug fixes
- fix bugs concerning stabilization
- disable stabilization when linking variables or variables belonging to no block are present
- CPLEX pricing solver is disabled as it is incompatible with generic branching
- fix memory issues
- fix bound propagation bugs
- fix bug in knapsack solver
- delete constraints added at presolving after the root node
- check feasibility of current solution in original problem if this fails in the transformed problem
- fix wrong aggregation when using bliss
- print warnings when pricing is aborted
- fix translation of original solution to master problem when pricing problems are aggregated
- better handling of infinite objective values in pricing

@section RN200 GCG 2.0
*************************
features
- GCG can now automatically create a decomposition to solve the LP with
  empty pricing problems. See the cons/decomp/createbasicdecomp parameter
- GCG can aggregate pricing problems using bliss which enables us to
  aggregate more pricing problems
- GCG can solve pricing problems in parallel
- GCG uses dual variable smoothing to stabilize dual values
- GCG can branch on integer aggregated problems using Vanderbeck's general
  branching rule
- GCG can solve integer knapsack problems as a dynamic program
- GCG features additional detectors which are able to detect significantly
  more structures such as staircase structures and problems that can be
  aggregated
- improved heuristics
- copy solutions from original problem to master problem
- improved handling of compile flags changes such as an automatic
  recompilation if, e.g., USRFLAGS change
- new solver for pricing problems that uses CPLEX to solve the MIP
  (enabled if LPS=cpx)

code cleanup
- moved some detection methods to a more global scope to make them reusable
- added testing framework to do regression testing (uses google test)
- extracted graph methods for reuse
- branching is now done in the master problem
- remove code that was never called
- Rename methods in order to state their intention
- provide a gcg.h file to easily use the most common methods

bug fixes
- memory allocation bugs
- bound change propagation fixes
- corrected copyright
- fixed a lot of code checker issues
- use an event handler to disable the master display
- override PARASCIP=true if OPENMP=true
- correct decomp documentation and simplify decomposition interfaces

@page RN11 Release notes for GCG 1.1
@section RN110 GCG 1.1
*************************
features
- add staircase structure information
- add staircase structure detection
- the set partitioning detector can create decompositions with one block
- GCG is now separated in a library and a main file so that you can link
  against it

bug fixes
- decompositions are now correctly classified
- clean up lots of errors related to inconsistent decompositions
- safe handling of empty problems
- fix detection of identical pricingproblems for aggregation

code cleanup
- use DECfilloutDecdecompFromHashmaps where appropriate to remove redundant
  code
- Provide DECfillOutFromConstoblock to enable creation of decomposition
  structures by just specifying constraint to block partition
- Add consistency check function for decompositions
- removed a bit of redundant and leftover code

@page RN10 Release notes for GCG 1.0
@section RN100 GCG 1.0
*************************
features
- include variable deletion code
- add a block diagonal detector (cons_connected)
- add a new default constraint based decomposition format with reader (dec)
- added new heuristics gcgrins and xprins
- decompositions from multiple detectors are compared in cons_decomp.h
- added block diagonal detection code, GCG solves these more intelligently
- added detection of standard problems to block detection code
- add additional statistics
- structure information can now contain presolving information
- GCG works with SCIP version 3.0

plugins
- reworked decdecomp structure handling
- merge recent SCIP heuristic changes to their GCG counterparts

bug fixes
- try to deal with the time limit of the master by looping until the
  original instance hits the time limit
- try to avoid infeasible problems if the timelimit is hit during farkas
  pricing
- fix bugs related to copying master solutions to the original problem
- fix bugs where solutions are not correctly freed
- fix bug: heuristics that use SCIPcopy really create a working copy
- fix propagation bugs
- fix issues with empty problems and problems solved in the root node
- rewrite relaxcolsel heuristic
- moved probing methods to relax_gcg.c and fixed heuristics to use them
- fix a vardata creation bug
- copy cuts in LNS heuristics correctly
- fixed bugs related to presolving
- fixed bugs related to linking variables
- fixed bugs in Ryan-Foster branching
- fix some memory issues

code cleanup
- updated the documentation
- cleaned up code (whitespace and code style changes)
- removed all vardata accesses from all files
- removed a lot of old code
- remove dead code and give the code some love
- refactored some parts to remove large methods
- cleaned up detector interface
- make sure code is clean with all our compilers and code checking tools

performance
- adjusted default parameters
- improve memory handling by switching to buffer memory in appropriate cases
  and away from buffer in others

interface
- make githash look nicer
- nicer decomposition output

Makefile and scripts
- add lint directory for static code analysis
- add SCIP target to makefile
- fix scripts for RWTH Aachens high performing cluster
- add possibility to create SCIP link automatically
- add small testset to enable small functionality tests
- add some modes to test script in order to create and collect
  decompositions
- fix clean rule to a safer version


@page RN09 Release notes for GCG 0.9
@section RN090 GCG 0.9
*************************
features
- included new heuristics
- included new reader for the ref file format
- added support for linking variables
- added generalized reliability branching using probing
- added constraint handler to enforce integral original variables
- allow for unbounded pricing problems
- branch also on pseudosolutions
- support probing for heuristics
- GCG works with SCIP version 2.0

bug fixes
- fixed multiple bugs related to timing issues
- fixed bugs related to working with the presolved problem

interface
- allow master to be accessed from the command line interface
- Change branding in interactive SHELL, display version and githash
- added more extensive test framework
- added gnuplot visualization reader
- added much more extensive documentation


@page RN08 Release notes for GCG 0.8
@section RN081 GCG 0.8.1
*************************
features
- polished source code

bug fixes
- some


@section RN080 GCG 0.8
*************************
bugfixes
- fixed some bugs for solving MIPs when branching on variables that were
  directly transferred to the master problem

@page RN07 Release notes for GCG 0.7
@section RN070 GCG 0.7
*************************
bugfixes
- some bugfixes

@page RN06 Release notes for GCG 0.6
@section RN060 GCG 0.6
*************************
feastures
- implemented dialog handler for GCG
- added concept of pricing solvers
- statistics about pricing are displayed at the end of solving

bugfixes
- quite a few

@page RN05 Release notes for GCG 0.5
@section RN050 GCG 0.5
*************************
bugfixes
- fixed problems with transfering bounds from the original program to the
  master program: when propagating a node, the bounds of all variables in
  the pricing problem and variables copied to the master are adjusted, for
  all master variables created by the pricer, it is checked whether they
  fulfill the current bounds
- fixed bug when disabling discretization approach

@page RN04 Release notes for GCG 0.4
@section RN040 GCG 0.4
*************************
design
- working SCIP represents the original problem
- read in problem is standard format (e.g., .lp-file, .mps-file) and
  corresponding blk-file
- the master problem is represented by a relaxator, which replaces the LP-solving
- separation is done by a separator included in the master SCIP, which calls the
  SCIPseparateSol() method in the original SCIP
- branching is done simultaneously in the master and in the original SCIP
- variables in the master are extreme points of conv(X) (and extreme rays, but
  functionality currently not implemented) -> convexification approach
- many identical pricing problems -> fat too much effort for pricing,
  especially farkas pricing!
- 2 constraint handler assure that nodes in the master SCIP are linked to
  nodes in the original SCIP and vice versa
- branching rules are implemented as branching rules in the master that
  have to define the additional callbacks specified in "type_branchgcg.h"

features
- in blk-file constraints can be forced to be copied to the master problem;
  all other constraints are added to a block, if they only contain variables
  of this block
- added possibility to use discretization approach, variables in the
  master then represent integer points in X, integrality in the master is
  demanded
- identification of identical blocks -> break symmetrie in the master
- 2 branching rules implemented so far:
  * branching on original variables (not possible if variable belongs to a
    block that has similar blocks in the problem), using pseudocost values
    to choose the variable to branch on
  * ryan-foster type of branching for identical blocks with set partitioning
    structure
- added GCGs own display plugin showing the number of LP iterations, of
  constraints, variables and cuts in the master<|MERGE_RESOLUTION|>--- conflicted
+++ resolved
@@ -5,7 +5,6 @@
 New features:
 -------------
 
-<<<<<<< HEAD
 New/modified/removed structures, defines, and classes:
 ---------------------------
 
@@ -45,11 +44,10 @@
 - the explore dialog accesses (partial) decompositions now directly using pointers instead of their ids
 - symmetry information stored for a decomposition is now used by the relaxator without creating intermediate varmaps
 
-Bug fixes
----------
-
-- fix (global) bound propagation bugs
-- remove columns from colpool that violate global bounds
+New/changed parameters:
+-----------------------
+
+- renamed parameter 'pricing/masterpricer/threads' to 'pricing/masterpricer/nthreads' and set default value to 1
 
 
 @page RN37 Release notes for GCG 3.7
@@ -60,17 +58,10 @@
 -------------
 
 - nauty support (symmetry detection)
-=======
-New/changed parameters:
------------------------
-
-- renamed parameter 'pricing/masterpricer/threads' to 'pricing/masterpricer/nthreads' and set default value to 1
->>>>>>> 018789e5
 
 New/modified/removed API functions:
 ---------------------------
 
-<<<<<<< HEAD
 - add 'GCGgetNautyName'
 
 New/changed parameters:
@@ -83,23 +74,13 @@
 - changed default value of 'relaxing/gcg/aggregation/generatorlimit' to 100
 - moved parameter 'detection/aggregation/limitnconssperblock' to 'relaxing/gcg/aggregation/limitnconssperblock'
 - moved parameter 'detection/aggregation/limitnvarsperblock' to 'relaxing/gcg/aggregation/limitnvarsperblock'
-=======
-- added 'GCGpricerAddColResult', 'GCGpricerGetNPricingThreads', 'GCGpricestoreGetNColsTotal'
-- changed 'GCGpricestoreCreate', 'GCGpricestoreAddCol', 'GCGpricestoreGetCols', 'GCGpricestoreGetNCols'
-- removed 'GCGpricestoreRemoveInefficaciousCols', 'GCGpricestoreGetTime'
-- changed 'GCGcolpoolAddCol', 'GCGcolpoolPrice'
-- added 'GCGhashGetKeyCol', 'GCGhashKeyEqCol', 'GCGhashKeyValCol'
->>>>>>> 018789e5
 
 Miscellaneous
 -------------
 
-<<<<<<< HEAD
 - moved files related to symmetry detection to src/symmetry/
 - renamed 'pub_bliss.h' to 'pub_automorphism.h'
-=======
 - enable OpenMP by default
->>>>>>> 018789e5
 
 
 @page RN36 Release notes for GCG 3.6
