@page RN40 Release notes for GCG 4.0
@section RN400 GCG 4.0.0
*************************

New features:
-------------

- Solver plugin for HiGHS. Allows user to select HiGHS as a pricing problem solver.
<<<<<<< HEAD
- generic approach to handle cuts and branching constraints in the master problem with no couterpart in the original problem
- created a pricing variable type for variables not corresponding to any original variable, inferred by mastercuts
- automatic mastervariable synchronization across the entire search tree through history-tracking
- component bound branching rule

=======
- new pricing solver ("gcg") that calls GCG to solve (structured) pricing problems
- new (JSON formatted) decomposition file format ("jdec") supporting nested/recursive decompositions

New/modified/removed structures, defines, and classes:
---------------------------

- removed struct 'PARTIALDECOMP_WRAPPER'
- added struct 'PARTIALDECOMP_C' used by the C interface
>>>>>>> 2de72183

New/modified/removed API functions:
---------------------------

- removed 'GCGgetPartialdecToWrite'
- 'GCGconshdlrDecompAddBasicPartialdec' returns now SCIP_RETCODE and sets a pointer to the created decomposition
- public C functions working with (partial) decompositions use now 'PARTIALDECOMP_C' pointers instead of the id of the decomposition
- added function 'GCGconshdlrDecompPartialdecAggregationInformationCalculated'
- added function 'GCGconshdlrDecompPartialdecCalcAggregationInformation'
- added function 'GCGconshdlrDecompPartialdecGetNEquivalenceClasses'
- added function 'GCGconshdlrDecompPartialdecGetReprBlockForEqClass'
- added function 'GCGconshdlrDecompPartialdecGetBlocksForEqClass'
- added function 'GCGconshdlrDecompPartialdecGetNBlocksForEqClass'
- added function 'GCGconshdlrDecompPartialdecGetRepVarMap'
- added function 'GCGconshdlrDecompPartialdecGetOrigVarForBlock'
- added function 'GCGconshdlrDecompPartialdecGetNVarsForBlock'
- added function 'PARTIALDECOMP::getReprBlockForEqClass'
- added function 'PARTIALDECOMP::getScore' without arguments
- added function 'PARTIALDECOMP::isAssignedToPresolvedProb'
- added function 'PARTIALDECOMP::buildDecChainString' returning a std::string object
- renamed functions 'PARTIALDECOMP::get*Vec' to 'PARTIALDECOMP::get*' and removed old ones with the same name that returned a reference to the 'data()' object of the vector
- renamed function 'PARTIALDECOMP::getBlocksForRep' to 'PARTIALDECOMP::getBlocksForEqClass'
- renamed function 'PARTIALDECOMP::getNReps' to 'PARTIALDECOMP::getNEquivalenceClasses'
- renamed function 'PARTIALDECOMP::getRepForBlock' to 'PARTIALDECOMP::getEqClassForBlock'
- added function 'GCGgetColpool'
- added function 'GCGcolpoolPropagateGlobalBounds'
- modified function 'GCGtransformMastersolToOrigsol'
- added 'GCGpricerAddColResult', 'GCGpricerGetMaxNThreads', 'GCGpricestoreGetNColsTotal'
- changed 'GCGpricestoreCreate', 'GCGpricestoreAddCol', 'GCGpricestoreGetCols', 'GCGpricestoreGetNCols'
- removed 'GCGpricestoreRemoveInefficaciousCols', 'GCGpricestoreGetTime'
- changed 'GCGcolpoolAddCol', 'GCGcolpoolPrice'
- added 'GCGhashGetKeyCol', 'GCGhashKeyEqCol', 'GCGhashKeyValCol'
- Added function 'GCGcreateInferredPricingVar'
- Added function 'GCGvarIsInferredPricing'
- Added function 'GCGpricingmodificationCreate'
- Added function 'GCGmastercutCreateFromCons'
- Added function 'GCGmastercutCreateFromRow'
- Added function 'GCGmastercutFree'
- Added function 'GCGrelaxBranchNewCol'
- Added function 'GCGrelaxBranchGetMasterCut'
- Added function 'GCGrelaxBranchGetAllActiveMasterCuts'
- Added callback 'GCG_DECL_BRANCHNEWCOL' to 'GCG_BRANCHRULE'
- Added callback 'GCG_DECL_BRANCHGETMASTERCUT' to 'GCG_BRANCHRULE'
- Added parameter 'GCG_DECL_BRANCHNEWCOL ((*branchnewcol));' to 'GCGrelaxIncludeBranchrule'
- Added parameter 'GCG_DECL_BRANCHGETMASTERCUT((*branchgetmastercut))' to 'GCGrelaxIncludeBranchrule'


Renamed API functions:
---------------------------

- Moved function 'SCIPincludeSepaMaster' to 'SCIPincludeSepaOriginal'
- Moved function 'GCGsepaGetOrigcuts' to 'GCGsepaGetOriginalSepaOrigcuts'
- Moved function 'GCGsepaGetNCuts' to 'GCGsepaGetNOriginalSepaCuts'
- Moved function 'GCGsepaGetMastercuts' to 'GCGsepaGetOriginalSepaMastercuts'
- Moved function 'GCGsepaAddMastercuts' to 'GCGsepaAddOriginalSepaCuts'
- Moved function 'GCGsepaOrigcutExists' to 'GCGsepaOriginalSepaOrigcutExists'

New/changed parameters:
-----------------------

- renamed parameter 'pricing/masterpricer/threads' to 'pricing/masterpricer/nthreads' (default value: 1)
- Moved parameter 'sepa/master/enable' to 'sepa/original/enable'
- Moved parameter 'sepa/master/paramsetting' to 'sepa/original/paramsetting'
- Added parameter 'branching/compbnd/useMDMH'
- Added parameter 'branching/compbnd/useMRMH'

Added structures and defines:
---------------------------

- Added struct 'GCG_INFERREDPRICINGVARDATA'
- Added struct 'GCG_PRICINGMODIFICATION'
- Added enum 'GCG_MASTERCUTTYPE'
- Added struct 'GCG_MASTERCUTCUT'
- Added struct 'GCG_MASTERCUTDATA'
- Added struct 'GCG_VARHISTORY'
- ADDED struct 'GCG_VARHISTORYBUFFER'
- Added type 'GCG_VARTYPE_INFERREDPRICING'

Command line interface
-----------------------

- Renamed output log column 'mcuts' to 'ocuts'

Code cleanup:
-------------

- Moved file 'sepa_master.c' to 'sepa_original.c'
- Moved file 'sepa_master.h' to 'sepa_original.h'
- Moved references of 'sepa_master' to 'sepa_original'

Code cleanup:
-------------

- the explore dialog accesses (partial) decompositions now directly using pointers instead of their ids
- symmetry information stored for a decomposition is now used by the relaxator without creating intermediate varmaps

New/changed parameters:
-----------------------

- renamed parameter 'pricing/masterpricer/threads' to 'pricing/masterpricer/nthreads' (default value: 1)

Miscellaneous
-------------

- enable OpenMP by default
- increased minimal cmake version to 3.11


@page RN37 Release notes for GCG 3.7
@section RN370 GCG 3.7.0
*************************

New features:
-------------

- nauty support (symmetry detection)

New/modified/removed API functions:
---------------------------

- add 'GCGgetNautyName'

New/changed parameters:
-----------------------

- renamed parameter 'relaxing/gcg/aggregation' to 'relaxing/gcg/aggregation/enabled'
- renamed and moved parameter 'relaxing/gcg/bliss/enabled' to 'relaxing/gcg/aggregation/usesymmetrylib'
- moved parameter 'relaxing/gcg/bliss/searchnodelimit' to 'relaxing/gcg/aggregation/searchnodelimit'
- moved parameter 'relaxing/gcg/bliss/generatorlimit' to 'relaxing/gcg/aggregation/generatorlimit'
- changed default value of 'relaxing/gcg/aggregation/generatorlimit' to 100
- moved parameter 'detection/aggregation/limitnconssperblock' to 'relaxing/gcg/aggregation/limitnconssperblock'
- moved parameter 'detection/aggregation/limitnvarsperblock' to 'relaxing/gcg/aggregation/limitnvarsperblock'

Miscellaneous
-------------

- moved files related to symmetry detection to src/symmetry/
- renamed 'pub_bliss.h' to 'pub_automorphism.h'


@page RN36 Release notes for GCG 3.6
@section RN363 GCG 3.6.3
*************************

Bug fixes
---------

- Fixed missing include of <algorithm> in some files.


@section RN362 GCG 3.6.2
*************************

Build system
------------

- CMake configuration does not fail if value of 'SYM' is not supported


@section RN361 GCG 3.6.1
*************************

Bug fixes
---------

- fix (global) bound propagation bugs
- remove columns from colpool that violate global bounds
- tree synchronization: fix segfault
- fix 'gcg_check' CMake target
- fix calculation of dual objective value and improve numerical stability
- fix calculation of reduced costs of columns (in presence of very small dual values)
- knapsack pricing solver reports optimality of solution if capacity is zero
- prevent cliquer pricing solver from creating columns that violate varbounds

New/modified/removed API functions:
---------------------------

- added function 'GCGgetColpool'
- added function 'GCGcolpoolPropagateGlobalBounds'


@section RN360 GCG 3.6.0
*************************

New features:
-------------

- MSVC support

Bug fixes
---------

- fix separation of cutting planes in the master problem
- handle new variable bounds properly when synchronizing the B&B trees
- store pending bound changes as soon as the master problem is transformed
- fix handling of static master vars with negative lower bounds

New/changed parameters:
-----------------------

- New parameter 'detection/scores/selected' to select the score that should be used to sort the decompositions
- Removed parameter 'detection/score/scoretype'
- Moved parameter 'detection/score/strong_detection/dualvalrandommethod' to 'detection/scores/strong/dualvalrandommethod'
- Moved parameter 'detection/score/strong_detection/coeffactororigvsrandom' to 'detection/scores/strong/coeffactororigvsrandom'
- Moved parameter 'detection/score/strong_detection/timelimit' to 'detection/scores/strong/timelimit'

Renamed API functions:
---------------------------

- Replaced prefix 'DEC' with 'GCG'

Renamed structures and defines:
---------------------------

- Replaced prefix 'DEC' with 'GCG'

New/modified API functions:
---------------------------

- New functions: 'GCGconshdlrDecompGetNConsClassifiers', 'GCGconshdlrDecompGetNVarClassifiers', 'GCGconshdlrDecompGetConsClassifiers', 'GCGconshdlrDecompGetVarClassifiers'
- Add parameter 'GCG_CONSCLASSIFIER* consclassifier' to 'GCG_DECL_CONSCLASSIFY'
- Add paramater 'GCG_VARCLASSIFIER* varclassifier' to 'GCG_DECL_VARCLASSIFY'
- Added function 'GCGgetCurrentScoreShortname'
- Added function 'GCGgetCurrentScore'
- Added function 'GCGincludeScore'
- Added function 'GCGfindScore'
- Added function 'GCGgetScores'
- Added function 'GCGgetNScores'
- Added function 'GCGscoreGetData'
- Added function 'GCGscoreSetData'
- Added function 'GCGscoreGetName'
- Added function 'GCGscoreGetShortname'
- Added function 'GCGscoreGetDesc'
- Added function 'GCGincludeScoreBender'
- Added function 'GCGincludeScoreBorder'
- Added function 'GCGincludeScoreClassic'
- Added function 'GCGincludeScoreFawh'
- Added function 'GCGincludeScoreForswh'
- Added function 'GCGincludeScoreMaxwhite'
- Added function 'GCGincludeScoreSpfawh'
- Added function 'GCGincludeScoreSpfwh'
- Added function 'GCGincludeScoreStrongDecomp'
- Added function 'GCGconsClassifierSetData'
- Added function 'GCGconsClassifierGetPriority'
- Added function 'GCGconsClassifierIsEnabled'
- Added function 'GCGconsClassifierGetDesc'
- Added function 'GCGvarClassifierSetData'
- Added function 'GCGvarClassifierGetPriority'
- Added function 'GCGvarClassifierIsEnabled'
- Added function 'GCGvarClassifierGetDesc'

Deleted API functions:
----------------------

- Deleted function 'GCGconshdlrDecompGetScoretype'
- Deleted function 'GCGconshdlrDecompCalcBendersScore'
- Deleted function 'GCGconshdlrDecompCalcBorderAreaScore'
- Deleted function 'GCGconshdlrDecompCalcClassicScore'
- Deleted function 'GCGconshdlrDecompCalcMaxForeseeingWhiteAggScore'
- Deleted function 'GCGconshdlrDecompCalcMaxForseeingWhiteScore'
- Deleted function 'GCGconshdlrDecompCalcMaxWhiteScore'
- Deleted function 'GCGconshdlrDecompCalcSetPartForseeingWhiteScore'
- Deleted function 'GCGconshdlrDecompCalcSetPartForWhiteAggScore'
- Deleted function 'GCGconshdlrDecompCalcStrongDecompositionScore'

Command line interface
-----------------------

- Added 'display' command for constraint classifiers
- Added 'display' command for variable classifiers
- Added 'display' command for scores

Code cleanup:
-------------

- Refactored scores
- Moved source files to src/gcg
- Moved src/test to test


@page RN35 Release notes for GCG 3.5
@section RN355 GCG 3.5.5
*************************

Bug fixes
---------

- fix handling of varbound updates if relaxator has not been called yet


@section RN354 GCG 3.5.4
*************************

Bug fixes
---------

- fix handling of file paths in multiple dialog functions
- Visualization Suite: fix error in parser
- fix multiple segmentation faults
- fix parameter 'branching/orig/userandom'


@section RN353 GCG 3.5.3
*************************

Bug fixes
---------

- fix Makefile build: create necessary directories before the dependencies are built


@section RN352 GCG 3.5.2
*************************

Bug fixes
---------

- fix errors in symmetry detection
- fix segmentation faults
- add missing headers to CMake file


@section RN351 GCG 3.5.1
*************************

Bug fixes
---------

- fix compile with new bliss version (0.77)
- fix Makefiles recompile if STATISTICS flag was changed
- fix minor bugs in the cmpres.awk script, updating it to the SCIP version
- fix memory allocation of name and description of constraint and variable classifiers
- fix handling of variables added after the problem was transformed

Build system
------------

- Bliss is enabled by default and the version provided by SCIP is compiled (CMake and Makefile)


@section RN350 GCG 3.5.0
*************************

New features:
-------------

- New website documentation
- Added several strong branching based branching candidate selection heuristics: strong branching with column generation, strong branching without column generation, hybrid strong/pseudocost branching, reliability branching, hierarchical strong branching, hybrid hierarchical strong/pseudocost branching, hierarchical reliability branching (primarily for original variable branching and Ryan-Foster branching).
- New detector neighborhoodmaster: calculating cons-cons adjacency (if not already done), sorting according size of neighborhood. Searching two consecutive constraints with largest size difference (according neighborhood size) in sorted constraints. All constraints having a larger neighborhood than the second one are assigned to the master.
- On reading an incomplete decomposition, the program will not necessarily assign all open elements to the master problem but detect the rest of the structure.
- Use the user's default application to open pdf files

New/changed parameters:
-----------------------

- New parameters 'branching/orig/usestrong' and 'branching/ryanfoster/usestrong' to enable strong branching for original variable branching and Ryan-Foster branching
- New parameters 'branching/bpstrong/...' to alter strong branching behavior
- New parameter 'detection/enabled' for easier en-/disabling of the detection
- New Parameter 'detection/postprocess' enables the postprocessing of decompositions
- Removed paramaters 'detection/detectors/<name>/legacymode'
- Removed parameter 'detection/conssadjcalculated'
- Removed parameter 'detection/legacymode/onlylegacymode'
- Removed parameter 'detection/legacymode/enabled'
- Removed parameter 'detection/legacymode/stairlinkingheur'
- Removed parameter 'visual/report/showtype'
- Removed parameter 'constraints/decomp/createbasicdecomp'
- Removed parameters 'detection/detectors/<name>/origenabled'
- Moved parameters 'detection/consclassifier/<name>/enabled' to 'detection/classification/consclassifier/<name>/enabled'
- Removed parameters 'detection/consclassifier/<name>/origenabled'
- Moved parameters 'detection/varclassifier/<name>/enabled' to 'detection/classification/varclassifier/<name>/enabled'
- Removed parameters 'detection/varclassifier/<name>/origenabled'
- Moved parameter 'detection/allowclassifierduplicates/enabled' to 'detection/classification/allowduplicates'
- Moved parameter 'detection/maxnclassesfornblockcandidates' to 'detection/blocknrcandidates/maxnclasses'
- Moved parameter 'detection/addblocknr' to 'set/detection/blocknrcandidates/addblocknr'
- Moved parameter 'detection/maxnclassesperclassifier' to 'detection/classification/maxnclassesperpartition'
- Moved parameter 'detection/maxnclassesperclassifierforlargeprobs' to 'detection/classification/maxnclassesperpartitionforlargeprobs'
- Moved parameter 'detection/strong_detection/dualvalrandommethod' to 'detection/score/strong_detection/dualvalrandommethod'
- Moved parameter 'detection/strong_detection/coeffactororigvsrandom' to 'detection/score/strong_detection/coeffactororigvsrandom'
- Moved parameter 'detection/scoretype' to 'detection/score/scoretype'

New/changed menu commands:
-----------------------

- Removed 'toolbox' feature from 'explore' menu
- Removed command 'toolbox'
- Removed command 'write/miplib2017features'
- Removed command 'write/miplib2017plotsanddecs'
- Removed command 'write/miplib2017shortbasefeatures'
- Removed command 'write/miplib2017featurefilepath'
- Removed command 'write/miplib2017matrixfilepath'
- Removed command 'write/miplib2017decompfilepath'
- Removed command 'write alloriginaldecompositions'
- Removed command 'write allpresolveddecompositions'
- Renamed command 'write reportdecompositions' to 'write report'
- Renamed command 'write selecteddecompositions' to 'write selected'

Visualization and testing:
--------------------------

- check/compareversions.sh runs tests on several git versions, summarizes performace results

Code cleanup:
-------------

- Cleaned up 'explore' menu
- Refactored detection loop
- Removed legacymode, including detectors 'connected', 'staircase', 'random', 'cutpacking', 'colors', 'mcl'
- Renamed class Seeed to PARTIALDECOMP
- Renamed class Seeedpool to DETPROBDATA
- Renamed SEEED_WRAPPER to PARTIALDECOMP_WRAPPER
- Renamed {Index,Cons,Var}Classifier to {Index,Cons,Var}Partition
- Refactored dialog handler
- Moved GCG version define to 'def.h', moved 'GCGprintVersion' to 'gcg_general.h/c'

New/modified API functions:
---------------------------
- New functions: 'GCGtransformProb', 'GCGpresolve', 'GCGdetect', 'GCGsolve'
- Renamed 'GCGgetGap' to 'GCGgetVarGap' and 'GCGsetGap' to 'GCGsetVarGap'
- New functions: 'GCGgetDualbound', 'GCGgetPrimalbound', 'GCGgetGap'

Bug fixes
---------
- Fixed function 'ObjPricerGcg::computeCurrentDegeneracy'
- Relaxator: Do not construct and flush the LP if it is already constructed


@page RN30 Release notes for GCG 3.0
@section RN305 GCG 3.0.5
*************************

Bug fixes
---------

- Skip structure detection if the original problem is already solved after presolving.


@section RN304 GCG 3.0.4
*************************

Bug fixes
---------

- Fix segmentation fault.
- Fix commands 'transform' and 'presolve': Check SCIP_STAGE before calling SCIPdialogExecTransform() and SCIPdialogExecPresolve().


@section RN303 GCG 3.0.3
*************************

Bug fixes
---------

- Fix several segmentation faults.
- Skip Farkas pricing only if at least one solution of the original problem was successfully added to the master variable space.
- Interrupt the pricing loop if SCIP reports that the solving process should be stopped.
- Disable the column pool in probing mode.
- 'write matrix' and 'write transmatrix' set PDF as file format in the created gnuplot file.


@section RN302 GCG 3.0.2
*************************

Bug fixes
---------

- Fix segmentation fault due to missing relaxsol event handler in BENDERS and ORIGINAL mode.
- Fix cmake module FindBLISS to handle GMP dependency correctly.
- Fix branching on directly transferred master variables in generic branching.
- Fix in pricer_gcg when calculating stabilized dual objective value.
- Fix a parameter bug concerning heuristic pricing.
- Fix: sort pricing solvers before initialization of pricing controller.
- Handle fixed master variables correctly when transforming values of original variables into values of master variables.
- Transfer solutions to the master problem only if it is not solved already.



@section RN301 GCG 3.0.1
*************************

Command line interface
-----------------------

- 'write matrix' and 'write transmatrix' for writing a gnuplot file showing the (original and presolved) coefficient matrix

New/changed parameters
-----------------------

- new parameter "relaxing/gcg/mipdiscretization" indicates whether to use discretization with continuous variables (only has an effect if "relaxing/gcg/discretization" is enabled)

Performance improvements
-------------------------

- Improved performance of creating Gnuplot matrix visualizations
- Corrected transfer from feasible master solutions to the original problem
- Improved performnace of calculating foreseeing decomposition scores

Code cleanup
------------

- Clean up scaling code in Gnuplot reader

Bug fixes
---------

- Fix segmentation faults in aggressive detection
- Fix toolbox method for assigning variables per regular expression
- Fix issue with setting variables as linking variables in decomposition toolbox
- Call hmetis only if at matrix should be decomposed into at least two blocks
- Fix issues with hmetis in aggressive detection
- Deal with empty or duplicate constraint names
- Fix an assertion in detection concerning a non-existent hashmap
- Fix memory error in relaxator concerning a filename string that was not freed
- Fix bug in reader_dec for original problem
- Handle double stored external branching candidates correctly in ZI rounding heuristic
- Fix issue with non-violated cuts in separation storage
- Fix NULL pointer error in two 'if' clauses in seeed pool
- Fix memory leak in event_relaxsol
- Use correct method to free event handler data in event_relaxsol.
- Fix parallelization in pricing loop by allowing only one job per pricing problem at a time
- Add a missing Makefile dependency


@section RN300 GCG 3.0.0
*************************

Features
--------

- new roundwise modular structure detection scheme:
  - detectors can implement three optional methods:
    - propagateSeeed : given a partial decomposition d the detector returns a set of decompositions that are a refinement of d
    - finsishSeeed: given a partial decomposition d the detector returns a set of decompositions that are a refinement of d and complete
    - postprocessSeeed: given a complete decomposition d the detector returns a set of complete decompositions
  - there is a current pool of partial decompositions (i.e. some conss and vars are open, initilized by empty decomposition (all vars and conss are open) or user decomposition )
  - in every detection round the refinement method of each active detector is called on each current partial detection and returns a (possibly empty) set of decompositions (possibly still partial but strictly more refined); afterwards the finishing method of each detector is called on each partial decomposition
  - after last round the postprocessing method of the corresponding detectors is called on each complete decomposition
  - duplicates of partial and complete are identified
  - constraint and variable classification according to several criteria reveals more problem structure, and in particular yield candidates for the number of blocks, that are used by graph partitioning detectors
  - detection process can run parallelized (in presence of multiple partial decompositions)
  - structure information concerning the original problem can be used when searching structure in the transformed problem, e.g. by "detect presolve detect"
  - more user interaction (see point "Command line interface" below for more information):
	- by command "explore" and inspecting found decompositions,
	- give partial decompositions,
	- directly modify found partial decompositions
  - new visualization methods for decompositions ('visualize' command in 'explore' submenu, family tree (experimental feature: finished decompositions can be seen as leaves in a forest, partial decompositions as inner nodes, ancestor descendant pairs are connected by edge ) )
  - new scores to evaluate found decompositions
- solve the problem with one single block if no decomposition is available ('SCIP mode')
- extended isomorph detector by the possibility to identify blocks which are identical
  w.r.t. signs (but not necessarily values) of coefficients.
- extended backtracking mechanism in diving heuristics:
  single backtracking in addition to limited discrepancy search in master variable diving;
  added branching on another variable and limited disc. search to original variable diving
- added menu item "write reportdecompositions" that creates a report of all decompositions in form of a .tex file
- Benders' decomposition mode has been added. The Benders' decomposition mode is activated by setting
  "relaxing/gcg/mode" to 1. When using the Benders' decomposition mode, the decompositions found by the detectors are
  used as the master and subproblems.
- Original mode has been added. The original mode allows the user to solve the original problem directly without any
  decomposition being performed. The original mode is selected by setting "relaxing/gcg/mode" to 2.
- new pricing scheme:
  - the pricing loop is now managed by a new class, the 'pricing controller'
  - pricing is now done by performing 'pricing jobs', which hold a pricing problem, a solver to be applied and some parameters (such as whether the solver is to be applied heuristically)
  - pricing jobs are organized in a priority queue, which is maintained by the pricing controller
  - the latter now also decides over premature abortion of the pricing loop
- own data structure for pricing problems which also holds solving statistics and results
- extension of heuristic pricing, which can now be performed in multiple rounds; in particular, the MIP and the CPLEX pricing solver can now be applied multiple times per pricing loop, with increasing node, solution limits or decreasing gap limts.
- new possibility to sort pricing problems: reliability sorting based only on the last few pricing rounds
- possibility to solve pricing problems 'chunk'-wise, i.e. to only regard a certain subset of pricing problems in a pricer call
- add price store similar to SCIP's sepa store for better column management
- interface change in pricing solvers:
  - solvers now pass their columns directly to the pricing storage rather than returning an array
  - GCG_DECL_SOLVERSOLVE and GCG_DECL_SOLVERSOLVEHEUR callbacks now also take the master SCIP instance as an input
  - new callback GCG_DECL_SOLVERUPDATE, called by the pricer when constraint, bound or objective function changes occur on a pricing problem; also fixes a bug in the CPLEX pricing solver
- new return type GCG_PRICINGSTATUS which replaces SCIP_STATUS in the pricing solvers

- add additional pricing and variable statistics
- add hybridization of dual variable smoothing with an ascent method
- restructure column pool similar to SCIP's cut pool
- parametrize pricing solver priorities
- added parameter heuristics/restmaster/pbheur to use restricted master heuristic as price-and-branch heuristic
- imitate SCIP's separation procedure in the basis separator by storing the number separation rounds in probing per node
- artificial variables can now be added in the first Farkas pricing iteration to make the restricted master problem
  feasible (including various options on setting the big M objective coefficients of these variables)
- new pricing solver that solves independent set problems heuristically using the cliquer library
- enable discretization when original problem is a mixed integer program; continuous variables are convexified
- solve original LP relaxation in the root node to get a first dual bound and to run some heuristics in the original problem

Performance improvements
-------------------------

- structure detection (default) is now applicable to MIPs with much larger dimensions (150.000 x 500000)

Data structures
----------------

- new internal data structure to handle partial decompositions; see class_seeed.h for more details
- new internal data structure to handle detection loops for different formulations (at the moment original and transformed formulation); see class_seeedpool.h for more information
- new internal data structure to handle constraint classification, each constraint classification is a partition of the constraints according a given criteria, used constraint classifiers:
	- number of nonzero entries
	- constraint type according to SCIP constraint handlers
	- constraint type according to MIPLIB2010 constraint classifiaction
	- constraint name: identity for names with removed digits
	- constraint name: levenshtein distance graph, for names according to nodes in the same connected component
- new internal data structure to handle variable classification, each variable classifier is a partition of the variables according to some criteria
	- SCIP variable type
	- objective coefficient
	- objective sign

Deleted and modified API functions
-----------------------------------

- detector callback DETECTSTRUCTURE is only called in optional legacy mode (legacy mode is detection of version 2.1.4 and completely indepedent from new detecion loop), detectors written by the user should be useable if their parameter detection/detectors/*/legacymode is set to TRUE

New API functions
-----------------

- detector callback PROPAGATESEEED, called during detection loop to refine partial decompositions, given a partial decomposition d the detector returns a set of decompositions that are a refinement of d
- detector callback FINISHSEEED, called during detection loop to finish partial decompositions, given a partial decomposition d the detector returns a set of complete decompositions that are a refinement of d
- detector callback POSTPROCESSSEEED, called after detection loop, to postprocess found finished  decompositions, given a complete decomposition this method returns a set of complete decompositions

Command line interface
-----------------------

- "explore" submenu to inspect and modify new decompositions
- "explore inspect" get information about decomposition on different detail levels
- "explore visualize" experimental feature, opens a gnuplot generated pdf visualization of specified decomposition, see /visual/pdfreader parametr
- "explore modify"  modify known (partial) decompositions by applying specified detector callbacks or assign certain variables/constraints by name
- "explore calc_strong" highly experimental feature, calculates a score that is based on strength and solving speed of the Dantzig-Wolfe subproblems
- "decomposition_toolbox" creates an empty decomposition (and modify afterwards)
- "write alloriginaldecompositions":  write all known original decompositions to files (format is given by file extension, e.g. {dec,blk,ref,gp,tex})
- "write allpresolveddecompositions": write all known presolved decompositions to files (format is given by file extension, e.g. {dec,blk,ref,gp,tex})
- "write familytree": experimental feature,  write all (partial) decompositions contained in family tree to files (.gp/.tex) and create family tree file (.tex), and corresponding makefile and docu
- "write reportdecompositions":experimental feature,  write report of all finished decompositions to LaTeX format
- "set detection addblocknr": add candidates for the number of blocks (as a white space separated list)


Deleted and modified parameters
--------------------------------

- modified parameter "detectors/*/priority" (detection was aborted if high priority detector was successful)


New/changed parameters
-----------------------

- new parameter "constraints/decomp/createbasicdecomp" indicates whether to create a decomposition with all constraints in the master if no other specified (useful to have included comparison)
- new parameter "detection/aggregation/limitnconssperblock" if this limit on the number of constraints of a block is exceeded the aggregation information for this block is not calculated
- new parameter "detection/aggregation/limitnvarsperblock"  if this limit on the number of variables of a block is exceeded the aggregation information for this block is not calculated
- new parameter "detection/allowclassifierduplicates/enabled" indicates whether classifier duplicates are allowed (for statistical reasons)
- new parameter "detection/benders/enabled" indicates whether benders detection is enabled
- new parameter "detection/benders/onlybinmaster" indicates whether only decompositions with only binary variables in the master should be searched if benders detection is enabled
- new parameter "detection/benders/onlycontsubpr" indicates whether only decompositions with only continiuous variables in the subproblems should be searched if benders detection is enabled
- new parameter "detection/consclassifier/*/enabled" indicates whether corresponding constraint classifier is enabled
- new parameter "detection/consclassifier/*/origenabled" indicates whether corresponding constraint classifier is enabled for original problem (no effect if "detection/origprob/classificationenabled" is FALSE )
- new parameter "detection/legacymode/enabled" indicates whether detection should additionally do legacy mode detection (detection of version 2.1.4)
- new parameter "detection/legacymode/onlylegacymode" indicates whether detection should only consist of legacy mode detection
- new parameter "detection/maxnclassesfornblockcandidates" to specify the maximum number of classes per classifier (if this number is exceeed two smallest classes are merged until it is reached, both classifier are kept)
- new parameter "detection/maxnclassesperclassifier" to specify the maximum number of classes per classifier (if this number is exceeed two smallest classes are merged until it is reached, both classifier are kept)
- new parameter "detection/maxnclassesperclassifierforlargeprobs" same as "detection/maxnclassesperclassifier" but only for larger problems (atm with nvars + nconss >= 50000)
- new parameter "detection/maxrounds" to specifiy the number of refinement rounds during detection

- new parameter "detection/origprob/classificationenabled" indicates whether constraint and variable classification is also enabeled for opriginal problem
- new parameter "detection/origprob/enabled" indicates whether to detect structures in original problem found decomps are tried to translate to transformed problem; only useful if presolving is enabled
- new parameter "detection/origprob/weightinggpresolvedoriginaldecomps" weighting method when comparing decompositions for presolved and unpresolved problem: 0: NO_MODIF, 1: FRACTION_OF_NNONZEROS, 2: FRACTION_OF_NROWS, 3: FAVOUR_PRESOLVED
- new parameter "detection/scoretype" indicates which score should be used for comparing (partial) decompositions (0: max white, 1: border area, 2: classic, 3: max foreseeing white, 4: ppc-max-white, 5: max foreseeing white with aggregation info, 6: ppc-max-white with aggregation info, 7: experimental benders score)
- new parameter "detection/detectors/*/enabled" is this detector enabled when detecting in the transformed problem
- new parameter "detection/detectors/*/finishingenabled" is this detector enabled when finishing partial decompsositions in the original and transformed problem
- new parameter "detection/detectors/*/freqcallround" frequency the detector gets called in detection loop ,ie it is called in round r if and only if mincallround <= r <= maxcallround AND  (r - mincallround) mod freqCallRound == 0
- new paramater "detection/detectors/*/legacymode" flag to indicate whether (old) DETECTSTRUCTURE method of detector should be used
- new parameter "detection/detectors/*/maxcallround" maximum round the detector gets called in detection loop
- new parameter "detection/detectors/*/mincallround" minimum  round the detector gets called in detection loop
- new parameter "detection/detectors/*/origenabled" is this detector enabled when detecting in the original problem (overruled by "detection/origprob/enabled" )
- new parameter "detection/detectors/*/origfreqcallround" same as "detectors/*/freqcallround" for original problem
- new parameter "detection/detectors/*/origmaxcallround" same as "detectors/*/maxcallround" for original problem
- new parameter "detection/detectors/*/origmincallround" same as "detectors/*/mincallround" for original problem
- new parameter "detection/detectors/*/overruleemphasis" flag to indicate whether emphasis settings for detector <%s> should be overruled by normal settings
- new parameter "detection/detectors/*/postprocessingenabled" is this detector enabled when postprocessing in the original and the transformed problem
- new parameter "detection/detectors/*/usefulrecall" indicates whether this detector is called on descendants of a partial decomposition
- new parameter "detection/detectors/connectedbase/useconssadj" should the constraint adjacency datastructure  be used (and not the constraint-variable-incidency)
- new parameter "detection/detectors/{hrgpartition,hrcgpartition,hcgpartition}/maxnblockcandidates" the maximal number of block number candidates that is used by this detector
- new parameter "detection/strong_detection/coeffactororigvsrandom": convex coefficient for original dual values (1-this is factor for random dual value)
- new parameter "detection/strong_detection/dualvalrandommethod": method for random dual values use for strong decomposition: 1) naive, 2) expected equality exponential distributed, 3) expected overestimation exponential distributed
- new parameter "detection/varclassifier/*/enabled" indicates whether corresponding variable classifier is enabled
- new parameter "detection/varclassifier/*/origenabled" indicates whether corresponding variable classifier is enabled for original problem (no effect if "detection/origprob/classificationenabled" is FALSE


- new parameters "pricing/masterpricer/maxcolsprob*" limit number of columns to be generated per pricing problem
- new parameter "pricing/masterpricer/heurpricingiters" replaces old parameter "pricing/masterpricer/heurpricing" and sets maximum number of heuristic pricing rounds within the pricing loop
- new parameter "pricing/masterpricer/maxheurdepth" limits maximum depth in the b&b tree at which heuristic pricing is performed
- changed parameter "pricing/masterpricer/sorting" to type 'char' and add an option to sort by reliability based only on the last few rounds
- new parameter "pricing/masterpricer/nroundscol" sets the number of pricing rounds considered in that case
- new parameter "pricing/masterpricer/chunksize" sets the size of the subset ('chunk') of pricing problems to be considered in a pricing round
- new parameter "pricing/masterpricer/stabilizationtree" to enable or disable stabilization beyond the root node
- new parameter "pricing/masterpricer/useartificualvars" to use artificial variables to make the RMP feasible
- new parameter "pricing/masterpricer/bigmartificial" to set big M objective of artificial variables
- new parameter "pricing/masterpricer/factorunreliable" to set factor to be used for the objective of unbounded variables
- new parameter "pricing/masterpricer/usemaxobj" to limit big M objective of artificial variables

- new parameter "relaxing/gcg/mode" is used to set the the Dantzig-Wolfe or Benders' decomposition mode of GCG.

- new parameter "set/visual/colorscheme" sets the color scheme of visualizations produced by the gp and tex reader
- new parameter "set/visual/draftmode" sets whether nonzeros are shown in visualizations produced by the gp and tex reader
- new parameter "set/visual/nonzeroradius" sets the radius of nonzeros in visualizations produced by the gp and tex reader
- new parameter "set/visual/pdfreader" sets a PDF reader that is used for opening visualizations
- new parameter "set/visual/nmaxdecompstowrite" sets maximum number of decompositions to write
- new parameter "set/visual/colors/colorblock" sets color for blocks in visualizations produced by the gp and tex reader
- new parameter "set/visual/colors/colorlines" sets color for lines in visualizations produced by the gp and tex reader
- new parameter "set/visual/colors/colorlinking" sets color for linking variables in visualizations produced by the gp and tex reader
- new parameter "set/visual/colors/colormasterconss" sets color for master constraints in visualizations produced by the gp and tex reader
- new parameter "set/visual/colors/colormastervars" sets color for master variables in visualizations produced by the gp and tex reader
- new parameter "set/visual/colors/colornonzeros" sets color for nonzeros in visualizations produced by the gp and tex reader
- new parameter "set/visual/colors/coloropen" sets color for open areas in visualizations produced by the gp and tex reader
- new parameter "set/visual/colors/colorstairlinking" sets color for stairlinking variables in visualizations produced by the gp and tex reader
- new parameter "set/visual/famtree/maxndecomps" sets maximum number of finished decompositions in family tree
- new parameter "set/visual/report/maxndecomps" sets maximum number of decompositions shown in report
- new parameter "set/visual/report/showstatistics" sets whether statistics for each decomposition are included in report
- new parameter "set/visual/report/showtitle" sets whether a title page is included in report
- new parameter "set/visual/report/showtoc" sets whether a table of contents is included in report
- new parameter "set/visual/report/showtype" sets whether only decompositions of a certain type are included in report
- new parameter "set/visual/report/usegp" sets whether the report uses gnuplot or LaTeX/Tikz images in report

Code cleanup
------------

- use SCIP_STATISTIC for pricing statistics and add compiler flag STATISTICS; if STATISTICS is set to true,
  SCIP_STATISTIC will be defined
- add parameter in basis separator specifying the emphasis setting used for separation in probing; remove unnecessary
  distinctions on objective direction
- introduce new module solver.c for managing pricing solvers, to be compliant to how SCIP plugins are designed
- re-structured solver_mip

Bug fixes
---------
- fix a bug in the automatic update of the stabilization parameter alpha
- fix issue with pricing problem initialization in CPLEX pricing solver
- fix detection of knapsack subproblems in knapsack pricing solver by also accepting negative weights
- fix memory management in set covering heuristic
- fix a bug in GCG feasibility pump concerning wrong SCIP instances.

@page RN21 Release notes for GCG 2.1
@section RN214 GCG 2.1.4
*************************

- use SCIPaddRow() instead of deprecated SCIPaddCut()

@section RN213 GCG 2.1.3
*************************

- changed interface to SCIP 5.0.0

bug fixes
- fix memory bug in original diving event handler
- fix memory bug in DECdecompRemoveDeletedConss
- fix bugs in check script
- fix bug in checking if master is a set partitioning problem
- implement enforelax callbacks
- diving heuristics and branching rules compute fractionalities by themselves


@section RN212 GCG 2.1.2
*************************

- changed interface to SCIP 4.0.0

code cleanup
- cleanup for extreme point heuristics, moved code to own methods, added comments, remove redundant parameters
- reallocate memory for origvars array in pricingvardate more efficiently
- reallocate memory for original variable array in pricing variable data more efficiently
- reorder permutations in isomorph detector according to orbit size and add maxdecomps parameter

bug fixes
- changed/corrected variable fixing behaviour of Extreme Point RINS in case of aggregated blocks
- fixed handling of fixed variables in decompositions
- update include method of solver template
- fix GCGconsGet*() methods such that negated variables are handled correctly
- fix bug in transformation of master solution to original solution
- small bugfix in method that creates column graph from matrix
- fixed memory errors in unit tests
- fix memory issue with GCG_COL's
- fix the deletion of old columns in the column pool
- fix propagation of original variable bounds to the pricing problems:
  propapagte bounds only if identical variables have the same bounds,
  throw an error message otherwise
- in case of global bound changes on original variables, check if the current relaxation
  solution satisfies the new bound, and mark it invalid if not
- stop the reduced cost pricing clock correctly
- free redundant decompositions correctly
- fix identity check of decompositions
- fix bug in createPolishedDecomp()
- fix bug in isomorph detector
- avoid numerical troubles by rounding integral pricing solutions if possible


@section RN211 GCG 2.1.1
*************************

code cleanup
- simplified logic when assigning variables to blocks

bug fixes
- use only one hashmap when initializing pricing problems
- small bugfix in set covering heuristic
- fixed a bug in original variable diving heuristics
- fixed a time limit issue concerning the master problem that was introduced by the SCIP reoptimization feature
- reorganized detector callbacks and thus fixed memory leaks when reading a new instance
- fixed memory allocation in basis separator

@section RN210 GCG 2.1.0
*************************

features
- column pool
- new set covering heuristic
- basis cuts separator
- numerical tolerances of the original problem are used in the master and pricing problems
- new compiler flag CPLEXSOLVER to solve pricing problems with CPLEX

code cleanup
- re-organized constraint handlers for managing branching decisions in original and master problems
- simplified code and reduced memory consumption in cutpacking detector

bug fixes
- GCG columns are freed correctly in the pricer

@page RN20 Release notes for GCG 2.0
@section RN201 GCG 2.0.1
*************************

features
- decomposition and pricing problems are permuted when the permutation
  seed is set
- progress in dual bound is now displayed while solving the root node
- pricing solvers can be enabled or disabled via parameter
- display blocks found for decomposition in statistics
- new boundtype for fixed original variables due to branching
- use new GCG column structure instead SCIP solution structure in pricing

code cleanup
- simplify code in generic branching
- structure of method branchVar()

bug fixes
- fix bugs concerning stabilization
- disable stabilization when linking variables or variables belonging to no block are present
- CPLEX pricing solver is disabled as it is incompatible with generic branching
- fix memory issues
- fix bound propagation bugs
- fix bug in knapsack solver
- delete constraints added at presolving after the root node
- check feasibility of current solution in original problem if this fails in the transformed problem
- fix wrong aggregation when using bliss
- print warnings when pricing is aborted
- fix translation of original solution to master problem when pricing problems are aggregated
- better handling of infinite objective values in pricing

@section RN200 GCG 2.0
*************************
features
- GCG can now automatically create a decomposition to solve the LP with
  empty pricing problems. See the cons/decomp/createbasicdecomp parameter
- GCG can aggregate pricing problems using bliss which enables us to
  aggregate more pricing problems
- GCG can solve pricing problems in parallel
- GCG uses dual variable smoothing to stabilize dual values
- GCG can branch on integer aggregated problems using Vanderbeck's general
  branching rule
- GCG can solve integer knapsack problems as a dynamic program
- GCG features additional detectors which are able to detect significantly
  more structures such as staircase structures and problems that can be
  aggregated
- improved heuristics
- copy solutions from original problem to master problem
- improved handling of compile flags changes such as an automatic
  recompilation if, e.g., USRFLAGS change
- new solver for pricing problems that uses CPLEX to solve the MIP
  (enabled if LPS=cpx)

code cleanup
- moved some detection methods to a more global scope to make them reusable
- added testing framework to do regression testing (uses google test)
- extracted graph methods for reuse
- branching is now done in the master problem
- remove code that was never called
- Rename methods in order to state their intention
- provide a gcg.h file to easily use the most common methods

bug fixes
- memory allocation bugs
- bound change propagation fixes
- corrected copyright
- fixed a lot of code checker issues
- use an event handler to disable the master display
- override PARASCIP=true if OPENMP=true
- correct decomp documentation and simplify decomposition interfaces

@page RN11 Release notes for GCG 1.1
@section RN110 GCG 1.1
*************************
features
- add staircase structure information
- add staircase structure detection
- the set partitioning detector can create decompositions with one block
- GCG is now separated in a library and a main file so that you can link
  against it

bug fixes
- decompositions are now correctly classified
- clean up lots of errors related to inconsistent decompositions
- safe handling of empty problems
- fix detection of identical pricingproblems for aggregation

code cleanup
- use DECfilloutDecdecompFromHashmaps where appropriate to remove redundant
  code
- Provide DECfillOutFromConstoblock to enable creation of decomposition
  structures by just specifying constraint to block partition
- Add consistency check function for decompositions
- removed a bit of redundant and leftover code

@page RN10 Release notes for GCG 1.0
@section RN100 GCG 1.0
*************************
features
- include variable deletion code
- add a block diagonal detector (cons_connected)
- add a new default constraint based decomposition format with reader (dec)
- added new heuristics gcgrins and xprins
- decompositions from multiple detectors are compared in cons_decomp.h
- added block diagonal detection code, GCG solves these more intelligently
- added detection of standard problems to block detection code
- add additional statistics
- structure information can now contain presolving information
- GCG works with SCIP version 3.0

plugins
- reworked decdecomp structure handling
- merge recent SCIP heuristic changes to their GCG counterparts

bug fixes
- try to deal with the time limit of the master by looping until the
  original instance hits the time limit
- try to avoid infeasible problems if the timelimit is hit during farkas
  pricing
- fix bugs related to copying master solutions to the original problem
- fix bugs where solutions are not correctly freed
- fix bug: heuristics that use SCIPcopy really create a working copy
- fix propagation bugs
- fix issues with empty problems and problems solved in the root node
- rewrite relaxcolsel heuristic
- moved probing methods to relax_gcg.c and fixed heuristics to use them
- fix a vardata creation bug
- copy cuts in LNS heuristics correctly
- fixed bugs related to presolving
- fixed bugs related to linking variables
- fixed bugs in Ryan-Foster branching
- fix some memory issues

code cleanup
- updated the documentation
- cleaned up code (whitespace and code style changes)
- removed all vardata accesses from all files
- removed a lot of old code
- remove dead code and give the code some love
- refactored some parts to remove large methods
- cleaned up detector interface
- make sure code is clean with all our compilers and code checking tools

performance
- adjusted default parameters
- improve memory handling by switching to buffer memory in appropriate cases
  and away from buffer in others

interface
- make githash look nicer
- nicer decomposition output

Makefile and scripts
- add lint directory for static code analysis
- add SCIP target to makefile
- fix scripts for RWTH Aachens high performing cluster
- add possibility to create SCIP link automatically
- add small testset to enable small functionality tests
- add some modes to test script in order to create and collect
  decompositions
- fix clean rule to a safer version


@page RN09 Release notes for GCG 0.9
@section RN090 GCG 0.9
*************************
features
- included new heuristics
- included new reader for the ref file format
- added support for linking variables
- added generalized reliability branching using probing
- added constraint handler to enforce integral original variables
- allow for unbounded pricing problems
- branch also on pseudosolutions
- support probing for heuristics
- GCG works with SCIP version 2.0

bug fixes
- fixed multiple bugs related to timing issues
- fixed bugs related to working with the presolved problem

interface
- allow master to be accessed from the command line interface
- Change branding in interactive SHELL, display version and githash
- added more extensive test framework
- added gnuplot visualization reader
- added much more extensive documentation


@page RN08 Release notes for GCG 0.8
@section RN081 GCG 0.8.1
*************************
features
- polished source code

bug fixes
- some


@section RN080 GCG 0.8
*************************
bugfixes
- fixed some bugs for solving MIPs when branching on variables that were
  directly transferred to the master problem

@page RN07 Release notes for GCG 0.7
@section RN070 GCG 0.7
*************************
bugfixes
- some bugfixes

@page RN06 Release notes for GCG 0.6
@section RN060 GCG 0.6
*************************
feastures
- implemented dialog handler for GCG
- added concept of pricing solvers
- statistics about pricing are displayed at the end of solving

bugfixes
- quite a few

@page RN05 Release notes for GCG 0.5
@section RN050 GCG 0.5
*************************
bugfixes
- fixed problems with transfering bounds from the original program to the
  master program: when propagating a node, the bounds of all variables in
  the pricing problem and variables copied to the master are adjusted, for
  all master variables created by the pricer, it is checked whether they
  fulfill the current bounds
- fixed bug when disabling discretization approach

@page RN04 Release notes for GCG 0.4
@section RN040 GCG 0.4
*************************
design
- working SCIP represents the original problem
- read in problem is standard format (e.g., .lp-file, .mps-file) and
  corresponding blk-file
- the master problem is represented by a relaxator, which replaces the LP-solving
- separation is done by a separator included in the master SCIP, which calls the
  SCIPseparateSol() method in the original SCIP
- branching is done simultaneously in the master and in the original SCIP
- variables in the master are extreme points of conv(X) (and extreme rays, but
  functionality currently not implemented) -> convexification approach
- many identical pricing problems -> fat too much effort for pricing,
  especially farkas pricing!
- 2 constraint handler assure that nodes in the master SCIP are linked to
  nodes in the original SCIP and vice versa
- branching rules are implemented as branching rules in the master that
  have to define the additional callbacks specified in "type_branchgcg.h"

features
- in blk-file constraints can be forced to be copied to the master problem;
  all other constraints are added to a block, if they only contain variables
  of this block
- added possibility to use discretization approach, variables in the
  master then represent integer points in X, integrality in the master is
  demanded
- identification of identical blocks -> break symmetrie in the master
- 2 branching rules implemented so far:
  * branching on original variables (not possible if variable belongs to a
    block that has similar blocks in the problem), using pseudocost values
    to choose the variable to branch on
  * ryan-foster type of branching for identical blocks with set partitioning
    structure
- added GCGs own display plugin showing the number of LP iterations, of
  constraints, variables and cuts in the master<|MERGE_RESOLUTION|>--- conflicted
+++ resolved
@@ -6,13 +6,10 @@
 -------------
 
 - Solver plugin for HiGHS. Allows user to select HiGHS as a pricing problem solver.
-<<<<<<< HEAD
 - generic approach to handle cuts and branching constraints in the master problem with no couterpart in the original problem
 - created a pricing variable type for variables not corresponding to any original variable, inferred by mastercuts
 - automatic mastervariable synchronization across the entire search tree through history-tracking
 - component bound branching rule
-
-=======
 - new pricing solver ("gcg") that calls GCG to solve (structured) pricing problems
 - new (JSON formatted) decomposition file format ("jdec") supporting nested/recursive decompositions
 
@@ -21,7 +18,6 @@
 
 - removed struct 'PARTIALDECOMP_WRAPPER'
 - added struct 'PARTIALDECOMP_C' used by the C interface
->>>>>>> 2de72183
 
 New/modified/removed API functions:
 ---------------------------
