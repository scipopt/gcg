--- conflicted
+++ resolved
@@ -5,7 +5,8 @@
 New features:
 -------------
 
-<<<<<<< HEAD
+- Solver plugin for HiGHS. Allows user to select HiGHS as a pricing problem solver.
+
 New/modified/removed structures, defines, and classes:
 ---------------------------
 
@@ -44,54 +45,24 @@
 
 - the explore dialog accesses (partial) decompositions now directly using pointers instead of their ids
 - symmetry information stored for a decomposition is now used by the relaxator without creating intermediate varmaps
-=======
-- Solver plugin for HiGHS. Allows user to select HiGHS as a pricing problem solver.
->>>>>>> 6ce49b8c
 
 New/changed parameters:
 -----------------------
 
 - renamed parameter 'pricing/masterpricer/threads' to 'pricing/masterpricer/nthreads' (default value: 1)
 
-
-@page RN37 Release notes for GCG 3.7
-@section RN370 GCG 3.7.0
-*************************
-
-New features:
--------------
-
-- nauty support (symmetry detection)
-
 New/modified/removed API functions:
 ---------------------------
 
-<<<<<<< HEAD
-- add 'GCGgetNautyName'
-
-New/changed parameters:
------------------------
-
-- renamed parameter 'relaxing/gcg/aggregation' to 'relaxing/gcg/aggregation/enabled'
-- renamed and moved parameter 'relaxing/gcg/bliss/enabled' to 'relaxing/gcg/aggregation/usesymmetrylib'
-- moved parameter 'relaxing/gcg/bliss/searchnodelimit' to 'relaxing/gcg/aggregation/searchnodelimit'
-- moved parameter 'relaxing/gcg/bliss/generatorlimit' to 'relaxing/gcg/aggregation/generatorlimit'
-- changed default value of 'relaxing/gcg/aggregation/generatorlimit' to 100
-- moved parameter 'detection/aggregation/limitnconssperblock' to 'relaxing/gcg/aggregation/limitnconssperblock'
-- moved parameter 'detection/aggregation/limitnvarsperblock' to 'relaxing/gcg/aggregation/limitnvarsperblock'
-=======
 - added 'GCGpricerAddColResult', 'GCGpricerGetMaxNThreads', 'GCGpricestoreGetNColsTotal'
 - changed 'GCGpricestoreCreate', 'GCGpricestoreAddCol', 'GCGpricestoreGetCols', 'GCGpricestoreGetNCols'
 - removed 'GCGpricestoreRemoveInefficaciousCols', 'GCGpricestoreGetTime'
 - changed 'GCGcolpoolAddCol', 'GCGcolpoolPrice'
 - added 'GCGhashGetKeyCol', 'GCGhashKeyEqCol', 'GCGhashKeyValCol'
->>>>>>> 6ce49b8c
 
 Miscellaneous
 -------------
 
-- moved files related to symmetry detection to src/symmetry/
-- renamed 'pub_bliss.h' to 'pub_automorphism.h'
 - enable OpenMP by default
 
 
