--- conflicted
+++ resolved
@@ -25,11 +25,7 @@
 /*                                                                           */
 /* * * * * * * * * * * * * * * * * * * * * * * * * * * * * * * * * * * * * * */
 
-<<<<<<< HEAD
-/**@file   solver_mip.c
-=======
 /**@file   solver_mip.h
->>>>>>> 53e0d228
  * @brief  mip solver for pricing problems
  * @author Gerald Gamrath
  */
