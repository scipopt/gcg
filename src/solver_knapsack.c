--- conflicted
+++ resolved
@@ -270,19 +270,11 @@
    SCIP_CALL( SCIPcreateSol(pricingprob, &sols[0], NULL) );
    SCIP_CALL( SCIPsetSolVals(pricingprob, sols[0], nsolvars, solvars, solvals) );
 
-<<<<<<< HEAD
-   SCIPfreeBufferArray(scip, &nonsolitems);
-   SCIPfreeBufferArray(scip, &solitems);
-   SCIPfreeBufferArray(scip, &profits);
-   SCIPfreeBufferArray(scip, &weights);
-   SCIPfreeBufferArray(scip, &items);
-=======
    SCIPfreeBufferArray(pricingprob, &nonsolitems);
    SCIPfreeBufferArray(pricingprob, &solitems);
    SCIPfreeBufferArray(pricingprob, &profits);
    SCIPfreeBufferArray(pricingprob, &weights);
    SCIPfreeBufferArray(pricingprob, &items);
->>>>>>> fe1357f3
    SCIPfreeMemoryArray(pricingprob, &solvars);
    SCIPfreeMemoryArray(pricingprob, &solvals);
 
@@ -470,19 +462,11 @@
    SCIP_CALL( SCIPcreateSol(pricingprob, &sols[0], NULL) );
    SCIP_CALL( SCIPsetSolVals(pricingprob, sols[0], nsolvars, solvars, solvals) );
 
-<<<<<<< HEAD
-   SCIPfreeBufferArray(scip, &nonsolitems);
-   SCIPfreeBufferArray(scip, &solitems);
-   SCIPfreeBufferArray(scip, &profits);
-   SCIPfreeBufferArray(scip, &weights);
-   SCIPfreeBufferArray(scip, &items);
-=======
    SCIPfreeBufferArray(pricingprob, &nonsolitems);
    SCIPfreeBufferArray(pricingprob, &solitems);
    SCIPfreeBufferArray(pricingprob, &profits);
    SCIPfreeBufferArray(pricingprob, &weights);
    SCIPfreeBufferArray(pricingprob, &items);
->>>>>>> fe1357f3
    SCIPfreeMemoryArray(pricingprob, &solvars);
    SCIPfreeMemoryArray(pricingprob, &solvals);
 
