--- conflicted
+++ resolved
@@ -372,8 +372,5 @@
 #ifdef __cplusplus
 }
 #endif
-<<<<<<< HEAD
-
-=======
->>>>>>> dc9121a9
+
 #endif