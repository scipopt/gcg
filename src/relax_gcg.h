/* * * * * * * * * * * * * * * * * * * * * * * * * * * * * * * * * * * * * * */
/*                                                                           */
/*                  This file is part of the program                         */
/*          GCG --- Generic Column Generation                                */
/*                  a Dantzig-Wolfe decomposition based extension            */
/*                  of the branch-cut-and-price framework                    */
/*         SCIP --- Solving Constraint Integer Programs                      */
/*                                                                           */
/* Copyright (C) 2010-2012 Operations Research, RWTH Aachen University       */
/*                         Zuse Institute Berlin (ZIB)                       */
/*                                                                           */
/* This program is free software; you can redistribute it and/or             */
/* modify it under the terms of the GNU Lesser General Public License        */
/* as published by the Free Software Foundation; either version 3            */
/* of the License, or (at your option) any later version.                    */
/*                                                                           */
/* This program is distributed in the hope that it will be useful,           */
/* but WITHOUT ANY WARRANTY; without even the implied warranty of            */
/* MERCHANTABILITY or FITNESS FOR A PARTICULAR PURPOSE.  See the             */
/* GNU Lesser General Public License for more details.                       */
/*                                                                           */
/* You should have received a copy of the GNU Lesser General Public License  */
/* along with this program; if not, write to the Free Software               */
/* Foundation, Inc., 51 Franklin St, Fifth Floor, Boston, MA 02110-1301, USA.*/
/*                                                                           */
/* * * * * * * * * * * * * * * * * * * * * * * * * * * * * * * * * * * * * * */

/**@file    relax_gcg.h
 * @ingroup PUBLICMETHODS
 * @brief   GCG relaxator
 * @author  Gerald Gamrath
 * @author  Christian Puchert
 * @author  Martin Bergner
 */

/*---+----1----+----2----+----3----+----4----+----5----+----6----+----7----+----8----+----9----+----0----+----1----+----2*/

#ifndef GCG_RELAX_GCG_H__
#define GCG_RELAX_GCG_H__

#include "scip/scip.h"
#include "type_branchgcg.h"
#include "type_decomp.h"

#ifdef __cplusplus
extern "C" {
#endif

/** creates the GCG relaxator and includes it in SCIP */
extern
SCIP_RETCODE SCIPincludeRelaxGcg(
   SCIP*                 scip                /**< SCIP data structure */
   );

/** includes a branching rule into the relaxator data */
extern
SCIP_RETCODE GCGrelaxIncludeBranchrule(
   SCIP*                 scip,               /**< SCIP data structure */
   SCIP_BRANCHRULE*      branchrule,         /**< branching rule for which callback methods are saved */
   GCG_DECL_BRANCHACTIVEMASTER((*branchactivemaster)),/**<  activation method for branchrule */
   GCG_DECL_BRANCHDEACTIVEMASTER ((*branchdeactivemaster)),/**<  deactivation method for branchrule */
   GCG_DECL_BRANCHPROPMASTER((*branchpropmaster)),/**<  propagation method for branchrule */
   GCG_DECL_BRANCHMASTERSOLVED((*branchmastersolved)),/**<  master solved method for branchrule */
   GCG_DECL_BRANCHDATADELETE((*branchdatadelete))/**<  branchdata deletion method for branchrule */
   );

/** perform activation method of the given branchrule for the given branchdata */
extern
SCIP_RETCODE GCGrelaxBranchActiveMaster(
   SCIP*                 scip,               /**< SCIP data structure */
   SCIP_BRANCHRULE*      branchrule,         /**< branching rule that did the branching */
   GCG_BRANCHDATA*       branchdata          /**< data representing the branching decision */
   );

/** perform deactivation method of the given branchrule for the given branchdata */
extern
SCIP_RETCODE GCGrelaxBranchDeactiveMaster(
   SCIP*                 scip,               /**< SCIP data structure */
   SCIP_BRANCHRULE*      branchrule,         /**< branching rule that did the branching */
   GCG_BRANCHDATA*       branchdata          /**< data representing the branching decision */
   );

/** perform propagation method of the given branchrule for the given branchdata */
extern
SCIP_RETCODE GCGrelaxBranchPropMaster(
   SCIP*                 scip,               /**< SCIP data structure */
   SCIP_BRANCHRULE*      branchrule,         /**< branching rule that did the branching */
   GCG_BRANCHDATA*       branchdata,         /**< data representing the branching decision */
   SCIP_RESULT*          result              /**< pointer to store the result of the propagation call */
   );

/** perform method of the given branchrule that is called after the master LP is solved */
extern
SCIP_RETCODE GCGrelaxBranchMasterSolved(
   SCIP*                 scip,               /**< SCIP data structure */
   SCIP_BRANCHRULE*      branchrule,         /**< branching rule that did the branching */
   GCG_BRANCHDATA*       branchdata,         /**< data representing the branching decision */
   SCIP_Real             newlowerbound       /**< the new local lowerbound */
   );

/** frees branching data created by the given branchrule */
extern
SCIP_RETCODE GCGrelaxBranchDataDelete(
   SCIP*                 scip,               /**< SCIP data structure */
   SCIP_BRANCHRULE*      branchrule,         /**< branching rule that did the branching */
   GCG_BRANCHDATA**      branchdata          /**< data representing the branching decision */
   );

/** creates the data for a variable of the original program */
extern
SCIP_RETCODE GCGrelaxCreateOrigVardata(
   SCIP*                 scip,               /**< SCIP data structure */
   SCIP_VAR*             var                 /**< pointer to variable object */
   );

/** creates the data for all variables of the original program */
extern
SCIP_RETCODE GCGrelaxCreateOrigVarsData(
   SCIP*                 scip                /**< SCIP data structure */
   );

/** transformes a constraint of the original problem into the master variable space and
 *  adds it to the master problem */
extern
SCIP_RETCODE GCGrelaxTransOrigToMasterCons(
   SCIP*                 scip,               /**< SCIP data structure */
   SCIP_CONS*            cons,               /**< the constraint that should be transformed */
   SCIP_CONS**           transcons           /**< pointer to the transformed constraint */
   );


/** marks the constraint to be a master constraint */
extern
SCIP_RETCODE GCGrelaxMarkConsMaster(
   SCIP*                 scip,               /**< SCIP data structure */
   SCIP_CONS*            cons                /**< constraint that is forced to be in the master */
   );

/** returns the master problem */
extern
SCIP* GCGrelaxGetMasterprob(
   SCIP*                 scip                /**< SCIP data structure */
   );

/** returns the pricing problem of the given number */
extern
SCIP* GCGrelaxGetPricingprob(
   SCIP*                 scip,               /**< SCIP data structure */
   int                   pricingprobnr       /**< number of the pricing problem */
   );

/** returns the number of pricing problems */
extern
int GCGrelaxGetNPricingprobs(
   SCIP*                 scip                /**< SCIP data structure */
   );

/** returns TRUE iff the pricingproblem of the given number is relevant, that means is not identical to
 *  another and represented by it */
extern
SCIP_Bool GCGrelaxIsPricingprobRelevant(
   SCIP*                 scip,               /**< SCIP data structure */
   int                   pricingprobnr       /**< number of the pricing problem */
   );

/**
 *  for a given block, return the block by which it is represented
 */
extern
int GCGrelaxGetBlockRepresentative(
   SCIP*                 scip,               /**< SCIP data structure */
   int                   pricingprobnr       /**< number of the pricing problem */
   );

/** returns the number of blocks in the original formulation, that are represented by
 *  the pricingprob with the given number */
extern
int GCGrelaxGetNIdenticalBlocks(
   SCIP*                 scip,               /**< SCIP data structure */
   int                   pricingprobnr       /**< number of the pricing problem */
   );

/** returns the number of constraints in the master problem */
extern
int GCGrelaxGetNMasterConss(
   SCIP*                 scip                /**< SCIP data structure */
   );

/** returns the contraints in the master problem */
extern
SCIP_CONS** GCGrelaxGetMasterConss(
   SCIP*                 scip                /**< SCIP data structure */
   );

/** returns the contraints in the original problem that correspond to the constraints in the master problem */
extern
SCIP_CONS** GCGrelaxGetOrigMasterConss(
   SCIP*                 scip                /**< SCIP data structure */
   );


/** returns the linear counterpart of the contraints in the original problem that correspond
 * to the constraints in the master problem */
extern
SCIP_CONS** GCGrelaxGetLinearOrigMasterConss(
   SCIP*                 scip                /**< SCIP data structure */
   );

/** returns the convexity constraint for the given block */
extern
SCIP_CONS* GCGrelaxGetConvCons(
   SCIP*                 scip,               /**< SCIP data structure */
   int                   blocknr             /**< the number of the block for which we
                                              *   need the convexity constraint */
   );

/** returns the current solution for the original problem */
extern
SCIP_SOL* GCGrelaxGetCurrentOrigSol(
   SCIP*                 scip                /**< SCIP data structure */
   );

/** returns whether the master problem is a set covering problem */
extern
SCIP_Bool GCGrelaxIsMasterSetCovering(
   SCIP*                 scip                /**< SCIP data structure */
   );

/** returns whether the master problem is a set partitioning problem */
extern
SCIP_Bool GCGrelaxIsMasterSetPartitioning(
   SCIP*                 scip                /**< SCIP data structure */
   );

/** start probing mode on master problem */
extern
SCIP_RETCODE GCGrelaxStartProbing(
   SCIP*                 scip,               /**< SCIP data structure */
   SCIP_HEUR*            probingheur         /**< heuristic that started probing mode, or NULL */
   );

/** returns the  heuristic that started probing in the master problem, or NULL */
SCIP_HEUR* GCGrelaxGetProbingheur(
   SCIP*                 scip                /**< SCIP data structure */
   );

/** for a probing node in the original problem, create a corresponding probing node in the master problem,
 *  propagate domains and solve the LP without pricing. */
extern
SCIP_RETCODE GCGrelaxPerformProbing(
   SCIP*                 scip,               /**< SCIP data structure */
   int                   maxlpiterations,    /**< maximum number of lp iterations allowed */
   SCIP_Longint*         nlpiterations,      /**< pointer to store the number of performed LP iterations (or NULL) */
   SCIP_Real*            lpobjvalue,         /**< pointer to store the lp obj value if lp was solved */
   SCIP_Bool*            lpsolved,           /**< pointer to store whether the lp was solved */
   SCIP_Bool*            lperror,            /**< pointer to store whether an unresolved LP error occured or the
                                              *   solving process should be stopped (e.g., due to a time limit) */
   SCIP_Bool*            cutoff,             /**< pointer to store whether the probing direction is infeasible */
   SCIP_Bool*            feasible            /**< pointer to store whether the probing solution is feasible */
   );

/** for a probing node in the original problem, create a corresponding probing node in the master problem,
 *  propagate domains and solve the LP with pricing. */
extern
SCIP_RETCODE GCGrelaxPerformProbingWithPricing(
   SCIP*                 scip,               /**< SCIP data structure */
   int                   maxpricerounds,     /**< maximum number of pricing rounds allowed */
   SCIP_Longint*         nlpiterations,      /**< pointer to store the number of performed LP iterations (or NULL) */
   int*                  npricerounds,       /**< pointer to store the number of performed pricing rounds (or NULL) */
   SCIP_Real*            lpobjvalue,         /**< pointer to store the lp obj value if lp was solved */
   SCIP_Bool*            lpsolved,           /**< pointer to store whether the lp was solved */
   SCIP_Bool*            lperror,            /**< pointer to store whether an unresolved LP error occured or the
                                              *   solving process should be stopped (e.g., due to a time limit) */
   SCIP_Bool*            cutoff,             /**< pointer to store whether the probing direction is infeasible */
   SCIP_Bool*            feasible            /**< pointer to store whether the probing solution is feasible */
   );

/** end probing mode in master problem */
extern
SCIP_RETCODE GCGrelaxEndProbing(
   SCIP*                 scip                /**< SCIP data structure */
   );

/** transforms the current solution of the master problem into the original problem's space
 *  and saves this solution as currentsol in the relaxator's data */
extern
SCIP_RETCODE GCGrelaxUpdateCurrentSol(
   SCIP*                 scip,               /**< SCIP data structure */
   SCIP_Bool*            feasible            /**< pointer to store whether the master problem's solution is
                                              *   primal feasible*/
   );

/** transforms given values of the given original variables into values of the given master variables */
extern
void GCGrelaxTransformOrigvalsToMastervals(
   SCIP*                 scip,               /**< SCIP data structure */
   SCIP_VAR**            origvars,           /**< array with (subset of the) original variables */
   SCIP_Real*            origvals,           /**< array with values for the given original variables */
   int                   norigvars,          /**< number of given original variables */
   SCIP_VAR**            mastervars,         /**< array of (all present) master variables */
   SCIP_Real*            mastervals,         /**< array to store the values of the master variables */
   int                   nmastervars         /**< number of master variables */
   );

/** transforms given solution of the master problem into solution of the original problem */
extern
SCIP_RETCODE GCGrelaxTransformMastersolToOrigsol(
   SCIP*                 scip,               /**< SCIP data structure */
   SCIP_SOL*             mastersol,          /**< solution of the master problem */
   SCIP_SOL**            origsol             /**< pointer to store the new created original problem's solution */
   );

/** prints the given variable: name, type (original, master or pricing) block number,
 * and the list of all variables related to the given variable */
extern
void GCGrelaxPrintVar(
   SCIP*                 scip,               /**< SCIP data structure */
   FILE*                 file,               /**< File to write information to, or NULL for stdout */
   SCIP_VAR*             var                 /**< variable that should be printed */
   );

/** returns the stored primal solution of the original problem  */
extern
SCIP_SOL* GCGrelaxGetOrigPrimalSol(
   SCIP*                 scip                /**< SCIP data structure */
   );

/** sets the stored primal solution of the original problem  */
extern
void GCGrelaxSetOrigPrimalSol(
   SCIP*                 scip,               /**< SCIP data structure */
   SCIP_SOL*             sol                 /**< solution */
   );

/** sets the structure information */
void GCGsetStructDecdecomp(
   SCIP*                 scip,               /**< SCIP data structure */
   DEC_DECOMP*           decdecomp           /**< decomposition data structure */
   );

/** gets the structure information */
extern
DEC_DECOMP* GCGgetStructDecdecomp(
   SCIP*                 scip                /**< SCIP data structure */
   );

/** gets the total memory used after problem creation stage for all pricingproblems */
extern
SCIP_Real GCGgetPricingprobsMemUsed(
   SCIP*                 scip                /**< SCIP data structure */
   );

/** prints out the degeneracy of the problem */
extern
void GCGprintDegeneracy(
   SCIP*                 scip,               /**< SCIP data structure */
   double                degeneracy          /**< degeneracy to print*/
   );

/** returns whether the relaxator has been initialized */
extern
SCIP_Bool GCGrelaxIsInitialized(
   SCIP*                 scip                /**< SCIP data structure */
   );

<<<<<<< HEAD
/** returns the average degeneracy */
extern
SCIP_Real GCGgetDegeneracy(
   SCIP*                 scip                /**< SCIP data structure */
   );

=======
#ifdef __cplusplus
}
#endif
>>>>>>> 60841b48
#endif<|MERGE_RESOLUTION|>--- conflicted
+++ resolved
@@ -363,16 +363,13 @@
    SCIP*                 scip                /**< SCIP data structure */
    );
 
-<<<<<<< HEAD
 /** returns the average degeneracy */
 extern
 SCIP_Real GCGgetDegeneracy(
    SCIP*                 scip                /**< SCIP data structure */
    );
 
-=======
 #ifdef __cplusplus
 }
 #endif
->>>>>>> 60841b48
 #endif