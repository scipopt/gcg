/* * * * * * * * * * * * * * * * * * * * * * * * * * * * * * * * * * * * * * */
/*                                                                           */
/*                  This file is part of the program                         */
/*          GCG --- Generic Column Generation                                */
/*                  a Dantzig-Wolfe decomposition based extension            */
/*                  of the branch-cut-and-price framework                    */
/*         SCIP --- Solving Constraint Integer Programs                      */
/*                                                                           */
/* Copyright (C) 2010-2012 Operations Research, RWTH Aachen University       */
/*                         Zuse Institute Berlin (ZIB)                       */
/*                                                                           */
/* This program is free software; you can redistribute it and/or             */
/* modify it under the terms of the GNU Lesser General Public License        */
/* as published by the Free Software Foundation; either version 3            */
/* of the License, or (at your option) any later version.                    */
/*                                                                           */
/* This program is distributed in the hope that it will be useful,           */
/* but WITHOUT ANY WARRANTY; without even the implied warranty of            */
/* MERCHANTABILITY or FITNESS FOR A PARTICULAR PURPOSE.  See the             */
/* GNU Lesser General Public License for more details.                       */
/*                                                                           */
/* You should have received a copy of the GNU Lesser General Public License  */
/* along with this program; if not, write to the Free Software               */
/* Foundation, Inc., 51 Franklin St, Fifth Floor, Boston, MA 02110-1301, USA.*/
/*                                                                           */
/* * * * * * * * * * * * * * * * * * * * * * * * * * * * * * * * * * * * * * */

/**@file   disp_gcg.c
 * @ingroup DISPLAYS
 * @brief  GCG display columns
 * @author Gerald Gamrath
 * @author Christian Puchert
 * @author Martin Bergner
 */

/*---+----1----+----2----+----3----+----4----+----5----+----6----+----7----+----8----+----9----+----0----+----1----+----2*/

#include <assert.h>
#include <string.h>

#include "disp_gcg.h"
#include "relax_gcg.h"
#include "pricer_gcg.h"

#define DISP_NAME_SOLFOUND      "solfound"
#define DISP_DESC_SOLFOUND      "letter that indicates the heuristic, that found the solution"
#define DISP_HEAD_SOLFOUND      "  "
#define DISP_WIDT_SOLFOUND      2
#define DISP_PRIO_SOLFOUND      80000
#define DISP_POSI_SOLFOUND      0
#define DISP_STRI_SOLFOUND      FALSE

#define DISP_NAME_TIME          "time"
#define DISP_DESC_TIME          "total solution time"
#define DISP_HEAD_TIME          "time"
#define DISP_WIDT_TIME          5
#define DISP_PRIO_TIME          4000
#define DISP_POSI_TIME          50
#define DISP_STRI_TIME          TRUE

#define DISP_NAME_NNODES        "nnodes"
#define DISP_DESC_NNODES        "number of processed nodes"
#define DISP_HEAD_NNODES        "node"
#define DISP_WIDT_NNODES        7
#define DISP_PRIO_NNODES        100000
#define DISP_POSI_NNODES        100
#define DISP_STRI_NNODES        TRUE

#define DISP_NAME_NODESLEFT     "nodesleft"
#define DISP_DESC_NODESLEFT     "number of unprocessed nodes"
#define DISP_HEAD_NODESLEFT     "left"
#define DISP_WIDT_NODESLEFT     7
#define DISP_PRIO_NODESLEFT     90000
#define DISP_POSI_NODESLEFT     200
#define DISP_STRI_NODESLEFT     TRUE

#define DISP_NAME_LPITERATIONS  "lpiterations"
#define DISP_DESC_LPITERATIONS  "number of simplex iterations"
#define DISP_HEAD_LPITERATIONS  "LP iter"
#define DISP_WIDT_LPITERATIONS  7
#define DISP_PRIO_LPITERATIONS  1000
#define DISP_POSI_LPITERATIONS  1000
#define DISP_STRI_LPITERATIONS  TRUE

<<<<<<< HEAD
#define DISP_NAME_SLPITERATIONS "sumlpiterations"
#define DISP_DESC_SLPITERATIONS "number of simplex iterations in master and pricing problems"
#define DISP_HEAD_SLPITERATIONS "SLP iter"
#define DISP_WIDT_SLPITERATIONS 8
#define DISP_PRIO_SLPITERATIONS 30000
#define DISP_POSI_SLPITERATIONS 1050
#define DISP_STRI_SLPITERATIONS TRUE

#define DISP_NAME_MLPITERATIONS "mlpiterations"
#define DISP_DESC_MLPITERATIONS "number of simplex iterations in the master"
#define DISP_HEAD_MLPITERATIONS "MLP iter"
#define DISP_WIDT_MLPITERATIONS 8
#define DISP_PRIO_MLPITERATIONS 80000
#define DISP_POSI_MLPITERATIONS 1100
#define DISP_STRI_MLPITERATIONS TRUE

=======
>>>>>>> 60841b48
#define DISP_NAME_LPAVGITERS    "lpavgiterations"
#define DISP_DESC_LPAVGITERS    "average number of LP iterations since the last output line"
#define DISP_HEAD_LPAVGITERS    "LP it/n"
#define DISP_WIDT_LPAVGITERS    7
#define DISP_PRIO_LPAVGITERS    25000
#define DISP_POSI_LPAVGITERS    1400
#define DISP_STRI_LPAVGITERS    TRUE

#define DISP_NAME_LPCOND        "lpcond"
#define DISP_DESC_LPCOND        "estimate on condition number of LP solution"
#define DISP_HEAD_LPCOND        "LP cond"
#define DISP_WIDT_LPCOND        7
#define DISP_PRIO_LPCOND        0
#define DISP_POSI_LPCOND        1450
#define DISP_STRI_LPCOND        TRUE

#define DISP_NAME_MEMUSED       "memused"
#define DISP_DESC_MEMUSED       "total number of bytes used in block memory"
#define DISP_HEAD_MEMUSED       "mem"
#define DISP_WIDT_MEMUSED       5
#define DISP_PRIO_MEMUSED       20000
#define DISP_POSI_MEMUSED       1500
#define DISP_STRI_MEMUSED       TRUE

#define DISP_NAME_DEPTH         "depth"
#define DISP_DESC_DEPTH         "depth of current node"
#define DISP_HEAD_DEPTH         "depth"
#define DISP_WIDT_DEPTH         5
#define DISP_PRIO_DEPTH         500
#define DISP_POSI_DEPTH         2000
#define DISP_STRI_DEPTH         TRUE

#define DISP_NAME_MAXDEPTH      "maxdepth"
#define DISP_DESC_MAXDEPTH      "maximal depth of all processed nodes"
#define DISP_HEAD_MAXDEPTH      "mdpt"
#define DISP_WIDT_MAXDEPTH      5
#define DISP_PRIO_MAXDEPTH      5000
#define DISP_POSI_MAXDEPTH      2100
#define DISP_STRI_MAXDEPTH      TRUE

#define DISP_NAME_PLUNGEDEPTH   "plungedepth"
#define DISP_DESC_PLUNGEDEPTH   "current plunging depth"
#define DISP_HEAD_PLUNGEDEPTH   "pdpt"
#define DISP_WIDT_PLUNGEDEPTH   5
#define DISP_PRIO_PLUNGEDEPTH   10
#define DISP_POSI_PLUNGEDEPTH   2200
#define DISP_STRI_PLUNGEDEPTH   TRUE

#define DISP_NAME_NFRAC         "nfrac"
#define DISP_DESC_NFRAC         "number of fractional variables in the current solution"
#define DISP_HEAD_NFRAC         "frac"
#define DISP_WIDT_NFRAC         5
#define DISP_PRIO_NFRAC         700
#define DISP_POSI_NFRAC         2500
#define DISP_STRI_NFRAC         TRUE

#define DISP_NAME_NEXTERNCANDS  "nexternbranchcands"
#define DISP_DESC_NEXTERNCANDS  "number of extern branching variables in the current node"
#define DISP_HEAD_NEXTERNCANDS  "extbr"
#define DISP_WIDT_NEXTERNCANDS  5
#define DISP_PRIO_NEXTERNCANDS  650
#define DISP_POSI_NEXTERNCANDS  2600
#define DISP_STRI_NEXTERNCANDS  TRUE

#define DISP_NAME_VARS          "vars"
#define DISP_DESC_VARS          "number of variables in the original problem"
#define DISP_HEAD_VARS          "ovars"
#define DISP_WIDT_VARS          5
#define DISP_PRIO_VARS          3000
#define DISP_POSI_VARS          3000
#define DISP_STRI_VARS          TRUE

#define DISP_NAME_CONSS         "conss"
#define DISP_DESC_CONSS         "number of globally valid constraints in the problem"
#define DISP_HEAD_CONSS         "ocons"
#define DISP_WIDT_CONSS         5
#define DISP_PRIO_CONSS         3100
#define DISP_POSI_CONSS         3100
#define DISP_STRI_CONSS         TRUE

#define DISP_NAME_CURCONSS      "curconss"
#define DISP_DESC_CURCONSS      "number of enabled constraints in current node"
#define DISP_HEAD_CURCONSS      "ccons"
#define DISP_WIDT_CURCONSS      5
#define DISP_PRIO_CURCONSS      600
#define DISP_POSI_CURCONSS      3200
#define DISP_STRI_CURCONSS      TRUE

#define DISP_NAME_CURCOLS       "curcols"
#define DISP_DESC_CURCOLS       "number of LP columns in current node"
#define DISP_HEAD_CURCOLS       "cols"
#define DISP_WIDT_CURCOLS       5
#define DISP_PRIO_CURCOLS       800
#define DISP_POSI_CURCOLS       3300
#define DISP_STRI_CURCOLS       TRUE

#define DISP_NAME_CURROWS       "currows"
#define DISP_DESC_CURROWS       "number of LP rows in current node"
#define DISP_HEAD_CURROWS       "rows"
#define DISP_WIDT_CURROWS       5
#define DISP_PRIO_CURROWS       900
#define DISP_POSI_CURROWS       3400
#define DISP_STRI_CURROWS       TRUE

#define DISP_NAME_CUTS          "cuts"
#define DISP_DESC_CUTS          "total number of cuts applied to the original LPs"
#define DISP_HEAD_CUTS          "ocuts"
#define DISP_WIDT_CUTS          5
#define DISP_PRIO_CUTS          100
#define DISP_POSI_CUTS          3500
#define DISP_STRI_CUTS          TRUE

#define DISP_NAME_SEPAROUNDS    "separounds"
#define DISP_DESC_SEPAROUNDS    "number of separation rounds performed at the current node"
#define DISP_HEAD_SEPAROUNDS    "sepa"
#define DISP_WIDT_SEPAROUNDS    4
#define DISP_PRIO_SEPAROUNDS    100
#define DISP_POSI_SEPAROUNDS    3600
#define DISP_STRI_SEPAROUNDS    TRUE

#define DISP_NAME_POOLSIZE      "poolsize"
#define DISP_DESC_POOLSIZE      "number of LP rows in the cut pool"
#define DISP_HEAD_POOLSIZE      "pool"
#define DISP_WIDT_POOLSIZE      5
#define DISP_PRIO_POOLSIZE      50
#define DISP_POSI_POOLSIZE      3700
#define DISP_STRI_POOLSIZE      TRUE

#define DISP_NAME_CONFLICTS     "conflicts"
#define DISP_DESC_CONFLICTS     "total number of conflicts found in conflict analysis"
#define DISP_HEAD_CONFLICTS     "confs"
#define DISP_WIDT_CONFLICTS     5
#define DISP_PRIO_CONFLICTS     2000
#define DISP_POSI_CONFLICTS     4000
#define DISP_STRI_CONFLICTS     TRUE

#define DISP_NAME_STRONGBRANCHS "strongbranchs"
#define DISP_DESC_STRONGBRANCHS "total number of strong branching calls"
#define DISP_HEAD_STRONGBRANCHS "strbr"
#define DISP_WIDT_STRONGBRANCHS 5
#define DISP_PRIO_STRONGBRANCHS 1000
#define DISP_POSI_STRONGBRANCHS 5000
#define DISP_STRI_STRONGBRANCHS TRUE

#define DISP_NAME_PSEUDOOBJ     "pseudoobj"
#define DISP_DESC_PSEUDOOBJ     "current pseudo objective value"
#define DISP_HEAD_PSEUDOOBJ     "pseudoobj"
#define DISP_WIDT_PSEUDOOBJ     14
#define DISP_PRIO_PSEUDOOBJ     300
#define DISP_POSI_PSEUDOOBJ     6000
#define DISP_STRI_PSEUDOOBJ     TRUE

#define DISP_NAME_LPOBJ         "lpobj"
#define DISP_DESC_LPOBJ         "current LP objective value"
#define DISP_HEAD_LPOBJ         "lpobj"
#define DISP_WIDT_LPOBJ         14
#define DISP_PRIO_LPOBJ         300
#define DISP_POSI_LPOBJ         6500
#define DISP_STRI_LPOBJ         TRUE

#define DISP_NAME_CURDUALBOUND  "curdualbound"
#define DISP_DESC_CURDUALBOUND  "dual bound of current node"
#define DISP_HEAD_CURDUALBOUND  "curdualbound"
#define DISP_WIDT_CURDUALBOUND  14
#define DISP_PRIO_CURDUALBOUND  400
#define DISP_POSI_CURDUALBOUND  7000
#define DISP_STRI_CURDUALBOUND  TRUE

#define DISP_NAME_ESTIMATE      "estimate"
#define DISP_DESC_ESTIMATE      "estimated value of feasible solution in current node"
#define DISP_HEAD_ESTIMATE      "estimate"
#define DISP_WIDT_ESTIMATE      14
#define DISP_PRIO_ESTIMATE      200
#define DISP_POSI_ESTIMATE      7500
#define DISP_STRI_ESTIMATE      TRUE

#define DISP_NAME_AVGDUALBOUND  "avgdualbound"
#define DISP_DESC_AVGDUALBOUND  "average dual bound of all unprocessed nodes"
#define DISP_HEAD_AVGDUALBOUND  "avgdualbound"
#define DISP_WIDT_AVGDUALBOUND  14
#define DISP_PRIO_AVGDUALBOUND  40
#define DISP_POSI_AVGDUALBOUND  8000
#define DISP_STRI_AVGDUALBOUND  TRUE

#define DISP_NAME_DUALBOUND     "dualbound"
#define DISP_DESC_DUALBOUND     "current global dual bound"
#define DISP_HEAD_DUALBOUND     "dualbound"
#define DISP_WIDT_DUALBOUND     14
#define DISP_PRIO_DUALBOUND     70000
#define DISP_POSI_DUALBOUND     9000
#define DISP_STRI_DUALBOUND     TRUE

#define DISP_NAME_PRIMALBOUND   "primalbound"
#define DISP_DESC_PRIMALBOUND   "current primal bound"
#define DISP_HEAD_PRIMALBOUND   "primalbound"
#define DISP_WIDT_PRIMALBOUND   14
#define DISP_PRIO_PRIMALBOUND   80000
#define DISP_POSI_PRIMALBOUND   10000
#define DISP_STRI_PRIMALBOUND   TRUE

#define DISP_NAME_CUTOFFBOUND   "cutoffbound"
#define DISP_DESC_CUTOFFBOUND   "current cutoff bound"
#define DISP_HEAD_CUTOFFBOUND   "cutoffbound"
#define DISP_WIDT_CUTOFFBOUND   14
#define DISP_PRIO_CUTOFFBOUND   10
#define DISP_POSI_CUTOFFBOUND   10100
#define DISP_STRI_CUTOFFBOUND   TRUE

#define DISP_NAME_DEGENERACY    "degeneracy"
#define DISP_DESC_DEGENERACY    "current average degeneracy"
#define DISP_HEAD_DEGENERACY    "deg"
#define DISP_WIDT_DEGENERACY    8
#define DISP_PRIO_DEGENERACY    40000
#define DISP_POSI_DEGENERACY    18000
#define DISP_STRI_DEGENERACY    TRUE

#define DISP_NAME_GAP           "gap"
#define DISP_DESC_GAP           "current (relative) gap using |primal-dual|/MIN(|dual|,|primal|)"
#define DISP_HEAD_GAP           "gap"
#define DISP_WIDT_GAP           8
#define DISP_PRIO_GAP           60000
#define DISP_POSI_GAP           20000
#define DISP_STRI_GAP           TRUE

#define DISP_NAME_PRIMALGAP          "primalgap"
#define DISP_DESC_PRIMALGAP          "current (relative) gap using |primal-dual|/|primal|"
#define DISP_HEAD_PRIMALGAP          "primgap"
#define DISP_WIDT_PRIMALGAP          8
#define DISP_PRIO_PRIMALGAP          20000
#define DISP_POSI_PRIMALGAP          21000
#define DISP_STRI_PRIMALGAP          TRUE

#define DISP_NAME_NSOLS         "nsols"
#define DISP_DESC_NSOLS         "current number of solutions found"
#define DISP_HEAD_NSOLS         "nsols"
#define DISP_WIDT_NSOLS         5
#define DISP_PRIO_NSOLS         0
#define DISP_POSI_NSOLS         30000
#define DISP_STRI_NSOLS         TRUE

#define DISP_NAME_MLPITERATIONS  "mlpiterations"
#define DISP_DESC_MLPITERATIONS  "number of simplex iterations in the master"
#define DISP_HEAD_MLPITERATIONS  "MLP iter"
#define DISP_WIDT_MLPITERATIONS  8
#define DISP_PRIO_MLPITERATIONS  80000
#define DISP_POSI_MLPITERATIONS  1100
#define DISP_STRI_MLPITERATIONS  TRUE

#define DISP_NAME_MVARS         "mvars"
#define DISP_DESC_MVARS         "number of variables in the master problem"
#define DISP_HEAD_MVARS         "mvars"
#define DISP_WIDT_MVARS         5
#define DISP_PRIO_MVARS         70000
#define DISP_POSI_MVARS         3050
#define DISP_STRI_MVARS         TRUE

#define DISP_NAME_MCONSS        "mconss"
#define DISP_DESC_MCONSS        "number of globally valid constraints in the master problem"
#define DISP_HEAD_MCONSS        "mcons"
#define DISP_WIDT_MCONSS        5
#define DISP_PRIO_MCONSS        70000
#define DISP_POSI_MCONSS        3150
#define DISP_STRI_MCONSS        TRUE

#define DISP_NAME_MCUTS         "mcuts"
#define DISP_DESC_MCUTS         "total number of cuts applied to the master LPs"
#define DISP_HEAD_MCUTS         "mcuts"
#define DISP_WIDT_MCUTS         5
#define DISP_PRIO_MCUTS         80000
#define DISP_POSI_MCUTS         3550
#define DISP_STRI_MCUTS         TRUE

/*
 * Callback methods
 */

/** copy method for display plugins (called when SCIP copies plugins) */
static
SCIP_DECL_DISPCOPY(dispCopyDefault)
{  /*lint --e{715}*/
<<<<<<< HEAD

   SCIP* masterprob;

   assert(disp != NULL);
   assert(strcmp(SCIPdispGetName(disp), DISP_NAME_MLPITERATIONS) == 0);
   assert(scip != NULL);

   masterprob = GCGrelaxGetMasterprob(scip);

   if( masterprob != NULL && SCIPgetStage(masterprob) >= SCIP_STAGE_SOLVING )
   {
      SCIPdispLongint(SCIPgetMessagehdlr(scip), file, SCIPgetNLPIterations(masterprob), DISP_WIDT_MLPITERATIONS);
   }
   else
   {
      SCIPdispLongint(SCIPgetMessagehdlr(scip), file, 0LL, DISP_WIDT_MLPITERATIONS);
   }

   return SCIP_OKAY;
}

/** output method of display column to output file stream 'file' */
static
SCIP_DECL_DISPOUTPUT(SCIPdispOutputSlpiterations)
{  /*lint --e{715}*/

   SCIP* masterprob;

   assert(disp != NULL);
   assert(strcmp(SCIPdispGetName(disp), DISP_NAME_SLPITERATIONS) == 0);
   assert(scip != NULL);

   masterprob = GCGrelaxGetMasterprob(scip);

   if( masterprob != NULL && SCIPgetStage(masterprob) >= SCIP_STAGE_SOLVING )
   {
      SCIPdispLongint(SCIPgetMessagehdlr(scip), file, SCIPgetNLPIterations(masterprob) + GCGpricerGetPricingSimplexIters(masterprob), DISP_WIDT_SLPITERATIONS);
   }
   else
   {
      SCIPdispLongint(SCIPgetMessagehdlr(scip), file, 0LL, DISP_WIDT_SLPITERATIONS);
   }

   return SCIP_OKAY;
}

/** output method of display column to output file stream 'file' */
static
SCIP_DECL_DISPOUTPUT(SCIPdispOutputMemused)
{  /*lint --e{715}*/
   SCIP_Longint memused;
   int i;

=======
   assert(scip != NULL);
>>>>>>> 60841b48
   assert(disp != NULL);

   /* call inclusion method of dialog */
   SCIP_CALL( SCIPincludeDispGcg(scip) );

   return SCIP_OKAY;
}

/** solving process initialization method of display column (called when branch and bound process is about to begin) */
static
SCIP_DECL_DISPINITSOL(SCIPdispInitsolSolFound)
{  /*lint --e{715}*/

   assert(disp != NULL);
   assert(strcmp(SCIPdispGetName(disp), DISP_NAME_SOLFOUND) == 0);
   assert(scip != NULL);

   SCIPdispSetData(disp, (SCIP_DISPDATA*)SCIPgetBestSol(scip));

   return SCIP_OKAY;
}

/** output method of display column to output file stream 'file' for character of best solution */
static
SCIP_DECL_DISPOUTPUT(SCIPdispOutputSolFound)
{  /*lint --e{715}*/
   SCIP* masterprob;
   SCIP_SOL* origsol;
   SCIP_SOL* mastersol;
   SCIP_DISPDATA* dispdata;

   assert(disp != NULL);
   assert(strcmp(SCIPdispGetName(disp), DISP_NAME_SOLFOUND) == 0);
   assert(scip != NULL);

   /* get master problem */
   masterprob = GCGrelaxGetMasterprob(scip);
   assert(masterprob != NULL);

   origsol = SCIPgetBestSol(scip);
   if( origsol == NULL )
      SCIPdispSetData(disp, NULL);

   if( SCIPgetStage(masterprob) >= SCIP_STAGE_SOLVING )
      mastersol = SCIPgetBestSol(masterprob);
   else
      mastersol = NULL;

   dispdata = SCIPdispGetData(disp);
   if( origsol != (SCIP_SOL*)dispdata )
   {
      SCIPinfoMessage(scip, file, "%c", (SCIPgetSolHeur(scip, origsol) == NULL ? '*'
            : SCIPheurGetDispchar(SCIPgetSolHeur(scip, origsol))));
      /* If the solution was obtained in the master problem, display whether it came from its
       * LP relaxation or from the master heuristics */
      if( SCIPgetSolHeur(scip, origsol) == NULL && (mastersol != NULL) )
      {
         SCIPinfoMessage(scip, file, "%c", (SCIPgetSolHeur(masterprob, mastersol) == NULL ? '*'
               : SCIPheurGetDispchar(SCIPgetSolHeur(masterprob, mastersol))));
      }
      else
      {
         SCIPinfoMessage(scip, file, " ");
      }
      SCIPdispSetData(disp, (SCIP_DISPDATA*)origsol);
   }
   else
      SCIPinfoMessage(scip, file, "  ");

   return SCIP_OKAY;
}

/** output method of display column to output file stream 'file' for solving time */
static
SCIP_DECL_DISPOUTPUT(SCIPdispOutputSolvingTime)
{  /*lint --e{715}*/
   assert(disp != NULL);
   assert(strcmp(SCIPdispGetName(disp), DISP_NAME_TIME) == 0);
   assert(scip != NULL);

   SCIPdispTime(SCIPgetMessagehdlr(scip), file, SCIPgetSolvingTime(scip), DISP_WIDT_TIME);

   return SCIP_OKAY;
}

/** output method of display column to output file stream 'file' for number of nodes */
static
SCIP_DECL_DISPOUTPUT(SCIPdispOutputNNodes)
{  /*lint --e{715}*/
   assert(disp != NULL);
   assert(strcmp(SCIPdispGetName(disp), DISP_NAME_NNODES) == 0);
   assert(scip != NULL);

   SCIPdispLongint(SCIPgetMessagehdlr(scip), file, SCIPgetNNodes(scip), DISP_WIDT_NNODES);

   return SCIP_OKAY;
}

/** output method of display column to output file stream 'file' for number of open nodes */
static
SCIP_DECL_DISPOUTPUT(SCIPdispOutputNNodesLeft)
{  /*lint --e{715}*/
   assert(disp != NULL);
   assert(strcmp(SCIPdispGetName(disp), DISP_NAME_NODESLEFT) == 0);
   assert(scip != NULL);

   SCIPdispInt(SCIPgetMessagehdlr(scip), file, SCIPgetNNodesLeft(scip), DISP_WIDT_NODESLEFT);

   return SCIP_OKAY;
}

/** output method of display column to output file stream 'file' for number of LP iterations */
static
SCIP_DECL_DISPOUTPUT(SCIPdispOutputNLPIterations)
{  /*lint --e{715}*/
   assert(disp != NULL);
   assert(strcmp(SCIPdispGetName(disp), DISP_NAME_LPITERATIONS) == 0);
   assert(scip != NULL);

   SCIPdispLongint(SCIPgetMessagehdlr(scip), file, SCIPgetNLPIterations(scip), DISP_WIDT_LPITERATIONS);

   return SCIP_OKAY;
}

/** output method of display column to output file stream 'file' for number of average LP iterations */
static
SCIP_DECL_DISPOUTPUT(SCIPdispOutputNLPAvgIters)
{  /*lint --e{715}*/
   assert(disp != NULL);
   assert(strcmp(SCIPdispGetName(disp), DISP_NAME_LPAVGITERS) == 0);
   assert(scip != NULL);

   /**@todo Currently we are using the total number of nodes to compute the average LP iterations number. The reason for
    *       that is, that for the LP iterations only the total number (over all runs) are stored in the statistics. It
    *       would be nicer if the statistic also stores the number of LP iterations for the current run similar to the
    *       nodes.
    */

   if( SCIPgetNNodes(scip) < 2 )
      SCIPinfoMessage(scip, file, "     - ");
   else
      SCIPinfoMessage(scip, file, "%6.1f ",
         (SCIPgetNLPIterations(GCGrelaxGetMasterprob(scip)) - SCIPgetNRootLPIterations(GCGrelaxGetMasterprob(scip)))
         / (SCIP_Real)(SCIPgetNNodes(GCGrelaxGetMasterprob(scip)) - 1) );

   return SCIP_OKAY;
}

/** output method of display column to output file stream 'file' for estimate on LP condition */
static
SCIP_DECL_DISPOUTPUT(SCIPdispOutputLPCondition)
{  /*lint --e{715}*/
   SCIP_LPI* lpi;
   SCIP_Real cond;

   assert(disp != NULL);
   assert(strcmp(SCIPdispGetName(disp), DISP_NAME_LPCOND) == 0);
   assert(scip != NULL);

   SCIP_CALL( SCIPgetLPI(scip, &lpi) );
   if( lpi == NULL )
   {
      SCIPinfoMessage(scip, file, "     - ");
      return SCIP_OKAY;
   }

   SCIP_CALL( SCIPlpiGetRealSolQuality(lpi, SCIP_LPSOLQUALITY_ESTIMCONDITION, &cond) );

   if( cond == SCIP_INVALID )  /*lint !e777*/
      SCIPinfoMessage(scip, file, "   n/a ", cond);
   else
      SCIPinfoMessage(scip, file, "%.1e", cond);

   return SCIP_OKAY;
}

/** output method of display column to output file stream 'file' for depth */
static
SCIP_DECL_DISPOUTPUT(SCIPdispOutputDepth)
{  /*lint --e{715}*/
   assert(disp != NULL);
   assert(strcmp(SCIPdispGetName(disp), DISP_NAME_DEPTH) == 0);
   assert(scip != NULL);

   SCIPdispInt(SCIPgetMessagehdlr(scip), file, SCIPgetDepth(scip), DISP_WIDT_DEPTH);

   return SCIP_OKAY;
}

/** output method of display column to output file stream 'file' */
static
SCIP_DECL_DISPOUTPUT(SCIPdispOutputMemUsed)
{  /*lint --e{715}*/
   SCIP_Longint memused;
   int i;

   assert(disp != NULL);
   assert(strcmp(SCIPdispGetName(disp), DISP_NAME_MEMUSED) == 0);
   assert(scip != NULL);

   memused = SCIPgetMemUsed(scip);
   memused += SCIPgetMemUsed(GCGrelaxGetMasterprob(scip));
   for( i = 0; i < GCGrelaxGetNPricingprobs(scip); i++ )
   {
      memused += SCIPgetMemUsed(GCGrelaxGetPricingprob(scip, i));
   }

   SCIPdispLongint(SCIPgetMessagehdlr(scip), file, memused, DISP_WIDT_MEMUSED);

   return SCIP_OKAY;
}

/** output method of display column to output file stream 'file' for maximal depth */
static
SCIP_DECL_DISPOUTPUT(SCIPdispOutputMaxDepth)
{  /*lint --e{715}*/
   assert(disp != NULL);
   assert(strcmp(SCIPdispGetName(disp), DISP_NAME_MAXDEPTH) == 0);
   assert(scip != NULL);

   SCIPdispInt(SCIPgetMessagehdlr(scip), file, SCIPgetMaxDepth(scip), DISP_WIDT_MAXDEPTH);

   return SCIP_OKAY;
}

/** output method of display column to output file stream 'file' for plunging depth */
static
SCIP_DECL_DISPOUTPUT(SCIPdispOutputPlungeDepth)
{  /*lint --e{715}*/
   assert(disp != NULL);
   assert(strcmp(SCIPdispGetName(disp), DISP_NAME_PLUNGEDEPTH) == 0);
   assert(scip != NULL);

   SCIPdispInt(SCIPgetMessagehdlr(scip), file, SCIPgetPlungeDepth(scip), DISP_WIDT_PLUNGEDEPTH);

   return SCIP_OKAY;
}

/** output method of display column to output file stream 'file' for number of LP branch candidates */
static
SCIP_DECL_DISPOUTPUT(SCIPdispOutputNFrac)
{  /*lint --e{715}*/
   assert(disp != NULL);
   assert(strcmp(SCIPdispGetName(disp), DISP_NAME_NFRAC) == 0);
   assert(scip != NULL);

   if( SCIPhasCurrentNodeLP(scip) && SCIPgetLPSolstat(scip) == SCIP_LPSOLSTAT_OPTIMAL )
      SCIPdispInt(SCIPgetMessagehdlr(scip), file, SCIPgetNLPBranchCands(scip), DISP_WIDT_NFRAC);
   else
      SCIPinfoMessage(scip, file, "   - ");

   return SCIP_OKAY;
}

/** output method of display column to output file stream 'file' for number of external branch candidates */
static
SCIP_DECL_DISPOUTPUT(SCIPdispOutputNExternCands)
{  /*lint --e{715}*/
   assert(disp != NULL);
   assert(strcmp(SCIPdispGetName(disp), DISP_NAME_NEXTERNCANDS) == 0);
   assert(scip != NULL);

   SCIPdispInt(SCIPgetMessagehdlr(scip), file, SCIPgetNExternBranchCands(scip), DISP_WIDT_NEXTERNCANDS);

   return SCIP_OKAY;
}

/** output method of display column to output file stream 'file' for number of variables */
static
SCIP_DECL_DISPOUTPUT(SCIPdispOutputNVars)
{  /*lint --e{715}*/
   assert(disp != NULL);
   assert(strcmp(SCIPdispGetName(disp), DISP_NAME_VARS) == 0);
   assert(scip != NULL);

   SCIPdispInt(SCIPgetMessagehdlr(scip), file, SCIPgetNVars(scip), DISP_WIDT_VARS);

   return SCIP_OKAY;
}

/** output method of display column to output file stream 'file' for number of constraints */
static
SCIP_DECL_DISPOUTPUT(SCIPdispOutputNConss)
{  /*lint --e{715}*/
   assert(disp != NULL);
   assert(strcmp(SCIPdispGetName(disp), DISP_NAME_CONSS) == 0);
   assert(scip != NULL);

   SCIPdispInt(SCIPgetMessagehdlr(scip), file, SCIPgetNConss(scip), DISP_WIDT_CONSS);

   return SCIP_OKAY;
}

/** output method of display column to output file stream 'file' for number of enabled constraints */
static
SCIP_DECL_DISPOUTPUT(SCIPdispOutputNCurConss)
{  /*lint --e{715}*/
   assert(disp != NULL);
   assert(strcmp(SCIPdispGetName(disp), DISP_NAME_CURCONSS) == 0);
   assert(scip != NULL);

   SCIPdispInt(SCIPgetMessagehdlr(scip), file, SCIPgetNEnabledConss(scip), DISP_WIDT_CURCONSS);

   return SCIP_OKAY;
}

/** output method of display column to output file stream 'file' for number of columns in the LP */
static
SCIP_DECL_DISPOUTPUT(SCIPdispOutputNCurCols)
{  /*lint --e{715}*/
   assert(disp != NULL);
   assert(strcmp(SCIPdispGetName(disp), DISP_NAME_CURCOLS) == 0);
   assert(scip != NULL);

   SCIPdispInt(SCIPgetMessagehdlr(scip), file, SCIPgetNLPCols(scip), DISP_WIDT_CURCOLS);

   return SCIP_OKAY;
}

/** output method of display column to output file stream 'file' for number of rows in the LP */
static
SCIP_DECL_DISPOUTPUT(SCIPdispOutputNCurRows)
{  /*lint --e{715}*/
   assert(disp != NULL);
   assert(strcmp(SCIPdispGetName(disp), DISP_NAME_CURROWS) == 0);
   assert(scip != NULL);

   SCIPdispInt(SCIPgetMessagehdlr(scip), file, SCIPgetNLPRows(scip), DISP_WIDT_CURROWS);

   return SCIP_OKAY;
}

/** output method of display column to output file stream 'file' for number of applied cuts */
static
SCIP_DECL_DISPOUTPUT(SCIPdispOutputNAppliedCuts)
{  /*lint --e{715}*/
   assert(disp != NULL);
   assert(strcmp(SCIPdispGetName(disp), DISP_NAME_CUTS) == 0);
   assert(scip != NULL);

   SCIPdispInt(SCIPgetMessagehdlr(scip), file, SCIPgetNCutsApplied(scip), DISP_WIDT_CUTS);

   return SCIP_OKAY;
}

/** output method of display column to output file stream 'file' for number of separation rounds */
static
SCIP_DECL_DISPOUTPUT(SCIPdispOutputNSepaRounds)
{  /*lint --e{715}*/
   assert(disp != NULL);
   assert(strcmp(SCIPdispGetName(disp), DISP_NAME_SEPAROUNDS) == 0);
   assert(scip != NULL);

   if( SCIPgetStage(GCGrelaxGetMasterprob(scip)) == SCIP_STAGE_SOLVING )
   {
      SCIPdispInt(SCIPgetMessagehdlr(scip), file, SCIPgetNSepaRounds(GCGrelaxGetMasterprob(scip)), DISP_WIDT_SEPAROUNDS);
   }
   else
   {
      SCIPdispInt(SCIPgetMessagehdlr(scip), file, 0, DISP_WIDT_SEPAROUNDS);
   }

   return SCIP_OKAY;
}

/** output method of display column to output file stream 'file' for number of current rows in the cut pool */
static
SCIP_DECL_DISPOUTPUT(SCIPdispOutputCutPoolSize)
{  /*lint --e{715}*/
   assert(disp != NULL);
   assert(strcmp(SCIPdispGetName(disp), DISP_NAME_POOLSIZE) == 0);
   assert(scip != NULL);

   if( SCIPgetStage(GCGrelaxGetMasterprob(scip)) >= SCIP_STAGE_SOLVING )
   {
      SCIPdispInt(SCIPgetMessagehdlr(scip), file, SCIPgetNPoolCuts(GCGrelaxGetMasterprob(scip)), DISP_WIDT_POOLSIZE);
   }
   else
   {
      SCIPdispInt(SCIPgetMessagehdlr(scip), file, 0, DISP_WIDT_POOLSIZE);
   }

   return SCIP_OKAY;
}

/** output method of display column to output file stream 'file' for number of conflicts */
static
SCIP_DECL_DISPOUTPUT(SCIPdispOutputNConflicts)
{  /*lint --e{715}*/
   assert(disp != NULL);
   assert(strcmp(SCIPdispGetName(disp), DISP_NAME_CONFLICTS) == 0);
   assert(scip != NULL);

   SCIPdispLongint(SCIPgetMessagehdlr(scip), file, SCIPgetNConflictConssApplied(scip), DISP_WIDT_CONFLICTS);

   return SCIP_OKAY;
}

/** output method of display column to output file stream 'file' for number of strong branchings */
static
SCIP_DECL_DISPOUTPUT(SCIPdispOutputNStrongbranchs)
{  /*lint --e{715}*/
   assert(disp != NULL);
   assert(strcmp(SCIPdispGetName(disp), DISP_NAME_STRONGBRANCHS) == 0);
   assert(scip != NULL);

   SCIPdispLongint(SCIPgetMessagehdlr(scip), file, SCIPgetNStrongbranchs(scip), DISP_WIDT_STRONGBRANCHS);

   return SCIP_OKAY;
}

/** output method of display column to output file stream 'file' for pseudo objective value */
static
SCIP_DECL_DISPOUTPUT(SCIPdispOutputPseudoObjval)
{  /*lint --e{715}*/
   SCIP_Real pseudoobj;

   assert(disp != NULL);
   assert(strcmp(SCIPdispGetName(disp), DISP_NAME_PSEUDOOBJ) == 0);
   assert(scip != NULL);

   pseudoobj = SCIPgetPseudoObjval(scip);

   if( SCIPisInfinity(scip, -pseudoobj) )
      SCIPinfoMessage(scip, file, "      --      ");
   else if( SCIPisInfinity(scip, pseudoobj) )
      SCIPinfoMessage(scip, file, "    cutoff    ");
   else
      SCIPinfoMessage(scip, file, "%13.6e ", pseudoobj);

   return SCIP_OKAY;
}

/** output method of display column to output file stream 'file' for LP objective value */
static
SCIP_DECL_DISPOUTPUT(SCIPdispOutputLPObjval)
{  /*lint --e{715}*/
   SCIP_Real lpobj;

   assert(disp != NULL);
   assert(strcmp(SCIPdispGetName(disp), DISP_NAME_LPOBJ) == 0);
   assert(scip != NULL);

   if( SCIPgetStage(GCGrelaxGetMasterprob(scip)) != SCIP_STAGE_SOLVING || SCIPgetLPSolstat(GCGrelaxGetMasterprob(scip)) == SCIP_LPSOLSTAT_NOTSOLVED )
   {
      SCIPinfoMessage(scip, file, "      --      ");
   }
   else
   {
      lpobj = SCIPgetLPObjval(GCGrelaxGetMasterprob(scip));
      if( SCIPisInfinity(scip, -lpobj) )
         SCIPinfoMessage(scip, file, "      --      ");
      else if( SCIPisInfinity(scip, lpobj) )
         SCIPinfoMessage(scip, file, "    cutoff    ");
      else
         SCIPinfoMessage(scip, file, "%13.6e ", lpobj);
   }

   return SCIP_OKAY;
}

/** output method of display column to output file stream 'file' for the current dualbound */
static
SCIP_DECL_DISPOUTPUT(SCIPdispOutputCurDualbound)
{  /*lint --e{715}*/
   SCIP_Real curdualbound;

   assert(disp != NULL);
   assert(strcmp(SCIPdispGetName(disp), DISP_NAME_CURDUALBOUND) == 0);
   assert(scip != NULL);

   curdualbound = SCIPgetLocalDualbound(scip);

   if( SCIPisInfinity(scip, (SCIP_Real) SCIPgetObjsense(scip) * curdualbound ) )
      SCIPinfoMessage(scip, file, "    cutoff    ");
   else if( SCIPisInfinity(scip, -1.0 * (SCIP_Real) SCIPgetObjsense(scip) * curdualbound ) )
      SCIPinfoMessage(scip, file, "      --      ");
   else
      SCIPinfoMessage(scip, file, "%13.6e ", curdualbound);

   return SCIP_OKAY;
}

/** output method of display column to output file stream 'file' for estimate of best primal solution w.r.t. original
 *  problem contained in current subtree */
static
SCIP_DECL_DISPOUTPUT(SCIPdispOutputLocalOrigEstimate)
{  /*lint --e{715}*/
   SCIP_Real estimate;

   assert(disp != NULL);
   assert(strcmp(SCIPdispGetName(disp), DISP_NAME_ESTIMATE) == 0);
   assert(scip != NULL);

   estimate = SCIPgetLocalOrigEstimate(scip);
   if( SCIPisInfinity(scip, REALABS(estimate)) )
      SCIPinfoMessage(scip, file, "      --      ");
   else
      SCIPinfoMessage(scip, file, "%13.6e ", estimate);

   return SCIP_OKAY;
}

/** output method of display column to output file stream 'file' for average dualbound */
static
SCIP_DECL_DISPOUTPUT(SCIPdispOutputAvgDualbound)
{  /*lint --e{715}*/
   SCIP_Real avgdualbound;

   assert(disp != NULL);
   assert(strcmp(SCIPdispGetName(disp), DISP_NAME_AVGDUALBOUND) == 0);
   assert(scip != NULL);

   avgdualbound = SCIPgetAvgDualbound(scip);
   if( SCIPisInfinity(scip, REALABS(avgdualbound)) )
      SCIPinfoMessage(scip, file, "      --      ");
   else
      SCIPinfoMessage(scip, file, "%13.6e ", avgdualbound);

   return SCIP_OKAY;
}

/** output method of display column to output file stream 'file' for dualbound */
static
SCIP_DECL_DISPOUTPUT(SCIPdispOutputDualbound)
{  /*lint --e{715}*/
   SCIP_Real dualbound;

   assert(disp != NULL);
   assert(strcmp(SCIPdispGetName(disp), DISP_NAME_DUALBOUND) == 0);
   assert(scip != NULL);

   dualbound = SCIPgetDualbound(scip);

   if( SCIPisInfinity(scip, (SCIP_Real) SCIPgetObjsense(scip) * dualbound ) )
      SCIPinfoMessage(scip, file, "    cutoff    ");
   else if( SCIPisInfinity(scip, -1.0 * (SCIP_Real) SCIPgetObjsense(scip) * dualbound ) )
      SCIPinfoMessage(scip, file, "      --      ");
   else
      SCIPinfoMessage(scip, file, "%13.6e ", dualbound);

   return SCIP_OKAY;
}

/** output method of display column to output file stream 'file' for primalbound */
static
SCIP_DECL_DISPOUTPUT(SCIPdispOutputPrimalbound)
{  /*lint --e{715}*/
   SCIP_Real primalbound;

   assert(disp != NULL);
   assert(strcmp(SCIPdispGetName(disp), DISP_NAME_PRIMALBOUND) == 0);
   assert(scip != NULL);

   primalbound = SCIPgetPrimalbound(scip);
   if( SCIPisInfinity(scip, REALABS(primalbound)) )
      SCIPinfoMessage(scip, file, "      --      ");
   else
      SCIPinfoMessage(scip, file, "%13.6e%c", primalbound, SCIPisPrimalboundSol(scip) ? ' ' : '*');

   return SCIP_OKAY;
}

/** output method of display column to output file stream 'file' for cutoffbound */
static
SCIP_DECL_DISPOUTPUT(SCIPdispOutputCutoffbound)
{  /*lint --e{715}*/
   SCIP_Real cutoffbound;

   assert(disp != NULL);
   assert(strcmp(SCIPdispGetName(disp), DISP_NAME_CUTOFFBOUND) == 0);
   assert(scip != NULL);

   cutoffbound = SCIPgetCutoffbound(scip);
   if( SCIPisInfinity(scip, REALABS(cutoffbound)) )
      SCIPinfoMessage(scip, file, "      --      ");
   else
      SCIPinfoMessage(scip, file, "%13.6e ", SCIPretransformObj(scip, cutoffbound));

   return SCIP_OKAY;
}

/** output method of display column to output file stream 'file' for gap */
static
SCIP_DECL_DISPOUTPUT(SCIPdispOutputGap)
{  /*lint --e{715}*/
   SCIP_Real gap;

   assert(disp != NULL);
   assert(strcmp(SCIPdispGetName(disp), DISP_NAME_GAP) == 0);
   assert(scip != NULL);

   gap = SCIPgetGap(scip);

   if( SCIPisInfinity(scip, gap) )
      SCIPinfoMessage(scip, file, "    Inf ");
   else if( gap >= 100.00 )
      SCIPinfoMessage(scip, file, "  Large ");
   else
      SCIPinfoMessage(scip, file, "%7.2f%%", 100.0*gap);

   return SCIP_OKAY;
}

/** output method of display column to output file stream 'file' for primalgap */
static
SCIP_DECL_DISPOUTPUT(SCIPdispOutputPrimalgap)
{  /*lint --e{715}*/
   SCIP_Real primalbound;
   SCIP_Real dualbound;
   SCIP_Real gap;

   assert(disp != NULL);
   assert(strcmp(SCIPdispGetName(disp), DISP_NAME_PRIMALGAP) == 0);
   assert(scip != NULL);

   if( SCIPisInfinity(scip, SCIPgetLowerbound(scip)) )
   {
      /* in case we could not prove whether the problem is unbounded or infeasible, we want to terminate with
       * gap = +inf instead of gap = 0
       */
      if( SCIPgetStatus(scip) == SCIP_STATUS_INFORUNBD )
         gap = SCIPinfinity(scip);
      else
         gap = 0.0;
   }

   primalbound = SCIPgetPrimalbound(scip);
   dualbound = SCIPgetDualbound(scip);

   if( SCIPisEQ(scip, primalbound, dualbound) )
      gap = 0.0;
   else if( SCIPisZero(scip, primalbound )
      || SCIPisInfinity(scip, REALABS(primalbound))
      || primalbound * dualbound < 0.0 )
      gap = SCIPinfinity(scip);
   else
      gap = REALABS((primalbound - dualbound))/REALABS(primalbound + SCIPepsilon(scip));

   if( SCIPisInfinity(scip, gap) )
      SCIPinfoMessage(scip, file, "    Inf ");
   else if( gap >= 100.00 )
      SCIPinfoMessage(scip, file, "  Large ");
   else
      SCIPinfoMessage(scip, file, "%7.2f%%", 100.0*gap);

   return SCIP_OKAY;
}

/** output method of display column to output file stream 'file' for number of found solutions */
static
<<<<<<< HEAD
SCIP_DECL_DISPOUTPUT(SCIPdispOutputDegeneracy)
{  /*lint --e{715}*/
   SCIP_Real degeneracy;

   assert(disp != NULL);
   assert(strcmp(SCIPdispGetName(disp), DISP_NAME_DEGENERACY) == 0);
   assert(scip != NULL);

   degeneracy = GCGgetDegeneracy(scip);

   if( SCIPisInfinity(scip, degeneracy) )
      SCIPinfoMessage(scip, file, "   --   ");
   else
      SCIPinfoMessage(scip, file, "%7.2f%%", 100.0*degeneracy);

   return SCIP_OKAY;
}

/** output method of display column to output file stream 'file' */
static
SCIP_DECL_DISPOUTPUT(SCIPdispOutputNsols)
=======
SCIP_DECL_DISPOUTPUT(SCIPdispOutputNSols)
>>>>>>> 60841b48
{  /*lint --e{715}*/
   SCIPinfoMessage(scip, file, "%5"SCIP_LONGINT_FORMAT, SCIPgetNSolsFound(scip));

   return SCIP_OKAY;
}

/** output method of display column to output file stream 'file' */
static
SCIP_DECL_DISPOUTPUT(SCIPdispOutputMlpiterations)
{  /*lint --e{715}*/
   assert(disp != NULL);
   assert(strcmp(SCIPdispGetName(disp), DISP_NAME_MLPITERATIONS) == 0);
   assert(scip != NULL);

   if( SCIPgetStage(GCGrelaxGetMasterprob(scip)) >= SCIP_STAGE_SOLVING )
   {
      SCIPdispLongint(SCIPgetMessagehdlr(scip), file, SCIPgetNLPIterations(GCGrelaxGetMasterprob(scip)), DISP_WIDT_MLPITERATIONS);
   }
   else
   {
      SCIPdispLongint(SCIPgetMessagehdlr(scip), file, 0LL, DISP_WIDT_MLPITERATIONS);
   }

   return SCIP_OKAY;
}

/** output method of display column to output file stream 'file' */
static
SCIP_DECL_DISPOUTPUT(SCIPdispOutputMvars)
{  /*lint --e{715}*/
   assert(disp != NULL);
   assert(strcmp(SCIPdispGetName(disp), DISP_NAME_MVARS) == 0);
   assert(scip != NULL);

   if( SCIPgetStage(GCGrelaxGetMasterprob(scip)) >= SCIP_STAGE_SOLVING )
   {
      SCIPdispInt(SCIPgetMessagehdlr(scip), file, SCIPgetNVars(GCGrelaxGetMasterprob(scip)), DISP_WIDT_MVARS);
   }
   else
   {
      SCIPdispInt(SCIPgetMessagehdlr(scip), file, 0, DISP_WIDT_MVARS);
   }

   return SCIP_OKAY;
}

/** output method of display column to output file stream 'file' */
static
SCIP_DECL_DISPOUTPUT(SCIPdispOutputMconss)
{  /*lint --e{715}*/
   assert(disp != NULL);
   assert(strcmp(SCIPdispGetName(disp), DISP_NAME_MCONSS) == 0);
   assert(scip != NULL);

   if( SCIPgetStage(GCGrelaxGetMasterprob(scip)) >= SCIP_STAGE_SOLVING )
   {
      SCIPdispInt(SCIPgetMessagehdlr(scip), file, SCIPgetNConss(GCGrelaxGetMasterprob(scip)), DISP_WIDT_MCONSS);
   }
   else
   {
      SCIPdispInt(SCIPgetMessagehdlr(scip), file, 0, DISP_WIDT_MCONSS);
   }

   return SCIP_OKAY;
}

/** output method of display column to output file stream 'file' */
static
SCIP_DECL_DISPOUTPUT(SCIPdispOutputMcuts)
{  /*lint --e{715}*/
   assert(disp != NULL);
   assert(strcmp(SCIPdispGetName(disp), DISP_NAME_MCUTS) == 0);
   assert(scip != NULL);

   if( SCIPgetStage(GCGrelaxGetMasterprob(scip)) >= SCIP_STAGE_SOLVING )
   {
      SCIPdispInt(SCIPgetMessagehdlr(scip), file, SCIPgetNCutsApplied(GCGrelaxGetMasterprob(scip)), DISP_WIDT_MCUTS);
   }
   else
   {
      SCIPdispInt(SCIPgetMessagehdlr(scip), file, 0, DISP_WIDT_MCUTS);
   }



   return SCIP_OKAY;
}

/*
 * default display columns specific interface methods
 */

/** includes the default display columns in SCIP */
SCIP_RETCODE SCIPincludeDispGcg(
   SCIP*                 scip                /**< SCIP data structure */
   )
{
<<<<<<< HEAD
   SCIP_CALL( SCIPincludeDisp(scip, DISP_NAME_SOLFOUND, DISP_DESC_SOLFOUND, DISP_HEAD_SOLFOUND,
         SCIP_DISPSTATUS_AUTO, NULL, NULL, NULL, NULL, NULL, NULL, SCIPdispOutputSolfound, NULL,
         DISP_WIDT_SOLFOUND, DISP_PRIO_SOLFOUND, DISP_POSI_SOLFOUND, DISP_STRI_SOLFOUND) );
   SCIP_CALL( SCIPincludeDisp(scip, DISP_NAME_TIME, DISP_DESC_TIME, DISP_HEAD_TIME,
         SCIP_DISPSTATUS_AUTO, NULL, NULL, NULL, NULL, NULL, NULL, SCIPdispOutputTime, NULL,
         DISP_WIDT_TIME, DISP_PRIO_TIME, DISP_POSI_TIME, DISP_STRI_TIME) );
   SCIP_CALL( SCIPincludeDisp(scip, DISP_NAME_NNODES, DISP_DESC_NNODES, DISP_HEAD_NNODES,
         SCIP_DISPSTATUS_AUTO, NULL, NULL, NULL, NULL, NULL, NULL, SCIPdispOutputNNodes, NULL,
         DISP_WIDT_NNODES, DISP_PRIO_NNODES, DISP_POSI_NNODES, DISP_STRI_NNODES) );
   SCIP_CALL( SCIPincludeDisp(scip, DISP_NAME_NODESLEFT, DISP_DESC_NODESLEFT, DISP_HEAD_NODESLEFT,
         SCIP_DISPSTATUS_AUTO, NULL, NULL, NULL, NULL, NULL, NULL, SCIPdispOutputNodesleft, NULL,
         DISP_WIDT_NODESLEFT, DISP_PRIO_NODESLEFT, DISP_POSI_NODESLEFT, DISP_STRI_NODESLEFT) );
   SCIP_CALL( SCIPincludeDisp(scip, DISP_NAME_LPITERATIONS, DISP_DESC_LPITERATIONS, DISP_HEAD_LPITERATIONS,
         SCIP_DISPSTATUS_AUTO, NULL, NULL, NULL, NULL, NULL, NULL, SCIPdispOutputLpiterations, NULL,
         DISP_WIDT_LPITERATIONS, DISP_PRIO_LPITERATIONS, DISP_POSI_LPITERATIONS, DISP_STRI_LPITERATIONS) );
   SCIP_CALL( SCIPincludeDisp(scip, DISP_NAME_LPAVGITERS, DISP_DESC_LPAVGITERS, DISP_HEAD_LPAVGITERS,
         SCIP_DISPSTATUS_AUTO, NULL, NULL, NULL, NULL, NULL, NULL, SCIPdispOutputLpavgiters, NULL,
         DISP_WIDT_LPAVGITERS, DISP_PRIO_LPAVGITERS, DISP_POSI_LPAVGITERS, DISP_STRI_LPAVGITERS) );
   SCIP_CALL( SCIPincludeDisp(scip, DISP_NAME_DEPTH, DISP_DESC_DEPTH, DISP_HEAD_DEPTH,
         SCIP_DISPSTATUS_AUTO, NULL, NULL, NULL, NULL, NULL, NULL, SCIPdispOutputDepth, NULL,
         DISP_WIDT_DEPTH, DISP_PRIO_DEPTH, DISP_POSI_DEPTH, DISP_STRI_DEPTH) );
   SCIP_CALL( SCIPincludeDisp(scip, DISP_NAME_MAXDEPTH, DISP_DESC_MAXDEPTH, DISP_HEAD_MAXDEPTH,
         SCIP_DISPSTATUS_AUTO, NULL, NULL, NULL, NULL, NULL, NULL, SCIPdispOutputMaxdepth, NULL,
         DISP_WIDT_MAXDEPTH, DISP_PRIO_MAXDEPTH, DISP_POSI_MAXDEPTH, DISP_STRI_MAXDEPTH) );
   SCIP_CALL( SCIPincludeDisp(scip, DISP_NAME_PLUNGEDEPTH, DISP_DESC_PLUNGEDEPTH, DISP_HEAD_PLUNGEDEPTH,
         SCIP_DISPSTATUS_AUTO, NULL, NULL, NULL, NULL, NULL, NULL, SCIPdispOutputPlungedepth, NULL,
         DISP_WIDT_PLUNGEDEPTH, DISP_PRIO_PLUNGEDEPTH, DISP_POSI_PLUNGEDEPTH, DISP_STRI_PLUNGEDEPTH) );
   SCIP_CALL( SCIPincludeDisp(scip, DISP_NAME_NFRAC, DISP_DESC_NFRAC, DISP_HEAD_NFRAC,
         SCIP_DISPSTATUS_AUTO, NULL, NULL, NULL, NULL, NULL, NULL, SCIPdispOutputNfrac, NULL,
         DISP_WIDT_NFRAC, DISP_PRIO_NFRAC, DISP_POSI_NFRAC, DISP_STRI_NFRAC) );
   SCIP_CALL( SCIPincludeDisp(scip, DISP_NAME_VARS, DISP_DESC_VARS, DISP_HEAD_VARS,
         SCIP_DISPSTATUS_AUTO, NULL, NULL, NULL, NULL, NULL, NULL, SCIPdispOutputVars, NULL,
         DISP_WIDT_VARS, DISP_PRIO_VARS, DISP_POSI_VARS, DISP_STRI_VARS) );
   SCIP_CALL( SCIPincludeDisp(scip, DISP_NAME_CONSS, DISP_DESC_CONSS, DISP_HEAD_CONSS,
         SCIP_DISPSTATUS_AUTO, NULL, NULL, NULL, NULL, NULL, NULL, SCIPdispOutputConss, NULL,
         DISP_WIDT_CONSS, DISP_PRIO_CONSS, DISP_POSI_CONSS, DISP_STRI_CONSS) );
   SCIP_CALL( SCIPincludeDisp(scip, DISP_NAME_CURCONSS, DISP_DESC_CURCONSS, DISP_HEAD_CURCONSS,
         SCIP_DISPSTATUS_AUTO, NULL, NULL, NULL, NULL, NULL, NULL, SCIPdispOutputCurconss, NULL,
         DISP_WIDT_CURCONSS, DISP_PRIO_CURCONSS, DISP_POSI_CURCONSS, DISP_STRI_CURCONSS) );
   SCIP_CALL( SCIPincludeDisp(scip, DISP_NAME_CURCOLS, DISP_DESC_CURCOLS, DISP_HEAD_CURCOLS,
         SCIP_DISPSTATUS_AUTO, NULL, NULL, NULL, NULL, NULL, NULL, SCIPdispOutputCurcols, NULL,
         DISP_WIDT_CURCOLS, DISP_PRIO_CURCOLS, DISP_POSI_CURCOLS, DISP_STRI_CURCOLS) );
   SCIP_CALL( SCIPincludeDisp(scip, DISP_NAME_CURROWS, DISP_DESC_CURROWS, DISP_HEAD_CURROWS,
         SCIP_DISPSTATUS_AUTO, NULL, NULL, NULL, NULL, NULL, NULL, SCIPdispOutputCurrows, NULL,
         DISP_WIDT_CURROWS, DISP_PRIO_CURROWS, DISP_POSI_CURROWS, DISP_STRI_CURROWS) );
   SCIP_CALL( SCIPincludeDisp(scip, DISP_NAME_CUTS, DISP_DESC_CUTS, DISP_HEAD_CUTS,
         SCIP_DISPSTATUS_AUTO, NULL, NULL, NULL, NULL, NULL, NULL, SCIPdispOutputCuts, NULL,
         DISP_WIDT_CUTS, DISP_PRIO_CUTS, DISP_POSI_CUTS, DISP_STRI_CUTS) );
   SCIP_CALL( SCIPincludeDisp(scip, DISP_NAME_SEPAROUNDS, DISP_DESC_SEPAROUNDS, DISP_HEAD_SEPAROUNDS,
         SCIP_DISPSTATUS_AUTO, NULL, NULL, NULL, NULL, NULL, NULL, SCIPdispOutputSeparounds, NULL,
         DISP_WIDT_SEPAROUNDS, DISP_PRIO_SEPAROUNDS, DISP_POSI_SEPAROUNDS, DISP_STRI_SEPAROUNDS) );
   SCIP_CALL( SCIPincludeDisp(scip, DISP_NAME_POOLSIZE, DISP_DESC_POOLSIZE, DISP_HEAD_POOLSIZE,
         SCIP_DISPSTATUS_AUTO, NULL, NULL, NULL, NULL, NULL, NULL, SCIPdispOutputPoolsize, NULL,
         DISP_WIDT_POOLSIZE, DISP_PRIO_POOLSIZE, DISP_POSI_POOLSIZE, DISP_STRI_POOLSIZE) );
   SCIP_CALL( SCIPincludeDisp(scip, DISP_NAME_CONFLICTS, DISP_DESC_CONFLICTS, DISP_HEAD_CONFLICTS,
         SCIP_DISPSTATUS_AUTO, NULL, NULL, NULL, NULL, NULL, NULL, SCIPdispOutputConflicts, NULL,
         DISP_WIDT_CONFLICTS, DISP_PRIO_CONFLICTS, DISP_POSI_CONFLICTS, DISP_STRI_CONFLICTS) );
   SCIP_CALL( SCIPincludeDisp(scip, DISP_NAME_STRONGBRANCHS, DISP_DESC_STRONGBRANCHS, DISP_HEAD_STRONGBRANCHS,
         SCIP_DISPSTATUS_AUTO, NULL, NULL, NULL, NULL, NULL, NULL, SCIPdispOutputStrongbranchs, NULL,
         DISP_WIDT_STRONGBRANCHS, DISP_PRIO_STRONGBRANCHS, DISP_POSI_STRONGBRANCHS, DISP_STRI_STRONGBRANCHS) );
   SCIP_CALL( SCIPincludeDisp(scip, DISP_NAME_LPOBJ, DISP_DESC_LPOBJ, DISP_HEAD_LPOBJ,
         SCIP_DISPSTATUS_AUTO, NULL, NULL, NULL, NULL, NULL, NULL, SCIPdispOutputLpobj, NULL,
         DISP_WIDT_LPOBJ, DISP_PRIO_LPOBJ, DISP_POSI_LPOBJ, DISP_STRI_LPOBJ) );
   SCIP_CALL( SCIPincludeDisp(scip, DISP_NAME_CURDUALBOUND, DISP_DESC_CURDUALBOUND, DISP_HEAD_CURDUALBOUND,
         SCIP_DISPSTATUS_AUTO, NULL, NULL, NULL, NULL, NULL, NULL, SCIPdispOutputCurdualbound, NULL,
         DISP_WIDT_CURDUALBOUND, DISP_PRIO_CURDUALBOUND, DISP_POSI_CURDUALBOUND, DISP_STRI_CURDUALBOUND) );
   SCIP_CALL( SCIPincludeDisp(scip, DISP_NAME_ESTIMATE, DISP_DESC_ESTIMATE, DISP_HEAD_ESTIMATE,
         SCIP_DISPSTATUS_AUTO, NULL, NULL, NULL, NULL, NULL, NULL, SCIPdispOutputEstimate, NULL,
         DISP_WIDT_ESTIMATE, DISP_PRIO_ESTIMATE, DISP_POSI_ESTIMATE, DISP_STRI_ESTIMATE) );
   SCIP_CALL( SCIPincludeDisp(scip, DISP_NAME_AVGDUALBOUND, DISP_DESC_AVGDUALBOUND, DISP_HEAD_AVGDUALBOUND,
         SCIP_DISPSTATUS_AUTO, NULL, NULL, NULL, NULL, NULL, NULL, SCIPdispOutputAvgdualbound, NULL,
         DISP_WIDT_AVGDUALBOUND, DISP_PRIO_AVGDUALBOUND, DISP_POSI_AVGDUALBOUND, DISP_STRI_AVGDUALBOUND) );
   SCIP_CALL( SCIPincludeDisp(scip, DISP_NAME_DUALBOUND, DISP_DESC_DUALBOUND, DISP_HEAD_DUALBOUND,
         SCIP_DISPSTATUS_AUTO, NULL, NULL, NULL, NULL, NULL, NULL, SCIPdispOutputDualbound, NULL,
         DISP_WIDT_DUALBOUND, DISP_PRIO_DUALBOUND, DISP_POSI_DUALBOUND, DISP_STRI_DUALBOUND) );
   SCIP_CALL( SCIPincludeDisp(scip, DISP_NAME_PRIMALBOUND, DISP_DESC_PRIMALBOUND, DISP_HEAD_PRIMALBOUND,
         SCIP_DISPSTATUS_AUTO, NULL, NULL, NULL, NULL, NULL, NULL, SCIPdispOutputPrimalbound, NULL,
         DISP_WIDT_PRIMALBOUND, DISP_PRIO_PRIMALBOUND, DISP_POSI_PRIMALBOUND, DISP_STRI_PRIMALBOUND) );
   SCIP_CALL( SCIPincludeDisp(scip, DISP_NAME_CUTOFFBOUND, DISP_DESC_CUTOFFBOUND, DISP_HEAD_CUTOFFBOUND,
         SCIP_DISPSTATUS_AUTO, NULL, NULL, NULL, NULL, NULL, NULL, SCIPdispOutputCutoffbound, NULL,
         DISP_WIDT_CUTOFFBOUND, DISP_PRIO_CUTOFFBOUND, DISP_POSI_CUTOFFBOUND, DISP_STRI_CUTOFFBOUND) );
   SCIP_CALL( SCIPincludeDisp(scip, DISP_NAME_GAP, DISP_DESC_GAP, DISP_HEAD_GAP,
         SCIP_DISPSTATUS_AUTO, NULL, NULL, NULL, NULL, NULL, NULL, SCIPdispOutputGap, NULL,
         DISP_WIDT_GAP, DISP_PRIO_GAP, DISP_POSI_GAP, DISP_STRI_GAP) );
   SCIP_CALL( SCIPincludeDisp(scip, DISP_NAME_NSOLS, DISP_DESC_NSOLS, DISP_HEAD_NSOLS,
         SCIP_DISPSTATUS_AUTO, NULL, NULL, NULL, NULL, NULL, NULL, SCIPdispOutputNsols, NULL,
         DISP_WIDT_NSOLS, DISP_PRIO_NSOLS, DISP_POSI_NSOLS, DISP_STRI_NSOLS) );


   SCIP_CALL( SCIPincludeDisp(scip, DISP_NAME_SLPITERATIONS, DISP_DESC_SLPITERATIONS, DISP_HEAD_SLPITERATIONS,
         SCIP_DISPSTATUS_AUTO, NULL, NULL, NULL, NULL, NULL, NULL, SCIPdispOutputSlpiterations, NULL,
         DISP_WIDT_SLPITERATIONS, DISP_PRIO_SLPITERATIONS, DISP_POSI_SLPITERATIONS, DISP_STRI_SLPITERATIONS) );
   SCIP_CALL( SCIPincludeDisp(scip, DISP_NAME_MLPITERATIONS, DISP_DESC_MLPITERATIONS, DISP_HEAD_MLPITERATIONS,
         SCIP_DISPSTATUS_AUTO, NULL, NULL, NULL, NULL, NULL, NULL, SCIPdispOutputMlpiterations, NULL,
         DISP_WIDT_MLPITERATIONS, DISP_PRIO_MLPITERATIONS, DISP_POSI_MLPITERATIONS, DISP_STRI_MLPITERATIONS) );
   SCIP_CALL( SCIPincludeDisp(scip, DISP_NAME_MEMUSED, DISP_DESC_MEMUSED, DISP_HEAD_MEMUSED,
         SCIP_DISPSTATUS_AUTO, NULL, NULL, NULL, NULL, NULL, NULL, SCIPdispOutputMemused, NULL,
         DISP_WIDT_MEMUSED, DISP_PRIO_MEMUSED, DISP_POSI_MEMUSED, DISP_STRI_MEMUSED) );
   SCIP_CALL( SCIPincludeDisp(scip, DISP_NAME_MVARS, DISP_DESC_MVARS, DISP_HEAD_MVARS,
         SCIP_DISPSTATUS_AUTO, NULL, NULL, NULL, NULL, NULL, NULL, SCIPdispOutputMvars, NULL,
         DISP_WIDT_MVARS, DISP_PRIO_MVARS, DISP_POSI_MVARS, DISP_STRI_MVARS) );
   SCIP_CALL( SCIPincludeDisp(scip, DISP_NAME_MCONSS, DISP_DESC_MCONSS, DISP_HEAD_MCONSS,
         SCIP_DISPSTATUS_AUTO, NULL, NULL, NULL, NULL, NULL, NULL, SCIPdispOutputMconss, NULL,
         DISP_WIDT_MCONSS, DISP_PRIO_MCONSS, DISP_POSI_MCONSS, DISP_STRI_MCONSS) );
   SCIP_CALL( SCIPincludeDisp(scip, DISP_NAME_MCUTS, DISP_DESC_MCUTS, DISP_HEAD_MCUTS,
         SCIP_DISPSTATUS_AUTO, NULL, NULL, NULL, NULL, NULL, NULL, SCIPdispOutputMcuts, NULL,
         DISP_WIDT_MCUTS, DISP_PRIO_MCUTS, DISP_POSI_MCUTS, DISP_STRI_MCUTS) );
   SCIP_CALL( SCIPincludeDisp(scip, DISP_NAME_DEGENERACY, DISP_DESC_DEGENERACY, DISP_HEAD_DEGENERACY,
         SCIP_DISPSTATUS_AUTO, NULL, NULL, NULL, NULL, NULL, NULL, SCIPdispOutputDegeneracy, NULL,
         DISP_WIDT_DEGENERACY, DISP_PRIO_DEGENERACY, DISP_POSI_DEGENERACY, DISP_STRI_DEGENERACY) );
=======
   SCIP_DISP* tmpdisp;
>>>>>>> 60841b48

   tmpdisp = SCIPfindDisp(scip, DISP_NAME_SOLFOUND);
   if( tmpdisp == NULL )
   {
      SCIP_CALL( SCIPincludeDisp(scip, DISP_NAME_SOLFOUND, DISP_DESC_SOLFOUND, DISP_HEAD_SOLFOUND,
            SCIP_DISPSTATUS_AUTO,
            dispCopyDefault,
            NULL, NULL, NULL, SCIPdispInitsolSolFound, NULL, SCIPdispOutputSolFound, NULL,
            DISP_WIDT_SOLFOUND, DISP_PRIO_SOLFOUND, DISP_POSI_SOLFOUND, DISP_STRI_SOLFOUND) );
   }
   tmpdisp = SCIPfindDisp(scip, DISP_NAME_TIME);
   if( tmpdisp == NULL )
   {
      SCIP_CALL( SCIPincludeDisp(scip, DISP_NAME_TIME, DISP_DESC_TIME, DISP_HEAD_TIME,
            SCIP_DISPSTATUS_AUTO,
            dispCopyDefault,
            NULL, NULL, NULL, NULL, NULL, SCIPdispOutputSolvingTime, NULL,
            DISP_WIDT_TIME, DISP_PRIO_TIME, DISP_POSI_TIME, DISP_STRI_TIME) );
   }
   tmpdisp = SCIPfindDisp(scip, DISP_NAME_NNODES);
   if( tmpdisp == NULL )
   {
      SCIP_CALL( SCIPincludeDisp(scip, DISP_NAME_NNODES, DISP_DESC_NNODES, DISP_HEAD_NNODES,
            SCIP_DISPSTATUS_AUTO,
            dispCopyDefault,
            NULL, NULL, NULL, NULL, NULL, SCIPdispOutputNNodes, NULL,
            DISP_WIDT_NNODES, DISP_PRIO_NNODES, DISP_POSI_NNODES, DISP_STRI_NNODES) );
   }
   tmpdisp = SCIPfindDisp(scip, DISP_NAME_NODESLEFT);
   if( tmpdisp == NULL )
   {
      SCIP_CALL( SCIPincludeDisp(scip, DISP_NAME_NODESLEFT, DISP_DESC_NODESLEFT, DISP_HEAD_NODESLEFT,
            SCIP_DISPSTATUS_AUTO,
            dispCopyDefault,
            NULL, NULL, NULL, NULL, NULL, SCIPdispOutputNNodesLeft, NULL,
            DISP_WIDT_NODESLEFT, DISP_PRIO_NODESLEFT, DISP_POSI_NODESLEFT, DISP_STRI_NODESLEFT) );
   }
   tmpdisp = SCIPfindDisp(scip, DISP_NAME_LPITERATIONS);
   if( tmpdisp == NULL )
   {
      SCIP_CALL( SCIPincludeDisp(scip, DISP_NAME_LPITERATIONS, DISP_DESC_LPITERATIONS, DISP_HEAD_LPITERATIONS,
            SCIP_DISPSTATUS_AUTO,
            dispCopyDefault,
            NULL, NULL, NULL, NULL, NULL, SCIPdispOutputNLPIterations, NULL,
            DISP_WIDT_LPITERATIONS, DISP_PRIO_LPITERATIONS, DISP_POSI_LPITERATIONS, DISP_STRI_LPITERATIONS) );
   }
   tmpdisp = SCIPfindDisp(scip, DISP_NAME_LPAVGITERS);
   if( tmpdisp == NULL )
   {
      SCIP_CALL( SCIPincludeDisp(scip, DISP_NAME_LPAVGITERS, DISP_DESC_LPAVGITERS, DISP_HEAD_LPAVGITERS,
            SCIP_DISPSTATUS_AUTO,
            dispCopyDefault,
            NULL, NULL, NULL, NULL, NULL, SCIPdispOutputNLPAvgIters, NULL,
            DISP_WIDT_LPAVGITERS, DISP_PRIO_LPAVGITERS, DISP_POSI_LPAVGITERS, DISP_STRI_LPAVGITERS) );
   }
   tmpdisp = SCIPfindDisp(scip, DISP_NAME_LPCOND);
   if( tmpdisp == NULL )
   {
      SCIP_CALL( SCIPincludeDisp(scip, DISP_NAME_LPCOND, DISP_DESC_LPCOND, DISP_HEAD_LPCOND,
            SCIP_DISPSTATUS_AUTO,
            dispCopyDefault,
            NULL, NULL, NULL, NULL, NULL, SCIPdispOutputLPCondition, NULL,
            DISP_WIDT_LPCOND, DISP_PRIO_LPCOND, DISP_POSI_LPCOND, DISP_STRI_LPCOND) );
   }
   tmpdisp = SCIPfindDisp(scip, DISP_NAME_MEMUSED);
   if( tmpdisp == NULL )
   {
      SCIP_CALL( SCIPincludeDisp(scip, DISP_NAME_MEMUSED, DISP_DESC_MEMUSED, DISP_HEAD_MEMUSED,
            SCIP_DISPSTATUS_AUTO,
            dispCopyDefault,
            NULL, NULL, NULL, NULL, NULL, SCIPdispOutputMemUsed, NULL,
            DISP_WIDT_MEMUSED, DISP_PRIO_MEMUSED, DISP_POSI_MEMUSED, DISP_STRI_MEMUSED) );
   }
   tmpdisp = SCIPfindDisp(scip, DISP_NAME_DEPTH);
   if( tmpdisp == NULL )
   {
      SCIP_CALL( SCIPincludeDisp(scip, DISP_NAME_DEPTH, DISP_DESC_DEPTH, DISP_HEAD_DEPTH,
            SCIP_DISPSTATUS_AUTO,
            dispCopyDefault,
            NULL, NULL, NULL, NULL, NULL, SCIPdispOutputDepth, NULL,
            DISP_WIDT_DEPTH, DISP_PRIO_DEPTH, DISP_POSI_DEPTH, DISP_STRI_DEPTH) );
   }
   tmpdisp = SCIPfindDisp(scip, DISP_NAME_MAXDEPTH);
   if( tmpdisp == NULL )
   {
      SCIP_CALL( SCIPincludeDisp(scip, DISP_NAME_MAXDEPTH, DISP_DESC_MAXDEPTH, DISP_HEAD_MAXDEPTH,
            SCIP_DISPSTATUS_AUTO,
            dispCopyDefault,
            NULL, NULL, NULL, NULL, NULL, SCIPdispOutputMaxDepth, NULL,
            DISP_WIDT_MAXDEPTH, DISP_PRIO_MAXDEPTH, DISP_POSI_MAXDEPTH, DISP_STRI_MAXDEPTH) );
   }
   tmpdisp = SCIPfindDisp(scip, DISP_NAME_PLUNGEDEPTH);
   if( tmpdisp == NULL )
   {
      SCIP_CALL( SCIPincludeDisp(scip, DISP_NAME_PLUNGEDEPTH, DISP_DESC_PLUNGEDEPTH, DISP_HEAD_PLUNGEDEPTH,
            SCIP_DISPSTATUS_AUTO,
            dispCopyDefault,
            NULL, NULL, NULL, NULL, NULL, SCIPdispOutputPlungeDepth, NULL,
            DISP_WIDT_PLUNGEDEPTH, DISP_PRIO_PLUNGEDEPTH, DISP_POSI_PLUNGEDEPTH, DISP_STRI_PLUNGEDEPTH) );
   }
   tmpdisp = SCIPfindDisp(scip, DISP_NAME_NFRAC);
   if( tmpdisp == NULL )
   {
      SCIP_CALL( SCIPincludeDisp(scip, DISP_NAME_NFRAC, DISP_DESC_NFRAC, DISP_HEAD_NFRAC,
            SCIP_DISPSTATUS_AUTO,
            dispCopyDefault,
            NULL, NULL, NULL, NULL, NULL, SCIPdispOutputNFrac, NULL,
            DISP_WIDT_NFRAC, DISP_PRIO_NFRAC, DISP_POSI_NFRAC, DISP_STRI_NFRAC) );
   }
   tmpdisp = SCIPfindDisp(scip, DISP_NAME_NEXTERNCANDS);
   if( tmpdisp == NULL )
   {
      SCIP_CALL( SCIPincludeDisp(scip, DISP_NAME_NEXTERNCANDS, DISP_DESC_NEXTERNCANDS, DISP_HEAD_NEXTERNCANDS,
            SCIP_DISPSTATUS_AUTO,
            dispCopyDefault,
            NULL, NULL, NULL, NULL, NULL, SCIPdispOutputNExternCands, NULL,
            DISP_WIDT_NEXTERNCANDS, DISP_PRIO_NEXTERNCANDS, DISP_POSI_NEXTERNCANDS, DISP_STRI_NEXTERNCANDS) );
   }
   tmpdisp = SCIPfindDisp(scip, DISP_NAME_VARS);
   if( tmpdisp == NULL )
   {
      SCIP_CALL( SCIPincludeDisp(scip, DISP_NAME_VARS, DISP_DESC_VARS, DISP_HEAD_VARS,
            SCIP_DISPSTATUS_AUTO,
            dispCopyDefault,
            NULL, NULL, NULL, NULL, NULL, SCIPdispOutputNVars, NULL,
            DISP_WIDT_VARS, DISP_PRIO_VARS, DISP_POSI_VARS, DISP_STRI_VARS) );
   }
   tmpdisp = SCIPfindDisp(scip, DISP_NAME_CONSS);
   if( tmpdisp == NULL )
   {
      SCIP_CALL( SCIPincludeDisp(scip, DISP_NAME_CONSS, DISP_DESC_CONSS, DISP_HEAD_CONSS,
            SCIP_DISPSTATUS_AUTO,
            dispCopyDefault,
            NULL, NULL, NULL, NULL, NULL, SCIPdispOutputNConss, NULL,
            DISP_WIDT_CONSS, DISP_PRIO_CONSS, DISP_POSI_CONSS, DISP_STRI_CONSS) );
   }
   tmpdisp = SCIPfindDisp(scip, DISP_NAME_CURCONSS);
   if( tmpdisp == NULL )
   {
      SCIP_CALL( SCIPincludeDisp(scip, DISP_NAME_CURCONSS, DISP_DESC_CURCONSS, DISP_HEAD_CURCONSS,
            SCIP_DISPSTATUS_AUTO,
            dispCopyDefault,
            NULL, NULL, NULL, NULL, NULL, SCIPdispOutputNCurConss, NULL,
            DISP_WIDT_CURCONSS, DISP_PRIO_CURCONSS, DISP_POSI_CURCONSS, DISP_STRI_CURCONSS) );
   }
   tmpdisp = SCIPfindDisp(scip, DISP_NAME_CURCOLS);
   if( tmpdisp == NULL )
   {
      SCIP_CALL( SCIPincludeDisp(scip, DISP_NAME_CURCOLS, DISP_DESC_CURCOLS, DISP_HEAD_CURCOLS,
            SCIP_DISPSTATUS_AUTO,
            dispCopyDefault,
            NULL, NULL, NULL, NULL, NULL, SCIPdispOutputNCurCols, NULL,
            DISP_WIDT_CURCOLS, DISP_PRIO_CURCOLS, DISP_POSI_CURCOLS, DISP_STRI_CURCOLS) );
   }
   tmpdisp = SCIPfindDisp(scip, DISP_NAME_CURROWS);
   if( tmpdisp == NULL )
   {
      SCIP_CALL( SCIPincludeDisp(scip, DISP_NAME_CURROWS, DISP_DESC_CURROWS, DISP_HEAD_CURROWS,
            SCIP_DISPSTATUS_AUTO,
            dispCopyDefault,
            NULL, NULL, NULL, NULL, NULL, SCIPdispOutputNCurRows, NULL,
            DISP_WIDT_CURROWS, DISP_PRIO_CURROWS, DISP_POSI_CURROWS, DISP_STRI_CURROWS) );
   }
   tmpdisp = SCIPfindDisp(scip, DISP_NAME_CUTS);
   if( tmpdisp == NULL )
   {
      SCIP_CALL( SCIPincludeDisp(scip, DISP_NAME_CUTS, DISP_DESC_CUTS, DISP_HEAD_CUTS,
            SCIP_DISPSTATUS_AUTO,
            dispCopyDefault,
            NULL, NULL, NULL, NULL, NULL, SCIPdispOutputNAppliedCuts, NULL,
            DISP_WIDT_CUTS, DISP_PRIO_CUTS, DISP_POSI_CUTS, DISP_STRI_CUTS) );
   }
   tmpdisp = SCIPfindDisp(scip, DISP_NAME_SEPAROUNDS);
   if( tmpdisp == NULL )
   {
      SCIP_CALL( SCIPincludeDisp(scip, DISP_NAME_SEPAROUNDS, DISP_DESC_SEPAROUNDS, DISP_HEAD_SEPAROUNDS,
            SCIP_DISPSTATUS_AUTO,
            dispCopyDefault,
            NULL, NULL, NULL, NULL, NULL, SCIPdispOutputNSepaRounds, NULL,
            DISP_WIDT_SEPAROUNDS, DISP_PRIO_SEPAROUNDS, DISP_POSI_SEPAROUNDS, DISP_STRI_SEPAROUNDS) );
   }
   tmpdisp = SCIPfindDisp(scip, DISP_NAME_POOLSIZE);
   if( tmpdisp == NULL )
   {
      SCIP_CALL( SCIPincludeDisp(scip, DISP_NAME_POOLSIZE, DISP_DESC_POOLSIZE, DISP_HEAD_POOLSIZE,
            SCIP_DISPSTATUS_AUTO,
            dispCopyDefault,
            NULL, NULL, NULL, NULL, NULL, SCIPdispOutputCutPoolSize, NULL,
            DISP_WIDT_POOLSIZE, DISP_PRIO_POOLSIZE, DISP_POSI_POOLSIZE, DISP_STRI_POOLSIZE) );
   }
   tmpdisp = SCIPfindDisp(scip,DISP_NAME_CONFLICTS);
   if( tmpdisp == NULL )
   {
      SCIP_CALL( SCIPincludeDisp(scip, DISP_NAME_CONFLICTS, DISP_DESC_CONFLICTS, DISP_HEAD_CONFLICTS,
            SCIP_DISPSTATUS_AUTO,
            dispCopyDefault,
            NULL, NULL, NULL, NULL, NULL, SCIPdispOutputNConflicts, NULL,
            DISP_WIDT_CONFLICTS, DISP_PRIO_CONFLICTS, DISP_POSI_CONFLICTS, DISP_STRI_CONFLICTS) );
   }
   tmpdisp = SCIPfindDisp(scip, DISP_NAME_STRONGBRANCHS);
   if( tmpdisp == NULL )
   {
      SCIP_CALL( SCIPincludeDisp(scip, DISP_NAME_STRONGBRANCHS, DISP_DESC_STRONGBRANCHS, DISP_HEAD_STRONGBRANCHS,
            SCIP_DISPSTATUS_AUTO,
            dispCopyDefault,
            NULL, NULL, NULL, NULL, NULL, SCIPdispOutputNStrongbranchs, NULL,
            DISP_WIDT_STRONGBRANCHS, DISP_PRIO_STRONGBRANCHS, DISP_POSI_STRONGBRANCHS, DISP_STRI_STRONGBRANCHS) );
   }
   tmpdisp = SCIPfindDisp(scip, DISP_NAME_PSEUDOOBJ);
   if( tmpdisp == NULL )
   {
      SCIP_CALL( SCIPincludeDisp(scip, DISP_NAME_PSEUDOOBJ, DISP_DESC_PSEUDOOBJ, DISP_HEAD_PSEUDOOBJ,
            SCIP_DISPSTATUS_AUTO,
            dispCopyDefault,
            NULL, NULL, NULL, NULL, NULL, SCIPdispOutputPseudoObjval, NULL,
            DISP_WIDT_PSEUDOOBJ, DISP_PRIO_PSEUDOOBJ, DISP_POSI_PSEUDOOBJ, DISP_STRI_PSEUDOOBJ) );
   }
   tmpdisp = SCIPfindDisp(scip, DISP_NAME_LPOBJ);
   if( tmpdisp == NULL )
   {
      SCIP_CALL( SCIPincludeDisp(scip, DISP_NAME_LPOBJ, DISP_DESC_LPOBJ, DISP_HEAD_LPOBJ,
            SCIP_DISPSTATUS_AUTO,
            dispCopyDefault,
            NULL, NULL, NULL, NULL, NULL, SCIPdispOutputLPObjval, NULL,
            DISP_WIDT_LPOBJ, DISP_PRIO_LPOBJ, DISP_POSI_LPOBJ, DISP_STRI_LPOBJ) );
   }
   tmpdisp = SCIPfindDisp(scip, DISP_NAME_CURDUALBOUND);
   if( tmpdisp == NULL )
   {
      SCIP_CALL( SCIPincludeDisp(scip, DISP_NAME_CURDUALBOUND, DISP_DESC_CURDUALBOUND, DISP_HEAD_CURDUALBOUND,
            SCIP_DISPSTATUS_AUTO,
            dispCopyDefault,
            NULL, NULL, NULL, NULL, NULL, SCIPdispOutputCurDualbound, NULL,
            DISP_WIDT_CURDUALBOUND, DISP_PRIO_CURDUALBOUND, DISP_POSI_CURDUALBOUND, DISP_STRI_CURDUALBOUND) );
   }
   tmpdisp = SCIPfindDisp(scip, DISP_NAME_ESTIMATE);
   if( tmpdisp == NULL )
   {
      SCIP_CALL( SCIPincludeDisp(scip, DISP_NAME_ESTIMATE, DISP_DESC_ESTIMATE, DISP_HEAD_ESTIMATE,
            SCIP_DISPSTATUS_AUTO,
            dispCopyDefault,
            NULL, NULL, NULL, NULL, NULL, SCIPdispOutputLocalOrigEstimate, NULL,
            DISP_WIDT_ESTIMATE, DISP_PRIO_ESTIMATE, DISP_POSI_ESTIMATE, DISP_STRI_ESTIMATE) );
   }
   tmpdisp = SCIPfindDisp(scip, DISP_NAME_AVGDUALBOUND);
   if( tmpdisp == NULL )
   {
      SCIP_CALL( SCIPincludeDisp(scip, DISP_NAME_AVGDUALBOUND, DISP_DESC_AVGDUALBOUND, DISP_HEAD_AVGDUALBOUND,
            SCIP_DISPSTATUS_AUTO,
            dispCopyDefault,
            NULL, NULL, NULL, NULL, NULL, SCIPdispOutputAvgDualbound, NULL,
            DISP_WIDT_AVGDUALBOUND, DISP_PRIO_AVGDUALBOUND, DISP_POSI_AVGDUALBOUND, DISP_STRI_AVGDUALBOUND) );
   }
   tmpdisp = SCIPfindDisp(scip, DISP_NAME_DUALBOUND);
   if( tmpdisp == NULL )
   {
      SCIP_CALL( SCIPincludeDisp(scip, DISP_NAME_DUALBOUND, DISP_DESC_DUALBOUND, DISP_HEAD_DUALBOUND,
            SCIP_DISPSTATUS_AUTO,
            dispCopyDefault,
            NULL, NULL, NULL, NULL, NULL, SCIPdispOutputDualbound, NULL,
            DISP_WIDT_DUALBOUND, DISP_PRIO_DUALBOUND, DISP_POSI_DUALBOUND, DISP_STRI_DUALBOUND) );
   }
   tmpdisp = SCIPfindDisp(scip, DISP_NAME_PRIMALBOUND);
   if( tmpdisp == NULL )
   {
      SCIP_CALL( SCIPincludeDisp(scip, DISP_NAME_PRIMALBOUND, DISP_DESC_PRIMALBOUND, DISP_HEAD_PRIMALBOUND,
            SCIP_DISPSTATUS_AUTO,
            dispCopyDefault,
            NULL, NULL, NULL, NULL, NULL, SCIPdispOutputPrimalbound, NULL,
            DISP_WIDT_PRIMALBOUND, DISP_PRIO_PRIMALBOUND, DISP_POSI_PRIMALBOUND, DISP_STRI_PRIMALBOUND) );
   }
   tmpdisp = SCIPfindDisp(scip, DISP_NAME_CUTOFFBOUND);
   if( tmpdisp == NULL )
   {
      SCIP_CALL( SCIPincludeDisp(scip, DISP_NAME_CUTOFFBOUND, DISP_DESC_CUTOFFBOUND, DISP_HEAD_CUTOFFBOUND,
            SCIP_DISPSTATUS_AUTO,
            dispCopyDefault,
            NULL, NULL, NULL, NULL, NULL, SCIPdispOutputCutoffbound, NULL,
            DISP_WIDT_CUTOFFBOUND, DISP_PRIO_CUTOFFBOUND, DISP_POSI_CUTOFFBOUND, DISP_STRI_CUTOFFBOUND) );
   }
   tmpdisp = SCIPfindDisp(scip, DISP_NAME_GAP);
   if( tmpdisp == NULL )
   {
      SCIP_CALL( SCIPincludeDisp(scip, DISP_NAME_GAP, DISP_DESC_GAP, DISP_HEAD_GAP,
            SCIP_DISPSTATUS_AUTO,
            dispCopyDefault,
            NULL, NULL, NULL, NULL, NULL, SCIPdispOutputGap, NULL,
            DISP_WIDT_GAP, DISP_PRIO_GAP, DISP_POSI_GAP, DISP_STRI_GAP) );
   }
   tmpdisp = SCIPfindDisp(scip, DISP_NAME_PRIMALGAP);
   if( tmpdisp == NULL )
   {
      SCIP_CALL( SCIPincludeDisp(scip, DISP_NAME_PRIMALGAP, DISP_DESC_PRIMALGAP, DISP_HEAD_PRIMALGAP,
            SCIP_DISPSTATUS_OFF,
            dispCopyDefault,
            NULL, NULL, NULL, NULL, NULL, SCIPdispOutputPrimalgap, NULL,
            DISP_WIDT_PRIMALGAP, DISP_PRIO_PRIMALGAP, DISP_POSI_PRIMALGAP, DISP_STRI_PRIMALGAP) );
   }
   tmpdisp = SCIPfindDisp(scip, DISP_NAME_NSOLS);
   if( tmpdisp == NULL )
   {
      SCIP_CALL( SCIPincludeDisp(scip, DISP_NAME_NSOLS, DISP_DESC_NSOLS, DISP_HEAD_NSOLS,
            SCIP_DISPSTATUS_AUTO,
            dispCopyDefault,
            NULL, NULL, NULL, NULL, NULL, SCIPdispOutputNSols, NULL,
            DISP_WIDT_NSOLS, DISP_PRIO_NSOLS, DISP_POSI_NSOLS, DISP_STRI_NSOLS) );
   }
   tmpdisp = SCIPfindDisp(scip, DISP_NAME_MLPITERATIONS);
   if( tmpdisp == NULL )
   {
      SCIP_CALL( SCIPincludeDisp(scip, DISP_NAME_MLPITERATIONS, DISP_DESC_MLPITERATIONS, DISP_HEAD_MLPITERATIONS,
            SCIP_DISPSTATUS_AUTO, dispCopyDefault, NULL, NULL, NULL, NULL, NULL, SCIPdispOutputMlpiterations, NULL,
            DISP_WIDT_MLPITERATIONS, DISP_PRIO_MLPITERATIONS, DISP_POSI_MLPITERATIONS, DISP_STRI_MLPITERATIONS) );
   }
   tmpdisp = SCIPfindDisp(scip, DISP_NAME_MVARS);
   if( tmpdisp == NULL )
   {
      SCIP_CALL( SCIPincludeDisp(scip, DISP_NAME_MVARS, DISP_DESC_MVARS, DISP_HEAD_MVARS,
            SCIP_DISPSTATUS_AUTO, dispCopyDefault, NULL, NULL, NULL, NULL, NULL, SCIPdispOutputMvars, NULL,
            DISP_WIDT_MVARS, DISP_PRIO_MVARS, DISP_POSI_MVARS, DISP_STRI_MVARS) );
   }
   tmpdisp = SCIPfindDisp(scip, DISP_NAME_MCONSS);
   if( tmpdisp == NULL )
   {
      SCIP_CALL( SCIPincludeDisp(scip, DISP_NAME_MCONSS, DISP_DESC_MCONSS, DISP_HEAD_MCONSS,
            SCIP_DISPSTATUS_AUTO, dispCopyDefault, NULL, NULL, NULL, NULL, NULL, SCIPdispOutputMconss, NULL,
            DISP_WIDT_MCONSS, DISP_PRIO_MCONSS, DISP_POSI_MCONSS, DISP_STRI_MCONSS) );
   }
   tmpdisp = SCIPfindDisp(scip, DISP_NAME_MCUTS);
   if( tmpdisp == NULL )
   {
      SCIP_CALL( SCIPincludeDisp(scip, DISP_NAME_MCUTS, DISP_DESC_MCUTS, DISP_HEAD_MCUTS,
            SCIP_DISPSTATUS_AUTO, dispCopyDefault, NULL, NULL, NULL, NULL, NULL, SCIPdispOutputMcuts, NULL,
            DISP_WIDT_MCUTS, DISP_PRIO_MCUTS, DISP_POSI_MCUTS, DISP_STRI_MCUTS) );
   }
   return SCIP_OKAY;
}<|MERGE_RESOLUTION|>--- conflicted
+++ resolved
@@ -82,7 +82,6 @@
 #define DISP_POSI_LPITERATIONS  1000
 #define DISP_STRI_LPITERATIONS  TRUE
 
-<<<<<<< HEAD
 #define DISP_NAME_SLPITERATIONS "sumlpiterations"
 #define DISP_DESC_SLPITERATIONS "number of simplex iterations in master and pricing problems"
 #define DISP_HEAD_SLPITERATIONS "SLP iter"
@@ -91,16 +90,6 @@
 #define DISP_POSI_SLPITERATIONS 1050
 #define DISP_STRI_SLPITERATIONS TRUE
 
-#define DISP_NAME_MLPITERATIONS "mlpiterations"
-#define DISP_DESC_MLPITERATIONS "number of simplex iterations in the master"
-#define DISP_HEAD_MLPITERATIONS "MLP iter"
-#define DISP_WIDT_MLPITERATIONS 8
-#define DISP_PRIO_MLPITERATIONS 80000
-#define DISP_POSI_MLPITERATIONS 1100
-#define DISP_STRI_MLPITERATIONS TRUE
-
-=======
->>>>>>> 60841b48
 #define DISP_NAME_LPAVGITERS    "lpavgiterations"
 #define DISP_DESC_LPAVGITERS    "average number of LP iterations since the last output line"
 #define DISP_HEAD_LPAVGITERS    "LP it/n"
@@ -381,63 +370,7 @@
 static
 SCIP_DECL_DISPCOPY(dispCopyDefault)
 {  /*lint --e{715}*/
-<<<<<<< HEAD
-
-   SCIP* masterprob;
-
-   assert(disp != NULL);
-   assert(strcmp(SCIPdispGetName(disp), DISP_NAME_MLPITERATIONS) == 0);
-   assert(scip != NULL);
-
-   masterprob = GCGrelaxGetMasterprob(scip);
-
-   if( masterprob != NULL && SCIPgetStage(masterprob) >= SCIP_STAGE_SOLVING )
-   {
-      SCIPdispLongint(SCIPgetMessagehdlr(scip), file, SCIPgetNLPIterations(masterprob), DISP_WIDT_MLPITERATIONS);
-   }
-   else
-   {
-      SCIPdispLongint(SCIPgetMessagehdlr(scip), file, 0LL, DISP_WIDT_MLPITERATIONS);
-   }
-
-   return SCIP_OKAY;
-}
-
-/** output method of display column to output file stream 'file' */
-static
-SCIP_DECL_DISPOUTPUT(SCIPdispOutputSlpiterations)
-{  /*lint --e{715}*/
-
-   SCIP* masterprob;
-
-   assert(disp != NULL);
-   assert(strcmp(SCIPdispGetName(disp), DISP_NAME_SLPITERATIONS) == 0);
-   assert(scip != NULL);
-
-   masterprob = GCGrelaxGetMasterprob(scip);
-
-   if( masterprob != NULL && SCIPgetStage(masterprob) >= SCIP_STAGE_SOLVING )
-   {
-      SCIPdispLongint(SCIPgetMessagehdlr(scip), file, SCIPgetNLPIterations(masterprob) + GCGpricerGetPricingSimplexIters(masterprob), DISP_WIDT_SLPITERATIONS);
-   }
-   else
-   {
-      SCIPdispLongint(SCIPgetMessagehdlr(scip), file, 0LL, DISP_WIDT_SLPITERATIONS);
-   }
-
-   return SCIP_OKAY;
-}
-
-/** output method of display column to output file stream 'file' */
-static
-SCIP_DECL_DISPOUTPUT(SCIPdispOutputMemused)
-{  /*lint --e{715}*/
-   SCIP_Longint memused;
-   int i;
-
-=======
-   assert(scip != NULL);
->>>>>>> 60841b48
+   assert(scip != NULL);
    assert(disp != NULL);
 
    /* call inclusion method of dialog */
@@ -1042,6 +975,53 @@
    return SCIP_OKAY;
 }
 
+/** output method of display column to output file stream 'file' for the sum of simplex iterations */
+static
+SCIP_DECL_DISPOUTPUT(SCIPdispOutputSlpiterations)
+{  /*lint --e{715}*/
+
+   SCIP* masterprob;
+
+   assert(disp != NULL);
+   assert(strcmp(SCIPdispGetName(disp), DISP_NAME_SLPITERATIONS) == 0);
+   assert(scip != NULL);
+
+   masterprob = GCGrelaxGetMasterprob(scip);
+
+   if( masterprob != NULL && SCIPgetStage(masterprob) >= SCIP_STAGE_SOLVING )
+   {
+      SCIPdispLongint(SCIPgetMessagehdlr(scip), file, SCIPgetNLPIterations(masterprob) + GCGpricerGetPricingSimplexIters(masterprob), DISP_WIDT_SLPITERATIONS);
+   }
+   else
+   {
+      SCIPdispLongint(SCIPgetMessagehdlr(scip), file, 0LL, DISP_WIDT_SLPITERATIONS);
+   }
+
+   return SCIP_OKAY;
+}
+
+
+/** output method of display column to output file stream 'file' for degeneracy */
+static
+SCIP_DECL_DISPOUTPUT(SCIPdispOutputDegeneracy)
+{  /*lint --e{715}*/
+   SCIP_Real degeneracy;
+
+   assert(disp != NULL);
+   assert(strcmp(SCIPdispGetName(disp), DISP_NAME_DEGENERACY) == 0);
+   assert(scip != NULL);
+
+   degeneracy = GCGgetDegeneracy(scip);
+
+   if( SCIPisInfinity(scip, degeneracy) )
+      SCIPinfoMessage(scip, file, "   --   ");
+   else
+      SCIPinfoMessage(scip, file, "%7.2f%%", 100.0*degeneracy);
+
+   return SCIP_OKAY;
+}
+
+
 /** output method of display column to output file stream 'file' for primalgap */
 static
 SCIP_DECL_DISPOUTPUT(SCIPdispOutputPrimalgap)
@@ -1089,31 +1069,7 @@
 
 /** output method of display column to output file stream 'file' for number of found solutions */
 static
-<<<<<<< HEAD
-SCIP_DECL_DISPOUTPUT(SCIPdispOutputDegeneracy)
-{  /*lint --e{715}*/
-   SCIP_Real degeneracy;
-
-   assert(disp != NULL);
-   assert(strcmp(SCIPdispGetName(disp), DISP_NAME_DEGENERACY) == 0);
-   assert(scip != NULL);
-
-   degeneracy = GCGgetDegeneracy(scip);
-
-   if( SCIPisInfinity(scip, degeneracy) )
-      SCIPinfoMessage(scip, file, "   --   ");
-   else
-      SCIPinfoMessage(scip, file, "%7.2f%%", 100.0*degeneracy);
-
-   return SCIP_OKAY;
-}
-
-/** output method of display column to output file stream 'file' */
-static
-SCIP_DECL_DISPOUTPUT(SCIPdispOutputNsols)
-=======
 SCIP_DECL_DISPOUTPUT(SCIPdispOutputNSols)
->>>>>>> 60841b48
 {  /*lint --e{715}*/
    SCIPinfoMessage(scip, file, "%5"SCIP_LONGINT_FORMAT, SCIPgetNSolsFound(scip));
 
@@ -1211,120 +1167,7 @@
    SCIP*                 scip                /**< SCIP data structure */
    )
 {
-<<<<<<< HEAD
-   SCIP_CALL( SCIPincludeDisp(scip, DISP_NAME_SOLFOUND, DISP_DESC_SOLFOUND, DISP_HEAD_SOLFOUND,
-         SCIP_DISPSTATUS_AUTO, NULL, NULL, NULL, NULL, NULL, NULL, SCIPdispOutputSolfound, NULL,
-         DISP_WIDT_SOLFOUND, DISP_PRIO_SOLFOUND, DISP_POSI_SOLFOUND, DISP_STRI_SOLFOUND) );
-   SCIP_CALL( SCIPincludeDisp(scip, DISP_NAME_TIME, DISP_DESC_TIME, DISP_HEAD_TIME,
-         SCIP_DISPSTATUS_AUTO, NULL, NULL, NULL, NULL, NULL, NULL, SCIPdispOutputTime, NULL,
-         DISP_WIDT_TIME, DISP_PRIO_TIME, DISP_POSI_TIME, DISP_STRI_TIME) );
-   SCIP_CALL( SCIPincludeDisp(scip, DISP_NAME_NNODES, DISP_DESC_NNODES, DISP_HEAD_NNODES,
-         SCIP_DISPSTATUS_AUTO, NULL, NULL, NULL, NULL, NULL, NULL, SCIPdispOutputNNodes, NULL,
-         DISP_WIDT_NNODES, DISP_PRIO_NNODES, DISP_POSI_NNODES, DISP_STRI_NNODES) );
-   SCIP_CALL( SCIPincludeDisp(scip, DISP_NAME_NODESLEFT, DISP_DESC_NODESLEFT, DISP_HEAD_NODESLEFT,
-         SCIP_DISPSTATUS_AUTO, NULL, NULL, NULL, NULL, NULL, NULL, SCIPdispOutputNodesleft, NULL,
-         DISP_WIDT_NODESLEFT, DISP_PRIO_NODESLEFT, DISP_POSI_NODESLEFT, DISP_STRI_NODESLEFT) );
-   SCIP_CALL( SCIPincludeDisp(scip, DISP_NAME_LPITERATIONS, DISP_DESC_LPITERATIONS, DISP_HEAD_LPITERATIONS,
-         SCIP_DISPSTATUS_AUTO, NULL, NULL, NULL, NULL, NULL, NULL, SCIPdispOutputLpiterations, NULL,
-         DISP_WIDT_LPITERATIONS, DISP_PRIO_LPITERATIONS, DISP_POSI_LPITERATIONS, DISP_STRI_LPITERATIONS) );
-   SCIP_CALL( SCIPincludeDisp(scip, DISP_NAME_LPAVGITERS, DISP_DESC_LPAVGITERS, DISP_HEAD_LPAVGITERS,
-         SCIP_DISPSTATUS_AUTO, NULL, NULL, NULL, NULL, NULL, NULL, SCIPdispOutputLpavgiters, NULL,
-         DISP_WIDT_LPAVGITERS, DISP_PRIO_LPAVGITERS, DISP_POSI_LPAVGITERS, DISP_STRI_LPAVGITERS) );
-   SCIP_CALL( SCIPincludeDisp(scip, DISP_NAME_DEPTH, DISP_DESC_DEPTH, DISP_HEAD_DEPTH,
-         SCIP_DISPSTATUS_AUTO, NULL, NULL, NULL, NULL, NULL, NULL, SCIPdispOutputDepth, NULL,
-         DISP_WIDT_DEPTH, DISP_PRIO_DEPTH, DISP_POSI_DEPTH, DISP_STRI_DEPTH) );
-   SCIP_CALL( SCIPincludeDisp(scip, DISP_NAME_MAXDEPTH, DISP_DESC_MAXDEPTH, DISP_HEAD_MAXDEPTH,
-         SCIP_DISPSTATUS_AUTO, NULL, NULL, NULL, NULL, NULL, NULL, SCIPdispOutputMaxdepth, NULL,
-         DISP_WIDT_MAXDEPTH, DISP_PRIO_MAXDEPTH, DISP_POSI_MAXDEPTH, DISP_STRI_MAXDEPTH) );
-   SCIP_CALL( SCIPincludeDisp(scip, DISP_NAME_PLUNGEDEPTH, DISP_DESC_PLUNGEDEPTH, DISP_HEAD_PLUNGEDEPTH,
-         SCIP_DISPSTATUS_AUTO, NULL, NULL, NULL, NULL, NULL, NULL, SCIPdispOutputPlungedepth, NULL,
-         DISP_WIDT_PLUNGEDEPTH, DISP_PRIO_PLUNGEDEPTH, DISP_POSI_PLUNGEDEPTH, DISP_STRI_PLUNGEDEPTH) );
-   SCIP_CALL( SCIPincludeDisp(scip, DISP_NAME_NFRAC, DISP_DESC_NFRAC, DISP_HEAD_NFRAC,
-         SCIP_DISPSTATUS_AUTO, NULL, NULL, NULL, NULL, NULL, NULL, SCIPdispOutputNfrac, NULL,
-         DISP_WIDT_NFRAC, DISP_PRIO_NFRAC, DISP_POSI_NFRAC, DISP_STRI_NFRAC) );
-   SCIP_CALL( SCIPincludeDisp(scip, DISP_NAME_VARS, DISP_DESC_VARS, DISP_HEAD_VARS,
-         SCIP_DISPSTATUS_AUTO, NULL, NULL, NULL, NULL, NULL, NULL, SCIPdispOutputVars, NULL,
-         DISP_WIDT_VARS, DISP_PRIO_VARS, DISP_POSI_VARS, DISP_STRI_VARS) );
-   SCIP_CALL( SCIPincludeDisp(scip, DISP_NAME_CONSS, DISP_DESC_CONSS, DISP_HEAD_CONSS,
-         SCIP_DISPSTATUS_AUTO, NULL, NULL, NULL, NULL, NULL, NULL, SCIPdispOutputConss, NULL,
-         DISP_WIDT_CONSS, DISP_PRIO_CONSS, DISP_POSI_CONSS, DISP_STRI_CONSS) );
-   SCIP_CALL( SCIPincludeDisp(scip, DISP_NAME_CURCONSS, DISP_DESC_CURCONSS, DISP_HEAD_CURCONSS,
-         SCIP_DISPSTATUS_AUTO, NULL, NULL, NULL, NULL, NULL, NULL, SCIPdispOutputCurconss, NULL,
-         DISP_WIDT_CURCONSS, DISP_PRIO_CURCONSS, DISP_POSI_CURCONSS, DISP_STRI_CURCONSS) );
-   SCIP_CALL( SCIPincludeDisp(scip, DISP_NAME_CURCOLS, DISP_DESC_CURCOLS, DISP_HEAD_CURCOLS,
-         SCIP_DISPSTATUS_AUTO, NULL, NULL, NULL, NULL, NULL, NULL, SCIPdispOutputCurcols, NULL,
-         DISP_WIDT_CURCOLS, DISP_PRIO_CURCOLS, DISP_POSI_CURCOLS, DISP_STRI_CURCOLS) );
-   SCIP_CALL( SCIPincludeDisp(scip, DISP_NAME_CURROWS, DISP_DESC_CURROWS, DISP_HEAD_CURROWS,
-         SCIP_DISPSTATUS_AUTO, NULL, NULL, NULL, NULL, NULL, NULL, SCIPdispOutputCurrows, NULL,
-         DISP_WIDT_CURROWS, DISP_PRIO_CURROWS, DISP_POSI_CURROWS, DISP_STRI_CURROWS) );
-   SCIP_CALL( SCIPincludeDisp(scip, DISP_NAME_CUTS, DISP_DESC_CUTS, DISP_HEAD_CUTS,
-         SCIP_DISPSTATUS_AUTO, NULL, NULL, NULL, NULL, NULL, NULL, SCIPdispOutputCuts, NULL,
-         DISP_WIDT_CUTS, DISP_PRIO_CUTS, DISP_POSI_CUTS, DISP_STRI_CUTS) );
-   SCIP_CALL( SCIPincludeDisp(scip, DISP_NAME_SEPAROUNDS, DISP_DESC_SEPAROUNDS, DISP_HEAD_SEPAROUNDS,
-         SCIP_DISPSTATUS_AUTO, NULL, NULL, NULL, NULL, NULL, NULL, SCIPdispOutputSeparounds, NULL,
-         DISP_WIDT_SEPAROUNDS, DISP_PRIO_SEPAROUNDS, DISP_POSI_SEPAROUNDS, DISP_STRI_SEPAROUNDS) );
-   SCIP_CALL( SCIPincludeDisp(scip, DISP_NAME_POOLSIZE, DISP_DESC_POOLSIZE, DISP_HEAD_POOLSIZE,
-         SCIP_DISPSTATUS_AUTO, NULL, NULL, NULL, NULL, NULL, NULL, SCIPdispOutputPoolsize, NULL,
-         DISP_WIDT_POOLSIZE, DISP_PRIO_POOLSIZE, DISP_POSI_POOLSIZE, DISP_STRI_POOLSIZE) );
-   SCIP_CALL( SCIPincludeDisp(scip, DISP_NAME_CONFLICTS, DISP_DESC_CONFLICTS, DISP_HEAD_CONFLICTS,
-         SCIP_DISPSTATUS_AUTO, NULL, NULL, NULL, NULL, NULL, NULL, SCIPdispOutputConflicts, NULL,
-         DISP_WIDT_CONFLICTS, DISP_PRIO_CONFLICTS, DISP_POSI_CONFLICTS, DISP_STRI_CONFLICTS) );
-   SCIP_CALL( SCIPincludeDisp(scip, DISP_NAME_STRONGBRANCHS, DISP_DESC_STRONGBRANCHS, DISP_HEAD_STRONGBRANCHS,
-         SCIP_DISPSTATUS_AUTO, NULL, NULL, NULL, NULL, NULL, NULL, SCIPdispOutputStrongbranchs, NULL,
-         DISP_WIDT_STRONGBRANCHS, DISP_PRIO_STRONGBRANCHS, DISP_POSI_STRONGBRANCHS, DISP_STRI_STRONGBRANCHS) );
-   SCIP_CALL( SCIPincludeDisp(scip, DISP_NAME_LPOBJ, DISP_DESC_LPOBJ, DISP_HEAD_LPOBJ,
-         SCIP_DISPSTATUS_AUTO, NULL, NULL, NULL, NULL, NULL, NULL, SCIPdispOutputLpobj, NULL,
-         DISP_WIDT_LPOBJ, DISP_PRIO_LPOBJ, DISP_POSI_LPOBJ, DISP_STRI_LPOBJ) );
-   SCIP_CALL( SCIPincludeDisp(scip, DISP_NAME_CURDUALBOUND, DISP_DESC_CURDUALBOUND, DISP_HEAD_CURDUALBOUND,
-         SCIP_DISPSTATUS_AUTO, NULL, NULL, NULL, NULL, NULL, NULL, SCIPdispOutputCurdualbound, NULL,
-         DISP_WIDT_CURDUALBOUND, DISP_PRIO_CURDUALBOUND, DISP_POSI_CURDUALBOUND, DISP_STRI_CURDUALBOUND) );
-   SCIP_CALL( SCIPincludeDisp(scip, DISP_NAME_ESTIMATE, DISP_DESC_ESTIMATE, DISP_HEAD_ESTIMATE,
-         SCIP_DISPSTATUS_AUTO, NULL, NULL, NULL, NULL, NULL, NULL, SCIPdispOutputEstimate, NULL,
-         DISP_WIDT_ESTIMATE, DISP_PRIO_ESTIMATE, DISP_POSI_ESTIMATE, DISP_STRI_ESTIMATE) );
-   SCIP_CALL( SCIPincludeDisp(scip, DISP_NAME_AVGDUALBOUND, DISP_DESC_AVGDUALBOUND, DISP_HEAD_AVGDUALBOUND,
-         SCIP_DISPSTATUS_AUTO, NULL, NULL, NULL, NULL, NULL, NULL, SCIPdispOutputAvgdualbound, NULL,
-         DISP_WIDT_AVGDUALBOUND, DISP_PRIO_AVGDUALBOUND, DISP_POSI_AVGDUALBOUND, DISP_STRI_AVGDUALBOUND) );
-   SCIP_CALL( SCIPincludeDisp(scip, DISP_NAME_DUALBOUND, DISP_DESC_DUALBOUND, DISP_HEAD_DUALBOUND,
-         SCIP_DISPSTATUS_AUTO, NULL, NULL, NULL, NULL, NULL, NULL, SCIPdispOutputDualbound, NULL,
-         DISP_WIDT_DUALBOUND, DISP_PRIO_DUALBOUND, DISP_POSI_DUALBOUND, DISP_STRI_DUALBOUND) );
-   SCIP_CALL( SCIPincludeDisp(scip, DISP_NAME_PRIMALBOUND, DISP_DESC_PRIMALBOUND, DISP_HEAD_PRIMALBOUND,
-         SCIP_DISPSTATUS_AUTO, NULL, NULL, NULL, NULL, NULL, NULL, SCIPdispOutputPrimalbound, NULL,
-         DISP_WIDT_PRIMALBOUND, DISP_PRIO_PRIMALBOUND, DISP_POSI_PRIMALBOUND, DISP_STRI_PRIMALBOUND) );
-   SCIP_CALL( SCIPincludeDisp(scip, DISP_NAME_CUTOFFBOUND, DISP_DESC_CUTOFFBOUND, DISP_HEAD_CUTOFFBOUND,
-         SCIP_DISPSTATUS_AUTO, NULL, NULL, NULL, NULL, NULL, NULL, SCIPdispOutputCutoffbound, NULL,
-         DISP_WIDT_CUTOFFBOUND, DISP_PRIO_CUTOFFBOUND, DISP_POSI_CUTOFFBOUND, DISP_STRI_CUTOFFBOUND) );
-   SCIP_CALL( SCIPincludeDisp(scip, DISP_NAME_GAP, DISP_DESC_GAP, DISP_HEAD_GAP,
-         SCIP_DISPSTATUS_AUTO, NULL, NULL, NULL, NULL, NULL, NULL, SCIPdispOutputGap, NULL,
-         DISP_WIDT_GAP, DISP_PRIO_GAP, DISP_POSI_GAP, DISP_STRI_GAP) );
-   SCIP_CALL( SCIPincludeDisp(scip, DISP_NAME_NSOLS, DISP_DESC_NSOLS, DISP_HEAD_NSOLS,
-         SCIP_DISPSTATUS_AUTO, NULL, NULL, NULL, NULL, NULL, NULL, SCIPdispOutputNsols, NULL,
-         DISP_WIDT_NSOLS, DISP_PRIO_NSOLS, DISP_POSI_NSOLS, DISP_STRI_NSOLS) );
-
-
-   SCIP_CALL( SCIPincludeDisp(scip, DISP_NAME_SLPITERATIONS, DISP_DESC_SLPITERATIONS, DISP_HEAD_SLPITERATIONS,
-         SCIP_DISPSTATUS_AUTO, NULL, NULL, NULL, NULL, NULL, NULL, SCIPdispOutputSlpiterations, NULL,
-         DISP_WIDT_SLPITERATIONS, DISP_PRIO_SLPITERATIONS, DISP_POSI_SLPITERATIONS, DISP_STRI_SLPITERATIONS) );
-   SCIP_CALL( SCIPincludeDisp(scip, DISP_NAME_MLPITERATIONS, DISP_DESC_MLPITERATIONS, DISP_HEAD_MLPITERATIONS,
-         SCIP_DISPSTATUS_AUTO, NULL, NULL, NULL, NULL, NULL, NULL, SCIPdispOutputMlpiterations, NULL,
-         DISP_WIDT_MLPITERATIONS, DISP_PRIO_MLPITERATIONS, DISP_POSI_MLPITERATIONS, DISP_STRI_MLPITERATIONS) );
-   SCIP_CALL( SCIPincludeDisp(scip, DISP_NAME_MEMUSED, DISP_DESC_MEMUSED, DISP_HEAD_MEMUSED,
-         SCIP_DISPSTATUS_AUTO, NULL, NULL, NULL, NULL, NULL, NULL, SCIPdispOutputMemused, NULL,
-         DISP_WIDT_MEMUSED, DISP_PRIO_MEMUSED, DISP_POSI_MEMUSED, DISP_STRI_MEMUSED) );
-   SCIP_CALL( SCIPincludeDisp(scip, DISP_NAME_MVARS, DISP_DESC_MVARS, DISP_HEAD_MVARS,
-         SCIP_DISPSTATUS_AUTO, NULL, NULL, NULL, NULL, NULL, NULL, SCIPdispOutputMvars, NULL,
-         DISP_WIDT_MVARS, DISP_PRIO_MVARS, DISP_POSI_MVARS, DISP_STRI_MVARS) );
-   SCIP_CALL( SCIPincludeDisp(scip, DISP_NAME_MCONSS, DISP_DESC_MCONSS, DISP_HEAD_MCONSS,
-         SCIP_DISPSTATUS_AUTO, NULL, NULL, NULL, NULL, NULL, NULL, SCIPdispOutputMconss, NULL,
-         DISP_WIDT_MCONSS, DISP_PRIO_MCONSS, DISP_POSI_MCONSS, DISP_STRI_MCONSS) );
-   SCIP_CALL( SCIPincludeDisp(scip, DISP_NAME_MCUTS, DISP_DESC_MCUTS, DISP_HEAD_MCUTS,
-         SCIP_DISPSTATUS_AUTO, NULL, NULL, NULL, NULL, NULL, NULL, SCIPdispOutputMcuts, NULL,
-         DISP_WIDT_MCUTS, DISP_PRIO_MCUTS, DISP_POSI_MCUTS, DISP_STRI_MCUTS) );
-   SCIP_CALL( SCIPincludeDisp(scip, DISP_NAME_DEGENERACY, DISP_DESC_DEGENERACY, DISP_HEAD_DEGENERACY,
-         SCIP_DISPSTATUS_AUTO, NULL, NULL, NULL, NULL, NULL, NULL, SCIPdispOutputDegeneracy, NULL,
-         DISP_WIDT_DEGENERACY, DISP_PRIO_DEGENERACY, DISP_POSI_DEGENERACY, DISP_STRI_DEGENERACY) );
-=======
    SCIP_DISP* tmpdisp;
->>>>>>> 60841b48
 
    tmpdisp = SCIPfindDisp(scip, DISP_NAME_SOLFOUND);
    if( tmpdisp == NULL )
@@ -1660,5 +1503,20 @@
             SCIP_DISPSTATUS_AUTO, dispCopyDefault, NULL, NULL, NULL, NULL, NULL, SCIPdispOutputMcuts, NULL,
             DISP_WIDT_MCUTS, DISP_PRIO_MCUTS, DISP_POSI_MCUTS, DISP_STRI_MCUTS) );
    }
+   tmpdisp = SCIPfindDisp(scip, DISP_NAME_DEGENERACY);
+   if( tmpdisp == NULL )
+   {
+      SCIP_CALL( SCIPincludeDisp(scip, DISP_NAME_DEGENERACY, DISP_DESC_DEGENERACY, DISP_HEAD_DEGENERACY,
+            SCIP_DISPSTATUS_AUTO, NULL, NULL, NULL, NULL, NULL, NULL, SCIPdispOutputDegeneracy, NULL,
+            DISP_WIDT_DEGENERACY, DISP_PRIO_DEGENERACY, DISP_POSI_DEGENERACY, DISP_STRI_DEGENERACY) );
+   }
+   tmpdisp = SCIPfindDisp(scip, DISP_NAME_SLPITERATIONS);
+   if( tmpdisp == NULL )
+   {
+      SCIP_CALL( SCIPincludeDisp(scip, DISP_NAME_SLPITERATIONS, DISP_DESC_SLPITERATIONS, DISP_HEAD_SLPITERATIONS,
+            SCIP_DISPSTATUS_AUTO, NULL, NULL, NULL, NULL, NULL, NULL, SCIPdispOutputSlpiterations, NULL,
+            DISP_WIDT_SLPITERATIONS, DISP_PRIO_SLPITERATIONS, DISP_POSI_SLPITERATIONS, DISP_STRI_SLPITERATIONS) );
+   }
+
    return SCIP_OKAY;
 }