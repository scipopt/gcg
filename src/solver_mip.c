--- conflicted
+++ resolved
@@ -393,13 +393,9 @@
 {
    GCG_COL* col;
    SCIP_RETCODE retcode;
-<<<<<<< HEAD
-=======
-   int ncols;
 #ifdef SCIP_STATISTIC
    SCIP_Longint oldnnodes;
 #endif
->>>>>>> 5f2dfb43
 
    assert(scip != NULL);
    assert(pricingprob != NULL);
@@ -408,14 +404,9 @@
    assert(lowerbound != NULL);
    assert(status != NULL);
 
-<<<<<<< HEAD
-=======
-   ncols = 0;
 #ifdef SCIP_STATISTIC
    oldnnodes = SCIPgetNNodes(pricingprob);
 #endif
-
->>>>>>> 5f2dfb43
    /* solve the pricing SCIP */
    retcode = SCIPsolve(pricingprob);
    if( retcode != SCIP_OKAY )
@@ -630,11 +621,7 @@
    }
    else
    {
-<<<<<<< HEAD
-      switch( SCIPgetStatus(pricingprob) ) /*lint !e788 */
-=======
       if( SCIPgetStatus(pricingprob) == SCIP_STATUS_NODELIMIT )
->>>>>>> 5f2dfb43
       {
          if( solverdata->nodelimitfac > 1.0 )
             solverdata->curnodelimit[probnr] = (SCIP_Longint) (solverdata->curnodelimit[probnr] * solverdata->nodelimitfac);
