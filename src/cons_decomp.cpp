--- conflicted
+++ resolved
@@ -56,22 +56,6 @@
 #include <string>
 #include <utility>
 #include <regex>
-
-<<<<<<< HEAD
-#include "cons_decomp.h"
-#include "dec_connected.h"
-#include "gcg.h"
-#include "struct_detector.h"
-#include "string.h"
-#include "scip_misc.h"
-#include "scip/clock.h"
-#include "class_seeed.h"
-#include "class_seeedpool.h"
-#include "wrapper_seeed.h"
-#include "reader_tex.h"
-
-=======
->>>>>>> 4def8674
 #include <vector>
 
 #include "../lib/scip-git/src/scip/clock.h"
@@ -1493,10 +1477,7 @@
    return SCIP_OKAY;
 }
 
-<<<<<<< HEAD
-
-=======
->>>>>>> 4def8674
+
 SCIP_RETCODE SCIPconshdlrDecompSelectSelect(
    SCIP*                   scip,
    SCIP_DIALOGHDLR*        dialoghdlr,
@@ -4219,30 +4200,12 @@
 
    conshdlrdata->seeedpool = NULL;
 
-<<<<<<< HEAD
-   /** get data of the seeedpool with original vars and conss */
-   if ( conshdlrdata->seeedpoolunpresolved == NULL )
-      conshdlrdata->seeedpoolunpresolved = new gcg::Seeedpool(scip, CONSHDLR_NAME, FALSE);         /**< seeedpool with original variables and constraints */
-
-   std::vector<int> candidatesNBlocks(0);                            /**< candidates for number of blocks */
-   std::vector<gcg::ConsClassifier*> consClassDistributions;         /**< collection of different constraint class distributions */
-   std::vector<gcg::VarClassifier*> varClassDistributions;           /**< collection of different variable class distributions */
-   std::vector<SCIP_CONS*> indexToCons;                           /**< stores the corresponding scip constraints pointer */
-   std::vector<gcg::SeeedPtr> seeedsunpresolved(0);                    /**< seeeds that were found for the unpresolved problem */
-   int i;
-   SCIP_Bool presolveOrigProblem;
-   SCIP_Bool calculateOrigDecomps;
-   SCIP_Bool classifyOrig;
-=======
    /* check whether only legacy mode should be executed */
    SCIP_Bool onlylegacymode;
    SCIPgetBoolParam(scip, "detection/legacymode/onlylegacymode", &onlylegacymode);
->>>>>>> 4def8674
 
    if( !onlylegacymode )
    {
-
-
       std::vector<int> candidatesNBlocks(0); /**< candidates for number of blocks */
       std::vector<gcg::ConsClassifier*> consClassDistributions; /**< collection of different constraint class distributions */
       std::vector<gcg::VarClassifier*> varClassDistributions; /**< collection of different variable class distributions */
