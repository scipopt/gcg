/* * * * * * * * * * * * * * * * * * * * * * * * * * * * * * * * * * * * * * */
/*                                                                           */
/*                  This file is part of the program                         */
/*          GCG --- Generic Column Generation                                */
/*                  a Dantzig-Wolfe decomposition based extension            */
/*                  of the branch-cut-and-price framework                    */
/*         SCIP --- Solving Constraint Integer Programs                      */
/*                                                                           */
/* Copyright (C) 2010-2017 Operations Research, RWTH Aachen University       */
/*                         Zuse Institute Berlin (ZIB)                       */
/*                                                                           */
/* This program is free software; you can redistribute it and/or             */
/* modify it under the terms of the GNU Lesser General Public License        */
/* as published by the Free Software Foundation; either version 3            */
/* of the License, or (at your option) any later version.                    */
/*                                                                           */
/* This program is distributed in the hope that it will be useful,           */
/* but WITHOUT ANY WARRANTY; without even the implied warranty of            */
/* MERCHANTABILITY or FITNESS FOR A PARTICULAR PURPOSE.  See the             */
/* GNU Lesser General Public License for more details.                       */
/*                                                                           */
/* You should have received a copy of the GNU Lesser General Public License  */
/* along with this program; if not, write to the Free Software               */
/* Foundation, Inc., 51 Franklin St, Fifth Floor, Boston, MA 02110-1301, USA.*/
/*                                                                           */
/* * * * * * * * * * * * * * * * * * * * * * * * * * * * * * * * * * * * * * */

/**@file   cons_decomp.c
 * @ingroup CONSHDLRS
 * @brief  constraint handler for structure detection
 * @author Martin Bergner
 * @author Christian Puchert
 * @author Michael Bastubbe
 *
 * This constraint handler will run all registered structure detectors in
 * increasing priority until the first detector finds a suitable structure.
 *
 */

/*---+----1----+----2----+----3----+----4----+----5----+----6----+----7----+----8----+----9----+----0----+----1----+----2*/

//#define SCIP_DEBUG

#include "cons_decomp.h"

#include "reader_gp.h"

#include <assert.h>
#include <stddef.h>
#include <stdio.h>
#include <string.h>
#include <algorithm>
#include <cstdlib>
#include <fstream>
#include <iostream>
#include <iterator>
#include <sstream>
#include <string>
#include <utility>
#include <regex>
#include <vector>

#include "../lib/scip-git/src/scip/clock.h"
#include "../lib/scip-git/src/scip/def.h"
#include "../lib/scip-git/src/scip/pub_cons.h"
#include "../lib/scip-git/src/scip/pub_dialog.h"
#include "../lib/scip-git/src/scip/pub_message.h"
#include "../lib/scip-git/src/scip/pub_misc.h"
#include "../lib/scip-git/src/scip/type_clock.h"
#include "../lib/scip-git/src/scip/type_cons.h"
#include "../lib/scip-git/src/scip/type_dialog.h"
#include "../lib/scip-git/src/scip/type_message.h"
#include "../lib/scip-git/src/scip/type_misc.h"
#include "../lib/scip-git/src/scip/type_paramset.h"
#include "../lib/scip-git/src/scip/type_result.h"
#include "../lib/scip-git/src/scip/type_retcode.h"
#include "../lib/scip-git/src/scip/type_scip.h"
#include "../lib/scip-git/src/scip/type_set.h"
#include "class_consclassifier.h"
#include "class_seeed.h"
#include "class_seeedpool.h"
#include "class_varclassifier.h"
#include "class_miscvisualization.h"
#include "pub_decomp.h"
#include "type_decomp.h"
#include "wrapper_seeed.h"
#include "reader_tex.h"
#include "scip_misc.h"

typedef gcg::Seeed* SeeedPtr;


/* constraint handler properties */
#define CONSHDLR_NAME          "decomp"
#define CONSHDLR_DESC          "constraint handler for structure detection"
#define CONSHDLR_ENFOPRIORITY         0 /**< priority of the constraint handler for constraint enforcing */
#define CONSHDLR_CHECKPRIORITY        0 /**< priority of the constraint handler for checking feasibility */
#define CONSHDLR_EAGERFREQ           -1 /**< frequency for using all instead of only the useful constraints in separation,
                                          *   propagation and enforcement, -1 for no eager evaluations, 0 for first only */
#define CONSHDLR_NEEDSCONS        FALSE /**< should the constraint handler be skipped, if no constraints are available? */

#define MAXNDECOMPS 5000                /**< indicates whether to create a decomposition with all constraints in the master if no other specified */

#define DEFAULT_CREATEBASICDECOMP FALSE /**< indicates whether to create a decomposition with all constraints in the master if no other specified */
#define DEFAULT_DUALVALRANDOMMETHOD 1   /**< default value for method to dual initilization of dual values for strong decomposition: 1) naive, 2) expected equal, 3) expected overestimation */
#define DEFAULT_COEFFACTORORIGVSRANDOM 0.5 /**< default value for convex coefficient for orig dual val (1-this coef is facor for random dual value)  */

#define DEFAULT_ALLOWCLASSIFIERDUPLICATES FALSE
#define DEFAULT_MAXDETECTIONROUNDS 1    /**< maximal number of detection rounds */
#define DEFAULT_MAXNCLASSESLARGEPROBS 5
#define DEFAULT_MAXNCLASSES 9
#define DEFAULT_MAXNCLASSESFORNBLOCKCANDIDATES 18                 /** Maximum number of classes a classifier can have to be used for voting nblockcandidates */
#define DEFAULT_ENABLEORIGDETECTION FALSE                         /**< indicates whether to start detection for the original problem */
#define DEFAULT_CONSSADJCALCULATED                    TRUE        /**< indicates whether conss adjecency datastructures should be calculated */
#define DEFAULT_ENABLEEMPHFAST                        FALSE
#define DEFAULT_ENABLEORIGCLASSIFICATION              FALSE       /**< indicates whether to start detection for the original problem */

#define DEFAULT_CONSSCLASSNNONZENABLED                TRUE        /**<  indicates whether constraint classifier for nonzero entries is enabled */
#define DEFAULT_CONSSCLASSNNONZENABLEDORIG            TRUE       /**<  indicates whether constraint classifier for nonzero entries is enabled for the original problem */

#define DEFAULT_CONSSCLASSSCIPCONSTYPEENABLED         TRUE        /**< indicates whether constraint classifier for scipconstype is enabled */
#define DEFAULT_CONSSCLASSSCIPCONSTYPEENABLEDORIG     TRUE       /**< indicates whether constraint classifier for scipconsstype is enabled for the original problem */

#define DEFAULT_CONSSCLASSMIPLIBCONSTYPEENABLED         TRUE      /**< indicates whether constraint classifier for miplib consstype is enabled */
#define DEFAULT_CONSSCLASSMIPLIBCONSTYPEENABLEDORIG     TRUE     /**< indicates whether constraint classifier for miplib consstype is enabled for the original problem */

#define DEFAULT_CONSSCLASSCONSNAMENONUMBERENABLED     FALSE       /**< indicates whether constraint classifier for constraint names (remove digits; check for identity) is enabled */
#define DEFAULT_CONSSCLASSCONSNAMENONUMBERENABLEDORIG FALSE       /**< indicates whether constraint classifier for constraint names (remove digits; check for identity) is enabled for the original problem */

#define DEFAULT_CONSSCLASSLEVENSHTEINENABLED          FALSE       /**< indicates whether constraint classifier for constraint names (according to levenshtein distance graph) is enabled */
#define DEFAULT_CONSSCLASSLEVENSHTEINENABLEDORIG      FALSE       /**< indicates whether constraint classifier for constraint names (according to levenshtein distance graph) is enabled for the original problem */

#define DEFAULT_VARCLASSSCIPVARTYPESENABLED           TRUE        /**< indicates whether variable classifier for scipvartypes is enabled */
#define DEFAULT_VARCLASSSCIPVARTYPESENABLEDORIG       TRUE       /**< indicates whether variable classifier for scipvartypes is enabled for the original problem */
#define DEFAULT_VARCLASSSCIPVARTYPESONLYCONTSUBPR     FALSE      /**< indicates whether only decomposition with only continiuous variables in the subproblems should be searched*/
#define DEFAULT_VARCLASSSCIPVARTYPESONLYBINMASTER     FALSE      /**< indicates whether only decomposition with only binary variables in the master should be searched */

#define DEFAULT_VARCLASSOBJVALSENABLED                TRUE        /**< indicates whether variable classifier for objective function values is enabled */
#define DEFAULT_VARCLASSOBJVALSENABLEDORIG            TRUE       /**< indicates whether variable classifier for objective function values is enabled for the original problem */

#define DEFAULT_VARCLASSOBJVALSIGNSENABLED            TRUE        /**< indicates whether variable classifier for objective function value signs is enabled */
#define DEFAULT_VARCLASSOBJVALSIGNSENABLEDORIG        TRUE       /**< indicates whether variable classifier for objective function value signs is enabled for the original problem */

#define DEFAULT_LEVENSHTEIN_MAXMATRIXHALFPERIMETER    10000       /**< deactivate levenshtein constraint classifier if nrows + ncols exceeds this value for emphasis default */
#define AGGRESSIVE_LEVENSHTEIN_MAXMATRIXHALFPERIMETER  80000      /**< deactivate levenshtein constraint classifier if nrows + ncols exceeds this value for emphasis aggressive */
#define FAST_LEVENSHTEIN_MAXMATRIXHALFPERIMETER       2000        /**< deactivate levenshtein constraint classifier if nrows + ncols exceeds this value for emphasis fast */

#define DEFAULT_ONLYLEGACYMODE                        FALSE    /**< indicates whether detection should only consist of legacy mode detection */
#define DEFAULT_LEGACYMODE                            FALSE    /**< indicates whether detection should consist of legacy mode detection */
#define DEFAULT_STAIRLINKINGHEUR                      FALSE    /**< indicates whether heuristic to reassign linking vars to stairlinking in legacy mode should be activated */

#define DEFAULT_WRITEMIPLIB2017FEATURES               FALSE    /**< indicates whether miplib2017 features should be written */
#define DEFAULT_WRITEMIPLIB2017PLOTSANDDECS           FALSE    /**< indicates whether miplib2017 gp and dec files  should be written */
#define DEFAULT_WRITEMIPLIB2017SHORTBASEFEATURES      TRUE     /**< indicates whether miplib2017 base features should be shortened */
#define DEFAULT_WRITEMIPLIB2017FEATUREFILEPATH        "."      /**< indicates where the miplib feature output should be written to */

#define DEFAULT_WRITEMIPLIB2017MATRIXFILEPATH        "."      /**< indicates where the miplib feature output should be written to */

#define DEFAULT_WRITEMIPLIB2017DECOMPFILEPATH        "."      /**< indicates where the miplib feature output should be written to */


/*
 * Data structures
 */

/** constraint handler data */
struct SCIP_ConshdlrData
{
   DEC_DECOMP*           useddecomp;                        /**< decomposition structures that was/will be used*/
   DEC_DECOMP**          decdecomps;                        /**< array of decomposition structures */
   DEC_DETECTOR**        detectors;                         /**< array of structure detectors */
   int*                  priorities;                        /**< priorities of the detectors */
 //  std::vector<SCIP_HASHMAP*> initalpartialdecomps;                      /**< possible incomplete decompositions given by user */
   int                   ndetectors;                        /**< number of detectors */
   SCIP_CLOCK*           detectorclock;                     /**< clock to measure detection time */
   SCIP_CLOCK*           completedetectionclock;            /**< clock to measure detection time */
   SCIP_Bool             hasrun;                            /**< flag to indicate whether we have already detected */
   int                   ndecomps;                          /**< number of decomposition structures  */
   int                   sizedecomps;                       /**< size of the decomp and complete seeeds array */
   int                   sizeincompleteseeeds;              /**< size of the incomplete seeeds array */
   int                   maxndetectionrounds;               /**< maximum number of detection loop rounds  */
   int                   strongdetectiondualvalrandommethod;/**< method to dual initilization of dual values for strong decomposition: 1) naive, 2) expected equal, 3) expected overestimation */
   SCIP_Real             coeffactororigvsrandom;            /**< convex coefficient for orig dual val (1-this coef is facor for random dual value)  */

   int                   maxnclassesfornblockcandidates;
   int                   maxnclassesperclassifier;              /**< maximum number of classes per classifier */
   int                   maxnclassesperclassifierforlargeprobs; /** maximum number of classes per classifier for large problems (nvars + nconss >= 50000) */

   int                   weightinggpresolvedoriginaldecomps; /**< weighing method for comparing presovled and original decompositions (see corresponding enum)   */
   SCIP_Bool             createbasicdecomp;                 /**< indicates whether to create a decomposition with all constraints in the master if no other specified */
   SCIP_Bool             allowclassifierduplicates;         /**< indicates whether classifier duplicates are allowed (for statistical reasons) */
   SCIP_Bool             enableemphfast;               /**< indicates whether emphasis settings are set to fast */
   SCIP_Bool             conssadjcalculated;
   SCIP_Bool             enableorigdetection;               /**< indicates whether to start detection for the original problem */
   SCIP_Bool             enableorigclassification;               /**< indicates whether to start constraint classification for the original problem */
   SCIP_Bool             conssclassnnonzenabled;            /**< indicates whether constraint classifier for nonzero entries is enabled */
   SCIP_Bool             conssclassnnonzenabledorig;        /**< indicates whether constraint classifier for nonzero entries is enabled for the original problem */
   SCIP_Bool             conssclassnconstypeenabled;        /**< indicates whether constraint classifier for scipconstype is enabled */
   SCIP_Bool             conssclassnconstypeenabledorig;    /**< indicates whether constraint classifier for scipconstype is enabled for the original problem */
   SCIP_Bool             conssclassnmiplibconstypeenabled;  /**< indicates whether constraint classifier for miplib constype is enabled */
   SCIP_Bool             conssclassnmiplibconstypeenabledorig;    /**< indicates whether constraint classifier for miplib constype is enabled for the original problem */
   SCIP_Bool             consnamenonumbersenabled;          /**< indicates whether constraint classifier for constraint names (remove digits; check for identity) is enabled */
   SCIP_Bool             consnamenonumbersenabledorig;      /**< indicates whether constraint classifier for constraint names (remove digits; check for identity) is enabled for the original problem */
   SCIP_Bool             conssclasslevenshteinabled;        /**< indicates whether constraint classifier for constraint names (according to levenshtein distance graph) is enabled */
   SCIP_Bool             conssclasslevenshteinenabledorig;  /**< indicates whether constraint classifier for constraint names (according to levenshtein distance graph) is enabled for the original problem */
   SCIP_Bool             varclassvartypesenabled;           /**< indicates whether variable classifier for scipvartypes is enabled */
   SCIP_Bool             varclassvartypesenabledorig;       /**< indicates whether variable classifier for scipvartypes is enabled for the original problem */
   SCIP_Bool             varclassvartypesonlycontsubpr;     /**< indicates whether only decomposition with only continiuous variables in the subproblems should be searched*/
   SCIP_Bool             varclassvartypesonlybinmaster;     /**< indicates whether only decomposition with only binary variables in the master should be searched */
   SCIP_Bool             varclassobjvalsenabled;            /**< indicates whether variable classifier for objective function values is enabled */
   SCIP_Bool             varclassobjvalsenabledorig;        /**< indicates whether variable classifier for objective function values is enabled for the original problem */
   SCIP_Bool             varclassobjvalsignsenabled;        /**< indicates whether variable classifier for objective function value signs is enabled */
   SCIP_Bool             varclassobjvalsignsenabledorig;    /**< indicates whether variable classifier for objective function value signs is enabled for the original problem */
   SCIP_Bool             onlylegacymode;                    /**< indicates whether detection should only consist of legacy mode detection, this is sufficient to enable it */
   SCIP_Bool             legacymodeenabled;                 /**< indicates whether detection consist of legacy mode detection */
   SCIP_Bool             stairlinkingheur;                  /**< indicates whether heuristic to reassign linking vars to stairlinking in legacy mode should be activated */
   SCIP_Bool             writemiplib2017features;           /**< indicates whether miplib2017 features should be written */
   SCIP_Bool             writemiplib2017plotsanddecs;             /**< indicates whether dec and gp files for miplib 2017 should be written */
   SCIP_Bool             writemiplib2017shortbasefeatures;             /**< indicates whether base features for miplib 2017 should be shortened */


   char*                 writemiplib2017featurefilepath;
   char*                 writemiplib2017matrixfilepath;
   char*                 writemiplib2017decompfilepath;

   int**                 candidatesNBlocks;                 /**< pointer to store candidates for number of blocks calculated by the seeedpool */
   int*                  nCandidates;
   SCIP_HASHMAP*         consToIndex;                       /**< hashmap from constraints to indices, to be filled */
   int*                  nConss;
   int                   ncallscreatedecomp;

   gcg::Seeedpool*		 seeedpool;                         /** seeedpool that manages the detection  process for the presolved transformed problem */
   gcg::Seeedpool*       seeedpoolunpresolved;              /** seeedpool that manages the deetction of the unpresolved problem */

   SeeedPtr*             allrelevantfinishedseeeds;         /** collection  of all relevant seeeds ( i.e. all seeeds w.r.t. copies ) */
   SeeedPtr*             incompleteseeeds;                  /** collection of incomplete seeeds originatging from incomplete decompostions given by the users */
   int                   nallrelevantseeeds;                /** number  of all relevant seeeds ( i.e. all seeeds w.r.t. copies ) */
   int                   nincompleteseeeds;                 /** number  of incomplete seeeds originatging from incomplete decompostions given by the users */

 //  SCIP_HASHMAP*         seeedtodecdecomp;                  /**< hashmap from seeeds to the corresponding decdecomp (or NULL if the seeed is incomplete)  */
//   SCIP_HASHMAP*         decdecomptoseeed;                  /**< hashmap from decompositions to the corresponding seeed */

   SeeedPtr              curruserseeed;
   SeeedPtr              lastuserseeed;
   SCIP_Bool             unpresolveduserseeedadded;         /**< stores whether or not an unpresolved user seeed was added */

   /** new data fields for selection management */
   int                    startidvisu;                       /** when displaying the list of decomps, this is the starting index */
   int                    selectvisulength;                  /** number of decompositions to be displayed at once */
   std::vector<SeeedPtr>* listall;                           /** vector containing the current list of decomps to visualize*/
   std::vector<int>*      selected;                          /** vector containing the indices of selected decompositions */
   SCIP_Bool              selectedexists;                    /** are there some selected decompositions */

   int                    seeedcounter;                      /** counts the number of seeeds, used for seeed ids */

   std::vector<std::pair<SeeedPtr, SCIP_Real> >* candidates;

   int                    currscoretype;
   SCIP_Bool              resortcandidates;

   std::vector<int>*       userblocknrcandidates;

   SeeedPtr                seeedtowrite;

};


enum weightinggpresolvedoriginaldecomps{
   NO_MODIF = 0,
   FRACTION_OF_NNONZEROS,
   FRACTION_OF_NROWS,
   FAVOUR_PRESOLVED
};

/*
 * Local methods
 */

SCIP_Real calcLogarithm(SCIP_Real val)
{
   return log(val) / log(2);
}




SCORETYPE SCIPconshdlrdataGetScoretype(
   SCIP_CONSHDLRDATA* conshdlrdata
)
{
   return  static_cast<scoretype>(conshdlrdata->currscoretype);
}


char*  SCIPconshdlrDecompGetScoretypeShortName(
   SCIP*       scip,
   SCORETYPE   sctype
   )
{
   char scoretypename[SCIP_MAXSTRLEN];
   char* copy;
   /** set detector chain info string */
   SCIPsnprintf( scoretypename, SCIP_MAXSTRLEN, "") ;


   if( sctype == scoretype::MAX_WHITE)
      SCIPsnprintf( scoretypename, SCIP_MAXSTRLEN, "maxwhi") ;

   if( sctype == scoretype::CLASSIC)
         SCIPsnprintf( scoretypename, SCIP_MAXSTRLEN, "classi") ;

   if( sctype == scoretype::BORDER_AREA)
         SCIPsnprintf( scoretypename, SCIP_MAXSTRLEN, "border") ;

   if( sctype == scoretype::MAX_FORESSEEING_WHITE)
         SCIPsnprintf( scoretypename, SCIP_MAXSTRLEN, "forswh") ;

   if( sctype == scoretype::MAX_FORESSEEING_AGG_WHITE)
      SCIPsnprintf( scoretypename, SCIP_MAXSTRLEN, "fawh") ;


   if( sctype == scoretype::SETPART_FWHITE)
         SCIPsnprintf( scoretypename, SCIP_MAXSTRLEN, "spfwh ") ;

   if( sctype == scoretype::SETPART_AGG_FWHITE)
           SCIPsnprintf( scoretypename, SCIP_MAXSTRLEN, "spfawh") ;


   SCIP_CALL_ABORT ( SCIPduplicateBlockMemoryArray(scip, &copy, scoretypename, SCIP_MAXSTRLEN ) );

   return copy;

}

char*  SCIPconshdlrDecompGetScoretypeDescription(
   SCIP*       scip,
   SCORETYPE   sctype
      )
{
   char scoretypename[SCIP_MAXSTRLEN];
   char* copy;
      /** set detector chain info string */
      SCIPsnprintf( scoretypename, SCIP_MAXSTRLEN, "") ;


      if( sctype == scoretype::MAX_WHITE)
         SCIPsnprintf( scoretypename, SCIP_MAXSTRLEN, "maximum white area score (i.e. maximize fraction of white area score; white area is nonblock and nonborder area, stairlinking variables count as linking)") ;

      if( sctype == scoretype::CLASSIC)
            SCIPsnprintf( scoretypename, SCIP_MAXSTRLEN, "classical score") ;

      if( sctype == scoretype::BORDER_AREA)
            SCIPsnprintf( scoretypename, SCIP_MAXSTRLEN, "minimum border score (i.e. minimizes fraction of border area score; )")  ;

      if( sctype == scoretype::MAX_FORESSEEING_WHITE)
            SCIPsnprintf( scoretypename, SCIP_MAXSTRLEN, "maximum foreseeing  white area score (i.e. maximize fraction of white area score considering problem with copied linking variables and corresponding master constraints; white area is nonblock and nonborder area, stairlinking variables count as linking)")  ;

      if( sctype == scoretype::MAX_FORESSEEING_AGG_WHITE)
         SCIPsnprintf( scoretypename, SCIP_MAXSTRLEN, "maximum foreseeing  white area score with aggregation information(i.e. maximize fraction of white area score considering problem with copied linking variables and corresponding master constraints; white area is nonblock and nonborder area, stairlinking variables count as linking)")  ;


      if( sctype == scoretype::SETPART_FWHITE)
         SCIPsnprintf( scoretypename, SCIP_MAXSTRLEN, "setpartitioning maximum foreseeing  white area score (i.e. convex combination of maximum foreseeing white area score and a boolean score rewarding a master containing only setppc and cardinality constraints )")  ;

      if( sctype == scoretype::SETPART_AGG_FWHITE)
         SCIPsnprintf( scoretypename, SCIP_MAXSTRLEN, "setpartitioning maximum foreseeing white area score with aggregation information (i.e. convex combination of maximum foreseeing white area score and a boolean score rewarding a master containing only setppc and cardinality constraints )")  ;


      SCIP_CALL_ABORT ( SCIPduplicateBlockMemoryArray(scip, &copy, scoretypename, SCIP_MAXSTRLEN ) );

      return copy;

}


SCIP_Bool unfinishedchildexists(std::vector<SCIP_Bool> const& childsfinished)
{
   for( size_t s = 0; s < childsfinished.size(); ++s )
   {
      if( !childsfinished[s] )
         return true;
   }
   return false;
}

int getfirstunfinishedchild(std::vector<SCIP_Bool> const& childsfinished, std::vector<int> const& childs)
{
   for( size_t s = 0; s < childsfinished.size(); ++s )
   {
      if( !childsfinished[s] )
         return childs[s];
   }
   return -1;
}

int getfirstunfinishedchildid(std::vector<SCIP_Bool> const& childsfinished, std::vector<int> const& childs)
{
   for( size_t s = 0; s < childsfinished.size(); ++s )
   {
      if( !childsfinished[s] )
         return (int)s;
   }
   return -1;
}


/**
 * @return is nextchild the last unfinished child
 */
SCIP_Bool finishnextchild( std::vector<int>& childs, std::vector<SCIP_Bool>& childsfinished, int child )
{
   for( size_t s = 0; s < childsfinished.size(); ++s )
   {
      if( !childsfinished[s] )
      {
         assert(childs[s] == child);
         childsfinished[s] = TRUE;
         return s == childsfinished.size() - 1;
      }
   }
   return FALSE;
}


/** local method to handle store a seeed in the correct seeedpool */
SCIP_RETCODE  SCIPconshdlrDecompAddCompleteSeeedForUnpresolved(
     SCIP* scip,
     SeeedPtr  seeed
   ){

      SCIP_CONSHDLR* conshdlr;
      SCIP_CONSHDLRDATA* conshdlrdata;
      SCIP_Bool success;
      conshdlr = SCIPfindConshdlr(scip, CONSHDLR_NAME);

      if( conshdlr == NULL )
      {
         SCIPerrorMessage("Decomp constraint handler is not included, cannot add detector!\n");
         return SCIP_ERROR;
      }

      conshdlrdata = SCIPconshdlrGetData(conshdlr);
      assert(conshdlrdata != NULL);

     assert( seeed->isComplete() );
     assert( seeed->isFromUnpresolved() );

     conshdlrdata->seeedpoolunpresolved->addSeeedToFinished(seeed, &success);


      return SCIP_OKAY;
   }

/** local method to handle store a seeed in the correct seeedpool */
SCIP_RETCODE  SCIPconshdlrDecompAddCompleteSeeedForPresolved(
     SCIP* scip,
     SeeedPtr  seeed
   ){

      SCIP_CONSHDLR* conshdlr;
      SCIP_CONSHDLRDATA* conshdlrdata;
      SCIP_Bool success;

      conshdlr = SCIPfindConshdlr(scip, CONSHDLR_NAME);

      if( conshdlr == NULL )
      {
         SCIPerrorMessage("Decomp constraint handler is not included, cannot add detector!\n");
         return SCIP_ERROR;
      }

      conshdlrdata = SCIPconshdlrGetData(conshdlr);
      assert(conshdlrdata != NULL);

     assert( seeed->isComplete() );
     assert( !seeed->isFromUnpresolved() );

     conshdlrdata->seeedpool->addSeeedToFinished(seeed, &success);

     if( !success )
        SCIPinfoMessage(scip, NULL, " Added decomposition is already in!!!!!!!!!!!!!!!!!!!!!\n");

      return SCIP_OKAY;
   }

/** local method to handle store a seeed in the correct seeedpool */
SCIP_RETCODE  SCIPconshdlrDecompAddPartialSeeedForUnpresolved(
     SCIP* scip,
     SeeedPtr  seeed
   ){

      SCIP_CONSHDLR* conshdlr;
      SCIP_CONSHDLRDATA* conshdlrdata;
      SCIP_Bool success;

      conshdlr = SCIPfindConshdlr(scip, CONSHDLR_NAME);

      if( conshdlr == NULL )
      {
         SCIPerrorMessage("Decomp constraint handler is not included, cannot add detector!\n");
         return SCIP_ERROR;
      }

      conshdlrdata = SCIPconshdlrGetData(conshdlr);
      assert(conshdlrdata != NULL);

     assert( !seeed->isComplete() );
     assert( seeed->isFromUnpresolved() );

     conshdlrdata->seeedpoolunpresolved->addSeeedToIncomplete(seeed, &success);

      return SCIP_OKAY;
   }

/** local method to handle store a seeed in the correct seeedpool */
SCIP_RETCODE  SCIPconshdlrDecompAddPartialSeeedForPresolved(
     SCIP* scip,
     SeeedPtr  seeed
   ){

      SCIP_CONSHDLR* conshdlr;
      SCIP_CONSHDLRDATA* conshdlrdata;

      SCIP_Bool success;
      conshdlr = SCIPfindConshdlr(scip, CONSHDLR_NAME);

      if( conshdlr == NULL )
      {
         SCIPerrorMessage("Decomp constraint handler is not included, cannot add detector!\n");
         return SCIP_ERROR;
      }

      conshdlrdata = SCIPconshdlrGetData(conshdlr);
      assert(conshdlrdata != NULL);

     assert( !seeed->isComplete() );
     assert( !seeed->isFromUnpresolved() );

     conshdlrdata->seeedpool->addSeeedToIncomplete(seeed, &success);

      return SCIP_OKAY;
   }


/** local method to handle store a seeed in the correct seeedpool */
SCIP_RETCODE  SCIPconshdlrDecompAddSeeed(
     SCIP* scip,
     SeeedPtr  seeed
   ){

      if( seeed->isComplete() )
      {
         if( seeed->isFromUnpresolved())
            SCIPconshdlrDecompAddCompleteSeeedForUnpresolved(scip, seeed);
         else
            SCIPconshdlrDecompAddCompleteSeeedForPresolved(scip, seeed);
      }
      else
      {
         if( seeed->isFromUnpresolved())
            SCIPconshdlrDecompAddPartialSeeedForUnpresolved(scip, seeed);
         else
            SCIPconshdlrDecompAddPartialSeeedForPresolved(scip, seeed);
      }

      return SCIP_OKAY;
   }

/** local method to find a seeed for a given id or NULL if no seeed with such id is found */
SeeedPtr  SCIPconshdlrDecompGetSeeedFromPresolved(
     SCIP* scip,
     int  seeedid
   ){

      SCIP_CONSHDLR* conshdlr;
      SCIP_CONSHDLRDATA* conshdlrdata;

      conshdlr = SCIPfindConshdlr(scip, CONSHDLR_NAME);

      if( conshdlr == NULL )
      {
         SCIPerrorMessage("Decomp constraint handler is not included, cannot find Seeed!\n");
         return NULL;
      }

      conshdlrdata = SCIPconshdlrGetData(conshdlr);
      assert(conshdlrdata != NULL);

      if( conshdlrdata->seeedpool == NULL )
         return NULL;

      for( int i = 0; i < conshdlrdata->seeedpool->getNAncestorSeeeds(); ++i)
      {
         if( conshdlrdata->seeedpool->getAncestorSeeed( i ) != NULL && conshdlrdata->seeedpool->getAncestorSeeed( i )->getID() == seeedid )
            return conshdlrdata->seeedpool->getAncestorSeeed( i );
      }

      for( int i = 0; i < conshdlrdata->seeedpool->getNIncompleteSeeeds(); ++i)
      {
         if( conshdlrdata->seeedpool->getIncompleteSeeed( i )->getID() == seeedid )
            return conshdlrdata->seeedpool->getIncompleteSeeed( i );
      }

      for( int i = 0; i < conshdlrdata->seeedpool->getNFinishedSeeeds(); ++i)
      {
         if( conshdlrdata->seeedpool->getFinishedSeeed( i )->getID() == seeedid )
            return conshdlrdata->seeedpool->getFinishedSeeed( i );
      }

      return NULL;

}

/** local method to find a seeed for a given id or NULL if no seeed with such id is found */
SeeedPtr  SCIPconshdlrDecompGetSeeedFromUnpresolved(
     SCIP* scip,
     int  seeedid
   ){

      SCIP_CONSHDLR* conshdlr;
      SCIP_CONSHDLRDATA* conshdlrdata;

      conshdlr = SCIPfindConshdlr(scip, CONSHDLR_NAME);

      if( conshdlr == NULL )
      {
         SCIPerrorMessage("Decomp constraint handler is not included, cannot find Seeed!\n");
         return NULL;
      }

      conshdlrdata = SCIPconshdlrGetData(conshdlr);
      assert(conshdlrdata != NULL);

      for( int i = 0; i < conshdlrdata->seeedpoolunpresolved->getNIncompleteSeeeds(); ++i)
      {
         if(  conshdlrdata->seeedpoolunpresolved->getIncompleteSeeed( i )->getID() == seeedid )
            return conshdlrdata->seeedpoolunpresolved->getIncompleteSeeed( i );
      }

      for( int i = 0; i < conshdlrdata->seeedpoolunpresolved->getNAncestorSeeeds(); ++i)
          {
             if( conshdlrdata->seeedpoolunpresolved->getAncestorSeeed( i )!= NULL &&  conshdlrdata->seeedpoolunpresolved->getAncestorSeeed( i )->getID() == seeedid )
                return conshdlrdata->seeedpoolunpresolved->getAncestorSeeed( i );
          }

      for( int i = 0; i < conshdlrdata->seeedpoolunpresolved->getNFinishedSeeeds(); ++i)
      {
         if( conshdlrdata->seeedpoolunpresolved->getFinishedSeeed( i )->getID() == seeedid )
            return conshdlrdata->seeedpoolunpresolved->getFinishedSeeed( i );
      }

      return NULL;
}


/** local method to find a seeed for a given id or NULL if no seeed with such id is found */
SeeedPtr  SCIPconshdlrDecompGetSeeed(
     SCIP* scip,
     int  seeedid
   ){

   SeeedPtr seeed = NULL;

   seeed =  SCIPconshdlrDecompGetSeeedFromPresolved(scip, seeedid);

   if( seeed == NULL)
      return SCIPconshdlrDecompGetSeeedFromUnpresolved(scip, seeedid);
   else
      return seeed;
}


struct sort_pred {
    bool operator()(const std::pair<SeeedPtr, SCIP_Real> &left, const std::pair<SeeedPtr, SCIP_Real> &right) {
        return left.second > right.second;
    }
};


#ifdef ADDONEBLOCKDECOMP
/**
 * create a 'decomposition' consisting of only one single block; used if no other decomposition was found
 */
static
SCIP_RETCODE createOneBlockDecomp(
   SCIP*                 scip                /**< SCIP data structure */
   )
{
   SCIP_HASHMAP* newconstoblock;
   DEC_DECOMP* newdecomp;
   SCIP_CONS** conss;
   int nconss;
   int i;

   conss = SCIPgetConss(scip);
   nconss = SCIPgetNConss(scip);

   SCIP_CALL( SCIPhashmapCreate(&newconstoblock, SCIPblkmem(scip), nconss ) );

   /* assign each constraint to (the only) block 1 */
   for( i = 0; i < nconss; i++ )
   {
      assert(!SCIPhashmapExists(newconstoblock, conss[i]));
      SCIP_CALL( SCIPhashmapInsert(newconstoblock, conss[i], (void*) (size_t) 1) );
   }

   /* create the decomposition data structure and add it to SCIP */
   SCIP_CALL( DECdecompCreate(scip, &newdecomp) );
   assert(newdecomp != NULL);
   SCIP_CALL( DECfilloutDecompFromConstoblock(scip, newdecomp, newconstoblock, 1, FALSE) );

   SCIP_CALL( SCIPconshdlrDecompAddDecdecomp(scip, newdecomp) );

   SCIP_CALL( SCIPhashmapFree(&newconstoblock ) );

   SCIP_CALL( DECdecompFree(scip, &newdecomp ));

   return SCIP_OKAY;
}

#endif

/*
 * Callback methods of constraint handler
 */

/** initialization method of constraint handler (called after problem was transformed) */
static
SCIP_DECL_CONSINIT(consInitDecomp)
{ /*lint --e{715}*/
   SCIP_CONSHDLRDATA* conshdlrdata;
   int i;
   conshdlrdata = SCIPconshdlrGetData(conshdlr);
   assert(conshdlrdata != NULL);

   conshdlrdata->hasrun = FALSE;
   conshdlrdata->seeedpool = NULL;

   for( i = 0; i < conshdlrdata->ndetectors; ++i )
   {
      DEC_DETECTOR *detector;
      detector = conshdlrdata->detectors[i];
      assert(detector != NULL);

      detector->dectime = 0.;
      if( detector->initDetector != NULL )
      {
         SCIPdebugMessage("Calling initDetector of %s\n", detector->name);
         SCIP_CALL( (*detector->initDetector)(scip, detector) );
      }
   }

   return SCIP_OKAY;
}

/** deinitialization method of constraint handler (called before transformed problem is freed) */
static
SCIP_DECL_CONSEXIT(consExitDecomp)
{ /*lint --e{715}*/
   SCIP_CONSHDLRDATA* conshdlrdata;
   int i;

   assert(conshdlr != NULL);
   assert(scip != NULL);

   conshdlrdata = SCIPconshdlrGetData(conshdlr);
   assert(conshdlrdata != NULL);

   if( conshdlrdata->useddecomp != NULL )
      SCIP_CALL( DECdecompFree(scip, &conshdlrdata->useddecomp) );


   conshdlrdata->hasrun = FALSE;

   for( i = 0; i < conshdlrdata->ndetectors; ++i )
   {
      DEC_DETECTOR *detector;
      detector = conshdlrdata->detectors[i];
      assert(detector != NULL);

//      detector->ndecomps = 0;
      SCIPfreeMemoryArrayNull(scip, &detector->decomps);
      if( detector->exitDetector != NULL )
      {
         SCIPdebugMessage("Calling exitDetector of %s\n", detector->name);
         SCIP_CALL( (*detector->exitDetector)(scip, detector) );
      }
   }

   delete conshdlrdata->seeedpool;
  // delete conshdlrdata->seeedpoolunpresolved;

<<<<<<< HEAD
 //  conshdlrdata->seeedpoolunpresolved = NULL;
=======
//   if( conshdlrdata->seeedpoolunpresolved != NULL )
//        delete conshdlrdata->seeedpoolunpresolved;
//
//   conshdlrdata->seeedpoolunpresolved = NULL;

>>>>>>> 086b1961
   conshdlrdata->seeedpool = NULL;
   return SCIP_OKAY;
}

/** destructor of constraint handler to free constraint handler data (called when SCIP is exiting) */
static
SCIP_DECL_CONSFREE(consFreeDecomp)
{
   SCIP_CONSHDLRDATA* conshdlrdata;
   int i;
   conshdlrdata = SCIPconshdlrGetData(conshdlr);
   assert(conshdlrdata != NULL);

   SCIP_CALL( SCIPfreeClock(scip, &conshdlrdata->detectorclock) );
   SCIP_CALL( SCIPfreeClock(scip, &conshdlrdata->completedetectionclock) );

   if( conshdlrdata->seeedpool != NULL )
      delete conshdlrdata->seeedpool;

   if( conshdlrdata->seeedpoolunpresolved != NULL )
      delete conshdlrdata->seeedpoolunpresolved;



   for( i = 0; i < conshdlrdata->ndetectors; ++i )
   {
      DEC_DETECTOR *detector;
      detector = conshdlrdata->detectors[i];
      assert(detector != NULL);

      if( detector->freeDetector != NULL )
      {
         SCIPdebugMessage("Calling freeDetector of %s\n", detector->name);
         SCIP_CALL( (*detector->freeDetector)(scip, detector) );
      }
      SCIPfreeBlockMemory(scip, &detector);
   }



   /* @todo: This is also done in consExitDecomp() and therefore probably makes no sense here. */
   if ( conshdlrdata->useddecomp != NULL )
      SCIP_CALL( DECdecompFree(scip, &conshdlrdata->useddecomp) );

   if( conshdlrdata->candidates != NULL )
         delete conshdlrdata->candidates;

   SCIPfreeMemoryArray(scip, &conshdlrdata->priorities);
   SCIPfreeMemoryArray(scip, &conshdlrdata->detectors);

   delete conshdlrdata->selected;
   delete conshdlrdata->listall;
   delete conshdlrdata->userblocknrcandidates;

   SCIPfreeMemory(scip, &conshdlrdata);

   return SCIP_OKAY;
}

/** constraint enforcing method of constraint handler for LP solutions */
static
SCIP_DECL_CONSENFORELAX(consEnforeDecomp)
{  /*lint --e{715}*/
   *result = SCIP_FEASIBLE;
   return SCIP_OKAY;
}


/** constraint enforcing method of constraint handler for LP solutions */
static
SCIP_DECL_CONSENFOLP(consEnfolpDecomp)
{  /*lint --e{715}*/
   *result = SCIP_FEASIBLE;
   return SCIP_OKAY;
}

/** constraint enforcing method of constraint handler for pseudo solutions */
static
SCIP_DECL_CONSENFOPS(consEnfopsDecomp)
{  /*lint --e{715}*/
   *result = SCIP_FEASIBLE;
   return SCIP_OKAY;
}

/** feasibility check method of constraint handler for integral solutions */
static
SCIP_DECL_CONSCHECK(consCheckDecomp)
{
   /*lint --e{715}*/
   *result = SCIP_FEASIBLE;
   return SCIP_OKAY;
}

/** variable rounding lock method of constraint handler */
static
SCIP_DECL_CONSLOCK(consLockDecomp)
{  /*lint --e{715}*/
   return SCIP_OKAY;
}

/*
 * constraint specific interface methods
 */

/** creates the handler for decomp constraints and includes it in SCIP */
SCIP_RETCODE SCIPincludeConshdlrDecomp(
   SCIP*                 scip                /**< SCIP data structure */
   )
{
   SCIP_CONSHDLR* conshdlr;
   SCIP_CONSHDLRDATA* conshdlrdata;

   /* create decomp constraint handler data */
   SCIP_CALL( SCIPallocMemory(scip, &conshdlrdata) );
   assert(conshdlrdata != NULL);

   conshdlrdata->useddecomp = NULL;
   conshdlrdata->ndetectors = 0;
   conshdlrdata->priorities = NULL;
   conshdlrdata->detectors = NULL;
   conshdlrdata->hasrun = FALSE;
   conshdlrdata->maxndetectionrounds = 0;
   conshdlrdata->maxnclassesperclassifier = 0;
   conshdlrdata->maxnclassesperclassifierforlargeprobs = 0;
   conshdlrdata->enableorigdetection = FALSE;
   conshdlrdata->seeedpoolunpresolved = NULL;
   conshdlrdata->seeedpool = NULL;
   conshdlrdata->ncallscreatedecomp = 0;

   conshdlrdata->curruserseeed = NULL;
   conshdlrdata->lastuserseeed = NULL;
   conshdlrdata->unpresolveduserseeedadded = FALSE;
   conshdlrdata->startidvisu = 0;
   conshdlrdata->selectvisulength = 10;
   conshdlrdata->listall = new std::vector<SeeedPtr>(0, NULL);
   conshdlrdata->selected = new std::vector<int>(0, -1);
   conshdlrdata->candidates = new std::vector<std::pair<SeeedPtr, SCIP_Real > >(0);
   conshdlrdata->selectedexists = FALSE;
   conshdlrdata->sizedecomps = 10;
   conshdlrdata->seeedcounter = 0;
   conshdlrdata->currscoretype = scoretype::MAX_WHITE;
   conshdlrdata->resortcandidates = TRUE;
   conshdlrdata->userblocknrcandidates = new std::vector<int>(0);
   conshdlrdata->seeedtowrite = NULL;

   SCIP_CALL( SCIPcreateClock(scip, &conshdlrdata->detectorclock) );
   SCIP_CALL( SCIPcreateClock(scip, &conshdlrdata->completedetectionclock) );
   /* include constraint handler */
   SCIP_CALL( SCIPincludeConshdlrBasic(scip, &conshdlr, CONSHDLR_NAME, CONSHDLR_DESC,
         CONSHDLR_ENFOPRIORITY, CONSHDLR_CHECKPRIORITY, CONSHDLR_EAGERFREQ, CONSHDLR_NEEDSCONS,
         consEnfolpDecomp, consEnfopsDecomp, consCheckDecomp, consLockDecomp,
         conshdlrdata) );
   assert(conshdlr != FALSE);

   SCIP_CALL( SCIPsetConshdlrEnforelax(scip, conshdlr, consEnforeDecomp) );
   SCIP_CALL( SCIPsetConshdlrFree(scip, conshdlr, consFreeDecomp) );
   SCIP_CALL( SCIPsetConshdlrInit(scip, conshdlr, consInitDecomp) );
   SCIP_CALL( SCIPsetConshdlrExit(scip, conshdlr, consExitDecomp) );

   SCIP_CALL( SCIPaddBoolParam(scip, "constraints/decomp/createbasicdecomp", "indicates whether to create a decomposition with all constraints in the master if no other specified", &conshdlrdata->createbasicdecomp, FALSE, DEFAULT_CREATEBASICDECOMP, NULL, NULL) );
   SCIP_CALL( SCIPaddBoolParam(scip, "detection/allowclassifierduplicates/enabled", "indicates whether classifier duplicates are allowed (for statistical reasons)", &conshdlrdata->allowclassifierduplicates, FALSE, DEFAULT_ALLOWCLASSIFIERDUPLICATES, NULL, NULL) );
   SCIP_CALL( SCIPaddBoolParam(scip, "detection/emphfast/enabled", "indicates whether emphasis setting are set to fast", &conshdlrdata->enableemphfast, TRUE, DEFAULT_ENABLEEMPHFAST, NULL, NULL) );
   SCIP_CALL( SCIPaddBoolParam(scip, "detection/conssadjcalculated", "conss adjecency datastructures should be calculated", &conshdlrdata->conssadjcalculated, FALSE, DEFAULT_CONSSADJCALCULATED, NULL, NULL) );
   SCIP_CALL( SCIPaddBoolParam(scip, "detection/origprob/enabled", "indicates whether to start detection for the original problem", &conshdlrdata->enableorigdetection, FALSE, DEFAULT_ENABLEORIGDETECTION, NULL, NULL) );
   SCIP_CALL( SCIPaddBoolParam(scip, "detection/origprob/classificationenabled", "indicates whether to classify constraints and variables for the original problem", &conshdlrdata->enableorigclassification, FALSE, DEFAULT_ENABLEORIGCLASSIFICATION, NULL, NULL) );
   SCIP_CALL( SCIPaddBoolParam(scip, "detection/consclassifier/nnonzeros/enabled", "indicates whether constraint classifier for nonzero entries is enabled", &conshdlrdata->conssclassnnonzenabled, FALSE, DEFAULT_CONSSCLASSNNONZENABLED, NULL, NULL) );
   SCIP_CALL( SCIPaddBoolParam(scip, "detection/consclassifier/nnonzeros/origenabled", "indicates whether constraint classifier for nonzero entries is enabled for the original problem", &conshdlrdata->conssclassnnonzenabledorig, FALSE, DEFAULT_CONSSCLASSNNONZENABLEDORIG, NULL, NULL) );
   SCIP_CALL( SCIPaddBoolParam(scip, "detection/consclassifier/scipconstype/enabled", "indicates whether constraint classifier for scipconstype is enabled", &conshdlrdata->conssclassnconstypeenabled, FALSE, DEFAULT_CONSSCLASSSCIPCONSTYPEENABLED, NULL, NULL) );
   SCIP_CALL( SCIPaddBoolParam(scip, "detection/consclassifier/scipconstype/origenabled", "indicates whether constraint classifier for scipconsstype is enabled for the original problem", &conshdlrdata->conssclassnconstypeenabledorig, FALSE, DEFAULT_CONSSCLASSSCIPCONSTYPEENABLEDORIG, NULL, NULL) );
   SCIP_CALL( SCIPaddBoolParam(scip, "detection/consclassifier/miplibconstype/enabled", "indicates whether constraint classifier for miplib constypes is enabled", &conshdlrdata->conssclassnmiplibconstypeenabled, FALSE, DEFAULT_CONSSCLASSMIPLIBCONSTYPEENABLED, NULL, NULL) );
   SCIP_CALL( SCIPaddBoolParam(scip, "detection/consclassifier/miplibconstype/origenabled", "indicates whether constraint classifier for miplib consstype is enabled for the original problem", &conshdlrdata->conssclassnmiplibconstypeenabledorig, FALSE, DEFAULT_CONSSCLASSMIPLIBCONSTYPEENABLEDORIG, NULL, NULL) );
   SCIP_CALL( SCIPaddBoolParam(scip, "detection/consclassifier/consnamenonumbers/enabled", "indicates whether constraint classifier for constraint names (remove digits; check for identity) is enabled", &conshdlrdata->consnamenonumbersenabled, FALSE, DEFAULT_CONSSCLASSCONSNAMENONUMBERENABLED, NULL, NULL) );
   SCIP_CALL( SCIPaddBoolParam(scip, "detection/consclassifier/consnamenonumbers/origenabled", "indicates whether constraint classifier for constraint names (remove digits; check for identity) is enabled for the original problem", &conshdlrdata->consnamenonumbersenabledorig, FALSE, DEFAULT_CONSSCLASSCONSNAMENONUMBERENABLEDORIG, NULL, NULL) );
   SCIP_CALL( SCIPaddBoolParam(scip, "detection/consclassifier/consnamelevenshtein/enabled", "indicates whether constraint classifier for constraint names (according to levenshtein distance graph) is enabled", &conshdlrdata->conssclasslevenshteinabled, FALSE, DEFAULT_CONSSCLASSLEVENSHTEINENABLED, NULL, NULL) );
   SCIP_CALL( SCIPaddBoolParam(scip, "detection/consclassifier/consnamelevenshtein/origenabled", "indicates whether constraint classifier for constraint names (according to levenshtein distance graph) is enabled for the original problem", &conshdlrdata->conssclasslevenshteinenabledorig, FALSE, DEFAULT_CONSSCLASSLEVENSHTEINENABLEDORIG, NULL, NULL) );
   SCIP_CALL( SCIPaddBoolParam(scip, "detection/varclassifier/scipvartype/enabled", "indicates whether variable classifier for scipvartypes is enabled", &conshdlrdata->varclassvartypesenabled, FALSE, DEFAULT_VARCLASSSCIPVARTYPESENABLED, NULL, NULL) );
   SCIP_CALL( SCIPaddBoolParam(scip, "detection/varclassifier/scipvartype/origenabled", "indicates whether variable classifier for scipvartypes is enabled for the original problem", &conshdlrdata->varclassvartypesenabledorig, FALSE, DEFAULT_VARCLASSSCIPVARTYPESENABLEDORIG, NULL, NULL) );
   SCIP_CALL( SCIPaddBoolParam(scip, "detection/varclassifier/objectivevalues/enabled", "indicates whether variable classifier for objective function values is enabled", &conshdlrdata->varclassobjvalsenabled, FALSE, DEFAULT_VARCLASSOBJVALSENABLED, NULL, NULL) );
   SCIP_CALL( SCIPaddBoolParam(scip, "detection/varclassifier/scipvartype/onlycontsubpr", "indicates whether only decomposition with only continiuous variables in the subproblems should be searched", &conshdlrdata->varclassvartypesonlycontsubpr, FALSE, DEFAULT_VARCLASSSCIPVARTYPESONLYCONTSUBPR, NULL, NULL) );
   SCIP_CALL( SCIPaddBoolParam(scip, "detection/varclassifier/scipvartype/onlybinmaster", "indicates whether only decomposition with only binary variables in the master should be searched", &conshdlrdata->varclassvartypesonlybinmaster, FALSE, DEFAULT_VARCLASSSCIPVARTYPESONLYBINMASTER, NULL, NULL) );
   SCIP_CALL( SCIPaddBoolParam(scip, "detection/varclassifier/objectivevalues/origenabled", "indicates whether variable classifier for objective function values is enabled for the original problem", &conshdlrdata->varclassobjvalsenabledorig, FALSE, DEFAULT_VARCLASSOBJVALSENABLEDORIG, NULL, NULL) );
   SCIP_CALL( SCIPaddBoolParam(scip, "detection/varclassifier/objectivevaluesigns/enabled", "indicates whether variable classifier for objective function value signs is enabled", &conshdlrdata->varclassobjvalsignsenabled, FALSE, DEFAULT_VARCLASSOBJVALSIGNSENABLED, NULL, NULL) );
   SCIP_CALL( SCIPaddBoolParam(scip, "detection/varclassifier/objectivevaluesigns/origenabled", "indicates whether variable classifier for objective function value signs is enabled for the original problem", &conshdlrdata->varclassobjvalsignsenabledorig, FALSE, DEFAULT_VARCLASSOBJVALSIGNSENABLEDORIG, NULL, NULL) );
   SCIP_CALL( SCIPaddBoolParam(scip, "detection/legacymode/onlylegacymode", "indicates whether detection should only consist of legacy mode detection", &conshdlrdata->onlylegacymode, FALSE, DEFAULT_ONLYLEGACYMODE, NULL, NULL) );
   SCIP_CALL( SCIPaddBoolParam(scip, "detection/legacymode/enabled", "indicates whether detection consist of legacy mode detection", &conshdlrdata->legacymodeenabled, FALSE, DEFAULT_LEGACYMODE, NULL, NULL) );
   SCIP_CALL( SCIPaddBoolParam(scip, "detection/legacymode/stairlinkingheur", "indicates whether heuristic to reassign linking vars to stairlinking in legacy mode should be activated", &conshdlrdata->stairlinkingheur, FALSE, DEFAULT_STAIRLINKINGHEUR, NULL, NULL) );
   SCIP_CALL( SCIPaddBoolParam(scip, "write/miplib2017features", "indicates whether miplib2017 features should be written", &conshdlrdata->writemiplib2017features, FALSE, DEFAULT_WRITEMIPLIB2017FEATURES, NULL, NULL) );
   SCIP_CALL( SCIPaddBoolParam(scip, "write/miplib2017plotsanddecs", "indicates whether dec and gp files are written for miplib2017", &conshdlrdata->writemiplib2017plotsanddecs, FALSE, DEFAULT_WRITEMIPLIB2017PLOTSANDDECS, NULL, NULL) );
   SCIP_CALL( SCIPaddBoolParam(scip, "write/miplib2017shortbasefeatures", "indicates whether base features for miplib 2017 should be shortened", &conshdlrdata->writemiplib2017shortbasefeatures, FALSE, DEFAULT_WRITEMIPLIB2017SHORTBASEFEATURES, NULL, NULL) );

   SCIP_CALL( SCIPaddStringParam(scip, "write/miplib2017featurefilepath", "path to the file for miplib2017 feature output", &conshdlrdata->writemiplib2017featurefilepath, FALSE, DEFAULT_WRITEMIPLIB2017FEATUREFILEPATH, NULL, NULL) );
   SCIP_CALL( SCIPaddStringParam(scip, "write/miplib2017matrixfilepath", "path to matrix gp file that is to write", &conshdlrdata->writemiplib2017matrixfilepath, FALSE, DEFAULT_WRITEMIPLIB2017MATRIXFILEPATH, NULL, NULL) );
   SCIP_CALL( SCIPaddStringParam(scip, "write/miplib2017decompfilepath", "path to decomp dec and gp files to write", &conshdlrdata->writemiplib2017decompfilepath, FALSE, DEFAULT_WRITEMIPLIB2017DECOMPFILEPATH, NULL, NULL) );


   SCIP_CALL( SCIPaddIntParam(scip, "detection/strong_detection/dualvalrandommethod",
      "Method for random dual values use for strong decomposition: 1) naive, 2) expected equality exponential distributed, 3) expected overestimation exponential distributed ", &conshdlrdata->strongdetectiondualvalrandommethod, FALSE,
      DEFAULT_DUALVALRANDOMMETHOD, 1, 3, NULL, NULL) );

   SCIP_CALL( SCIPaddRealParam(scip, "detection/strong_detection/coeffactororigvsrandom",
      " convex coefficient for orig dual val (1-this coef is factor for random dual value) ", &conshdlrdata->coeffactororigvsrandom, FALSE,
      DEFAULT_COEFFACTORORIGVSRANDOM, 0., 1., NULL, NULL) );

   SCIP_CALL( SCIPaddIntParam(scip, "detection/maxrounds",
      "Maximum number of detection loop rounds", &conshdlrdata->maxndetectionrounds, FALSE,
      DEFAULT_MAXDETECTIONROUNDS, 0, INT_MAX, NULL, NULL) );

   SCIP_CALL( SCIPaddIntParam(scip, "detection/maxnclassesfornblockcandidates",
      "Maximum number of classes a classifier can have to be used for voting nblockcandidates", &conshdlrdata->maxnclassesfornblockcandidates, FALSE,
      DEFAULT_MAXNCLASSESFORNBLOCKCANDIDATES, 0, INT_MAX, NULL, NULL) );

   SCIP_CALL( SCIPaddIntParam(scip, "detection/maxnclassesperclassifier",
      "Maximum number of classes per classifier", &conshdlrdata->maxnclassesperclassifier, FALSE,
      DEFAULT_MAXNCLASSES, 0, INT_MAX, NULL, NULL) );

   SCIP_CALL( SCIPaddIntParam(scip, "detection/maxnclassesperclassifierforlargeprobs",
      "Maximum number of classes per classifier for large problems (nconss + nvars >= 50000)", &conshdlrdata->maxnclassesperclassifierforlargeprobs, FALSE,
      DEFAULT_MAXNCLASSESLARGEPROBS, 0, INT_MAX, NULL, NULL) );

   SCIP_CALL( SCIPaddIntParam(scip, "detection/origprob/weightinggpresolvedoriginaldecomps",
      "Weighting method when comparing decompositions for presolved and unpresolved problem", &conshdlrdata->weightinggpresolvedoriginaldecomps, TRUE,
      NO_MODIF, 0, 3, NULL, NULL) );

   SCIP_CALL( SCIPaddIntParam(scip, "detection/scoretype",
         "indicates which score should be used for comparing (partial) decompositions (0:max white, 1: border area, 2:classic, 3:max foreseeing white, 4: ppc-max-white, 5:max foreseeing white with aggregation info, 6: ppc-max-white with aggregation info): ", &conshdlrdata->currscoretype, FALSE,
         scoretype::SETPART_FWHITE, 0, 6, NULL, NULL) );



   assert(conshdlrdata->candidates != NULL);

   return SCIP_OKAY;
}

SCIP_RETCODE SCIPconshdlrDecompShowListExtractHeader(
   SCIP*                   scip
   )
{
   SCIP_CONSHDLR* conshdlr;
   SCIP_CONSHDLRDATA* conshdlrdata;
   assert(scip != NULL);
   conshdlr = SCIPfindConshdlr(scip, CONSHDLR_NAME);
   assert( conshdlr != NULL );

   int ndetectedpresolved;
   int ndetectedunpresolved;
   int nuserpresolvedfull;
   int nuserpresolvedpartial;
   int nuserunpresolvedfull;
   int nuserunpresolvedpartial;

   char* scorename;

   size_t i;

   conshdlrdata = SCIPconshdlrGetData(conshdlr);
   assert(conshdlrdata != NULL);

   scorename = SCIPconshdlrDecompGetScoretypeShortName(scip, SCIPconshdlrdataGetScoretype(conshdlrdata) );

   ndetectedpresolved = 0;
   ndetectedunpresolved = 0;
   nuserpresolvedfull = 0;
   nuserpresolvedpartial = 0;
   nuserunpresolvedfull = 0;
   nuserunpresolvedpartial = 0;

   /** count corresponding seeeds */
   for ( i = 0; i < conshdlrdata->listall->size(); ++i )
   {
      SeeedPtr seeed;
      seeed = conshdlrdata->listall->at(i);
      if( seeed->isComplete() && seeed->getUsergiven() == gcg::USERGIVEN::NOT && !seeed->isFromUnpresolved() )
         ++ndetectedpresolved;
      if( seeed->isComplete() && seeed->getUsergiven() == gcg::USERGIVEN::NOT && seeed->isFromUnpresolved() )
         ++ndetectedunpresolved;
      if( seeed->isComplete() && ( seeed->getUsergiven() == gcg::USERGIVEN::COMPLETE || seeed->getUsergiven() == gcg::USERGIVEN::COMPLETED_CONSTOMASTER) && !seeed->isFromUnpresolved() )
         ++nuserpresolvedfull;
      if( !seeed->isComplete() && seeed->getUsergiven() == gcg::USERGIVEN::PARTIAL && !seeed->isFromUnpresolved() )
         ++nuserpresolvedpartial;
      if( seeed->isComplete() && ( seeed->getUsergiven() == gcg::USERGIVEN::COMPLETE || seeed->getUsergiven() == gcg::USERGIVEN::COMPLETED_CONSTOMASTER) && seeed->isFromUnpresolved() )
         ++nuserunpresolvedfull;
      if( !seeed->isComplete() && seeed->getUsergiven() == gcg::USERGIVEN::PARTIAL && seeed->isFromUnpresolved() )
         ++nuserunpresolvedpartial;

   }

   SCIPdialogMessage(scip, NULL, "\n");
   SCIPdialogMessage(scip, NULL, "============================================================================================= ");
   SCIPdialogMessage(scip, NULL, "\n");
   SCIPdialogMessage(scip, NULL, "Summary              presolved       original \n");
   SCIPdialogMessage(scip, NULL, "                     ---------       -------- \n");
   SCIPdialogMessage(scip, NULL, "detected             ");
   SCIPdialogMessage(scip, NULL, "%9d       ", ndetectedpresolved );
   SCIPdialogMessage(scip, NULL, "%8d\n", ndetectedunpresolved );
   SCIPdialogMessage(scip, NULL, "user given (partial) ");
   SCIPdialogMessage(scip, NULL, "%9d       ", nuserpresolvedpartial );
   SCIPdialogMessage(scip, NULL, "%8d\n", nuserunpresolvedpartial );
   SCIPdialogMessage(scip, NULL, "user given (full)    ");
   SCIPdialogMessage(scip, NULL, "%9d       ", nuserpresolvedfull );
   SCIPdialogMessage(scip, NULL, "%8d\n", nuserunpresolvedfull );

   SCIPdialogMessage(scip, NULL, "============================================================================================= \n");
   SCIPdialogMessage(scip, NULL, "   id   nbloc  nmacon  nlivar  nmavar  nstlva  %.6s  history  pre  nopcon  nopvar  usr  sel \n", scorename );
   SCIPdialogMessage(scip, NULL, " ----   -----  ------  ------  ------  ------  ------  -------  ---  ------  ------  ---  --- \n");

   SCIPfreeBlockMemoryArrayNull(scip, &scorename, SCIP_MAXSTRLEN);


   return SCIP_OKAY;
}


SCIP_RETCODE SCIPconshdlrDecompShowCurrUserSeeedInfo
(
   SCIP*                   scip
   )
{
   SCIP_CONSHDLR* conshdlr;
   SCIP_CONSHDLRDATA* conshdlrdata;
   assert(scip != NULL);
   conshdlr = SCIPfindConshdlr(scip, CONSHDLR_NAME);
   assert( conshdlr != NULL );

   conshdlrdata = SCIPconshdlrGetData(conshdlr);
   assert(conshdlrdata != NULL);

   if ( conshdlrdata->curruserseeed->isFromUnpresolved() )
      conshdlrdata->curruserseeed->displaySeeed(conshdlrdata->seeedpoolunpresolved);
   else
      conshdlrdata->curruserseeed->displaySeeed(conshdlrdata->seeedpool);


   return SCIP_OKAY;
}

/** sets (and adds) the decomposition structure;
 * this method should only be called if there is no seeed for this decomposition
 *
 * **/
SCIP_RETCODE SCIPconshdlrDecompShowListExtract(
   SCIP*                 scip               /**< SCIP data structure */
   )
{
   SCIP_CONSHDLR* conshdlr;
   SCIP_CONSHDLRDATA* conshdlrdata;
   assert(scip != NULL);
   conshdlr = SCIPfindConshdlr(scip, CONSHDLR_NAME);
   assert( conshdlr != NULL );

   conshdlrdata = SCIPconshdlrGetData(conshdlr);
   assert(conshdlrdata != NULL);


   size_t i;

   for( i = conshdlrdata->startidvisu; i < (size_t) conshdlrdata->startidvisu + (size_t) conshdlrdata->selectvisulength && i < conshdlrdata->listall->size(); ++i)
   {
      SeeedPtr seeed;

      seeed = conshdlrdata->listall->at(i);

      assert( seeed->checkConsistency( seeed->isFromUnpresolved() ? conshdlrdata->seeedpoolunpresolved
                                                                  : conshdlrdata->seeedpool ) );

      SCIPdialogMessage(scip, NULL, " %4d   ", i );
      SCIPdialogMessage(scip, NULL, "%5d  ", seeed->getNBlocks() );
      SCIPdialogMessage(scip, NULL, "%6d  ", seeed->getNMasterconss() );
      SCIPdialogMessage(scip, NULL, "%6d  ", seeed->getNLinkingvars() );
      SCIPdialogMessage(scip, NULL, "%6d  ", seeed->getNMastervars() );
      SCIPdialogMessage(scip, NULL, "%6d  ", seeed->getNTotalStairlinkingvars() );
      if( seeed->isComplete() )
         SCIPdialogMessage(scip, NULL, "%.4f  ",  seeed->getScore(SCIPconshdlrdataGetScoretype(conshdlrdata)) );
      else
         SCIPdialogMessage(scip, NULL, "<=%.2f  ", seeed->getScore(SCIPconshdlrdataGetScoretype(conshdlrdata)) );
      SCIPdialogMessage(scip, NULL, "%7s  ", seeed->getDetectorChainString() );
      SCIPdialogMessage(scip, NULL, "%3s  ", (seeed->isFromUnpresolved() ? "no" : "yes")  );
      SCIPdialogMessage(scip, NULL, "%6d  ", seeed->getNOpenconss() );
      SCIPdialogMessage(scip, NULL, "%6d  ", seeed->getNOpenvars() );
      SCIPdialogMessage(scip, NULL, "%3s  ", (seeed->getUsergiven() == gcg::USERGIVEN::NOT ? "no" : "yes")   );
      SCIPdialogMessage(scip, NULL, "%3s  \n", (seeed->isSelected() ? "yes" : "no")  );
   }

   SCIPdialogMessage(scip, NULL, "============================================================================================= \n");

   return SCIP_OKAY;
}


/** sets (and adds) the decomposition structure;
 * this method should only be called if there is no seeed for this decomposition
 *
 * **/
SCIP_RETCODE SCIPconshdlrDecompAddDecdecomp(
   SCIP*                 scip,               /**< SCIP data structure */
   DEC_DECOMP*           decdecomp           /**< DEC_DECOMP data structure */
   )
{
   SCIP_CONSHDLR* conshdlr;
   SCIP_CONSHDLRDATA* conshdlrdata;
   assert(scip != NULL);
   conshdlr = SCIPfindConshdlr(scip, CONSHDLR_NAME);
   assert( conshdlr != NULL );

   conshdlrdata = SCIPconshdlrGetData(conshdlr);
   assert(conshdlrdata != NULL);

   SeeedPtr seeed;

   SCIP_CALL( conshdlrdata->seeedpool->createSeeedFromDecomp(decdecomp, &seeed) );

   SCIP_CALL( SCIPconshdlrDecompAddSeeed(scip, seeed) );

   return SCIP_OKAY;
}

///** sets (and adds) the decomposition structure **/
//SCIP_RETCODE SCIPconshdlrDecompAddConsToBlock(
//   SCIP*                 scip,               /**< SCIP data structure */
//   SCIP_HASHMAP*         consToBlock,        /**< possible incomplete detection info */
//   SCIP_HASHMAP*         varsToBlock        /**< possible incomplete detection info stored as two hashmaps*/
//   )
//{
//   SCIP_CONSHDLR* conshdlr;
//   SCIP_CONSHDLRDATA* conshdlrdata;
//   assert(scip != NULL);
//   conshdlr = SCIPfindConshdlr(scip, CONSHDLR_NAME);
//   assert( conshdlr != NULL );
//
//   conshdlrdata = SCIPconshdlrGetData(conshdlr);
//   assert(conshdlrdata != NULL);
//
//   return SCIP_ERROR;
//
////   conshdlrdata->initalpartialdecomps.push_back(consToBlock);
//
//      }

SCIP_RETCODE SCIPconshdlrDecompShowLegend(
   SCIP* scip
   )
{

   SCIP_CONSHDLR* conshdlr;
   SCIP_CONSHDLRDATA* conshdlrdata;
   assert(scip != NULL);
   conshdlr = SCIPfindConshdlr(scip, CONSHDLR_NAME);
   assert( conshdlr != NULL );
   char * scorename;
   char * scoredescr;

   conshdlrdata = SCIPconshdlrGetData(conshdlr);
   assert(conshdlrdata != NULL);

   scorename = SCIPconshdlrDecompGetScoretypeShortName(scip, SCIPconshdlrdataGetScoretype(conshdlrdata) );
   scoredescr = SCIPconshdlrDecompGetScoretypeDescription(scip, SCIPconshdlrdataGetScoretype(conshdlrdata) );


   SCIPdialogMessage(scip, NULL, "List of included detectors for decompositions histories: \n" );

   SCIPdialogMessage(scip, NULL, "\n%30s    %4s\n", "detector" , "char"  );
   SCIPdialogMessage(scip, NULL, "%30s    %4s\n", "--------" , "----"  );

   for( int det = 0; det < conshdlrdata->ndetectors; ++det )
   {
      DEC_DETECTOR* detector;

      detector = conshdlrdata->detectors[det];

      SCIPdialogMessage(scip, NULL, "%30s    %4c\n", DECdetectorGetName(detector), DECdetectorGetChar(detector)  );
   }
   SCIPdialogMessage(scip, NULL, "%30s    %4s\n", "given by user" , "U"  );

   SCIPdialogMessage(scip, NULL, "\n" );

   SCIPdialogMessage(scip, NULL, "============================================================================================= \n");

//   SCIPdialogMessage(scip, NULL, "   id   nbloc  nmacon  nlivar  nmavar  nstlva  maxwhi  history  pre  nopcon  nopvar"
//      "  usr"
//      "  sel \n");
//   SCIPdialogMessage(scip, NULL, " ----   -----  ------  ------  ------  ------  ------  -------  ---  ------  ------"
//      "  ---"
//      "  --- \n");

   SCIPdialogMessage(scip, NULL, "\n" );

   SCIPdialogMessage(scip, NULL, "List of abbreviations of decomposition table \n" );
   SCIPdialogMessage(scip, NULL, "\n" );
   SCIPdialogMessage(scip, NULL, "%30s     %s\n", "abbreviation", "description");
   SCIPdialogMessage(scip, NULL, "%30s     %s\n", "------------", "-----------");
   SCIPdialogMessage(scip, NULL, "%30s     %s\n", "id", "id of the decomposition");
   SCIPdialogMessage(scip, NULL, "%30s     %s\n", "nbloc", "number of blocks");
   SCIPdialogMessage(scip, NULL, "%30s     %s\n", "nmacon", "number of master constraints");
   SCIPdialogMessage(scip, NULL, "%30s     %s\n", "nlivar", "number of linking variables");
   SCIPdialogMessage(scip, NULL, "%30s     %s\n", "nmavar", "number of master variables (do not occur in blocks)");
   SCIPdialogMessage(scip, NULL, "%30s     %s\n", "nstlva", "number of stairlinking variables (disjoint from linking variables)");
   SCIPdialogMessage(scip, NULL, "%30s     %s\n", scorename, scoredescr);
   SCIPdialogMessage(scip, NULL, "%30s     %s\n", "history", "list of detector chars worked on this decomposition ");
   SCIPdialogMessage(scip, NULL, "%30s     %s\n", "pre", "is this decomposition for the presolved problem");
   SCIPdialogMessage(scip, NULL, "%30s     %s\n", "nopcon", "number of open constraints");
   SCIPdialogMessage(scip, NULL, "%30s     %s\n", "nopvar", "number of open variables");
   SCIPdialogMessage(scip, NULL, "%30s     %s\n", "usr", "was this decomposition given by the user");
   SCIPdialogMessage(scip, NULL, "%30s     %s\n", "sel", "is this decomposition selected at the moment");

   SCIPdialogMessage(scip, NULL, "\n============================================================================================= \n");


SCIPfreeBlockMemoryArrayNull(scip, &scorename, SCIP_MAXSTRLEN);
SCIPfreeBlockMemoryArrayNull(scip, &scoredescr, SCIP_MAXSTRLEN);

return SCIP_OKAY;
}

SCIP_RETCODE SCIPconshdlrDecompShowToolboxInfo(
   SCIP* scip
   )
{

   assert(scip != NULL);

   SCIPdialogMessage(scip, NULL, "Options to proceed: \n" );
   SCIPdialogMessage(scip, NULL, "\n" );
   SCIPdialogMessage(scip, NULL, "%30s     %s\n", "option", "description");
   SCIPdialogMessage(scip, NULL, "%30s     %s\n", "------", "-----------");
   SCIPdialogMessage(scip, NULL, "%30s     %s\n", "conss", "assign unassigned constraints to master/blocks");
   SCIPdialogMessage(scip, NULL, "%30s     %s\n", "vars", "assign unassigned variables to master(only)/linking/blocks");
   SCIPdialogMessage(scip, NULL, "%30s     %s\n", "refine", "refine implicit constraint and variables assignments");
   SCIPdialogMessage(scip, NULL, "%30s     %s\n", "finish by detector", "choose a finishing detector that completes the decomposition");
   SCIPdialogMessage(scip, NULL, "%30s     %s\n", "quit", "quit the modification process and returns to main menu");
   SCIPdialogMessage(scip, NULL, "%30s     %s\n", "undo", "last modification is undone (atm only the last modification can be undone)");
   SCIPdialogMessage(scip, NULL, "%30s     %s\n", "visualize", "shows a visualization of the current decomposition ");
   SCIPdialogMessage(scip, NULL, "\n============================================================================================= \n");



return SCIP_OKAY;
}



SCIP_RETCODE SCIPconshdlrDecompModifyNVisualized(
   SCIP*                   scip,
   SCIP_DIALOGHDLR*        dialoghdlr,
   SCIP_DIALOG*            dialog
   )
{
   SCIP_CONSHDLR* conshdlr;
   SCIP_CONSHDLRDATA* conshdlrdata;
   char* ntovisualize;
   SCIP_Bool endoffile;
   int newval;

   int commandlen;

   assert(scip != NULL);
   conshdlr = SCIPfindConshdlr(scip, CONSHDLR_NAME);
   assert( conshdlr != NULL );

   conshdlrdata = SCIPconshdlrGetData(conshdlr);
   assert(conshdlrdata != NULL);

   SCIPdialogMessage(scip, NULL, "Please specify the maximum number of decompositions displayed at once in the table [%d]:\n", conshdlrdata->selectvisulength );
   SCIP_CALL( SCIPdialoghdlrGetWord(dialoghdlr, dialog, " ", &ntovisualize, &endoffile) );
   commandlen = strlen(ntovisualize);

   newval = conshdlrdata->selectvisulength;
   if( commandlen != 0)
      newval = atoi(ntovisualize);

   if (newval != 0)
      conshdlrdata->selectvisulength = newval;

   return SCIP_OKAY;
}

SCIP_RETCODE SCIPconshdlrDecompSelectVisualize(
   SCIP*                   scip,
   SCIP_DIALOGHDLR*        dialoghdlr,
   SCIP_DIALOG*            dialog
   )
{
   SCIP_CONSHDLR* conshdlr;
   SCIP_CONSHDLRDATA* conshdlrdata;
   char* ntovisualize;
   SCIP_Bool endoffile;
   int idtovisu;

   int commandlen;

   assert(scip != NULL);
   conshdlr = SCIPfindConshdlr(scip, CONSHDLR_NAME);
   assert( conshdlr != NULL );

   conshdlrdata = SCIPconshdlrGetData(conshdlr);
   assert(conshdlrdata != NULL);

   SCIPdialogMessage(scip, NULL, "Please specify the id of the decomposition to be visualized:\n",
      conshdlrdata->selectvisulength );
   SCIP_CALL( SCIPdialoghdlrGetWord(dialoghdlr, dialog, " ", &ntovisualize, &endoffile) );
   commandlen = strlen(ntovisualize);

   idtovisu = conshdlrdata->selectvisulength;
   if( commandlen != 0)
      idtovisu = atoi(ntovisualize);

//   conshdlrdata->listall->at(idtovisu)->displaySeeed(seeedpool);
//   conshdlrdata->listall->at(idtovisu)->displayConss(seeedpool);
//   conshdlrdata->listall->at(idtovisu)->displayVars(seeedpool);

   conshdlrdata->listall->at(idtovisu)->showVisualisation();

   return SCIP_OKAY;
}


/**
 * Calculates and displays the strong decomposition score for this decomposition in a dialog.
 */
SCIP_RETCODE SCIPconshdlrDecompSelectCalcStrongDecompositionScore
(
   SCIP*                   scip,
   SCIP_DIALOGHDLR*        dialoghdlr,
   SCIP_DIALOG*            dialog
   )
{
   SCIP_CONSHDLR* conshdlr;
   SCIP_CONSHDLRDATA* conshdlrdata;
   char* ntocalcstrong;
   SCIP_Bool endoffile;
   int idtocalcstrong;
   int commandlen;

   assert( scip != NULL );
   conshdlr = SCIPfindConshdlr( scip, CONSHDLR_NAME );
   assert( conshdlr != NULL );

   conshdlrdata = SCIPconshdlrGetData( conshdlr );
   assert( conshdlrdata != NULL );

   /* read the id of the decomposition to be calculate strong decomp score */
   SCIPdialogMessage( scip, NULL, "Please specify the id of the decomposition that shpould be evaluated by strong decomposition score:\n" );
   SCIP_CALL( SCIPdialoghdlrGetWord( dialoghdlr, dialog, " ", &ntocalcstrong, &endoffile ) );
   commandlen = strlen( ntocalcstrong );

   idtocalcstrong = -1;
   if( commandlen != 0 )
   {
      std::stringstream convert( ntocalcstrong );
      convert >> idtocalcstrong;

      if ( idtocalcstrong == 0 && ntocalcstrong[0] != '0' )
      {
         idtocalcstrong = -1;
      }
   }

   /* call calculation strong decomp score method according to chosen parameters */
   if( 0 <= idtocalcstrong && idtocalcstrong < (int)conshdlrdata->listall->size() )
   {
      SCIP_Real score;
      gcg::Seeedpool* seeedpool = ( conshdlrdata->listall->at( idtocalcstrong )->isFromUnpresolved() ?
         conshdlrdata->seeedpoolunpresolved : conshdlrdata->seeedpool );
      seeedpool->calcStrongDecompositionScore(conshdlrdata->listall->at( idtocalcstrong ), &score);
      SCIPdialogMessage( scip, NULL, "Strong decomposition score of this decomposition is %f.", score) ;
   }
   else
   {
      SCIPdialogMessage( scip, NULL, "This is not an existing id." );
   }

   return SCIP_OKAY;
}



/**
 * Displays information about a seeed that is chosen by the user in a dialog.
 */
SCIP_RETCODE SCIPconshdlrDecompSelectInspect(
   SCIP*                   scip,
   SCIP_DIALOGHDLR*        dialoghdlr,
   SCIP_DIALOG*            dialog
   )
{
   SCIP_CONSHDLR* conshdlr;
   SCIP_CONSHDLRDATA* conshdlrdata;
   char* ntoinspect;
   char* ndetaillevel;
   SCIP_Bool endoffile;
   int idtoinspect;
   int detaillevel;

   int commandlen;

   assert( scip != NULL );
   conshdlr = SCIPfindConshdlr( scip, CONSHDLR_NAME );
   assert( conshdlr != NULL );

   conshdlrdata = SCIPconshdlrGetData( conshdlr );
   assert( conshdlrdata != NULL );

   /* read the id of the decomposition to be inspected */
   SCIPdialogMessage( scip, NULL, "Please specify the id of the decomposition to be inspected:\n" );
   SCIP_CALL( SCIPdialoghdlrGetWord( dialoghdlr, dialog, " ", &ntoinspect, &endoffile ) );
   commandlen = strlen( ntoinspect );

   idtoinspect = -1;
   if( commandlen != 0 )
   {
      std::stringstream convert( ntoinspect );
      convert >> idtoinspect;

      if ( idtoinspect == 0 && ntoinspect[0] != '0' )
      {
         idtoinspect = -1;
      }
   }

   /* read the desired detail level; for wrong input, it is set to 1 by default */
   SCIPdialogMessage( scip, NULL, "Please specify the detail level:\n  0 - brief overview\n  1 - block and detector info (default)\n  2 - cons and var assignments\n" );
   SCIP_CALL( SCIPdialoghdlrGetWord( dialoghdlr, dialog, " ", &ndetaillevel, &endoffile ) );
   commandlen = strlen( ndetaillevel );

   detaillevel = 1;
   if( commandlen != 0 )
   {
      std::stringstream convert( ndetaillevel );
      convert >> detaillevel;

      if ( detaillevel < 0 || ( detaillevel == 0 && ndetaillevel[0] != '0' ) )
      {
         detaillevel = 1;
      }
   }

   /* call displayInfo method according to chosen parameters */
   if( 0 <= idtoinspect && idtoinspect < (int)conshdlrdata->listall->size() )
   {
      gcg::Seeedpool* seeedpool = ( conshdlrdata->listall->at( idtoinspect )->isFromUnpresolved() ?
         conshdlrdata->seeedpoolunpresolved : conshdlrdata->seeedpool );
      conshdlrdata->listall->at( idtoinspect )->displayInfo( seeedpool, detaillevel );
   }
   else
   {
      SCIPdialogMessage( scip, NULL, "This is not an existing id." );
   }

   return SCIP_OKAY;
}

SCIP_RETCODE SCIPconshdlrDecompSelectVisualizeCurrentUserSeeed
(
   SCIP*                   scip,
   SCIP_DIALOGHDLR*        dialoghdlr,
   SCIP_DIALOG*            dialog
   )
{
   SCIP_CONSHDLR* conshdlr;
   SCIP_CONSHDLRDATA* conshdlrdata;

   assert(scip != NULL);
   conshdlr = SCIPfindConshdlr(scip, CONSHDLR_NAME);
   assert( conshdlr != NULL );

   conshdlrdata = SCIPconshdlrGetData(conshdlr);
   assert(conshdlrdata != NULL);

   conshdlrdata->curruserseeed->showVisualisation();

   return SCIP_OKAY;
}

SCIP_RETCODE SCIPconshdlrDecompToolboxChoose(
   SCIP*                   scip,
   SCIP_DIALOGHDLR*        dialoghdlr,
   SCIP_DIALOG*            dialog
   )
{
   SCIP_CONSHDLR* conshdlr;
   SCIP_CONSHDLRDATA* conshdlrdata;
   char* ntochoose;
   SCIP_Bool endoffile;
   int idtochoose;

   int commandlen;

   assert(scip != NULL);
   conshdlr = SCIPfindConshdlr(scip, CONSHDLR_NAME);
   assert( conshdlr != NULL );

   conshdlrdata = SCIPconshdlrGetData(conshdlr);
   assert(conshdlrdata != NULL);

   SCIPdialogMessage(scip, NULL, "Please specify the id of the (partial) decomposition to be chosen for modification:\n", conshdlrdata->selectvisulength );
   SCIP_CALL( SCIPdialoghdlrGetWord(dialoghdlr, dialog, " ", &ntochoose, &endoffile) );
   commandlen = strlen(ntochoose);

   idtochoose = conshdlrdata->selectvisulength;
   if( commandlen != 0)
      idtochoose = atoi(ntochoose);

   if( conshdlrdata->curruserseeed != NULL )
      delete conshdlrdata->curruserseeed;

   conshdlrdata->curruserseeed = new gcg::Seeed( conshdlrdata->listall->at(idtochoose) );

   return SCIP_OKAY;
}


SCIP_RETCODE SCIPconshdlrDecompSelectSelect(
   SCIP*                   scip,
   SCIP_DIALOGHDLR*        dialoghdlr,
   SCIP_DIALOG*            dialog
   )
{
   SCIP_CONSHDLR* conshdlr;
   SCIP_CONSHDLRDATA* conshdlrdata;
   char* ntovisualize;
   SCIP_Bool endoffile;
   int idtovisu;
   SeeedPtr toselect;

   int commandlen;

   assert(scip != NULL);
   conshdlr = SCIPfindConshdlr(scip, CONSHDLR_NAME);
   assert( conshdlr != NULL );

   conshdlrdata = SCIPconshdlrGetData(conshdlr);
   assert(conshdlrdata != NULL);

   SCIPdialogMessage(scip, NULL, "Please specify the id of the decomposition to be visualized:\n", conshdlrdata->selectvisulength );
   SCIP_CALL( SCIPdialoghdlrGetWord(dialoghdlr, dialog, " ", &ntovisualize, &endoffile) );
   commandlen = strlen(ntovisualize);

   idtovisu = conshdlrdata->selectvisulength;
   if( commandlen != 0)
      idtovisu = atoi(ntovisualize);

//   seeedpool = (conshdlrdata->listall->at(idtovisu)->isFromUnpresolved() ? conshdlrdata->seeedpoolunpresolved : conshdlrdata->seeedpool );
   toselect = conshdlrdata->listall->at(idtovisu);

   toselect->setSelected(!toselect->isSelected() );

   if( !toselect->isSelected() )
   {
      conshdlrdata->selected->erase(  find( conshdlrdata->selected->begin(), conshdlrdata->selected->end(), idtovisu) );
   }
   else
   {
      conshdlrdata->selected->push_back(idtovisu);
   }

   conshdlrdata->selectedexists = (conshdlrdata->selected->size() > 0);

   return SCIP_OKAY;
}


SCIP_RETCODE SCIPconshdlrDecompShowHelp(
   SCIP* scip
   )
{

   assert(scip != NULL);

   SCIPdialogMessage(scip, NULL, "============================================================================================= \n");
   SCIPdialogMessage(scip, NULL, "\n" );
   SCIPdialogMessage(scip, NULL, "List of selection commands \n" );
   SCIPdialogMessage(scip, NULL, "\n" );
   SCIPdialogMessage(scip, NULL, "%30s     %s\n", "command", "description");
   SCIPdialogMessage(scip, NULL, "%30s     %s\n", "-------", "-----------");
   SCIPdialogMessage(scip, NULL, "%30s     %s\n", "select", "selects/unselects decomposition with given id");
   SCIPdialogMessage(scip, NULL, "%30s     %s\n", "back", "displays the preceding decompositions (if there are some)");
   SCIPdialogMessage(scip, NULL, "%30s     %s\n", "next", "displays the subsequent decompositions (if there are some)");
   SCIPdialogMessage(scip, NULL, "%30s     %s\n", "top", "displays the first decompositions");
   SCIPdialogMessage(scip, NULL, "%30s     %s\n", "end", "displays the last decompositions");
   SCIPdialogMessage(scip, NULL, "%30s     %s\n", "legend", "displays the legend for table header and history abbreviations");
   SCIPdialogMessage(scip, NULL, "%30s     %s\n", "help", "displays this help");
   SCIPdialogMessage(scip, NULL, "%30s     %s\n", "modify", "modifies the number of displayed decompositions ");
   SCIPdialogMessage(scip, NULL, "%30s     %s\n", "quit", "finishes selection and goes back to main menu");
   SCIPdialogMessage(scip, NULL, "%30s     %s\n", "visualize", "experimental feature: visualizes the specified decomposition ");
   SCIPdialogMessage(scip, NULL, "%30s     %s\n", "inspect", "displays detailed information for the specified decomposition ");
   SCIPdialogMessage(scip, NULL, "%30s     %s\n", "calc_strong", "calculates and displays the strong decomposition score for this decomposition");

   SCIPdialogMessage(scip, NULL, "\n============================================================================================= \n");


   return SCIP_OKAY;
}

SCIP_Bool SCIPconshdlrDecompIsBestCandidateUnpresolved(
   SCIP*                   scip
   )
{

   SCIP_CONSHDLR* conshdlr;
   SCIP_CONSHDLRDATA* conshdlrdata;


   assert(scip != NULL);
   conshdlr = SCIPfindConshdlr(scip, CONSHDLR_NAME);
   assert( conshdlr != NULL );

   conshdlrdata = SCIPconshdlrGetData(conshdlr);
   assert(conshdlrdata != NULL);

   if( conshdlrdata->candidates->size() == 0 )
      return FALSE;

   return conshdlrdata->candidates->at(0).first->isFromUnpresolved();
}


SCIP_RETCODE SCIPconshdlrDecompExecSelect(
   SCIP*                   scip,
   SCIP_DIALOGHDLR*        dialoghdlr,
   SCIP_DIALOG*            dialog )
{

   SCIP_CONSHDLR* conshdlr;
   SCIP_CONSHDLRDATA* conshdlrdata;
   SCIP_Bool         finished;
   char* command;
   SCIP_Bool endoffile;

   assert(scip != NULL);
   conshdlr = SCIPfindConshdlr(scip, CONSHDLR_NAME);
   assert( conshdlr != NULL );
   finished = FALSE;

   conshdlrdata = SCIPconshdlrGetData(conshdlr);
   assert(conshdlrdata != NULL);

   /** 1) update list of interesting seeeds */

   SCIP_CALL( SCIPconshdlrDecompUpdateSeeedlist(scip) );


   /** 2) while user has not aborted: show current list extract */

   while ( !finished )
   {
      int commandlen;

      SCIP_CALL( SCIPconshdlrDecompShowListExtractHeader(scip) );

      SCIP_CALL( SCIPconshdlrDecompShowListExtract(scip) );



      SCIP_CALL( SCIPdialoghdlrGetWord(dialoghdlr, dialog, "Please enter selection command or decomposition id to select (or \"h\" for help) : \nGCG/select> ", &command, &endoffile) );

      commandlen = strlen(command);

      /** case distinction: */
      if( strncmp( command, "back", commandlen) == 0 )
      {
         conshdlrdata->startidvisu -= conshdlrdata->selectvisulength;
         if(conshdlrdata->startidvisu < 0 )
            conshdlrdata->startidvisu = 0;
         continue;
      }
      if( strncmp( command, "next", commandlen) == 0 )
      {
         conshdlrdata->startidvisu += conshdlrdata->selectvisulength;
         if( conshdlrdata->startidvisu > (int) conshdlrdata->listall->size() - conshdlrdata->selectvisulength )
            conshdlrdata->startidvisu = conshdlrdata->listall->size() - conshdlrdata->selectvisulength ;
         continue;
      }
      if( strncmp( command, "top", commandlen) == 0 )
      {
         conshdlrdata->startidvisu = 0;
         continue;
      }
      if( strncmp( command, "end", commandlen) == 0 )
      {
         conshdlrdata->startidvisu = conshdlrdata->listall->size() - conshdlrdata->selectvisulength ;
         continue;
      }

      if( strncmp( command, "quit", commandlen) == 0 )
      {
         finished = TRUE;
         SCIP_CALL(SCIPconshdlrDecompChooseCandidatesFromSelected(scip, FALSE) );
         continue;
      }

      if( strncmp( command, "legend", commandlen) == 0 )
      {
         SCIP_CALL(SCIPconshdlrDecompShowLegend(scip) );
         continue;
      }

      if( strncmp( command, "modify", commandlen) == 0 )
      {
         SCIP_CALL(SCIPconshdlrDecompModifyNVisualized(scip, dialoghdlr, dialog) );
         continue;
      }

      if( strncmp( command, "help", commandlen) == 0 )
      {
         SCIP_CALL(SCIPconshdlrDecompShowHelp(scip) );
         continue;
      }

      if( strncmp( command, "visualize", commandlen) == 0 )
      {
         SCIP_CALL(SCIPconshdlrDecompSelectVisualize(scip, dialoghdlr, dialog ) );
         continue;
      }

      if( strncmp( command, "inspect", commandlen) == 0 )
      {
         SCIP_CALL( SCIPconshdlrDecompSelectInspect( scip, dialoghdlr, dialog ) );
         continue;
      }

      if( strncmp( command, "calc_strong", commandlen) == 0 )
      {
         SCIP_CALL( SCIPconshdlrDecompSelectCalcStrongDecompositionScore( scip, dialoghdlr, dialog ) );
         continue;
      }


      if( strncmp( command, "select", commandlen) == 0 )
      {
         SCIP_CALL(SCIPconshdlrDecompSelectSelect(scip, dialoghdlr, dialog ) );
         continue;
      }
   }

   return SCIP_OKAY;
}

SCIP_RETCODE SCIPconshdlrDecompToolboxModifyConss(
SCIP*                   scip,
SCIP_DIALOGHDLR*        dialoghdlr,
SCIP_DIALOG*            dialog )
{

   SCIP_CONSHDLR* conshdlr;
    SCIP_CONSHDLRDATA* conshdlrdata;
    SCIP_Bool         matching;
    char* consregex;
    char* command;
    char* command2;
    SCIP_Bool endoffile;
    int commandlen;

    assert(scip != NULL);
    conshdlr = SCIPfindConshdlr(scip, CONSHDLR_NAME);
    assert( conshdlr != NULL );
    matching = FALSE;


    conshdlrdata = SCIPconshdlrGetData(conshdlr);
    assert(conshdlrdata != NULL);

    SeeedPtr seeed  = conshdlrdata->curruserseeed;
    gcg::Seeedpool* seeedpool;
    std::vector<int> matchingconss  = std::vector<int>(0);

    seeedpool = seeed->isFromUnpresolved() ? conshdlrdata->seeedpoolunpresolved : conshdlrdata->seeedpool;
    /** Do user want to modify existing or create a new partial decomposition ?*/
    SCIP_CALL( SCIPdialoghdlrGetWord(dialoghdlr, dialog, "Please specify a regular expression (modified ECMAScript regular expression grammar) matching the names of unassigned constraints you want to assign : \nGCG/toolbox : ", &consregex, &endoffile) );

    /** case distinction: */

    std::regex expr;
    try  {
       expr = std::regex(consregex);//, std::regex_constants::extended);
    }
    catch (const std::regex_error& e) {
       std::cout << "regex_error caught: " << e.what() << '\n';
       if (e.code() == std::regex_constants::error_brack) {
          std::cout << "The code was error_brack\n";
       }
    }

    for( int oc = 0; oc < seeed->getNOpenconss(); ++oc )
    {
       const char* consname;

       consname = SCIPconsGetName(  seeedpool->getConsForIndex(seeed->getOpenconss()[oc] ) );


       if( std::regex_match(consname, expr) )
       {
          matching = TRUE;
          matchingconss.push_back(seeed->getOpenconss()[oc]);
          SCIPdebugMessage(" consname %s matches regex %s \n", consname, consregex );
       } else
          SCIPdebugMessage(" consname %s does not match regex %s \n", consname, consregex);
    }

    if( !matching )
    {
       SCIPdialogMessage(scip, NULL, " There are no unassigned constraints with names matching given regular expression. Return to toolbox main menu.\n");
       return SCIP_OKAY;
    }

    if( conshdlrdata->lastuserseeed != NULL)
       delete conshdlrdata->lastuserseeed;
    conshdlrdata->lastuserseeed = new gcg::Seeed( conshdlrdata->curruserseeed) ;


    if( matchingconss.size() > 10 )
       SCIPdebugMessage(" There are %d unassigned constraints with names matching given regular expression. Showing the first 10:\n", (int) matchingconss.size());
    else
       SCIPdebugMessage(" There are %d unassigned constraints with names matching given regular expression: \n", (int) matchingconss.size());

    for( size_t mc = 0 ; mc < 10 && mc < matchingconss.size(); ++mc )
       SCIPdialogMessage(scip, NULL, " %s \n", SCIPconsGetName( seeedpool->getConsForIndex( matchingconss[mc] ) ));

    SCIPdialogMessage(scip, NULL, "\n Should these constraints be added to: \n");
    SCIPdialogMessage(scip, NULL, " master \n");
    SCIPdialogMessage(scip, NULL, " block (to be specified) \n");
    SCIPdialogMessage(scip, NULL, " nothing (return to toolbox main menu)? \n");


    SCIP_CALL( SCIPdialoghdlrGetWord(dialoghdlr, dialog, "Please specify how to proceed: \nGCG/toolbox> ", &command, &endoffile) );

    commandlen = strlen(command);

    /** case distinction: */
    if( strncmp( command, "master", commandlen) == 0 )
    {
       for( size_t mc = 0 ;  mc < matchingconss.size(); ++mc )
       {
          seeed->bookAsMasterCons( matchingconss[mc] );
       }
    }
    else if( strncmp( command, "block", commandlen) == 0 )
    {
       SCIP_CALL( SCIPdialoghdlrGetWord(dialoghdlr, dialog, "Please specify the block number these constraints should be assigned to: \nGCG/toolbox> ", &command2, &endoffile) );
       char* tail;
       int blockid = strtol(command2, &tail, 10);
       for( size_t mc = 0 ;  mc < matchingconss.size(); ++mc )
       {
          seeed->bookAsBlockCons( matchingconss[mc], blockid );
       }
    }
    else
       return SCIP_OKAY;

    seeed->flushBooked();


   return SCIP_OKAY;
}

SCIP_RETCODE SCIPconshdlrDecompToolboxModifyFinish
(
SCIP*                   scip,
SCIP_DIALOGHDLR*        dialoghdlr,
SCIP_DIALOG*            dialog )
{

   SCIP_CONSHDLR* conshdlr;
    SCIP_CONSHDLRDATA* conshdlrdata;
    SCIP_Bool         choosenfinisher;

   char* command;
    SCIP_Bool endoffile;
    char* tail;
    int finisherid;
    SEEED_PROPAGATION_DATA* seeedPropData;
    DEC_DETECTOR* finisher;
    SCIP_Result result;

    assert(scip != NULL);
    conshdlr = SCIPfindConshdlr(scip, CONSHDLR_NAME);
    assert( conshdlr != NULL );

    conshdlrdata = SCIPconshdlrGetData(conshdlr);
    assert(conshdlrdata != NULL);

    SeeedPtr seeed  = conshdlrdata->curruserseeed;
    gcg::Seeedpool* seeedpool;
    std::vector<int> matchingvars  = std::vector<int>(0);

    seeedpool = seeed->isFromUnpresolved() ? conshdlrdata->seeedpoolunpresolved : conshdlrdata->seeedpool;
    choosenfinisher = FALSE;
    while ( !choosenfinisher )
    {
       SCIPdialogMessage(scip, NULL, " Available finisher: \n");
       /** 1) print out available finisher */
       SCIPdialogMessage(scip, NULL, "%d :  %s \n", -1, "abort" );
       for( int fi = 0; fi < seeedpool->getNFinishingDetectors(); ++fi )
       {
          SCIPdialogMessage(scip, NULL, "%d :  %s \n", fi, DECdetectorGetName(seeedpool->getFinishingDetectorForIndex(fi) ) );
       }

       /** Do user want to modify existing or create a new partial decomposition ?*/
       SCIP_CALL( SCIPdialoghdlrGetWord(dialoghdlr, dialog, "Please specify the index of the finisher to use : \nGCG/toolbox : ", &command, &endoffile) );

       finisherid = strtol(command, &tail, 10);

       if( finisherid >= seeedpool->getNFinishingDetectors() || finisherid < -1 )
       {
          SCIPdialogMessage(scip, NULL, "The specified id is invalid \n"  );
          continue;
       }
       choosenfinisher = TRUE;
    }

    seeedPropData = new SEEED_PROPAGATION_DATA();
    seeedPropData->seeedpool = seeedpool;
    seeedPropData->nNewSeeeds = 0;
    seeedPropData->seeedToPropagate = new gcg::Seeed(conshdlrdata->curruserseeed);

    if( conshdlrdata->lastuserseeed != NULL)
           delete conshdlrdata->lastuserseeed;
    conshdlrdata->lastuserseeed = new gcg::Seeed( conshdlrdata->curruserseeed) ;

    finisher = seeedpool->getFinishingDetectorForIndex(finisherid);
    finisher->finishSeeed(scip, finisher, seeedPropData, &result);

    delete conshdlrdata->curruserseeed;

    conshdlrdata->curruserseeed = new gcg::Seeed( seeedPropData->newSeeeds[0] );
    conshdlrdata->curruserseeed->setID( seeedpool->getNewIdForSeeed() );
    conshdlrdata->curruserseeed->sort();
    conshdlrdata->curruserseeed->calcHashvalue();
    conshdlrdata->curruserseeed->setUsergiven(gcg::USERGIVEN::COMPLETE);
    conshdlrdata->curruserseeed->setFinishedByFinisher( true );

    for( int i = 0; i <  seeedPropData->nNewSeeeds; ++i)
    {
       delete seeedPropData->newSeeeds[i];
    }

    delete seeedPropData->seeedToPropagate;
    delete seeedPropData;

   return SCIP_OKAY;
}


SCIP_RETCODE SCIPconshdlrDecompToolboxModifyVars(
SCIP*                   scip,
SCIP_DIALOGHDLR*        dialoghdlr,
SCIP_DIALOG*            dialog )
{

   SCIP_CONSHDLR* conshdlr;
    SCIP_CONSHDLRDATA* conshdlrdata;
    SCIP_Bool         matching;
    char* varregex;
    char* command;
    char* command2;
    SCIP_Bool endoffile;
    int commandlen;

    assert(scip != NULL);
    conshdlr = SCIPfindConshdlr(scip, CONSHDLR_NAME);
    assert( conshdlr != NULL );
    matching = FALSE;


    conshdlrdata = SCIPconshdlrGetData(conshdlr);
    assert(conshdlrdata != NULL);

    SeeedPtr seeed  = conshdlrdata->curruserseeed;
    gcg::Seeedpool* seeedpool;
    std::vector<int> matchingvars  = std::vector<int>(0);

    seeedpool = seeed->isFromUnpresolved() ? conshdlrdata->seeedpoolunpresolved : conshdlrdata->seeedpool;
    /** Do user want to modify existing or create a new partial decomposition ?*/
    SCIP_CALL( SCIPdialoghdlrGetWord(dialoghdlr, dialog, "Please specify a regular expression (modified ECMAScript regular expression grammar) matching the names of unassigned variables you want to assign : \nGCG/toolbox : ", &varregex, &endoffile) );


    /** case distinction: */

    std::regex expr;
    try  {
       expr = std::regex(varregex);//, std::regex_constants::extended);
    }
    catch (const std::regex_error& e) {
       std::cout << "regex_error caught: " << e.what() << '\n';
       if (e.code() == std::regex_constants::error_brack) {
          SCIPdebugMessage("The code was error_brack\n");
       }
    }

    for( int oc = 0; oc < seeed->getNOpenvars(); ++oc )
    {
       const char* varname;

       varname = SCIPvarGetName(  seeedpool->getVarForIndex(seeed->getOpenvars()[oc] ) );


       if( std::regex_match(varname, expr) )
       {
          matching = TRUE;
          matchingvars.push_back(seeed->getOpenconss()[oc]);
          SCIPdebugMessage( " varname %s matches regex %s \n", varname, varregex );
       } else
          SCIPdebugMessage(" varname %s does not match regex %s \n", varname, varregex);
    }

    if( !matching )
    {
       SCIPdialogMessage(scip, NULL, " There are no unassigned constraints with names matching given regular expression. Return to toolbox main menu.\n");
       return SCIP_OKAY;
    }

    if( conshdlrdata->lastuserseeed != NULL)
       delete conshdlrdata->lastuserseeed;
    conshdlrdata->lastuserseeed = new gcg::Seeed( conshdlrdata->curruserseeed) ;


    if( matchingvars.size() > 10 )
       SCIPdialogMessage(scip, NULL, " There are %d unassigned constraints with names matching given regular expression. Showing the first 10:\n", matchingvars.size());
    else
       SCIPdialogMessage(scip, NULL, " There are %d unassigned constraints with names matching given regular expression: \n", matchingvars.size());

    for( size_t mc = 0 ; mc < 10 && mc < matchingvars.size(); ++mc )
       SCIPdialogMessage(scip, NULL, " %s \n", SCIPvarGetName( seeedpool->getVarForIndex( matchingvars[mc] ) ));

    SCIPdialogMessage(scip, NULL, "\n Should these constraints be added to: \n");
    SCIPdialogMessage(scip, NULL, " master \n");
    SCIPdialogMessage(scip, NULL, " block (to be specified) \n");
    SCIPdialogMessage(scip, NULL, " nothing (return to toolbox main menu)? \n");


    SCIP_CALL( SCIPdialoghdlrGetWord(dialoghdlr, dialog, "Please specify how to proceed: \nGCG/toolbox> ", &command, &endoffile) );

    commandlen = strlen(command);

    /** case distinction: */
    if( strncmp( command, "master", commandlen) == 0 )
    {
       for( size_t mc = 0 ;  mc < matchingvars.size(); ++mc )
       {
          seeed->bookAsMasterVar( matchingvars[mc] );
       }
    } else
       if( strncmp( command, "linking", commandlen) == 0 )
           {
              for( size_t mc = 0 ;  mc < matchingvars.size(); ++mc )
              {
                 seeed->bookAsLinkingVar( matchingvars[mc] );
              }
           }
    else if( strncmp( command, "block", commandlen) == 0 )
    {
       SCIP_CALL( SCIPdialoghdlrGetWord(dialoghdlr, dialog, "Please specify the block number these variables should be assigned to: \nGCG/toolbox> ", &command2, &endoffile) );
       char* tail;
       int blockid = strtol(command2, &tail, 10);
       for( size_t mc = 0 ;  mc < matchingvars.size(); ++mc )
       {
          seeed->bookAsBlockVar( matchingvars[mc], blockid );
       }
    }
    else
       return SCIP_OKAY;

    seeed->flushBooked();
    seeed->deleteEmptyBlocks(true);


   return SCIP_OKAY;
}


SCIP_RETCODE SCIPconshdlrDecompExecToolbox(
   SCIP*                   scip,
   SCIP_DIALOGHDLR*        dialoghdlr,
   SCIP_DIALOG*            dialog )
{

   SCIP_CONSHDLR* conshdlr;
   SCIP_CONSHDLRDATA* conshdlrdata;
   SCIP_Bool         finished;
   char* command;
   SCIP_Bool endoffile;
   int commandlen;
   SCIP_Bool selectedsomeseeed;

   assert(scip != NULL);
   conshdlr = SCIPfindConshdlr(scip, CONSHDLR_NAME);
   assert( conshdlr != NULL );
   finished = FALSE;

   selectedsomeseeed = TRUE;
   conshdlrdata = SCIPconshdlrGetData(conshdlr);
   assert(conshdlrdata != NULL);

   if( SCIPgetStage(scip) == SCIP_STAGE_INIT )
   {
      SCIPinfoMessage(scip, NULL, "No problem is loaded. Please load a problem first.\n");
      return SCIP_OKAY;
   }

   /** Do user want to modify existing or create a new partial decomposition ?*/
   SCIP_CALL( SCIPdialoghdlrGetWord(dialoghdlr, dialog, "Do you want to modify an existing (\"yes\") or create a new partial decomposition (\"no\")? : \nGCG/toolbox : ", &command, &endoffile) );

   commandlen = strlen(command);

   /** case distinction: */
   if( strncmp( command, "yes", commandlen) == 0 )
   {
      /** 1) update list of interesting seeeds */

         SCIP_CALL( SCIPconshdlrDecompUpdateSeeedlist(scip) );


         /** 2) while user has not aborted: show current list extract */

         while ( !finished )
         {
            int commandlen2;

            SCIP_CALL( SCIPconshdlrDecompShowListExtractHeader(scip) );

            SCIP_CALL( SCIPconshdlrDecompShowListExtract(scip) );

            SCIP_CALL( SCIPdialoghdlrGetWord(dialoghdlr, dialog, "Please choose an existing partial decomposition for modification (type \"choose <id>\" or \"h\" for help) : \nGCG/toolbox> ", &command, &endoffile) );

            commandlen2 = strlen(command);

            /** case distinction: */
            if( strncmp( command, "back", commandlen2) == 0 )
            {
               conshdlrdata->startidvisu -= conshdlrdata->selectvisulength;
               if(conshdlrdata->startidvisu < 0 )
                  conshdlrdata->startidvisu = 0;
               continue;
            }
            if( strncmp( command, "next", commandlen2) == 0 )
            {
               conshdlrdata->startidvisu += conshdlrdata->selectvisulength;
               if( conshdlrdata->startidvisu > (int) conshdlrdata->listall->size() - conshdlrdata->selectvisulength )
                  conshdlrdata->startidvisu = conshdlrdata->listall->size() - conshdlrdata->selectvisulength ;
               continue;
            }
            if( strncmp( command, "top", commandlen2) == 0 )
            {
               conshdlrdata->startidvisu = 0;
               continue;
            }
            if( strncmp( command, "end", commandlen2) == 0 )
            {
               conshdlrdata->startidvisu = conshdlrdata->listall->size() - conshdlrdata->selectvisulength ;
               continue;
            }

            if( strncmp( command, "quit", commandlen2) == 0 )
            {
               finished = TRUE;
               selectedsomeseeed = FALSE;
               continue;
            }


            if( strncmp( command, "choose", commandlen2) == 0 )
            {
               SCIP_CALL(SCIPconshdlrDecompToolboxChoose(scip, dialoghdlr, dialog ) );
               finished = TRUE;
               break;
            }


            if( strncmp( command, "abort", commandlen2) == 0 )
            {
               finished = TRUE;
               selectedsomeseeed = FALSE;
               continue;
            }

            if( strncmp( command, "change number displayed", commandlen2) == 0 )
            {
               SCIP_CALL(SCIPconshdlrDecompModifyNVisualized(scip, dialoghdlr, dialog) );
               continue;
            }

            if( strncmp( command, "help", commandlen2) == 0 )
            {
               SCIP_CALL(SCIPconshdlrDecompShowHelp(scip) );
               continue;
            }

            if( strncmp( command, "visualize", commandlen2) == 0 )
            {
               SCIP_CALL(SCIPconshdlrDecompSelectVisualize(scip, dialoghdlr, dialog ) );
               continue;
            }
         }
   } /* finished yes == modify */
   else
   {
      /* create new decomposition */
      SCIP_CALL( SCIPdialoghdlrGetWord(dialoghdlr, dialog, "Should the new partial decomposition be for the presolved or the unpresolved problem? (type \"presolved\" or \"unpresolved\") : \nGCG/toolbox> ", &command, &endoffile) );
      commandlen = strlen(command);

      if( conshdlrdata->curruserseeed != NULL )
         delete conshdlrdata->curruserseeed;

      gcg::Seeedpool* seeedpool;
      SCIP_Bool isfromunpresolved;

      while( strncmp( command, "presolved", commandlen) != 0 && strncmp( command, "unpresolved", commandlen) != 0 )
      {
         SCIP_CALL( SCIPdialoghdlrGetWord(dialoghdlr, dialog, "Invalid input. Should the new partial decomposition be for the presolved or the unpresolved problem? (type \"presolved\" or \"unpresolved\") : \nGCG/toolbox> ", &command, &endoffile) );
         commandlen = strlen(command);
      }

      /** case distinction: */
      if( strncmp( command, "presolved", commandlen) == 0 )
      {
         isfromunpresolved = FALSE;
         if (conshdlrdata->seeedpool != NULL )
            seeedpool = conshdlrdata->seeedpool;
         else
         {
            if( SCIPgetStage(scip) < SCIP_STAGE_PRESOLVED )
            {
               SCIPinfoMessage(scip, NULL, "Problem is not presolved yet. Please presolve it first!\n");
               return SCIP_OKAY;
            }

            conshdlrdata->seeedpool = new gcg::Seeedpool(scip, CONSHDLR_NAME, TRUE);
            seeedpool = conshdlrdata->seeedpool;
         }
      }
      else
      {
         isfromunpresolved = TRUE;
         if ( conshdlrdata->seeedpoolunpresolved == NULL )
            conshdlrdata->seeedpoolunpresolved = new gcg::Seeedpool(scip, CONSHDLR_NAME, FALSE);
          seeedpool = conshdlrdata->seeedpoolunpresolved;

      }
      if( seeedpool == NULL )
      {
         if( SCIPgetStage(scip) >= SCIP_STAGE_PRESOLVED )

         {
            if (conshdlrdata->seeedpool == NULL )
               conshdlrdata->seeedpool = new gcg::Seeedpool(scip, CONSHDLR_NAME, TRUE);
            seeedpool = conshdlrdata->seeedpool;
         }
         else
         {
            if ( conshdlrdata->seeedpoolunpresolved == NULL)
               conshdlrdata->seeedpoolunpresolved = new gcg::Seeedpool(scip, CONSHDLR_NAME, FALSE);
            seeedpool = conshdlrdata->seeedpoolunpresolved;
         }

      }
      conshdlrdata->curruserseeed = new gcg::Seeed( scip, SCIPconshdlrDecompGetNextSeeedID(scip), seeedpool );
      conshdlrdata->curruserseeed->setIsFromUnpresolved(isfromunpresolved);
   }

   /** curruserseeed is ready to modify */

   finished = FALSE;
   while ( !finished && selectedsomeseeed )
   {
      int commandlen2;
      SCIP_Bool success;

      SCIP_CALL( SCIPconshdlrDecompShowCurrUserSeeedInfo(scip) );

      SCIP_CALL( SCIPconshdlrDecompShowToolboxInfo(scip) );

      SCIP_CALL( SCIPdialoghdlrGetWord(dialoghdlr, dialog, "How do you want to proceed the with the current decomposition? (or \"h\" for help) : \nGCG/toolbox> ", &command, &endoffile) );

      commandlen2 = strlen(command);

      /** case distinction: */
      if( strncmp( command, "conss", commandlen2) == 0 )
      {
         SCIPconshdlrDecompToolboxModifyConss(scip, dialoghdlr, dialog);
         continue;
      }
      if( strncmp( command, "vars", commandlen2) == 0 )
      {
         SCIPconshdlrDecompToolboxModifyVars(scip, dialoghdlr, dialog);
         continue;
      }
      if( strncmp( command, "finish by detector", commandlen2) == 0 )
      {
         SCIPdialoghdlrClearBuffer(dialoghdlr);
         SCIPconshdlrDecompToolboxModifyFinish(scip, dialoghdlr, dialog);
         continue;
      }
      if( strncmp( command, "refine implicit constraint and variables assignments", commandlen2) == 0 )
      {
         SCIPdialoghdlrClearBuffer(dialoghdlr);
         gcg::Seeedpool* seeedpool;
         if( conshdlrdata->curruserseeed->isFromUnpresolved() )
            seeedpool = conshdlrdata->seeedpoolunpresolved;
         else
            seeedpool = conshdlrdata->seeedpool;
         if( conshdlrdata->lastuserseeed != NULL)
            delete conshdlrdata->lastuserseeed;
         conshdlrdata->lastuserseeed = new gcg::Seeed( conshdlrdata->curruserseeed) ;
         conshdlrdata->curruserseeed->considerImplicits(seeedpool);
         //SCIPconshdlrDecompToolboxModifyFinish(scip, dialoghdlr, dialog);
         continue;
      }

      if( strncmp( command, "quit", commandlen2) == 0 )
      {
         gcg::Seeedpool* seeedpool;
         if( !conshdlrdata->curruserseeed->isFromUnpresolved() && conshdlrdata->seeedpool == NULL )
            SCIPconshdlrDecompCreateSeeedpool(scip);

         seeedpool = ( conshdlrdata->curruserseeed->isFromUnpresolved() ? conshdlrdata->seeedpoolunpresolved : conshdlrdata->seeedpool);
         if( seeedpool == NULL )

         conshdlrdata->curruserseeed->sort();
         conshdlrdata->curruserseeed->considerImplicits(seeedpool);
         conshdlrdata->curruserseeed->calcHashvalue();
         assert( conshdlrdata->curruserseeed->checkConsistency(seeedpool) );



         if( conshdlrdata->curruserseeed->isComplete() )
         {
            seeedpool->addSeeedToFinished(conshdlrdata->curruserseeed, &success);
            if( !success )
            {
               delete conshdlrdata->curruserseeed;
            }
         } else
         {
            seeedpool->addSeeedToIncomplete(conshdlrdata->curruserseeed, &success);
            if( !success )
            {
               delete conshdlrdata->curruserseeed;
            }
         }
         conshdlrdata->curruserseeed = NULL;
         finished = TRUE;


         continue;
      }

      if( strncmp( command, "undo last modification", commandlen2) == 0 )
      {
         if ( conshdlrdata->lastuserseeed == NULL )
            SCIPdialogMessage(scip, NULL, " nothing to be undone \n");
         else
         {
            delete conshdlrdata->curruserseeed;
            conshdlrdata->curruserseeed = conshdlrdata->lastuserseeed;
            conshdlrdata->lastuserseeed = NULL;
         }
         continue;
      }


      if( strncmp( command, "visualize", commandlen2) == 0 )
      {
         SCIP_CALL(SCIPconshdlrDecompSelectVisualizeCurrentUserSeeed(scip, dialoghdlr, dialog ) );
         continue;
      }
   }


   return SCIP_OKAY;
}


/** returns the decomposition structure **/
DEC_DECOMP** SCIPconshdlrDecompGetDecdecomps(
   SCIP*                 scip                /**< SCIP data structure */
   )
{
   SCIP_CONSHDLR* conshdlr;
   SCIP_CONSHDLRDATA* conshdlrdata;
   assert(scip != NULL);
   conshdlr = SCIPfindConshdlr(scip, CONSHDLR_NAME);
   assert( conshdlr != NULL );

   conshdlrdata = SCIPconshdlrGetData(conshdlr);
   assert(conshdlrdata != NULL);

   return conshdlrdata->decdecomps;
}

/** returns the decomposition structure **/
int SCIPconshdlrDecompGetNDecdecomps(
   SCIP*                 scip                /**< SCIP data structure */
   )
{
   SCIP_CONSHDLR* conshdlr;
   SCIP_CONSHDLRDATA* conshdlrdata;
   assert(scip != NULL);
   conshdlr = SCIPfindConshdlr(scip, CONSHDLR_NAME);
   assert( conshdlr != NULL );

   conshdlrdata = SCIPconshdlrGetData(conshdlr);
   assert(conshdlrdata != NULL);

   return conshdlrdata->ndecomps;
}

/** returns the data of the provided detector */
DEC_DETECTORDATA* DECdetectorGetData(
   DEC_DETECTOR*         detector            /**< detector data structure */
   )
{
   assert(detector != NULL);
   return detector->decdata;

}


/** returns the number of conss that were active while detecting decomp originating from seeed with given id **/
int SCIPconshdlrDecompGetNFormerDetectionConssForID(
   SCIP*                 scip,               /**< SCIP data structure */
   int                   id                  /**< id of the seeed */
   ){

   SCIP_CONSHDLR* conshdlr;
   SCIP_CONSHDLRDATA* conshdlrdata;
   gcg::Seeedpool* currseeedpool;
   gcg::Seeed* seeed;

   assert(scip != NULL);
   conshdlr = SCIPfindConshdlr(scip, CONSHDLR_NAME);
   assert( conshdlr != NULL );

   conshdlrdata = SCIPconshdlrGetData(conshdlr);
   assert(conshdlrdata != NULL);

   seeed = conshdlrdata->seeedpool->findFinishedSeeedByID(id);
   currseeedpool = conshdlrdata->seeedpool;

   if ( seeed == NULL )
   {
      seeed = conshdlrdata->seeedpoolunpresolved->findFinishedSeeedByID(id);
      currseeedpool = conshdlrdata->seeedpoolunpresolved;
   }

   /** seeed is not found hence we should not trust the isomorph information from detection */
   if (seeed == NULL)
      return -1;

   return currseeedpool->getNConss();


}


/** returns the seeedpool **/
gcg::Seeedpool* SCIPconshdlrDecompGetSeeedpool(
   SCIP*                 scip                /**< SCIP data structure */
   )
{
   SCIP_CONSHDLR* conshdlr;
   SCIP_CONSHDLRDATA* conshdlrdata;
   assert(scip != NULL);
   conshdlr = SCIPfindConshdlr(scip, CONSHDLR_NAME);
   assert( conshdlr != NULL );

   conshdlrdata = SCIPconshdlrGetData(conshdlr);
   assert(conshdlrdata != NULL);

   return conshdlrdata->seeedpool;
}

/** returns the seeedpool for the unpresolved problem **/
gcg::Seeedpool* SCIPconshdlrDecompGetSeeedpoolUnpresolved(
   SCIP*                 scip                /**< SCIP data structure */
   )
{
   SCIP_CONSHDLR* conshdlr;
   SCIP_CONSHDLRDATA* conshdlrdata;
   assert(scip != NULL);
   conshdlr = SCIPfindConshdlr(scip, CONSHDLR_NAME);
   assert( conshdlr != NULL );

   conshdlrdata = SCIPconshdlrGetData(conshdlr);
   assert(conshdlrdata != NULL);

   return conshdlrdata->seeedpoolunpresolved;
}

/** creates the seeedpool **/
SCIP_RETCODE SCIPconshdlrDecompCreateSeeedpool(
   SCIP*                 scip                /**< SCIP data structure */
   )
{
   SCIP_CONSHDLR* conshdlr;
   SCIP_CONSHDLRDATA* conshdlrdata;
   assert(scip != NULL);
   conshdlr = SCIPfindConshdlr(scip, CONSHDLR_NAME);
   assert( conshdlr != NULL );

   conshdlrdata = SCIPconshdlrGetData(conshdlr);
   assert(conshdlrdata != NULL);

   if( conshdlrdata->seeedpool == NULL )
      conshdlrdata->seeedpool = new gcg::Seeedpool(scip, CONSHDLR_NAME, TRUE);


   return SCIP_OKAY;
}

/** creates the seeedpool **/
SCIP_RETCODE SCIPconshdlrDecompCreateSeeedpoolUnpresolved(
   SCIP*                 scip                /**< SCIP data structure */
   )
{
   SCIP_CONSHDLR* conshdlr;
   SCIP_CONSHDLRDATA* conshdlrdata;
   assert(scip != NULL);
   conshdlr = SCIPfindConshdlr(scip, CONSHDLR_NAME);
   assert( conshdlr != NULL );

   conshdlrdata = SCIPconshdlrGetData(conshdlr);
   assert(conshdlrdata != NULL);

   if( conshdlrdata->seeedpoolunpresolved == NULL )
      conshdlrdata->seeedpoolunpresolved = new gcg::Seeedpool(scip, CONSHDLR_NAME, FALSE);

   return SCIP_OKAY;
}

/** @TODO: IMPORTANT this method will be deleted if the corresponidng wrapper classes are introduced **/
SEEEDPOOL_WRAPPER* SCIPconshdlrDecompGetSeeedpoolUnpresolvedExtern(
   SCIP*                 scip                /**< SCIP data structure */
   ){
   SCIP_CONSHDLR* conshdlr;
   SCIP_CONSHDLRDATA* conshdlrdata;
   SEEEDPOOL_WRAPPER* help;

   assert(scip != NULL);
   conshdlr = SCIPfindConshdlr(scip, CONSHDLR_NAME);
   assert( conshdlr != NULL );

   conshdlrdata = SCIPconshdlrGetData(conshdlr);
   assert(conshdlrdata != NULL);

   help = (SEEEDPOOL_WRAPPER*) conshdlrdata->seeedpoolunpresolved;

   return (SEEEDPOOL_WRAPPER*) help;
}

/** @TODO: IMPORTANT this method will be deleted if the corresponidng wrapper classes are introduced **/
SEEEDPOOL_WRAPPER* SCIPconshdlrDecompGetSeeedpoolExtern(
   SCIP*                 scip                /**< SCIP data structure */
   )
{

   SCIP_CONSHDLR* conshdlr;
   SCIP_CONSHDLRDATA* conshdlrdata;
   SEEEDPOOL_WRAPPER* help;
   assert(scip != NULL);
   conshdlr = SCIPfindConshdlr(scip, CONSHDLR_NAME);
   assert( conshdlr != NULL );

   conshdlrdata = SCIPconshdlrGetData(conshdlr);
   assert(conshdlrdata != NULL);

   help = (SEEEDPOOL_WRAPPER*) conshdlrdata->seeedpool;

   return (SEEEDPOOL_WRAPPER*) help;

}


/** debug method **/
int SCIPconshdlrDecompIncreaseAndGetNCallsCreateDecomp(
   SCIP*                 scip                /**< SCIP data structure */
   )
{
   SCIP_CONSHDLR* conshdlr;
   SCIP_CONSHDLRDATA* conshdlrdata;
   assert(scip != NULL);
   conshdlr = SCIPfindConshdlr(scip, CONSHDLR_NAME);
   assert( conshdlr != NULL );

   conshdlrdata = SCIPconshdlrGetData(conshdlr);
   assert(conshdlrdata != NULL);

   ++conshdlrdata->ncallscreatedecomp;

   return conshdlrdata->ncallscreatedecomp;
}

/** debug method **/
int SCIPconshdlrDecompDecreaseAndGetNCallsCreateDecomp(
   SCIP*                 scip                /**< SCIP data structure */
   )
{
   SCIP_CONSHDLR* conshdlr;
   SCIP_CONSHDLRDATA* conshdlrdata;
   assert(scip != NULL);
   conshdlr = SCIPfindConshdlr(scip, CONSHDLR_NAME);
   assert( conshdlr != NULL );

   conshdlrdata = SCIPconshdlrGetData(conshdlr);
   assert(conshdlrdata != NULL);

   --conshdlrdata->ncallscreatedecomp;

   return conshdlrdata->ncallscreatedecomp;
}



/** returns the name of the provided detector */
const char* DECdetectorGetName(
   DEC_DETECTOR*         detector            /**< detector data structure */
   )
{
   assert(detector != NULL);
   return detector->name;
}

/** searches for the detector and returns it or returns NULL if detector is not found*/
DEC_DETECTOR* DECfindDetector(
   SCIP*                 scip,               /**< SCIP data structure */
   const char*           name                /**< name of the detector */
   )
{
   SCIP_CONSHDLR* conshdlr;
   SCIP_CONSHDLRDATA* conshdlrdata;
   int i;
   assert(scip != NULL);
   conshdlr = SCIPfindConshdlr(scip, CONSHDLR_NAME);
   if( conshdlr == NULL )
      return NULL;

   conshdlrdata = SCIPconshdlrGetData(conshdlr);
   assert(conshdlrdata != NULL);

   for( i = 0; i < conshdlrdata->ndetectors; ++i )
   {
      DEC_DETECTOR *detector;
      detector = conshdlrdata->detectors[i];
      assert(detector != NULL);
      if( strcmp(detector->name, name) == 0 )
      {
         return detector;
      }
   }

   return NULL;
}

/** includes the detector */
SCIP_RETCODE DECincludeDetector(
   SCIP*                 scip,                   /**< SCIP data structure */
   const char*           name,                   /**< name of the detector */
   const char            decchar,                /**< display character of the detector */
   const char*           description,            /**< description of the detector */
   int                   freqCallRound,          /** frequency the detector gets called in detection loop ,ie it is called in round r if and only if minCallRound <= r <= maxCallRound AND  (r - minCallRound) mod freqCallRound == 0 */
   int                   maxCallRound,           /** last round the detector gets called                              */
   int                   minCallRound,           /** first round the detector gets called (offset in detection loop) */
   int                   freqCallRoundOriginal,  /** frequency the detector gets called in detection loop while detecting of the original problem */
   int                   maxCallRoundOriginal,   /** last round the detector gets called while detecting of the original problem */
   int                   minCallRoundOriginal,   /** first round the detector gets called (offset in detection loop) while detecting of the original problem */
   int                   priority,               /**< priority of the detector                                           */
   SCIP_Bool             enabled,                /**< whether the detector should be enabled by default                  */
   SCIP_Bool             enabledOriginal,        /**< whether the detector should be enabled by default for detecting the original problem */
   SCIP_Bool             enabledFinishing,       /**< whether the finishing should be enabled */
   SCIP_Bool             enabledPostprocessing,  /**< wheteher the postprocessing should be enabled */
   SCIP_Bool             skip,                   /**< whether the detector should be skipped if others found structure   */
   SCIP_Bool             usefulRecall,           /** is it useful to call this detector on a descendant of the propagated seeed */
   SCIP_Bool             legacymode,             /**< whether (old) DETECTSTRUCTURE method should also be used for detection */
   DEC_DETECTORDATA*     detectordata,           /**< the associated detector data (or NULL) */
   DEC_DECL_DETECTSTRUCTURE((*detectStructure)), /**< the method that will detect the structure (must not be NULL)*/
   DEC_DECL_FREEDETECTOR((*freeDetector)),       /**< destructor of detector (or NULL) */
   DEC_DECL_INITDETECTOR((*initDetector)),       /**< initialization method of detector (or NULL) */
   DEC_DECL_EXITDETECTOR((*exitDetector)),       /**< deinitialization method of detector (or NULL) */
   DEC_DECL_PROPAGATESEEED((*propagateSeeedDetector)),
   DEC_DECL_FINISHSEEED((*finishSeeedDetector)),
   DEC_DECL_POSTPROCESSSEEED((*postprocessSeeedDetector)),
   DEC_DECL_SETPARAMAGGRESSIVE((*setParamAggressiveDetector)),
   DEC_DECL_SETPARAMDEFAULT((*setParamDefaultDetector)),
   DEC_DECL_SETPARAMFAST((*setParamFastDetector))
   )
{
   SCIP_CONSHDLR* conshdlr;
   SCIP_CONSHDLRDATA* conshdlrdata;
   DEC_DETECTOR *detector;
   char setstr[SCIP_MAXSTRLEN];
   char descstr[SCIP_MAXSTRLEN];

   assert(scip != NULL);
   assert(name != NULL);
   assert(description != NULL);
//   assert(detectStructure != NULL);
   conshdlr = SCIPfindConshdlr(scip, CONSHDLR_NAME);

   if( conshdlr == NULL )
   {
      SCIPerrorMessage("Decomp constraint handler is not included, cannot add detector!\n");
      return SCIP_ERROR;
   }

//   assert(detectStructure != NULL);

   conshdlrdata = SCIPconshdlrGetData(conshdlr);
   assert(conshdlrdata != NULL);

   SCIP_CALL( SCIPallocBlockMemory(scip, &detector) );
   assert(detector != NULL);

   SCIPdebugMessage("Adding detector %i: %s\n", conshdlrdata->ndetectors+1, name);

#ifndef NDEBUG
   assert(DECfindDetector(scip, name) == NULL);
#endif

   detector->decdata = detectordata;
   detector->name = name;
   detector->description = description;
   detector->decchar = decchar;

   detector->freeDetector = freeDetector;
   detector->initDetector = initDetector;
   detector->exitDetector = exitDetector;
   detector->detectStructure = detectStructure;

   detector->propagateSeeed = propagateSeeedDetector;
   detector->finishSeeed = finishSeeedDetector;
   detector->postprocessSeeed = postprocessSeeedDetector;
   detector->setParamAggressive =  setParamAggressiveDetector;
   detector->setParamDefault =  setParamDefaultDetector;
   detector->setParamFast =  setParamFastDetector;

   detector->decchar = decchar;

   detector->freqCallRound = freqCallRound;
   detector->maxCallRound = maxCallRound;
   detector->minCallRound = minCallRound;
   detector->freqCallRoundOriginal = freqCallRoundOriginal;
   detector->maxCallRoundOriginal = maxCallRoundOriginal;
   detector->minCallRoundOriginal= minCallRoundOriginal;
   detector->priority = priority;
   detector->enabled = enabled;
   detector->enabledOrig = enabledOriginal;
   detector->enabledFinishing = enabledFinishing;
   detector->enabledPostprocessing = enabledPostprocessing;
   detector->skip = skip;
   detector->usefulRecall = usefulRecall;
   detector->legacymode = legacymode;
   detector->overruleemphasis = FALSE;
   detector->ndecomps = 0;
   detector->decomps = NULL;
   detector->dectime = 0.;

   (void) SCIPsnprintf(setstr, SCIP_MAXSTRLEN, "detection/detectors/%s/enabled", name);
   (void) SCIPsnprintf(descstr, SCIP_MAXSTRLEN, "flag to indicate whether detector <%s> is enabled", name);
   SCIP_CALL( SCIPaddBoolParam(scip, setstr, descstr, &(detector->enabled), FALSE, enabled, NULL, NULL) );

   (void) SCIPsnprintf(setstr, SCIP_MAXSTRLEN, "detection/detectors/%s/origenabled", name);
   (void) SCIPsnprintf(descstr, SCIP_MAXSTRLEN, "flag to indicate whether detector <%s> is enabled for detecting in the original problem", name);
   SCIP_CALL( SCIPaddBoolParam(scip, setstr, descstr, &(detector->enabledOrig), FALSE, enabled, NULL, NULL) );

   (void) SCIPsnprintf(setstr, SCIP_MAXSTRLEN, "detection/detectors/%s/finishingenabled", name);
   (void) SCIPsnprintf(descstr, SCIP_MAXSTRLEN, "flag to indicate whether detector <%s> is enabled for finishing of incomplete decompositions", name);
   SCIP_CALL( SCIPaddBoolParam(scip, setstr, descstr, &(detector->enabledFinishing), FALSE, enabledFinishing, NULL, NULL) );

   (void) SCIPsnprintf(setstr, SCIP_MAXSTRLEN, "detection/detectors/%s/postprocessingenabled", name);
   (void) SCIPsnprintf(descstr, SCIP_MAXSTRLEN, "flag to indicate whether detector <%s> is enabled for postprocessing of finished decompositions", name);
   SCIP_CALL( SCIPaddBoolParam(scip, setstr, descstr, &(detector->enabledPostprocessing), FALSE, enabledPostprocessing, NULL, NULL) );

   (void) SCIPsnprintf(setstr, SCIP_MAXSTRLEN, "detection/detectors/%s/skip", name);
   (void) SCIPsnprintf(descstr, SCIP_MAXSTRLEN, "flag to indicate whether detector <%s> should be skipped if others found decompositions", name);
   SCIP_CALL( SCIPaddBoolParam(scip, setstr, descstr, &(detector->skip), FALSE, skip, NULL, NULL) );

   (void) SCIPsnprintf(setstr, SCIP_MAXSTRLEN, "detection/detectors/%s/usefullrecall", name);
   (void) SCIPsnprintf(descstr, SCIP_MAXSTRLEN, "flag to indicate whether detector <%s> should be called on descendants of the current seeed", name);
   SCIP_CALL( SCIPaddBoolParam(scip, setstr, descstr, &(detector->usefulRecall), FALSE, usefulRecall, NULL, NULL) );

   (void) SCIPsnprintf(setstr, SCIP_MAXSTRLEN, "detection/detectors/%s/legacymode", name);
   (void) SCIPsnprintf(descstr, SCIP_MAXSTRLEN, "flag to indicate whether (old) DETECTSTRUCTURE method of detector <%s> should also be used for detection", name);
   SCIP_CALL( SCIPaddBoolParam(scip, setstr, descstr, &(detector->legacymode), FALSE, legacymode, NULL, NULL) );

   (void) SCIPsnprintf(setstr, SCIP_MAXSTRLEN, "detection/detectors/%s/overruleemphasis", name);
   (void) SCIPsnprintf(descstr, SCIP_MAXSTRLEN, "flag to indicate whether emphasis settings for detector <%s> should be overruled by normal settings", name);
   SCIP_CALL( SCIPaddBoolParam(scip, setstr, descstr, &(detector->overruleemphasis), FALSE, FALSE, NULL, NULL) );


   (void) SCIPsnprintf(setstr, SCIP_MAXSTRLEN, "detection/detectors/%s/freqcallround", name);
   (void) SCIPsnprintf(descstr, SCIP_MAXSTRLEN, "frequency the detector gets called in detection loop ,ie it is called in round r if and only if minCallRound <= r <= maxCallRound AND  (r - minCallRound) mod freqCallRound == 0 <%s>", name);
   SCIP_CALL( SCIPaddIntParam(scip, setstr, descstr, &(detector->freqCallRound), FALSE, freqCallRound, 0, INT_MAX, NULL, NULL) );

   (void) SCIPsnprintf(setstr, SCIP_MAXSTRLEN, "detection/detectors/%s/maxcallround", name);
   (void) SCIPsnprintf(descstr, SCIP_MAXSTRLEN, "maximum round the detector gets called in detection loop <%s>", name);
   SCIP_CALL( SCIPaddIntParam(scip, setstr, descstr, &(detector->maxCallRound), FALSE, maxCallRound, 0, INT_MAX, NULL, NULL) );

   (void) SCIPsnprintf(setstr, SCIP_MAXSTRLEN, "detection/detectors/%s/mincallround", name);
   (void) SCIPsnprintf(descstr, SCIP_MAXSTRLEN, "minimum round the detector gets called in detection loop <%s>", name);
   SCIP_CALL( SCIPaddIntParam(scip, setstr, descstr, &(detector->minCallRound), FALSE, minCallRound, 0, INT_MAX, NULL, NULL) );

   (void) SCIPsnprintf(setstr, SCIP_MAXSTRLEN, "detection/detectors/%s/origfreqcallround", name);
   (void) SCIPsnprintf(descstr, SCIP_MAXSTRLEN, "frequency the detector gets called in detection loop,i.e., it is called in round r if and only if minCallRound <= r <= maxCallRound AND  (r - minCallRound) mod freqCallRound == 0 <%s>", name);
   SCIP_CALL( SCIPaddIntParam(scip, setstr, descstr, &(detector->freqCallRoundOriginal), FALSE, freqCallRoundOriginal, 0, INT_MAX, NULL, NULL) );

   (void) SCIPsnprintf(setstr, SCIP_MAXSTRLEN, "detection/detectors/%s/origmaxcallround", name);
   (void) SCIPsnprintf(descstr, SCIP_MAXSTRLEN, "maximum round the detector gets called in detection loop <%s>", name);
   SCIP_CALL( SCIPaddIntParam(scip, setstr, descstr, &(detector->maxCallRoundOriginal), FALSE, maxCallRoundOriginal, 0, INT_MAX, NULL, NULL) );

   (void) SCIPsnprintf(setstr, SCIP_MAXSTRLEN, "detection/detectors/%s/origmincallround", name);
   (void) SCIPsnprintf(descstr, SCIP_MAXSTRLEN, "minimum round the detector gets called in detection loop <%s>", name);
   SCIP_CALL( SCIPaddIntParam(scip, setstr, descstr, &(detector->minCallRoundOriginal), FALSE, minCallRoundOriginal, 0, INT_MAX, NULL, NULL) );

   (void) SCIPsnprintf(setstr, SCIP_MAXSTRLEN, "detection/detectors/%s/priority", name);
   (void) SCIPsnprintf(descstr, SCIP_MAXSTRLEN, "priority of detector <%s>", name);
   SCIP_CALL( SCIPaddIntParam(scip, setstr, descstr, &(detector->priority), FALSE, priority, INT_MIN, INT_MAX, NULL, NULL) );



   SCIP_CALL( SCIPreallocMemoryArray(scip, &conshdlrdata->detectors, (size_t)conshdlrdata->ndetectors+1) );
   SCIP_CALL( SCIPreallocMemoryArray(scip, &conshdlrdata->priorities,(size_t) conshdlrdata->ndetectors+1) );

   conshdlrdata->detectors[conshdlrdata->ndetectors] = detector;
   conshdlrdata->ndetectors = conshdlrdata->ndetectors+1;

   return SCIP_OKAY;

}

/** returns the remaining time of scip that the decomposition may use */
SCIP_Real DECgetRemainingTime(
   SCIP*                 scip                /**< SCIP data structure */
   )
{
   SCIP_Real timelimit;
   assert(scip != NULL);
   SCIP_CALL_ABORT(SCIPgetRealParam(scip, "limits/time", &timelimit));
   if( !SCIPisInfinity(scip, timelimit) )
      timelimit -= SCIPgetSolvingTime(scip);
   return timelimit;
}

/** checks if two pricing problems are identical based on information from detection */
SCIP_RETCODE SCIPconshdlrDecompArePricingprobsIdenticalForSeeedid(
   SCIP*                scip,
   int                  seeedid,
   int                  probnr1,
   int                  probnr2,
   SCIP_Bool*           identical
   )
{

   SCIP_CONSHDLR* conshdlr;
   SCIP_CONSHDLRDATA* conshdlrdata;
   gcg::Seeedpool* currseeedpool;
   gcg::Seeed* seeed;

   conshdlr = SCIPfindConshdlr(scip, CONSHDLR_NAME);

   if( conshdlr == NULL )
   {
      SCIPerrorMessage("Decomp constraint handler is not included, cannot add detector!\n");
      return SCIP_ERROR;
   }

   conshdlrdata = SCIPconshdlrGetData(conshdlr);
   assert(conshdlrdata != NULL);

   seeed = conshdlrdata->seeedpool->findFinishedSeeedByID(seeedid);
   currseeedpool = conshdlrdata->seeedpool;

   if ( seeed == NULL )
   {
      seeed = conshdlrdata->seeedpoolunpresolved->findFinishedSeeedByID(seeedid);
      currseeedpool = conshdlrdata->seeedpoolunpresolved;
   }

   if( seeed->getNReps() == 0 )
   {
      SCIPdebugMessage("calc aggregation information for seeed!\n");
      seeed->calcAggregationInformation(currseeedpool);
   }

   assert(seeed != NULL);

   if( seeed->getRepForBlock(probnr1) == seeed->getRepForBlock(probnr2) )
      *identical = TRUE;
   else
      *identical = FALSE;

   SCIPverbMessage(scip, SCIP_VERBLEVEL_FULL, NULL, " block %d and block %d are represented by %d and %d hence they are identical=%d.\n", probnr1, probnr2, seeed->getRepForBlock(probnr1), seeed->getRepForBlock(probnr2), *identical );

   return SCIP_OKAY;
}

/** for two identical pricing problems a corresponding varmap is created */
SCIP_RETCODE SCIPconshdlrDecompCreateVarmapForSeeedId(
   SCIP*                scip,
   SCIP_HASHMAP**       hashorig2pricingvar, /**< mapping from orig to pricingvar  */
   int                  seeedid,
   int                  probnr1,
   int                  probnr2,
   SCIP*                scip1,
   SCIP*                scip2,
   SCIP_HASHMAP*        varmap
   )
{
   gcg::Seeed* seeed;
   SCIP_CONSHDLR* conshdlr;
   SCIP_CONSHDLRDATA* conshdlrdata;
   gcg::Seeedpool* currseeedpool;

   int blockid1;
   int blockid2;
   int representative;
   int repid1;
   int repid2;
   int nblocksforrep;
   std::vector<int> pidtopid;

   repid1 = -1;
   repid2 = -1;

   conshdlr = SCIPfindConshdlr(scip, CONSHDLR_NAME);

   if( conshdlr == NULL )
   {
      SCIPerrorMessage("Decomp constraint handler is not included, cannot add detector!\n");
      return SCIP_ERROR;
   }

   conshdlrdata = SCIPconshdlrGetData(conshdlr);
   assert(conshdlrdata != NULL);

   seeed = conshdlrdata->seeedpool->findFinishedSeeedByID(seeedid);
   currseeedpool = conshdlrdata->seeedpool;

   if ( seeed == NULL )
   {
      seeed = conshdlrdata->seeedpoolunpresolved->findFinishedSeeedByID(seeedid);
      currseeedpool = conshdlrdata->seeedpoolunpresolved;
   }

   assert(seeed != NULL);

   if( probnr1 > probnr2 )
   {
      blockid1 = probnr2;
      blockid2 = probnr1;
   }
   else
   {
      blockid1 = probnr1;
      blockid2 = probnr2;
   }

   representative = seeed->getRepForBlock(blockid1);
   assert( representative == seeed->getRepForBlock(blockid2) );
   nblocksforrep = (int) seeed->getBlocksForRep(representative).size();

   /** find index in representatives */
   for( int i = 0; i < nblocksforrep; ++i )
   {
      if( seeed->getBlocksForRep(representative)[i] == blockid1 )
         repid1 = i;
      if( seeed->getBlocksForRep(representative)[i] == blockid2 )
      {
         repid2 = i;
         break;
      }
   }

   /** blockid1 should be the representative */
   if( repid1 != 0 )
   {
      SCIPhashmapFree(&varmap);
      varmap = NULL;
      SCIPwarningMessage(scip, NULL, "blockid1 should be the representative (hence has id=0 in reptoblocksarray but in fact has %d) \n", repid1);
      return SCIP_OKAY;
   }

   pidtopid = seeed->getRepVarmap(representative, repid2);

   for( int v = 0; v < SCIPgetNVars(scip2); ++v )
   {
      SCIP_VAR* var1;
      SCIP_VAR* var2;
      SCIP_VAR* var1orig;
      SCIP_VAR* var2orig;
      int var1origid;
      int var2origid;
      int var1originblockid;
      int var2originblockid;

      var2 = SCIPgetVars(scip2)[v];
      assert(var2 != NULL);
      var2orig = GCGpricingVarGetOriginalVar(var2);
      assert(var2orig!=NULL);
      var2origid = currseeedpool->getIndexForVar(var2orig) ;
      assert(var2origid>=0);
      var2originblockid = seeed->getVarProbindexForBlock(var2origid, blockid2) ;
      assert(var2originblockid >= 0);
      var1originblockid = pidtopid[var2originblockid];
      assert(var1originblockid>=0);
      var1origid = seeed->getVarsForBlock(blockid1)[var1originblockid];
      assert(var1origid>=0);
      var1orig = currseeedpool->getVarForIndex(var1origid) ;
      assert(var1orig != NULL);
      var1 = (SCIP_VAR*) SCIPhashmapGetImage(hashorig2pricingvar[blockid1], (void*) var1orig ) ;
      assert(var1 != NULL);

      SCIPhashmapInsert(varmap, (void*) var2, (void*) var1);
   }

   return SCIP_OKAY;
}



/** creates a user seeed for the presolved problem **/
SCIP_RETCODE SCIPconshdlrDecompCreateUserSeeed(
   SCIP*                 scip,               /**< SCIP data structure */
   SCIP_Bool             presolved,          /**< should the user seeed be created for the presolved problem */
   SCIP_Bool             markedincomplete
   )
{
   SCIP_CONSHDLR* conshdlr;
   SCIP_CONSHDLRDATA* conshdlrdata;
   gcg::Seeedpool* currseeedpool;

   conshdlr = SCIPfindConshdlr(scip, CONSHDLR_NAME);

   if( conshdlr == NULL )
   {
      SCIPerrorMessage("Decomp constraint handler is not included, cannot add detector!\n");
      return SCIP_ERROR;
   }

   conshdlrdata = SCIPconshdlrGetData(conshdlr);
   assert(conshdlrdata != NULL);

   if( conshdlrdata->curruserseeed != NULL )
   {
      SCIPwarningMessage(scip, "there is a current user seeed, it is going to be flushed..!\n");
      SCIP_CALL( SCIPconshdlrDecompUserSeeedFlush(scip) );
   }

   currseeedpool = presolved ? conshdlrdata->seeedpool : conshdlrdata->seeedpoolunpresolved;

   assert( currseeedpool != NULL );
   assert( conshdlrdata->curruserseeed == NULL );

   conshdlrdata->curruserseeed = new gcg::Seeed(scip, currseeedpool->getNewIdForSeeed(), currseeedpool );

      conshdlrdata->curruserseeed->setIsFromUnpresolved( !presolved );

   if( markedincomplete )
      conshdlrdata->curruserseeed->setUsergiven(USERGIVEN::PARTIAL);
   else
      conshdlrdata->curruserseeed->setUsergiven(USERGIVEN::COMPLETED_CONSTOMASTER);

   return SCIP_OKAY;
}

SCIP_Bool SCIPconshdlrDecompUnpresolvedUserSeeedAdded(
   SCIP*                 scip                /**< SCIP data structure */
   ){
   SCIP_CONSHDLR* conshdlr;
   SCIP_CONSHDLRDATA* conshdlrdata;

   conshdlr = SCIPfindConshdlr(scip, CONSHDLR_NAME);

   if( conshdlr == NULL )
   {
      SCIPerrorMessage("Decomp constraint handler is not included, cannot add detector!\n");
      return SCIP_ERROR;
   }

   conshdlrdata = SCIPconshdlrGetData(conshdlr);
   assert(conshdlrdata != NULL);

   return conshdlrdata->unpresolveduserseeedadded;
}

SCIP_Bool SCIPconshdlrDecompUnpresolvedSeeedExists(
   SCIP*                 scip                /**< SCIP data structure */
   ){
   SCIP_CONSHDLR* conshdlr;
   SCIP_CONSHDLRDATA* conshdlrdata;

   conshdlr = SCIPfindConshdlr(scip, CONSHDLR_NAME);

   if( conshdlr == NULL )
   {
      SCIPerrorMessage("Decomp constraint handler is not included, cannot add detector!\n");
      return SCIP_ERROR;
   }

   conshdlrdata = SCIPconshdlrGetData(conshdlr);
   assert(conshdlrdata != NULL);

   if ( conshdlrdata->seeedpoolunpresolved == NULL )
      return FALSE;


   return ( conshdlrdata->seeedpoolunpresolved->getNFinishedSeeeds() > 0 );

}



SCIP_RETCODE SCIPconshdlrdataDecompUnselectAll(
   SCIP*          scip
   )
{
   SCIP_CONSHDLR* conshdlr;
   SCIP_CONSHDLRDATA* conshdlrdata;

     conshdlr = SCIPfindConshdlr(scip, CONSHDLR_NAME);

   if( conshdlr == NULL )
   {
      SCIPerrorMessage("Decomp constraint handler is not included, cannot add detector!\n");
      return SCIP_ERROR;
   }

   conshdlrdata = SCIPconshdlrGetData(conshdlr);
   assert(conshdlrdata != NULL);

   std::vector<int>::const_iterator selectediter = conshdlrdata->selected->begin();
   std::vector<int>::const_iterator selectediterend = conshdlrdata->selected->end();

   for( ; selectediter != selectediterend; ++selectediter )
   {
      conshdlrdata->listall->at(*selectediter)->setSelected(false);
   }

   conshdlrdata->selected->clear();

   conshdlrdata->selectedexists = FALSE;

   return SCIP_OKAY;
}

SCIP_RETCODE   SCIPconshdlrDecompPopulateSelected(
   SCIP*       scip
   )
{

   SCIP_CONSHDLR* conshdlr;
   SCIP_CONSHDLRDATA* conshdlrdata;
   std::vector<SeeedPtr>  unfinishedunpresolved(0);
   std::vector<SeeedPtr>  unfinishedpresolved(0);
   SCIP_Bool selectedexists;
   size_t i;

   conshdlr = SCIPfindConshdlr(scip, CONSHDLR_NAME);

   if( conshdlr == NULL )
   {
      SCIPerrorMessage("Decomp constraint handler is not included, cannot add detector!\n");
      return SCIP_ERROR;
   }

   conshdlrdata = SCIPconshdlrGetData(conshdlr);
   assert(conshdlrdata != NULL);

   assert( SCIPconshdlrDecompCheckConsistency(scip) );

   selectedexists = SCIPconshdlrDecompExistsSelected(scip);

   /** check existence of seeedpools */
   if( conshdlrdata->seeedpoolunpresolved == NULL)
      SCIPconshdlrDecompCreateSeeedpoolUnpresolved(scip);

   if( conshdlrdata->seeedpool == NULL)
      SCIPconshdlrDecompCreateSeeedpool(scip);


   /** get unfinished unpresolved */
   for( i = 0; conshdlrdata->seeedpoolunpresolved != NULL && i < (size_t) conshdlrdata->seeedpoolunpresolved->getNIncompleteSeeeds(); ++i)
   {
      SeeedPtr seeed;
      seeed = conshdlrdata->seeedpoolunpresolved->getIncompleteSeeed( i );
      seeed->setIsFromUnpresolved( TRUE );

      if( seeed->isSelected() || (!selectedexists && seeed->getUsergiven() != gcg::USERGIVEN::NOT && !seeed->isComplete() ) )
         unfinishedunpresolved.push_back(seeed);
   }

   /** enable orig detection if there are unpresolved decompostions */
   if( unfinishedunpresolved.size() > 0)
         SCIPsetBoolParam(scip, "detection/origprob/enabled", TRUE );


   /** get unfinished presolved */
   for( i = 0; i < (size_t) conshdlrdata->seeedpool->getNIncompleteSeeeds(); ++i )
   {
      SeeedPtr seeed;
      seeed = conshdlrdata->seeedpool->getIncompleteSeeed( i );

      if( seeed->isSelected() || (!selectedexists && seeed->getUsergiven() != gcg::USERGIVEN::NOT && !seeed->isComplete() ) )
         unfinishedpresolved.push_back(seeed);
   }

   /** clear old seeds   */
   conshdlrdata->seeedpoolunpresolved->clearCurrentSeeeds();
   conshdlrdata->seeedpool->clearCurrentSeeeds();
 //  conshdlrdata->seeedpoolunpresolved->incompleteSeeeds.clear();
 //  conshdlrdata->seeedpool->incompleteSeeeds.clear();

   /** populate unpresolved */
   for( i = 0 ; i < unfinishedunpresolved.size() ; ++i)
   {
      conshdlrdata->seeedpoolunpresolved->populate(unfinishedunpresolved);
   }

   /** populate presolved */
   for( i = 0 ; i < unfinishedpresolved.size() ; ++i)
   {
      conshdlrdata->seeedpool->populate(unfinishedpresolved);
   }

   return SCIP_OKAY;
}


/*@todo implement */
SCIP_RETCODE SCIPconshdlrDecompgetNSeeeds(
   SCIP*          scip,
   int*           nseeeds
   )
{
   return SCIP_OKAY;
}


SCIP_RETCODE SCIPconshdlrDecompUpdateSeeedlist(
   SCIP*          scip
   )
{
   SCIP_CONSHDLR* conshdlr;
   SCIP_CONSHDLRDATA* conshdlrdata;

   int i;

   conshdlr = SCIPfindConshdlr(scip, CONSHDLR_NAME);

   if( conshdlr == NULL )
   {
      SCIPerrorMessage("Decomp constraint handler is not included, cannot add detector!\n");
      return SCIP_ERROR;
   }

   conshdlrdata = SCIPconshdlrGetData(conshdlr);
   assert(conshdlrdata != NULL);

   assert( SCIPconshdlrDecompCheckConsistency(scip) );

   conshdlrdata->startidvisu = 0;
   SCIPconshdlrdataDecompUnselectAll(scip);
   conshdlrdata->listall->clear();


   if( conshdlrdata->hasrun && conshdlrdata->seeedpool == NULL && conshdlrdata->seeedpoolunpresolved == NULL)
      return SCIP_OKAY;

   /** sort decomposition and finished seeeds according to max white score */
   SCIP_CALL( DECconshdlrDecompSortDecompositionsByScore(scip) );

   /** add seeeds to list */
   /** 1) add presolved finished */
   for( i = 0; conshdlrdata->seeedpool != NULL && i < conshdlrdata->seeedpool->getNFinishedSeeeds(); ++i )
    {
       SeeedPtr seeed;
       seeed = conshdlrdata->seeedpool->getFinishedSeeed( i );

       conshdlrdata->listall->push_back(seeed);
    }

   /** 2) add presolved unfinished */
   for( i = 0; conshdlrdata->seeedpool != NULL && i < conshdlrdata->seeedpool->getNIncompleteSeeeds(); ++i)
   {
      SeeedPtr seeed;
      seeed = conshdlrdata->seeedpool->getIncompleteSeeed( i );

      conshdlrdata->listall->push_back(seeed);
   }


   /** 3) add unpresolved finished */
   for( i = 0; conshdlrdata->seeedpoolunpresolved != NULL && i < conshdlrdata->seeedpoolunpresolved->getNFinishedSeeeds() ; ++i)
   {
      SeeedPtr seeed;
      seeed = conshdlrdata->seeedpoolunpresolved->getFinishedSeeed(i);
      seeed->setIsFromUnpresolved( TRUE );
      conshdlrdata->listall->push_back(seeed);
   }

   /** 4) add unpresolved partial */
   for( i = 0; conshdlrdata->seeedpoolunpresolved != NULL && i < conshdlrdata->seeedpoolunpresolved->getNIncompleteSeeeds(); ++i )
   {
      SeeedPtr seeed;
      seeed = conshdlrdata->seeedpoolunpresolved->getIncompleteSeeed( i );
      seeed->setIsFromUnpresolved( TRUE );

      conshdlrdata->listall->push_back(seeed);
   }


   return SCIP_OKAY;
}


/** sets the number of blocks */
SCIP_RETCODE SCIPconshdlrDecompUserSeeedSetnumberOfBlocks(
   SCIP*                 scip,                /**< SCIP data structure */
   int                   nblocks               /**< number of blocks */
   )
{

   SCIP_CONSHDLR* conshdlr;
   SCIP_CONSHDLRDATA* conshdlrdata;

   conshdlr = SCIPfindConshdlr(scip, CONSHDLR_NAME);

   if( conshdlr == NULL )
   {
      SCIPerrorMessage("Decomp constraint handler is not included, cannot add detector!\n");
      return SCIP_ERROR;
   }

   conshdlrdata = SCIPconshdlrGetData(conshdlr);
   assert(conshdlrdata != NULL);

   if( conshdlrdata->curruserseeed == NULL )
   {
      SCIPwarningMessage(scip, "there is no current user seeed, you have to create one..!\n");
      return SCIP_OKAY;
   }

   conshdlrdata->curruserseeed->setNBlocks(nblocks);

   return SCIP_OKAY;
}

/** returns whether there is an user seeed  */
SCIP_Bool SCIPconshdlrDecompUserSeeedIsActive(
   SCIP*                 scip                /**< SCIP data structure */
   ){
   SCIP_CONSHDLR* conshdlr;
   SCIP_CONSHDLRDATA* conshdlrdata;

   conshdlr = SCIPfindConshdlr(scip, CONSHDLR_NAME);

   if( conshdlr == NULL )
   {
      SCIPerrorMessage("Decomp constraint handler is not included, cannot add detector!\n");
      return SCIP_ERROR;
   }

   conshdlrdata = SCIPconshdlrGetData(conshdlr);
   assert(conshdlrdata != NULL);

   return conshdlrdata->curruserseeed != NULL;
}


/** sets the number of blocks */
SCIP_RETCODE SCIPconshdlrDecompUserSeeedSetConsDefaultMaster(
   SCIP*                 scip,                /**< SCIP data structure */
   SCIP_Bool             consdefaulttomaster  /**< are not specified constraints set to master for default */
   )
{

   SCIP_CONSHDLR* conshdlr;
   SCIP_CONSHDLRDATA* conshdlrdata;

   conshdlr = SCIPfindConshdlr(scip, CONSHDLR_NAME);

   if( conshdlr == NULL )
   {
      SCIPerrorMessage("Decomp constraint handler is not included, cannot add detector!\n");
      return SCIP_ERROR;
   }

   conshdlrdata = SCIPconshdlrGetData(conshdlr);
   assert(conshdlrdata != NULL);

   if( conshdlrdata->curruserseeed == NULL )
   {
      SCIPwarningMessage(scip, "there is no current user seeed, you have to create one..!\n");
      return SCIP_OKAY;
   }


   conshdlrdata->curruserseeed->setUsergiven( gcg::USERGIVEN::COMPLETED_CONSTOMASTER );


   return SCIP_OKAY;
}



/** sets a constraint by name to a block in the current user seeed */
SCIP_RETCODE SCIPconshdlrDecompUserSeeedSetConsToBlock(
   SCIP*                 scip,                /**< SCIP data structure */
   const char*           consname,            /**< name of the constraint */
   int                   blockid              /* block index ( counting from 0) */
   )
{
   SCIP_CONSHDLR* conshdlr;
   SCIP_CONSHDLRDATA* conshdlrdata;
   SCIP_CONS* cons;
   gcg::Seeedpool* currseeedpool;
   int consindex;

   conshdlr = SCIPfindConshdlr(scip, CONSHDLR_NAME);

   if( conshdlr == NULL )
   {
      SCIPerrorMessage("Decomp constraint handler is not included, cannot add detector!\n");
      return SCIP_ERROR;
   }

   conshdlrdata = SCIPconshdlrGetData(conshdlr);

   assert(conshdlrdata != NULL);

   if( conshdlrdata->curruserseeed == NULL )
   {
      SCIPwarningMessage(scip, "there is no current user seeed, you have to create one..!\n");
      return SCIP_OKAY;
   }

   currseeedpool = conshdlrdata->curruserseeed->isFromUnpresolved() ? conshdlrdata->seeedpoolunpresolved : conshdlrdata->seeedpool;
   cons = conshdlrdata->curruserseeed->isFromUnpresolved() ? (SCIPfindOrigCons(scip, consname ) == NULL ? SCIPfindCons(scip, consname ): SCIPfindOrigCons(scip, consname )) : SCIPfindCons(scip, consname );
   consindex = currseeedpool->getIndexForCons( cons ) ;

   if( blockid >= conshdlrdata->curruserseeed->getNBlocks() )
         conshdlrdata->curruserseeed->setNBlocks(blockid+1);
   conshdlrdata->curruserseeed->bookAsBlockCons(consindex, blockid);

   return SCIP_OKAY;
}


/** sets a constraint by name to the master in the current user seeed */
SCIP_RETCODE SCIPconshdlrDecompUserSeeedSetConsToMaster(
   SCIP*                 scip,                /**< SCIP data structure */
   const char*           consname
   )
{
   SCIP_CONSHDLR* conshdlr;
   SCIP_CONSHDLRDATA* conshdlrdata;
   gcg::Seeedpool* currseeedpool;
   int consindex;
   SCIP_CONS* cons;

   conshdlr = SCIPfindConshdlr(scip, CONSHDLR_NAME);

   if( conshdlr == NULL )
   {
      SCIPerrorMessage("Decomp constraint handler is not included, cannot add detector!\n");
      return SCIP_ERROR;
   }

   conshdlrdata = SCIPconshdlrGetData(conshdlr);
   assert(conshdlrdata != NULL);

   if( conshdlrdata->curruserseeed == NULL )
   {
      SCIPwarningMessage(scip, "there is no current user seeed, you have to create one..!\n");
      return SCIP_OKAY;
   }

   currseeedpool = conshdlrdata->curruserseeed->isFromUnpresolved() ? conshdlrdata->seeedpoolunpresolved : conshdlrdata->seeedpool;

   cons = conshdlrdata->curruserseeed->isFromUnpresolved() ? SCIPfindOrigCons(scip, consname ) : SCIPfindCons(scip, consname );
   consindex = currseeedpool->getIndexForCons( cons );

   conshdlrdata->curruserseeed->bookAsMasterCons(consindex);

   return SCIP_OKAY;

}


/** sets a variable by name to a block in the current user seeed */
SCIP_RETCODE SCIPconshdlrDecompUserSeeedSetVarToBlock(
   SCIP*                 scip,                /**< SCIP data structure */
   const char*           varname,             /**< name of the variable */
   int                   blockid              /**< block index ( counting from 0) */
   )
{
   SCIP_CONSHDLR* conshdlr;
   SCIP_CONSHDLRDATA* conshdlrdata;
   gcg::Seeedpool* currseeedpool;
   int varindex;

   conshdlr = SCIPfindConshdlr(scip, CONSHDLR_NAME);

   if( conshdlr == NULL )
   {
      SCIPerrorMessage("Decomp constraint handler is not included, cannot add detector!\n");
      return SCIP_ERROR;
   }

   conshdlrdata = SCIPconshdlrGetData(conshdlr);
   assert(conshdlrdata != NULL);

   if( conshdlrdata->curruserseeed == NULL )
   {
      SCIPwarningMessage(scip, "there is no current user seeed, you have to create one..!\n");
      return SCIP_OKAY;
   }

   currseeedpool = conshdlrdata->curruserseeed->isFromUnpresolved() ? conshdlrdata->seeedpoolunpresolved : conshdlrdata->seeedpool;
   varindex = currseeedpool->getIndexForVar( SCIPfindVar(scip, varname ) );

   if( blockid >= conshdlrdata->curruserseeed->getNBlocks() )
      conshdlrdata->curruserseeed->setNBlocks(blockid+1);
   conshdlrdata->curruserseeed->bookAsBlockVar(varindex, blockid);

   return SCIP_OKAY;
}


/** sets a variable by name to the master in the current user seeed */
SCIP_RETCODE SCIPconshdlrDecompUserSeeedSetVarToMaster(
   SCIP*                 scip,                /**< SCIP data structure */
   const char*           varname              /**< name of the variable */
   )
{
   SCIP_CONSHDLR* conshdlr;
   SCIP_CONSHDLRDATA* conshdlrdata;
   gcg::Seeedpool* currseeedpool;
   int varindex;

   conshdlr = SCIPfindConshdlr(scip, CONSHDLR_NAME);

   if( conshdlr == NULL )
   {
      SCIPerrorMessage("Decomp constraint handler is not included, cannot add detector!\n");
      return SCIP_ERROR;
   }

   conshdlrdata = SCIPconshdlrGetData(conshdlr);
   assert(conshdlrdata != NULL);

   if( conshdlrdata->curruserseeed == NULL )
   {
      SCIPwarningMessage(scip, "there is no current user seeed, you have to create one..!\n");
      return SCIP_OKAY;
   }

   currseeedpool = conshdlrdata->curruserseeed->isFromUnpresolved() ? conshdlrdata->seeedpoolunpresolved : conshdlrdata->seeedpool;
   varindex = currseeedpool->getIndexForVar( SCIPfindVar(scip, varname ) );

   conshdlrdata->curruserseeed->bookAsMasterVar(varindex);

   return SCIP_OKAY;

}

SCIP_RETCODE SCIPconshdlrDecompAddBlockNumberCandidate(
   SCIP*                 scip,                /**< SCIP data structure */
   int                   blockNumberCandidate /**< name of the variable */
   ){

   SCIP_CONSHDLR* conshdlr;
   SCIP_CONSHDLRDATA* conshdlrdata;

   conshdlr = SCIPfindConshdlr(scip, CONSHDLR_NAME);

   if( conshdlr == NULL )
   {
      SCIPerrorMessage("Decomp constraint handler is not included, cannot add detector!\n");
      return SCIP_ERROR;
   }

   conshdlrdata = SCIPconshdlrGetData(conshdlr);
   assert(conshdlrdata != NULL);

   conshdlrdata->userblocknrcandidates->push_back(blockNumberCandidate);

   if( conshdlrdata->seeedpool != NULL ){
      conshdlrdata->seeedpool->addUserCandidatesNBlocks(blockNumberCandidate);
   }

   if( conshdlrdata->seeedpoolunpresolved != NULL )
         conshdlrdata->seeedpoolunpresolved->addUserCandidatesNBlocks(blockNumberCandidate);

   return SCIP_OKAY;
}


int SCIPconshdlrDecompGetNBlockNumberCandidates(
  SCIP*                 scip                /**< SCIP data structure */
   ){
   SCIP_CONSHDLR* conshdlr;
   SCIP_CONSHDLRDATA* conshdlrdata;

   conshdlr = SCIPfindConshdlr(scip, CONSHDLR_NAME);

   if( conshdlr == NULL )
   {
      SCIPerrorMessage("Decomp constraint handler is not included, cannot add detector!\n");
      return SCIP_ERROR;
   }

   conshdlrdata = SCIPconshdlrGetData(conshdlr);
   assert(conshdlrdata != NULL);


   return (int) conshdlrdata->userblocknrcandidates->size();
}

int SCIPconshdlrDecompGetBlockNumberCandidate(
   SCIP*                 scip,                /**< SCIP data structure */
   int                   index
    ){
   SCIP_CONSHDLR* conshdlr;
   SCIP_CONSHDLRDATA* conshdlrdata;

   conshdlr = SCIPfindConshdlr(scip, CONSHDLR_NAME);

   if( conshdlr == NULL )
   {
      SCIPerrorMessage("Decomp constraint handler is not included, cannot add detector!\n");
      return SCIP_ERROR;
   }

   conshdlrdata = SCIPconshdlrGetData(conshdlr);
   assert(conshdlrdata != NULL);


   return conshdlrdata->userblocknrcandidates->at(index);
}

SCIP_Real SCIPconshdlrDecompGetCompleteDetectionTime(
    SCIP*                 scip
    ){

   SCIP_CONSHDLR* conshdlr;
   SCIP_CONSHDLRDATA* conshdlrdata;

   conshdlr = SCIPfindConshdlr(scip, CONSHDLR_NAME);

   if( conshdlr == NULL )
   {
      SCIPerrorMessage("Decomp constraint handler is not included, cannot add detector!\n");
      return SCIP_ERROR;
   }

   conshdlrdata = SCIPconshdlrGetData(conshdlr);
   assert(conshdlrdata != NULL);

   return SCIPclockGetTime( conshdlrdata->completedetectionclock );
}


SCIP_RETCODE SCIPconshdlrDecompBlockNumberCandidateToSeeedpool(
   SCIP*                 scip,                /**< SCIP data structure */
   SCIP_Bool             transformed
   ){

   SCIP_CONSHDLR* conshdlr;
   SCIP_CONSHDLRDATA* conshdlrdata;

   conshdlr = SCIPfindConshdlr(scip, CONSHDLR_NAME);

   if( conshdlr == NULL )
   {
      SCIPerrorMessage("Decomp constraint handler is not included, cannot add detector!\n");
      return SCIP_ERROR;
   }

   conshdlrdata = SCIPconshdlrGetData(conshdlr);
   assert(conshdlrdata != NULL);


   for ( size_t i = 0; i < conshdlrdata->userblocknrcandidates->size(); ++i )
   {
      if( transformed )
         conshdlrdata->seeedpool->addUserCandidatesNBlocks(conshdlrdata->userblocknrcandidates->at(i) );
      else
         conshdlrdata->seeedpoolunpresolved->addUserCandidatesNBlocks(conshdlrdata->userblocknrcandidates->at(i) );
   }

   return SCIP_OKAY;
}


/** sets a variable by name to the linking variables in the current user seeed */
SCIP_RETCODE SCIPconshdlrDecompUserSeeedSetVarToLinking(
   SCIP*                 scip,                /**< SCIP data structure */
   const char*           varname              /**< name of the variable */
   )
{
   SCIP_CONSHDLR* conshdlr;
   SCIP_CONSHDLRDATA* conshdlrdata;
   gcg::Seeedpool* currseeedpool;
   int varindex;

   conshdlr = SCIPfindConshdlr(scip, CONSHDLR_NAME);

   if( conshdlr == NULL )
   {
      SCIPerrorMessage("Decomp constraint handler is not included, cannot add detector!\n");
      return SCIP_ERROR;
   }

   conshdlrdata = SCIPconshdlrGetData(conshdlr);
   assert(conshdlrdata != NULL);

   if( conshdlrdata->curruserseeed == NULL )
   {
      SCIPwarningMessage(scip, "there is no current user seeed, you have to create one..!\n");
      return SCIP_OKAY;
   }

      currseeedpool = conshdlrdata->curruserseeed->isFromUnpresolved() ? conshdlrdata->seeedpoolunpresolved : conshdlrdata->seeedpool;
      varindex = currseeedpool->getIndexForVar( SCIPfindVar(scip, varname ) );

      conshdlrdata->curruserseeed->bookAsLinkingVar(varindex);

      return SCIP_OKAY;

}


/** finalizes and flushes the current user seeed, i.e. consider implicits, calc hashvalue, construct decdecomp if complete etc */
SCIP_RETCODE SCIPconshdlrDecompUserSeeedFlush(
   SCIP*                 scip                 /**< SCIP data structure */
   )
{
   SCIP_CONSHDLR* conshdlr;
   SCIP_CONSHDLRDATA* conshdlrdata;
   gcg::Seeedpool* currseeedpool;
   SeeedPtr        seeed;

   char const *            usergiveninfo;
   char const *            presolvedinfo;

   conshdlr = SCIPfindConshdlr(scip, CONSHDLR_NAME);

   if( conshdlr == NULL )
   {
      SCIPerrorMessage("Decomp constraint handler is not included, cannot add detector!\n");
      return SCIP_ERROR;
   }

   conshdlrdata = SCIPconshdlrGetData(conshdlr);
   assert(conshdlrdata != NULL);

   if( conshdlrdata->curruserseeed == NULL )
   {
      SCIPwarningMessage(scip, "there is no current user seeed, you have to create one..!\n");
      return SCIP_OKAY;
   }

   seeed = conshdlrdata->curruserseeed;
   currseeedpool = seeed->isFromUnpresolved() ? conshdlrdata->seeedpoolunpresolved : conshdlrdata->seeedpool;
   seeed->setSeeedpool(currseeedpool);
   seeed->flushBooked();

   if( seeed->shouldCompletedByConsToMaster() )
   {
      for( int opencons = 0; opencons < seeed->getNOpenconss(); ++opencons)
         seeed->bookAsMasterCons( seeed->getOpenconss()[opencons] );
      seeed->flushBooked();
   }

   seeed->considerImplicits(currseeedpool);
   currseeedpool->prepareSeeed(conshdlrdata->curruserseeed);

   if( !seeed->checkConsistency(currseeedpool) )
   {
      SCIPconshdlrDecompUserSeeedReject(scip);
      SCIPwarningMessage(scip, "seeed that was given by the user was rejected because of inconsistencies! \n");
      return SCIP_OKAY;
   }
   conshdlrdata->curruserseeed->buildDecChainString();
   if( conshdlrdata->curruserseeed->isComplete() )
   {
      if( !seeed->shouldCompletedByConsToMaster() )
         conshdlrdata->curruserseeed->setUsergiven( gcg::USERGIVEN::COMPLETE );
      /** stems from presolved problem? */
      if( !conshdlrdata->curruserseeed->isFromUnpresolved() )
      {
         SCIP_CALL( SCIPconshdlrDecompAddCompleteSeeedForPresolved(scip, conshdlrdata->curruserseeed));

      }
      /** stems from unpresolved problem */
      else
      {
         SCIP_Bool success;
         conshdlrdata->seeedpoolunpresolved->addSeeedToFinished(seeed, &success);
         conshdlrdata->unpresolveduserseeedadded = TRUE;

         if ( conshdlrdata->seeedpool != NULL ) /* seeedpool for presolved problem already exist try to translate seeed */
         {
            std::vector<SeeedPtr> seeedtotranslate(0);
            std::vector<SeeedPtr> newseeeds(0);
            seeedtotranslate.push_back(seeed);
            conshdlrdata->seeedpool->translateSeeeds(conshdlrdata->seeedpoolunpresolved, seeedtotranslate, newseeeds);
            if( newseeeds.size() != 0 )
            {
               SCIP_Bool successfullyadded;
               conshdlrdata->seeedpool->addSeeedToFinished(newseeeds[0], &successfullyadded);
               if ( !successfullyadded )
                  SCIPinfoMessage(scip, NULL, "Given decomposition is already known to gcg! \n");
            }
         }
      }

   }
   else
   {
      assert( !seeed->shouldCompletedByConsToMaster() );
      conshdlrdata->curruserseeed->setUsergiven( gcg::USERGIVEN::PARTIAL );
      SCIP_Bool success;

      if ( !conshdlrdata->curruserseeed->isFromUnpresolved() )
         SCIP_CALL(SCIPconshdlrDecompAddPartialSeeedForPresolved(scip, conshdlrdata->curruserseeed) );
      else
         conshdlrdata->seeedpoolunpresolved->addSeeedToIncomplete( conshdlrdata->curruserseeed, &success );

   }

   /** set statistics */


   {
      int nvarstoblock = 0;
      int nconsstoblock = 0;

      for ( int b = 0; b < conshdlrdata->curruserseeed->getNBlocks(); ++b )
      {
         nvarstoblock += conshdlrdata->curruserseeed->getNVarsForBlock(b);
         nconsstoblock += conshdlrdata->curruserseeed->getNConssForBlock(b);
      }
      conshdlrdata->curruserseeed->setDetectorPropagated(NULL);

      conshdlrdata->curruserseeed->addClockTime(0.);
      conshdlrdata->curruserseeed->addPctVarsFromFree( (nvarstoblock + conshdlrdata->curruserseeed->getNMastervars() +conshdlrdata->curruserseeed->getNLinkingvars())/(SCIP_Real) conshdlrdata->curruserseeed->getNVars()  );
      conshdlrdata->curruserseeed->addPctVarsToBlock((nvarstoblock )/(SCIP_Real) conshdlrdata->curruserseeed->getNVars() );
      conshdlrdata->curruserseeed->addPctVarsToBorder( (conshdlrdata->curruserseeed->getNMastervars() +conshdlrdata->curruserseeed->getNLinkingvars())/(SCIP_Real) conshdlrdata->curruserseeed->getNVars() ) ;
      conshdlrdata->curruserseeed->addPctConssToBorder( (conshdlrdata->curruserseeed->getNMasterconss() ) / (SCIP_Real) conshdlrdata->curruserseeed->getNConss() ) ;
      conshdlrdata->curruserseeed->addPctConssFromFree( (conshdlrdata->curruserseeed->getNMasterconss() + nconsstoblock ) / (SCIP_Real) conshdlrdata->curruserseeed->getNConss() ) ;
      conshdlrdata->curruserseeed->addPctConssToBlock( (nconsstoblock ) / (SCIP_Real) conshdlrdata->curruserseeed->getNConss() );
      conshdlrdata->curruserseeed->addNNewBlocks(conshdlrdata->curruserseeed->getNBlocks());
   }

   conshdlrdata->curruserseeed->findVarsLinkingToMaster(currseeedpool);
   conshdlrdata->curruserseeed->findVarsLinkingToStairlinking(currseeedpool);


   if( conshdlrdata->curruserseeed->getUsergiven() == gcg::USERGIVEN::PARTIAL )
      usergiveninfo = "partial";
   if( conshdlrdata->curruserseeed->getUsergiven() == gcg::USERGIVEN::COMPLETE )
      usergiveninfo = "complete";
   if( conshdlrdata->curruserseeed->getUsergiven() == gcg::USERGIVEN::COMPLETED_CONSTOMASTER )
         usergiveninfo = "complete";
   if( conshdlrdata->curruserseeed->isFromUnpresolved() )
         presolvedinfo = "unpresolved";
   else presolvedinfo = "presolved";


   SCIPverbMessage(scip, SCIP_VERBLEVEL_HIGH, NULL, " added %s decomp for %s problem with %d blocks and %d masterconss, %d linkingvars, "
      "%d mastervars, and max white score of %s %f \n", usergiveninfo, presolvedinfo,
      conshdlrdata->curruserseeed->getNBlocks(), conshdlrdata->curruserseeed->getNMasterconss(),
      conshdlrdata->curruserseeed->getNLinkingvars(), conshdlrdata->curruserseeed->getNMastervars(), (conshdlrdata->curruserseeed->isComplete() ? " " : " at best "),
      conshdlrdata->curruserseeed->getScore(SCORETYPE::MAX_WHITE) );

   conshdlrdata->curruserseeed = NULL;

   return SCIP_OKAY;
}

/** deletes the current user seer */
SCIP_RETCODE SCIPconshdlrDecompUserSeeedReject(
   SCIP*                 scip                 /**< SCIP data structure */
   )
{
   SCIP_CONSHDLR* conshdlr;
   SCIP_CONSHDLRDATA* conshdlrdata;

   conshdlr = SCIPfindConshdlr(scip, CONSHDLR_NAME);

   if( conshdlr == NULL )
   {
      SCIPerrorMessage("Decomp constraint handler is not included, cannot add detector!\n");
      return SCIP_ERROR;
   }

   conshdlrdata = SCIPconshdlrGetData(conshdlr);
   assert(conshdlrdata != NULL);

   if( conshdlrdata->curruserseeed == NULL )
   {
      SCIPwarningMessage(scip, "there is no current user seeed, you have to create one  before you can reject it\n");
      return SCIP_OKAY;
   }

   delete conshdlrdata->curruserseeed;

   conshdlrdata->curruserseeed = NULL;

   return SCIP_OKAY;
}




SCIP_RETCODE SCIPconshdlrDecompTranslateAndAddCompleteUnpresolvedSeeeds(
   SCIP*                 scip,        /**< SCIP data structure */
   SCIP_Bool*            success      /** at least one unpresolved seeed coud be tranlsate in a complete presolved one */
   )
{
   SCIP_CONSHDLR* conshdlr;
   SCIP_CONSHDLRDATA* conshdlrdata;
   gcg::Seeedpool* seeedpool;
   gcg::Seeedpool* seeedpoolunpresolved;
   std::vector<SeeedPtr> seeedstotranslate(0);
   std::vector<SeeedPtr> seeedstranslated(0);
   std::vector<SeeedPtr>::iterator seeediter;
   std::vector<SeeedPtr>::iterator seeediterend;

   conshdlr = SCIPfindConshdlr(scip, CONSHDLR_NAME);

   *success = FALSE;

   if( conshdlr == NULL )
   {
      SCIPerrorMessage("Decomp constraint handler is not included, cannot add detector!\n");
      return SCIP_ERROR;
   }

   conshdlrdata = SCIPconshdlrGetData(conshdlr);
   assert(conshdlrdata != NULL);



   seeedpool = conshdlrdata->seeedpool;
   seeedpoolunpresolved = conshdlrdata->seeedpoolunpresolved;

   if( seeedpool == NULL )
      SCIPconshdlrDecompCreateSeeedpool(scip);

   seeedpool = conshdlrdata->seeedpool;

   assert(seeedpool != NULL);
   assert(seeedpoolunpresolved != NULL);

   for( int i = 0; i < seeedpoolunpresolved->getNFinishedSeeeds(); ++i )
   {
      SeeedPtr finseeed = seeedpoolunpresolved->getFinishedSeeed(i);
      if( finseeed->isComplete() )
      {
         assert( finseeed->checkConsistency( seeedpoolunpresolved ) );
         seeedstotranslate.push_back(finseeed);
      }
   }


   seeedpool->translateSeeeds(seeedpoolunpresolved, seeedstotranslate, seeedstranslated);

   seeediter = seeedstranslated.begin();
   seeediterend = seeedstranslated.end();


   for(; seeediter != seeediterend; ++seeediter )
   {
      seeedpool->prepareSeeed( *seeediter);
      if( (*seeediter)->isComplete() )
      {
         SCIP_CALL(SCIPconshdlrDecompAddCompleteSeeedForPresolved(scip, *seeediter ) );
         *success = TRUE;
//         SCIPdebugMessagePrint(scip, " SUCCESS: unpresolved complete seeed did translate to complete presolved one \n");
      }
      else {
//         SCIPdebugMessagePrint(scip, " unpresolved complete seeed did not translate to complete presolved one \n");
         SCIP_CALL(SCIPconshdlrDecompAddPartialSeeedForPresolved(scip, *seeediter ) );
      }
   }

   return SCIP_OKAY;
}

/** method to adapt score for unpresolved decomps @TODO: change score for some paramter settings*/
SCIP_Real SCIPconshdlrDecompAdaptScore(
   SCIP*             scip,
   SCIP_Real         oldscore
   )
{
   SCIP_Real score = oldscore;
   int method;

   SCIP_CONSHDLR* conshdlr;
   SCIP_CONSHDLRDATA* conshdlrdata;
   conshdlr = SCIPfindConshdlr(scip, CONSHDLR_NAME);
   gcg::Seeedpool* seeedpool;
   gcg::Seeedpool* seeedpoolunpresolved;

   if( conshdlr == NULL )
   {
      SCIPerrorMessage("Decomp constraint handler is not included, cannot add detector!\n");
      return SCIP_ERROR;
   }

   conshdlrdata = SCIPconshdlrGetData(conshdlr);
   assert(conshdlrdata != NULL);

   seeedpool = conshdlrdata->seeedpool;
   seeedpoolunpresolved = conshdlrdata->seeedpoolunpresolved;

   SCIP_CALL(SCIPgetIntParam(scip, "detection/origprob/weightinggpresolvedoriginaldecomps", &method) );

   if( method == FRACTION_OF_NNONZEROS )
   {
      if ( seeedpool == NULL || seeedpoolunpresolved == NULL )
         return score;

      score *= (SCIP_Real) seeedpoolunpresolved->getNNonzeros() / seeedpool->getNNonzeros();
   }

   if( method == FRACTION_OF_NROWS )
   {
      if ( seeedpool == NULL || seeedpoolunpresolved == NULL )
         return score;

      score *= (SCIP_Real) seeedpoolunpresolved->getNConss() / seeedpool->getNConss();

   }

   if( method == FAVOUR_PRESOLVED )
   {
      score += 1.;
   }

   return score;
}

SCIP_Bool SCIPconshdlrDecompHasDecomp(
   SCIP*    scip
   )
{
   SCIP_CONSHDLR* conshdlr;
   SCIP_CONSHDLRDATA* conshdlrdata;
   conshdlr = SCIPfindConshdlr(scip, CONSHDLR_NAME);

   if( conshdlr == NULL )
   {
      SCIPerrorMessage("Decomp constraint handler is not included, cannot add detector!\n");
      return SCIP_ERROR;
         }

   conshdlrdata = SCIPconshdlrGetData(conshdlr);
   assert(conshdlrdata != NULL);

   return ( (conshdlrdata->seeedpool != NULL && conshdlrdata->seeedpool->getNFinishedSeeeds() > 0 )  ||
      ( conshdlrdata->seeedpool != NULL && conshdlrdata->seeedpool->getNIncompleteSeeeds() > 0 ) ||
      ( conshdlrdata->seeedpoolunpresolved != NULL && conshdlrdata->seeedpoolunpresolved->getNIncompleteSeeeds() > 0 )  ||
      ( conshdlrdata->seeedpoolunpresolved != NULL && conshdlrdata->seeedpoolunpresolved->getNFinishedSeeeds() > 0 )      ) ;
}

/** returns TRUE iff there is at least one full decompositions */
SCIP_Bool SCIPconshdlrDecompHasCompleteDecomp(
   SCIP*    scip
   )
{
   SCIP_CONSHDLR* conshdlr;
   SCIP_CONSHDLRDATA* conshdlrdata;
   conshdlr = SCIPfindConshdlr(scip, CONSHDLR_NAME);

   if( conshdlr == NULL )
   {
      SCIPerrorMessage("Decomp constraint handler is not included, cannot add detector!\n");
      return SCIP_ERROR;
         }

   conshdlrdata = SCIPconshdlrGetData(conshdlr);
   assert(conshdlrdata != NULL);

   return (conshdlrdata->ndecomps > 0 ||  (conshdlrdata->seeedpoolunpresolved != NULL && conshdlrdata->seeedpoolunpresolved->getNFinishedSeeeds() > 0 ) ) ;
}


SCIP_Bool SCIPconshdlrDecompExistsSelected(
   SCIP* scip
   ){
   SCIP_CONSHDLR* conshdlr;
    SCIP_CONSHDLRDATA* conshdlrdata;

    conshdlr = SCIPfindConshdlr(scip, CONSHDLR_NAME);

    if( conshdlr == NULL )
    {
       SCIPerrorMessage("Decomp constraint handler is not included, cannot add detector!\n");
       return SCIP_ERROR;
    }

    conshdlrdata = SCIPconshdlrGetData(conshdlr);
    assert(conshdlrdata != NULL);

    return conshdlrdata->selectedexists;
}

SCIP_RETCODE SCIPconshdlrDecompChooseCandidatesFromSelected(
   SCIP* scip,
   SCIP_Bool updatelist
   ){

   SCIP_CONSHDLR* conshdlr;
   SCIP_CONSHDLRDATA* conshdlrdata;
   std::vector<SeeedPtr>::iterator seeediter;
   std::vector<SeeedPtr>::iterator seeediterend;


   std::vector<SeeedPtr> tofinishpresolved(0);
   std::vector<SeeedPtr> tofinishunpresolved(0);
   std::vector<SeeedPtr> selectedseeeds(0);
   std::vector<SeeedPtr> finished(0);
   std::vector<SeeedPtr> finishedunpresolved(0);

   conshdlr = SCIPfindConshdlr(scip, CONSHDLR_NAME);

   if( conshdlr == NULL )
   {
      SCIPerrorMessage("Decomp constraint handler is not included, cannot add detector!\n");
      return SCIP_ERROR;
   }

   conshdlrdata = SCIPconshdlrGetData(conshdlr);
   assert(conshdlrdata != NULL);

   SCIPdebugMessage("Starting decomposition candidate choosing \n");

   assert(conshdlrdata->candidates != NULL);

  // std::vector<std::pair<SeeedPtr, SCIP_Real> > candidates(0);
   conshdlrdata->candidates->clear();
   conshdlrdata->resortcandidates = TRUE;

   if( updatelist )
      SCIP_CALL(SCIPconshdlrDecompUpdateSeeedlist(scip) );

   for( size_t selid = 0; selid < conshdlrdata->selected->size(); ++selid )
   {
      selectedseeeds.push_back(conshdlrdata->listall->at(conshdlrdata->selected->at(selid) ) );
   }

   if ( selectedseeeds.size() == 0 )
   {
      SCIPverbMessage(scip, SCIP_VERBLEVEL_FULL,  NULL, "currently no decomposition is selected, hence every known decomposition is considered: \n");
      selectedseeeds = *conshdlrdata->listall;
      SCIPverbMessage(scip, SCIP_VERBLEVEL_FULL,  NULL,  "number that is examined: %d \n", selectedseeeds.size() );
   }

   /** if there are selected decomps, check if some of them needs to be finished and do so */
   seeediter = selectedseeeds.begin();
   seeediterend = selectedseeeds.end();

   for( ; seeediter != seeediterend; ++seeediter)
   {
      if( !(*seeediter)->isComplete() && (*seeediter)->isFromUnpresolved() )
      {
         tofinishunpresolved.push_back(*seeediter);
      }

      if( !(*seeediter)->isComplete() && !(*seeediter)->isFromUnpresolved() )
      {
         tofinishpresolved.push_back(*seeediter);
      }
   }

   finished = conshdlrdata->seeedpool->finishIncompleteSeeeds(tofinishpresolved);
   if( conshdlrdata->seeedpoolunpresolved != NULL )
      finishedunpresolved = conshdlrdata->seeedpoolunpresolved->finishIncompleteSeeeds(tofinishunpresolved);

   seeediter = selectedseeeds.begin();
   seeediterend = selectedseeeds.end();


   /** get decomp candidates and calculate corresponding score (possibly weighted for unpresolved) */
   for( ; seeediter != seeediterend; ++seeediter )
   {
      SeeedPtr seeed = *seeediter ;
      if( seeed->isComplete() && !seeed->isFromUnpresolved() )
      {
         conshdlrdata->candidates->push_back( std::pair<SeeedPtr, SCIP_Real>(seeed, seeed->getScore(SCIPconshdlrdataGetScoretype(conshdlrdata)) ) );
      }
      if( seeed->isComplete() && seeed->isFromUnpresolved() )
      {
         conshdlrdata->candidates->push_back( std::pair<SeeedPtr, SCIP_Real>(seeed, SCIPconshdlrDecompAdaptScore(scip, seeed->getScore(SCIPconshdlrdataGetScoretype(conshdlrdata)) ) ) );
      }
   }

   seeediter = finished.begin();
   seeediterend = finished.end();

   for( ; seeediter != seeediterend; ++seeediter )
   {
      conshdlrdata->candidates->push_back(std::pair<SeeedPtr, SCIP_Real>(*seeediter, (*seeediter)->getScore(SCIPconshdlrdataGetScoretype(conshdlrdata)) )  );
   }

   seeediter = finishedunpresolved.begin();
   seeediterend = finishedunpresolved.end();

   for( ; seeediter != seeediterend; ++seeediter )
   {
      conshdlrdata->candidates->push_back(std::pair<SeeedPtr, SCIP_Real>(*seeediter, SCIPconshdlrDecompAdaptScore(scip, (*seeediter)->getScore(SCIPconshdlrdataGetScoretype(conshdlrdata)) ) ) );
   }

   /* sort decomp candidates according score */
   std::sort( conshdlrdata->candidates->begin(), conshdlrdata->candidates->end(), sort_pred() );

   return SCIP_OKAY;
}

/** calls old detectStructure methods of chosen detectors, translates the resulting decompositions
 *  into seeeds and adds these seeeds to (presolved) seeedpool */
SCIP_RETCODE SCIPconshdlrDecompAddLegacymodeDecompositions(
   SCIP* scip,
   SCIP_RESULT* result
   )
{
   /* access to relevant data structures of the conshdlr */
   SCIP_CONSHDLR* conshdlr;
   SCIP_CONSHDLRDATA* conshdlrdata;
   gcg::Seeedpool* seeedpool;

   /* detector data and their detection results */
   char detectorchaininfo[SCIP_MAXSTRLEN];
   int d;
   DEC_DETECTOR* detector;
   DEC_DECOMP** decdecomps;
   int ndecdecomps;
   SCIP_CLOCK* detectorclock;
   SCIP_RESULT decResult;

   /* decompositions and seeeds */
   gcg::SeeedPtr dummyAncestor;
   int dec;
   gcg::SeeedPtr seeed;
   int dupcount;
   SCIP_Bool legacyenabled;
   SCIP_Bool onlylegacy;


   conshdlr = SCIPfindConshdlr(scip, CONSHDLR_NAME);

   if( conshdlr == NULL )
   {
      SCIPerrorMessage("Decomp constraint handler is not included, cannot add detector!\n");
      return SCIP_ERROR;
   }

   conshdlrdata = SCIPconshdlrGetData(conshdlr);
   assert(conshdlrdata != NULL);

   /* check whether legacymode of at least one detector is enabled */
   SCIPgetBoolParam(scip, "detection/legacymode/enabled", &legacyenabled);
   SCIPgetBoolParam(scip, "detection/legacymode/onlylegacymode", &onlylegacy);

   if( !legacyenabled && !onlylegacy )
      return SCIP_OKAY;

   SCIPverbMessage(scip, SCIP_VERBLEVEL_NORMAL, NULL, "Start legacy mode detection.\n");

   /* do transformations and initializations if necessary */
   if( SCIPgetStage(scip) < SCIP_STAGE_TRANSFORMED )
      SCIP_CALL( SCIPtransformProb( scip ) );

   if ( SCIPgetStage(scip) < SCIP_STAGE_PRESOLVED )
      SCIP_CALL( SCIPpresolve( scip ) );

   if( SCIPgetStage(scip) == SCIP_STAGE_INIT || SCIPgetNVars(scip) == 0 || SCIPgetNConss(scip) == 0 )
   {
      SCIPverbMessage(scip, SCIP_VERBLEVEL_DIALOG, NULL, "No problem exists, cannot detect structure!\n");

      *result = SCIP_DIDNOTRUN;
      return SCIP_OKAY;
   }

   if ( conshdlrdata->seeedpool == NULL )
      conshdlrdata->seeedpool = new gcg::Seeedpool( scip, CONSHDLR_NAME, TRUE );

   seeedpool = conshdlrdata->seeedpool;

   dummyAncestor = new gcg::Seeed( scip, seeedpool->getNewIdForSeeed(), seeedpool );
   seeedpool->addSeeedToAncestor( dummyAncestor );

   SCIPdebugMessagePrint(scip, "Checking %d detectors for legacy mode.\n", conshdlrdata->ndetectors);

   /* for each detector: check whether legacymode is enabled */
   for( d = 0; d < conshdlrdata->ndetectors; ++d )
   {
      decdecomps = NULL;
      ndecdecomps = -1;
      detector = conshdlrdata->detectors[d];
      assert(detector != NULL);

      if( detector->legacymode )
      {
         if( detector->detectStructure == NULL )
         {
            SCIPverbMessage( scip, SCIP_VERBLEVEL_NORMAL , NULL,
               "Legacy mode is not supported by detector <%s>.\n", detector->name );
         }
         else
         {
            SCIPverbMessage( scip, SCIP_VERBLEVEL_NORMAL , NULL,
               "Start legacy mode detection for detector <%s>.\n", detector->name );

            /* measure time detector needs for detecting decompositions */
            SCIPcreateClock( scip, & detectorclock );
            SCIP_CALL_ABORT( SCIPstartClock( scip, detectorclock ) );

            /* call old detectStructure callback method */
            SCIP_CALL( (*detector->detectStructure)( scip, detector->decdata, &decdecomps, &ndecdecomps, &decResult ) );

            SCIP_CALL_ABORT( SCIPstopClock( scip, detectorclock ) );

            if( decResult == SCIP_SUCCESS )
            {
               /* check for duplicates and redundant information */
               for( dec = 0; dec < ndecdecomps; ++dec )
               {
                  assert( decdecomps[dec] != NULL );
               }
               if( ndecdecomps > 2 )
               {
                  int nunique = DECfilterSimilarDecompositions(scip, decdecomps, ndecdecomps);

                  for( dec = nunique; dec < ndecdecomps; ++dec )
                  {
                     SCIP_CALL( DECdecompFree(scip, &(decdecomps[dec])) );
                     decdecomps[dec] = NULL;
                  }

                  ndecdecomps = nunique;
               }

               SCIPdebugMessagePrint( scip, "Translate %d non-redundant decompositions into seeeds.\n", ndecdecomps );

               /* set up detectorchaininfo */
               SCIPsnprintf( detectorchaininfo, SCIP_MAXSTRLEN, "%c(lgc)", detector->decchar );

               dupcount = 0;

               /* translate found decompositions to seeeds and add them to (presolved) seeedpool */
               for( dec = 0; dec < ndecdecomps; ++dec )
               {
                  seeedpool->createSeeedFromDecomp( decdecomps[dec], &seeed );

                  seeed->setDetectorChainString( detectorchaininfo );

                  /* set statistical data */
                  seeed->setDetectorPropagated(detector);
                  /* @todo this is actually the whole detector time! in propagate seeeds methods, time of each seeed
                   * is set after detecting this seeed */
                  seeed->addClockTime( SCIPgetClockTime( scip, detectorclock ) );
                  seeed->addDecChangesFromAncestor( dummyAncestor );
                  seeed->setLegacymode( true );

                  SCIP_Bool success = TRUE;
                  seeedpool->addSeeedToFinished( seeed, &success );

                  if( success == FALSE )
                  {
                     ++dupcount;
                  }
               }

               if ( dupcount > 0 )
               {
                  SCIPdebugMessagePrint( scip, "%d of the resulting seeeds are already contained in the seeedpool.\n", dupcount );
               }

               SCIPfreeClock( scip, & detectorclock );
            }
            else
            {
               SCIPdebugPrintf( "Failure!\n" );
            }
            SCIPfreeMemoryArrayNull( scip, &decdecomps ); // @todo necessary/correct?
         }
      }
   }

   seeedpool->sortFinishedForScore();

   SCIPverbMessage(scip, SCIP_VERBLEVEL_NORMAL, NULL, "Finished legacy mode detection.\n");

   *result = SCIP_SUCCESS;
   return SCIP_OKAY;
}



/** 1) the predecessors of all finished seeeds in both seeedpools can be found */
/** 2) selected list is syncron with selected information in seeeds */
/** 3) selected exists is syncronized with seleced list */


SCIP_Bool SCIPconshdlrDecompCheckConsistency(
   SCIP* scip
   ){

   SCIP_CONSHDLR* conshdlr;
   SCIP_CONSHDLRDATA* conshdlrdata;
   int i;
   int selectedcounter;

   std::vector<int> livingnoncompleteseeedids(0); /** this is a vector of seeed ids that should be living (living: there is no complete seeed having ) */
   std::vector<int>::const_iterator selectediter;
   std::vector<int>::const_iterator selectediterend;

   std::vector<SeeedPtr>::const_iterator seeediter;
   std::vector<SeeedPtr>::const_iterator seeediterend;


   conshdlr = SCIPfindConshdlr(scip, CONSHDLR_NAME);

   if( conshdlr == NULL )
   {
      SCIPerrorMessage("Decomp constraint handler is not included, cannot add detector!\n");
      return SCIP_ERROR;
   }

   conshdlrdata = SCIPconshdlrGetData(conshdlr);
   assert(conshdlrdata != NULL);

   /** 1) the predecessors of all finished seeeds in both seeedpools can be found */
   if( conshdlrdata->seeedpool != NULL)
   {
      for( i = 0; i < conshdlrdata->seeedpool->getNFinishedSeeeds(); ++i )
      {
         SeeedPtr seeed = conshdlrdata->seeedpool->getFinishedSeeed( i );

         for( int j = 0; j < seeed->getNAncestors(); ++j )
         {
            int id = seeed->getAncestorID( j );
            if( SCIPconshdlrDecompGetSeeed(scip, id) == NULL )
            {
               SCIPwarningMessage(scip, "Warning: presolved seeed %d has an ancestor (id: %d) that is not found! \n", seeed->getID(), id );
               return FALSE;
            }
         }
      }
   }


   if( conshdlrdata->seeedpoolunpresolved != NULL )
   {
      for( i = 0; i < conshdlrdata->seeedpoolunpresolved->getNFinishedSeeeds(); ++i )
      {
         SeeedPtr seeed = conshdlrdata->seeedpoolunpresolved->getFinishedSeeed( i );

         for( int j = 0; j < seeed->getNAncestors(); ++j )
         {
            int id = seeed->getAncestorID( j );
            if( SCIPconshdlrDecompGetSeeed(scip, id) == NULL )
            {
               SCIPwarningMessage(scip, "Warning: unpresolved seeed %d has an ancestor (id: %d) that is not found! \n", seeed->getID(), id );
               return FALSE;
            }
         }
      }
   }

   /** 6) selected list is syncronized with selected information in seeeds */

   selectediter = conshdlrdata->selected->begin();
   selectediterend = conshdlrdata->selected->end();

   selectedcounter = 0;

   for( ; selectediter != selectediterend; ++selectediter )
   {
      SeeedPtr seeed = conshdlrdata->listall->at(*selectediter);

      if( !seeed->isSelected() )
      {
         SCIPwarningMessage(scip, "Warning: seeed %d is not selected but in slected list  \n", seeed->getID() );
         return FALSE;
      }
   }

   seeediter = conshdlrdata->listall->begin();
   seeediterend = conshdlrdata->listall->end();

   for( ; seeediter != seeediterend; ++seeediter )
   {
      if( (*seeediter)->isSelected() )
         ++selectedcounter;
   }

   if( (size_t) selectedcounter != conshdlrdata->selected->size() )
   {
      SCIPwarningMessage(scip, "Warning: there are selected seeeds not part of the list  \n" );
      return FALSE;
   }


   /** 7) selected exists is syncronized with seleced list */

   if( conshdlrdata->selectedexists != (conshdlrdata->selected->size() > 0) )
   {
      SCIPwarningMessage(scip, "Warning: selectedexists is %d but number of selected is %d   \n", conshdlrdata->selectedexists, conshdlrdata->selected->size() );
      return FALSE;
   }



   return TRUE;
}

/** returns the next seeed id managed by cons_decomp */
   int SCIPconshdlrDecompGetNextSeeedID(
     SCIP* scip
   ){

      SCIP_CONSHDLR* conshdlr;
      SCIP_CONSHDLRDATA* conshdlrdata;

      conshdlr = SCIPfindConshdlr(scip, CONSHDLR_NAME);

      if( conshdlr == NULL )
      {
         SCIPerrorMessage("Decomp constraint handler is not included, cannot add detector!\n");
         return SCIP_ERROR;
      }

      conshdlrdata = SCIPconshdlrGetData(conshdlr);
      assert(conshdlrdata != NULL);

      return ++conshdlrdata->seeedcounter;
   }


SCIP_RETCODE DECconshdlrDecompSortDecompositionsByScore(
   SCIP*       scip
   )
{

   SCIP_CONSHDLR* conshdlr;
   SCIP_CONSHDLRDATA* conshdlrdata;

   conshdlr = SCIPfindConshdlr(scip, CONSHDLR_NAME);

   if( conshdlr == NULL )
   {
      SCIPerrorMessage("Decomp constraint handler is not included, cannot add detector!\n");
      return SCIP_ERROR;
   }

   conshdlrdata = SCIPconshdlrGetData(conshdlr);
   assert(conshdlrdata != NULL);

   if( conshdlrdata->seeedpool != NULL )
      conshdlrdata->seeedpool->sortFinishedForScore();


   if( conshdlrdata->seeedpoolunpresolved != NULL )
      conshdlrdata->seeedpoolunpresolved->sortFinishedForScore();

   /** deprecated
   for (int i = 0; i < conshdlrdata->ndecomps; ++i )
   {
      assert(DECdecompCheckConsistency(scip, conshdlrdata->decdecomps[i] ));
      scores[i] = DECgetMaxWhiteScore(scip, conshdlrdata->decdecomps[i]);
   }

   SCIPsortRealPtr(scores, (void**)conshdlrdata->decdecomps, conshdlrdata->ndecomps);
   SCIPsortRealPtr(scores, (void**)conshdlrdata->allrelevantfinishedseeeds, conshdlrdata->ndecomps);
   */



   return SCIP_OKAY;
}

/** interface method to detect the structure including presolving */
SCIP_RETCODE DECdetectStructure(
   SCIP*                 scip,               /**< SCIP data structure */
   SCIP_RESULT*          result              /**< Result pointer to indicate whether some structure was found */
   )
{
   SCIP_CONSHDLR* conshdlr;
   SCIP_CONSHDLRDATA* conshdlrdata;
   SCIP_Bool onlylegacymode;

   conshdlr = SCIPfindConshdlr(scip, CONSHDLR_NAME);
   assert(conshdlr != NULL);

   conshdlrdata = SCIPconshdlrGetData(conshdlr);
   assert(conshdlrdata != NULL);

   conshdlrdata->seeedpool = NULL;


   *result = SCIP_DIDNOTRUN;

   SCIP_CALL(SCIPresetClock(scip, conshdlrdata->completedetectionclock));
   SCIP_CALL(SCIPstartClock(scip, conshdlrdata->completedetectionclock));


   /* check whether only legacy mode should be executed */
   SCIPgetBoolParam(scip, "detection/legacymode/onlylegacymode", &onlylegacymode);

   SCIPdebugMessage("start only legacy mode? %s \n", (onlylegacymode ? "yes": "no") );
   if( !onlylegacymode )
   {
      std::vector<std::pair<int, int>> candidatesNBlocks(0); /**< collection of different variable class distributions */
      std::vector<gcg::ConsClassifier*> consClassDistributions; /**< collection of different constraint class distributions */
      std::vector<gcg::VarClassifier*> varClassDistributions; /**< collection of different variable class distributions */

      std::vector<SCIP_CONS*> indexToCons; /**< stores the corresponding scip constraints pointer */
      std::vector<gcg::SeeedPtr> seeedsunpresolved(0); /**< seeeds that were found for the unpresolved problem */
      int i;
      SCIP_Bool presolveOrigProblem;
      SCIP_Bool calculateOrigDecomps;
      SCIP_Bool classifyOrig;

      /** indicate wether only for the unpresolved problem the detection shpuld take place */
      SCIP_Bool detectonlyorig;

      assert(scip != NULL);

      presolveOrigProblem = TRUE;
      detectonlyorig = FALSE;

      SCIPgetBoolParam(scip, "detection/origprob/enabled", &calculateOrigDecomps);
      SCIPgetBoolParam(scip, "detection/origprob/classificationenabled", &classifyOrig);

      /** get data of the seeedpool with original vars and conss */
      SCIPdebugMessage("is seeedpoolunpresolved not initilized yet but needed ? %s -> %s create it \n", (conshdlrdata->seeedpoolunpresolved == NULL ? "yes" : "no"), (conshdlrdata->seeedpoolunpresolved == NULL ? "" : "Do not")  );

      /** scip is not presolved yet => only detect for original problem */
      if( SCIPgetStage(scip) < SCIP_STAGE_PRESOLVED )
         detectonlyorig = TRUE;

      if ( conshdlrdata->seeedpoolunpresolved == NULL && ( classifyOrig || calculateOrigDecomps || detectonlyorig) )
         conshdlrdata->seeedpoolunpresolved = new gcg::Seeedpool(scip, CONSHDLR_NAME, FALSE);         /**< seeedpool with original variables and constraints */


      SCIP_CALL(SCIPstopClock(scip, conshdlrdata->completedetectionclock));

      SCIPdebugMessage("is stage < transformed ? %s -> do %s transformProb() ", (SCIPgetStage(scip) < SCIP_STAGE_TRANSFORMED ? "yes" : "no"), (SCIPgetStage(scip) < SCIP_STAGE_TRANSFORMED ? "" : "not")  );
      if( SCIPgetStage(scip) < SCIP_STAGE_TRANSFORMED )
         SCIP_CALL(SCIPtransformProb(scip));

      SCIP_CALL(SCIPstartClock(scip, conshdlrdata->completedetectionclock));

      /** get block number candidates and conslcassifier for original problem*/
      if( classifyOrig || detectonlyorig )
      {
         SCIPdebugMessage("classification for orig problem enabled: calc classifier and nblock candidates \n" );
         conshdlrdata->seeedpoolunpresolved->calcClassifierAndNBlockCandidates(scip);
         candidatesNBlocks = conshdlrdata->seeedpoolunpresolved->getSortedCandidatesNBlocksFull();
         if( conshdlrdata->seeedpoolunpresolved != NULL )
                  conshdlrdata->seeedpoolunpresolved->printBlockcandidateInformation(scip, NULL);
      }
      else
         SCIPdebugMessage("classification for orig problem disabled \n" );

      /** detection for original problem */
      if( calculateOrigDecomps || detectonlyorig )
      {
         SCIPdebugMessage("start finding decompositions for original problem!\n" );
         SCIPverbMessage(scip, SCIP_VERBLEVEL_NORMAL, NULL, "start finding decompositions for original problem!\n");
         seeedsunpresolved = conshdlrdata->seeedpoolunpresolved->findSeeeds();
         SCIPverbMessage(scip, SCIP_VERBLEVEL_NORMAL, NULL, "finished finding decompositions for original problem!\n");
         SCIPdebugMessage("finished finding decompositions for original problem!\n" );
      } else
         SCIPdebugMessage("finding decompositions for original problem is NOT enabled!\n" );

      /** get the cons and var classifier for translating them later*/
      if( classifyOrig )
      {
         for( i = 0; i < conshdlrdata->seeedpoolunpresolved->getNConsClassifiers(); ++i )
         {
            gcg::ConsClassifier* classifier = new gcg::ConsClassifier(
               conshdlrdata->seeedpoolunpresolved->getConsClassifier(i));
            consClassDistributions.push_back(classifier);
         }
         for( i = 0; i < conshdlrdata->seeedpoolunpresolved->getNVarClassifiers(); ++i )
         {
            gcg::VarClassifier* classifier = new gcg::VarClassifier(conshdlrdata->seeedpoolunpresolved->getVarClassifier(i));
            varClassDistributions.push_back(classifier);
         }
      }

      SCIP_CALL(SCIPstopClock(scip, conshdlrdata->completedetectionclock));

      if( !detectonlyorig )
      {

         //Presolving
         if( presolveOrigProblem )
            SCIP_CALL(SCIPpresolve(scip));

         /** detection for presolved problem */

         if( SCIPgetStage(scip) == SCIP_STAGE_INIT || SCIPgetNVars(scip) == 0 || SCIPgetNConss(scip) == 0 )
         {
            SCIPverbMessage(scip, SCIP_VERBLEVEL_DIALOG, NULL, "No problem exists, cannot detect structure!\n");

            /** presolving removed all constraints or variables */
            if( SCIPgetNVars(scip) == 0 || SCIPgetNConss(scip) == 0 )
               conshdlrdata->hasrun = TRUE;

            *result = SCIP_DIDNOTRUN;
            return SCIP_OKAY;
         }

         /** start detection clocks */
         SCIP_CALL(SCIPresetClock(scip, conshdlrdata->detectorclock));
         SCIP_CALL(SCIPstartClock(scip, conshdlrdata->detectorclock));
         SCIP_CALL(SCIPstartClock(scip, conshdlrdata->completedetectionclock));
         if( conshdlrdata->seeedpool == NULL )
         {
            SCIPdebugMessagePrint(scip, "start creating seeedpool for current problem \n");
            conshdlrdata->seeedpool = new gcg::Seeedpool(scip, CONSHDLR_NAME, TRUE);
            SCIPdebugMessagePrint(scip, "created seeedpool for current problem, n detectors: %d \n", conshdlrdata->ndetectors);
         }
         else
            SCIPdebugMessagePrint(scip, "seeedpool is not NULL \n");

         conshdlrdata->seeedpool->calcClassifierAndNBlockCandidates(scip);

         /** get block number candidates and translate orig classification and found seeeds (if any) to presolved problem */
         if( calculateOrigDecomps ||  classifyOrig )
         {
            std::vector<gcg::Seeed*> translatedSeeeds(0);
            std::vector<gcg::ConsClassifier*> translatedConsDistributions(0);
            std::vector<gcg::VarClassifier*> translatedVarDistributions(0);

            conshdlrdata->seeedpool->translateSeeedData(conshdlrdata->seeedpoolunpresolved, seeedsunpresolved,
               translatedSeeeds, consClassDistributions, translatedConsDistributions, varClassDistributions,
               translatedVarDistributions);

            SCIPverbMessage(scip, SCIP_VERBLEVEL_FULL , NULL, "number of translated original seeeds: %d \n " , translatedSeeeds.size() );

            conshdlrdata->seeedpool->populate(translatedSeeeds);

            for( size_t d = 0; d < translatedConsDistributions.size(); ++d )
               conshdlrdata->seeedpool->addConsClassifier(translatedConsDistributions[d]);

            for( size_t d = 0; d < translatedVarDistributions.size(); ++d )
               conshdlrdata->seeedpool->addVarClassifier(translatedVarDistributions[d]);

            SCIPverbMessage(scip, SCIP_VERBLEVEL_FULL , NULL, "finished translate seeed method!\n");

            for( size_t c = 0; c < candidatesNBlocks.size(); ++c )
               conshdlrdata->seeedpool->addCandidatesNBlocksNVotes(candidatesNBlocks[c].first, candidatesNBlocks[c].second );
         }
      }

     for( int j = 0; j < (int) consClassDistributions.size(); ++j )
        delete consClassDistributions[j];

     for( int j = 0; j < (int) varClassDistributions.size(); ++j )
        delete varClassDistributions[j];

     if( !detectonlyorig )
     {
        conshdlrdata->seeedpool->findDecompositions();
        SCIP_CALL(SCIPstopClock(scip, conshdlrdata->detectorclock));
     }

      if( conshdlrdata->seeedpool != NULL && conshdlrdata->seeedpool->getNFinishedSeeeds() > 0 )
         *result = SCIP_SUCCESS;

//   SCIPdebugMessage("Sorting %i detectors\n", conshdlrdata->ndetectors);
//   SCIPsortIntPtr(conshdlrdata->priorities, (void**)conshdlrdata->detectors, conshdlrdata->ndetectors);

      //	  seeedpool.freeCurrSeeeds();

      if( conshdlrdata->seeedpoolunpresolved != NULL &&  conshdlrdata->seeedpoolunpresolved->getNFinishedSeeeds() > 0 )
         *result = SCIP_SUCCESS;

      SCIPdebugMessage("Detection took %fs\n", SCIPclockGetTime(conshdlrdata->detectorclock));

   } /* end of if( !onlylegacy ) */


   if( conshdlrdata->seeedpool != NULL )
      conshdlrdata->seeedpool->printBlockcandidateInformation(scip, NULL);

   SCIP_CALL(SCIPstartClock(scip, conshdlrdata->completedetectionclock) );
   SCIPconshdlrDecompAddLegacymodeDecompositions( scip, result );
   SCIP_CALL(SCIPstopClock(scip, conshdlrdata->completedetectionclock) );

   if( *result == SCIP_DIDNOTRUN )
   {
      return SCIP_OKAY;
   }

//   if( conshdlrdata->ndecomps > 0 )
//   {
//      SCIPverbMessage(scip, SCIP_VERBLEVEL_NORMAL, NULL, "Chosen decomposition with %d blocks of type %s.\n",
//         DECdecompGetNBlocks(conshdlrdata->decdecomps[0]), DECgetStrType(DECdecompGetType(conshdlrdata->decdecomps[0])));
//  //    GCGsetStructDecdecomp(scip, conshdlrdata->decdecomps[0]);
//      *result = SCIP_SUCCESS;
//   }
//   else
//   {
//      assert(conshdlrdata->ndecomps == 0);
//      SCIPverbMessage(scip, SCIP_VERBLEVEL_NORMAL, NULL, "No decomposition found -- solving with one single block.\n");
//      SCIP_CALL( createOneBlockDecomp(scip) );
//      *result = SCIP_SUCCESS;
//   }

   /* show that we done our duty */
   conshdlrdata->hasrun = TRUE;
   *result = SCIP_SUCCESS;
   SCIPconshdlrDecompChooseCandidatesFromSelected(scip, TRUE);


//   SCIPhashmapFree( &consToIndex );

   return SCIP_OKAY;
}

///** interface method to detect the structure */
//SCIP_RETCODE DECgetSeeedpoolData(
//   SCIP*                 scip,                     /**< SCIP data structure */
//   int**                 candidatesNBlocks,        /**< pointer to store candidates for number of blocks calculated by the seeedpool */
//   int*                  nCandidates,              /**< pointer to store number of candidates for number of blocks calculated by the seeedpool */
//   int***                consClasses,             /**< pointer to store the  collection of different constraint class distributions */
//   int*                  nConsClassDistributions, /**< pointer to store number of constraint class distributions */
//   int**                 nClassesOfDistribution,   /**< pointer to store numbers of classes of the distributions */
//   SCIP_HASHMAP*         consToIndex,              /**< hashmap from constraints to indices, to be filled */
//   int*                  nConss                    /**< pointer to store number of constraints */
//   )
//{
//   std::cout << "SEEEDPOOL 1" << std::endl;
//   gcg::Seeedpool seeedpool(scip, CONSHDLR_NAME, TRUE);
//
//   std::vector<int> candidatesNBlocksVector = seeedpool.getCandidatesNBlocks();
//   *nCandidates = (int)candidatesNBlocksVector.size();
//   SCIP_CALL( SCIPallocMemoryArray(scip, &(candidatesNBlocks), *nCandidates) );
//   for( int i = 0; i < *nCandidates; ++i )
//      (*candidatesNBlocks)[i] = candidatesNBlocksVector[i];
//
//   std::vector<std::vector<int>> consClassesVector;
//   for( int i = 0; i < seeedpool.getNConssClassDistributions(); ++i )
//      consClassesVector.push_back(seeedpool.getConssClassDistributionVector(i));
//   *nConsClassDistributions = seeedpool.getNConssClassDistributions();
//   SCIP_CALL( SCIPallocMemoryArray(scip, &(consClasses), *nConsClassDistributions) );
//   SCIP_CALL( SCIPallocMemoryArray(scip, &(nClassesOfDistribution), *nConsClassDistributions) );
//   for( int i = 0; i < *nConsClassDistributions; ++i )
//   {
//      (*nClassesOfDistribution)[i] = seeedpool.getNClassesOfDistribution(i);
//      SCIP_CALL( SCIPallocMemoryArray(scip, &(consClasses[i]), (*nClassesOfDistribution)[i]) );
//   }
//   for( int i = 0; i < (int)consClassesVector.size(); ++i )
//   {
//      for( int j = 0; j < (int)consClassesVector[i].size(); ++j )
//      {
//         (*consClasses)[i][j] = consClassesVector[i][j];
//      }
//   }
//
//   *nConss = seeedpool.getNConss();
//   SCIP_CALL_ABORT( SCIPhashmapCreate( &consToIndex, SCIPblkmem(scip), *nConss ) );
//   for( int i = 0; i < seeedpool.getNConss(); ++i )
//      SCIP_CALL_ABORT( SCIPhashmapInsert(consToIndex, seeedpool.getConsForIndex(i), (void*) (size_t) i ) );
//
//
//   return SCIP_OKAY;
//}

/** writes all finished decompositions */
SCIP_RETCODE DECwriteAllDecomps(
   SCIP*                 scip,               /**< SCIP data structure */
   char*                 directory,          /**< directory for decompositions */
   char*                 extension,          /**< extension for decompositions */
   SCIP_Bool             original,           /**< should decomps for original problem be written */
   SCIP_Bool             presolved           /**< should decomps for preoslved problem be written */

   )
{
   MiscVisualization* misc = new MiscVisualization();
   SCIP_CONSHDLR* conshdlr;
   SCIP_CONSHDLRDATA* conshdlrdata;
   char outname[SCIP_MAXSTRLEN];
   char tempstring[SCIP_MAXSTRLEN];
   int i;
   SCIP_Bool nodecomps;

   int maxtowrite;
   int nwritten;

   assert(scip != NULL);
   assert(extension != NULL);

   conshdlr = SCIPfindConshdlr(scip, CONSHDLR_NAME);
   assert(conshdlr != NULL);

   conshdlrdata = SCIPconshdlrGetData(conshdlr);
   assert(conshdlrdata != NULL);

   maxtowrite = -1;
   nwritten = 0;

   nodecomps = ( conshdlrdata->seeedpool == NULL && conshdlrdata->seeedpoolunpresolved == NULL );

   nodecomps = nodecomps || ( !presolved && !original );

   nodecomps = nodecomps || (
      ( presolved && conshdlrdata->seeedpool != NULL && conshdlrdata->seeedpool->getNFinishedSeeeds() == 0) &&
      ( original && conshdlrdata->seeedpoolunpresolved != NULL && conshdlrdata->seeedpoolunpresolved->getNFinishedSeeeds() == 0)
       )
      ;


   if( presolved && conshdlrdata->seeedpool != NULL && conshdlrdata->seeedpool->getNFinishedSeeeds() == 0 )
   {
      SCIPwarningMessage(scip, "No decomposition available.\n");
      return SCIP_OKAY;
   }

   SCIPgetIntParam(scip, "visual/nmaxdecompstowrite", &maxtowrite );

   /** write presolved decomps */
   for( i = 0; presolved && conshdlrdata->seeedpool!= NULL && i < conshdlrdata->seeedpool->getNFinishedSeeeds(); ++i )
   {
      SeeedPtr seeed;

      seeed = conshdlrdata->seeedpool->getFinishedSeeed( i );

      misc->GCGgetVisualizationFilename(scip, seeed, extension, tempstring);
      if( directory != NULL )
      {
         (void) SCIPsnprintf(outname, SCIP_MAXSTRLEN, "%s/%s.%s", directory, tempstring, extension);
      }
      else
      {
         (void) SCIPsnprintf(outname, SCIP_MAXSTRLEN, "%s.%s", tempstring, extension);
      }

      conshdlrdata->seeedtowrite = seeed;

      SCIP_CALL( SCIPwriteTransProblem(scip, outname, extension, FALSE) );

      ++nwritten;

      conshdlrdata->seeedtowrite = NULL;

      if( maxtowrite != -1 && nwritten >= maxtowrite )
         break;


   }



   /** write orig decomps */
   for( i = 0; original && conshdlrdata->seeedpoolunpresolved != NULL &&  i < conshdlrdata->seeedpoolunpresolved->getNFinishedSeeeds() ; ++i )
   {
      SeeedPtr seeed;

      seeed = conshdlrdata->seeedpoolunpresolved->getFinishedSeeed( i );

      misc->GCGgetVisualizationFilename(scip, seeed, extension, tempstring);
      if( directory != NULL )
      {
         (void) SCIPsnprintf(outname, SCIP_MAXSTRLEN, "%s/%s.%s", directory, tempstring, extension);
      }
      else
      {
         (void) SCIPsnprintf(outname, SCIP_MAXSTRLEN, "%s.%s", tempstring, extension);
      }

      conshdlrdata->seeedtowrite = seeed;

      SCIP_CALL( SCIPwriteOrigProblem(scip, outname, extension, FALSE) );
      ++nwritten;
      conshdlrdata->seeedtowrite = NULL;

      if( maxtowrite != -1 && nwritten >= maxtowrite )
         break;
   }


     return SCIP_OKAY;
}

SCIP_Bool GCGdetectionTookPlace(
   SCIP*  scip
     ){
   SCIP_CONSHDLR* conshdlr;
    SCIP_CONSHDLRDATA* conshdlrdata;

    assert(scip != NULL);

    conshdlr = SCIPfindConshdlr(scip, CONSHDLR_NAME);
    assert(conshdlr != NULL);

    conshdlrdata = SCIPconshdlrGetData(conshdlr);
    assert(conshdlrdata != NULL);

    return (conshdlrdata->seeedpool != NULL ) || (conshdlrdata->seeedpoolunpresolved != NULL );
}


int SCIPconshdlrDecompGetNDetectors(
   SCIP* scip
   )
{
   SCIP_CONSHDLR* conshdlr;
    SCIP_CONSHDLRDATA* conshdlrdata;

    assert(scip != NULL);

    conshdlr = SCIPfindConshdlr(scip, CONSHDLR_NAME);
    assert(conshdlr != NULL);

    conshdlrdata = SCIPconshdlrGetData(conshdlr);
    assert(conshdlrdata != NULL);

    return conshdlrdata->ndetectors;
}


DEC_DETECTOR** SCIPconshdlrDecompGetDetectors(
   SCIP* scip
   )
{
   SCIP_CONSHDLR* conshdlr;
    SCIP_CONSHDLRDATA* conshdlrdata;

    assert(scip != NULL);

    conshdlr = SCIPfindConshdlr(scip, CONSHDLR_NAME);
    assert(conshdlr != NULL);

    conshdlrdata = SCIPconshdlrGetData(conshdlr);
    assert(conshdlrdata != NULL);

    return conshdlrdata->detectors;
}

const char* SCIPconshdlrDecompGetPdfReader(
   SCIP*       scip
   )
{
   int ret = 1;
   std::string viewers[] = { "okular", "acroread", "evince" };
   int nviewers = 3;

   for( int i = 0; i < nviewers; ++i )
   {
      std::string command = "which ";
      command.append(viewers[i].c_str() );
      ret = system(command.c_str());
      if( ret == 0 )
         return viewers[i].c_str();
   }
   return "no pdf viewer found ";
}

/** gets an array of all seeeds that are currently considered relevant
 * @params seeedswr  output of the relevant seeeds (don't forget to free the individual wrappers after use)
 * @params nseeeds   amount of seeeds that are put in the array
 */
SCIP_RETCODE SCIPconshdlrDecompGetAllRelevantSeeeds(
   SCIP* scip,                /**< SCIP data structure */
   SEEED_WRAPPER** seeedswr,  /**< seeed wrapper array for output */
   int* nseeeds               /**< number of seeeds in output */
   )
{
   SCIP_CONSHDLR* conshdlr;
   SCIP_CONSHDLRDATA* conshdlrdata;

   assert(scip != NULL);
   assert(seeedswr != NULL);

   conshdlr = SCIPfindConshdlr(scip, CONSHDLR_NAME);
   assert(conshdlr != NULL);

   conshdlrdata = SCIPconshdlrGetData(conshdlr);
   assert(conshdlrdata != NULL);

   /* get the current max id */
   int maxid  = 0;

   for( int i = 0; conshdlrdata->seeedpool != NULL && i < conshdlrdata->seeedpool->getNAncestorSeeeds(); ++i )
   {
      if( conshdlrdata->seeedpool->getAncestorSeeed( i ) != NULL &&
         conshdlrdata->seeedpool->getAncestorSeeed( i )->getID() > maxid )
         maxid = conshdlrdata->seeedpool->getAncestorSeeed( i )->getID();
   }

   for( int i = 0; conshdlrdata->seeedpoolunpresolved != NULL && i < conshdlrdata->seeedpoolunpresolved->getNAncestorSeeeds(); ++i )
   {
      if( conshdlrdata->seeedpoolunpresolved->getAncestorSeeed( i ) != NULL &&
         conshdlrdata->seeedpoolunpresolved->getAncestorSeeed( i )->getID() > maxid )
         maxid = conshdlrdata->seeedpoolunpresolved->getAncestorSeeed( i )->getID();
   }

   for( int i = 0; conshdlrdata->seeedpool != NULL && i < conshdlrdata->seeedpool->getNFinishedSeeeds(); ++i )
      {
         if( conshdlrdata->seeedpool->getFinishedSeeed( i ) != NULL &&
            conshdlrdata->seeedpool->getFinishedSeeed( i )->getID() > maxid )
            maxid = conshdlrdata->seeedpool->getFinishedSeeed( i )->getID();
      }

      for( int i = 0; conshdlrdata->seeedpoolunpresolved != NULL && i < conshdlrdata->seeedpoolunpresolved->getNFinishedSeeeds(); ++i )
      {
         if( conshdlrdata->seeedpoolunpresolved->getFinishedSeeed( i ) != NULL &&
            conshdlrdata->seeedpoolunpresolved->getFinishedSeeed( i )->getID() > maxid )
            maxid = conshdlrdata->seeedpoolunpresolved->getFinishedSeeed( i )->getID();
      }

   /* initialize the output array with NULL */
   *nseeeds = maxid+1;

   for( int i = 0; i < *nseeeds; i++ )
   {
      SCIP_CALL( SCIPallocBlockMemory( scip, &(seeedswr[i]) ) );
      seeedswr[i]->seeed = NULL;
      seeedswr[i]->seeedpool = NULL; /* not needed, initialization just for safety reasons */
   }

   /* fill the output array with relevant seeeds */
   for( int i = 0; i < conshdlrdata->seeedpoolunpresolved->getNAncestorSeeeds(); ++i )
      {
         if( conshdlrdata->seeedpoolunpresolved->getAncestorSeeed( i ) == NULL ||
            conshdlrdata->seeedpoolunpresolved->getAncestorSeeed( i )->getID() < 0  )
            continue;
         seeedswr[conshdlrdata->seeedpoolunpresolved->getAncestorSeeed( i )->getID()]->seeed =
            conshdlrdata->seeedpoolunpresolved->getAncestorSeeed( i );
      }

   for( int i = 0; conshdlrdata->seeedpool != NULL && i < conshdlrdata->seeedpool->getNAncestorSeeeds(); ++i )
      {
         if( conshdlrdata->seeedpool->getAncestorSeeed( i ) == NULL ||
            conshdlrdata->seeedpool->getAncestorSeeed( i )->getID() < 0  )
            continue;
         seeedswr[conshdlrdata->seeedpool->getAncestorSeeed( i )->getID()]->seeed =
            conshdlrdata->seeedpool->getAncestorSeeed( i );
      }

   for( int i = 0; i < conshdlrdata->seeedpoolunpresolved->getNFinishedSeeeds(); ++i )
      {
         if( conshdlrdata->seeedpoolunpresolved->getFinishedSeeed( i ) == NULL ||
            conshdlrdata->seeedpoolunpresolved->getFinishedSeeed( i )->getID() < 0  )
            continue;
         seeedswr[conshdlrdata->seeedpoolunpresolved->getFinishedSeeed( i )->getID()]->seeed =
            conshdlrdata->seeedpoolunpresolved->getFinishedSeeed( i );
      }

   for( int i = 0; conshdlrdata->seeedpool != NULL && i < conshdlrdata->seeedpool->getNFinishedSeeeds(); ++i )
      {
         if( conshdlrdata->seeedpool->getFinishedSeeed( i ) == NULL ||
            conshdlrdata->seeedpool->getFinishedSeeed( i )->getID() < 0  )
            continue;
         seeedswr[conshdlrdata->seeedpool->getFinishedSeeed( i )->getID()]->seeed =
            conshdlrdata->seeedpool->getFinishedSeeed( i );
      }

   return SCIP_OKAY;
}


/** write family tree **/
SCIP_RETCODE DECwriteFamilyTree(
   SCIP*                 scip,               /**< SCIP data structure */
   const char*           filename,           /**< filename the output should be written to (including directory) */
   const char*           workfolder,         /**< directory in which should be worked */
   int                   ndecompositions,    /**< the number of (complete) decompositions in order of a certain measure (atm: max white) */
   SCIP_Bool             draft               /**< draft mode will not visualize non-zeros but is faster and takes less memory */
   )
{

	SCIP_CONSHDLR* conshdlr;
	SCIP_CONSHDLRDATA* conshdlrdata;
	assert(scip != NULL);

	conshdlr = SCIPfindConshdlr(scip, CONSHDLR_NAME);
	assert(conshdlr != NULL);

	conshdlrdata = SCIPconshdlrGetData(conshdlr);

	std::vector<SeeedPtr> tovisualize(0);
	assert(conshdlrdata != NULL);

	if ( SCIPconshdlrDecompExistsSelected(scip) )
	{
	   for ( size_t i = 0; tovisualize.size() <= (size_t) ndecompositions &&  i < conshdlrdata->selected->size(); ++i )
	   {
	      if( conshdlrdata->listall->at(conshdlrdata->selected->at(i))->isComplete() )
	         tovisualize.push_back( conshdlrdata->listall->at(conshdlrdata->selected->at(i)  ) );
	   }
	}
	else
	{
	   SCIPconshdlrDecompUpdateSeeedlist(scip);
	   for( size_t i = 0; tovisualize.size() <= (size_t) ndecompositions &&  i < conshdlrdata->listall->size(); ++i )
	   {
	      if( conshdlrdata->listall->at(i)->isComplete() )
	         tovisualize.push_back( conshdlrdata->listall->at(i) );
	   }
	}

	SCIPdebugMessage("Checking list of seeeds to visualize: \n");
	for( size_t i = 0; i <  tovisualize.size(); ++i )
	{
	   SCIPdebugMessage( "%d th seeed: id: %d has ancestors from unpresolved: %d \n", (int) i, tovisualize[i]->getID(), tovisualize[i]->getStemsFromUnpresolved() );
	}

	/* let tex reader handle the visualization of the family tree */
	int ntovisualize = tovisualize.size();
	SEEED_WRAPPER** tovisualizewr;
	SCIP_CALL( SCIPallocBufferArray(scip, &tovisualizewr, ntovisualize) );

	for( size_t i = 0; i < tovisualize.size(); ++i )
	{
	   SCIP_CALL( SCIPallocBlockMemory( scip, &(tovisualizewr[i]) ) );
	   tovisualizewr[i]->seeed = tovisualize[i];
	}

	FILE* helpfile = fopen(filename, "w");
	GCGwriteTexFamilyTree(scip, helpfile, workfolder, tovisualizewr, &ntovisualize);
	fclose(helpfile);

	for( size_t i = 0; i < tovisualize.size(); ++i )
   {
      SCIPfreeBlockMemory( scip, &(tovisualizewr[i]) );
   }
	SCIPfreeBufferArray(scip, &tovisualizewr);

	return SCIP_OKAY;
}

SCIP_RETCODE SCIPconshdlrDecompWriteDec(
   SCIP*     scip,
   FILE*     file,
   SCIP_Bool transformed,
   SCIP_RESULT* result
   ){

   SCIP_CONSHDLR* conshdlr;
   SCIP_CONSHDLRDATA* conshdlrdata;
   assert(scip != NULL);
   Seeedpool* seeedpool;

   conshdlr = SCIPfindConshdlr(scip, CONSHDLR_NAME);
   seeedpool = NULL;
   assert(conshdlr != NULL);

   conshdlrdata = SCIPconshdlrGetData(conshdlr);
   assert(conshdlrdata != NULL);

   if( transformed )
   {
      if (conshdlrdata->seeedpool == NULL )
         conshdlrdata->seeedpool = new gcg::Seeedpool(scip, CONSHDLR_NAME, TRUE);
      seeedpool = conshdlrdata->seeedpool;
   }
   else
   {
      if (conshdlrdata->seeedpoolunpresolved == NULL )
         conshdlrdata->seeedpoolunpresolved = new gcg::Seeedpool(scip, CONSHDLR_NAME, FALSE);
      seeedpool = conshdlrdata->seeedpoolunpresolved;
   }

   if( conshdlrdata->seeedtowrite != NULL )
   {
      conshdlrdata->seeedtowrite->writeAsDec(file, seeedpool, result);
      return SCIP_OKAY;
   }

   if( conshdlrdata->candidates->size() == 0 )
   {
      SCIPconshdlrDecompChooseCandidatesFromSelected(scip, TRUE);
   }


   if( conshdlrdata->candidates->size() == 0 )
   {
      SCIPwarningMessage(scip, "There are no candidate decompositions!\n");
      return SCIP_OKAY;
   }

   conshdlrdata->candidates->at(0).first->writeAsDec(file, seeedpool, result);


   return SCIP_OKAY;
}

/** returns the best known decomposition, if available and NULL otherwise, caller has to free returned DEC_DECOMP */
DEC_DECOMP* DECgetBestDecomp(
   SCIP*                 scip                /**< SCIP data structure */
   )
{
   SCIP_CONSHDLR* conshdlr;
   SCIP_CONSHDLRDATA* conshdlrdata;
   assert(scip != NULL);

   DEC_DECOMP* decomp;
   gcg::Seeedpool* seeedpool;
   gcg::Seeedpool* seeedpoolunpresolved;
   SeeedPtr seeed;


   conshdlr = SCIPfindConshdlr(scip, CONSHDLR_NAME);
   assert(conshdlr != NULL);

   conshdlrdata = SCIPconshdlrGetData(conshdlr);
   assert(conshdlrdata != NULL);


   //seeedpool = ( SCIPconshdlrDecompIsBestCandidateUnpresolved(scip) ? conshdlrdata->seeedpoolunpresolved :  conshdlrdata->seeedpool );

   if( conshdlrdata->seeedpool == NULL )
      conshdlrdata->seeedpool = new gcg::Seeedpool(scip, CONSHDLR_NAME, TRUE);

   seeedpool = conshdlrdata->seeedpool;
   seeedpoolunpresolved = conshdlrdata->seeedpoolunpresolved;

 //  DECconshdlrDecompSortDecompositionsByScore(scip);

   if( conshdlrdata->candidates->size() == 0 && conshdlrdata->useddecomp == NULL)
      return NULL;

   if( conshdlrdata->useddecomp != NULL )
      return conshdlrdata->useddecomp;

   seeed = conshdlrdata->candidates->at( 0 ).first;

   SCIPdialogMessage(scip, NULL, "In get bestdecomp\n");

   if( SCIPconshdlrDecompIsBestCandidateUnpresolved(scip) )
   {
      std::vector<SeeedPtr> seeedtotranslate(0);
      std::vector<SeeedPtr> translatedseeeds(0);

      seeedtotranslate.push_back(seeed);
      seeedpool->translateSeeeds(seeedpoolunpresolved, seeedtotranslate, translatedseeeds);
      seeed = translatedseeeds[0];
   }

   seeedpool->createDecompFromSeeed(seeed, &decomp);


   return decomp;
}

/** returns the Seeed ID of the best Seeed if available and -1 otherwise */
SCIP_RETCODE DECgetSeeedToWrite(
   SCIP*                 scip,               /**< SCIP data structure */
   SCIP_Bool             transformed,
   SEEED_WRAPPER*        seeedwrapper        /**< seeed wrapper to output */
   )
{

   SCIP_CONSHDLR* conshdlr;
   SCIP_CONSHDLRDATA* conshdlrdata;
   assert(scip != NULL);
   int dec;

   conshdlr = SCIPfindConshdlr(scip, CONSHDLR_NAME);
   assert(conshdlr != NULL);

   conshdlrdata = SCIPconshdlrGetData(conshdlr);
   assert(conshdlrdata != NULL);

   if( conshdlrdata->seeedtowrite != NULL )
   {
      seeedwrapper->seeed = conshdlrdata->seeedtowrite;

      return SCIP_OKAY;
   }

   if( conshdlrdata->candidates->size() == 0 )
   {
      SCIPconshdlrDecompChooseCandidatesFromSelected(scip, TRUE);
   }

   if( conshdlrdata->candidates->size() == 0 )
   {
      SCIPwarningMessage(scip, "There are no candidate decompositions!\n");
      seeedwrapper->seeed = NULL;
      return SCIP_OKAY;
   }

   for( dec = 0; dec  < (int) conshdlrdata->candidates->size(); ++dec )
   {
      if ( conshdlrdata->candidates->at(dec).first->isFromUnpresolved() == !transformed )
         break;
   }
   if( dec !=  (int) conshdlrdata->candidates->size() )
      seeedwrapper->seeed = conshdlrdata->candidates->at(dec).first;
   else
      SCIPwarningMessage(scip, "There is no candidate decomposition for the %s problem we can write information for!\n", transformed ? "transformed" : "untransformed");

   return SCIP_OKAY;
}

/** writes out a list of all detectors */
void DECprintListOfDetectors(
   SCIP*                 scip                /**< SCIP data structure */
   )
{
   SCIP_CONSHDLR* conshdlr;
   SCIP_CONSHDLRDATA* conshdlrdata;
   int ndetectors;
   int i;

   assert(scip != NULL);

   conshdlr = SCIPfindConshdlr(scip, CONSHDLR_NAME);
   assert(conshdlr != NULL);

   conshdlrdata = SCIPconshdlrGetData(conshdlr);
   assert(conshdlrdata != NULL);

   ndetectors = conshdlrdata->ndetectors;

   SCIPdialogMessage(scip, NULL, " detector             char priority enabled  description\n");
   SCIPdialogMessage(scip, NULL, " --------------       ---- -------- -------  -----------\n");

   for( i = 0; i < ndetectors; ++i )
   {
      SCIPdialogMessage(scip, NULL,  " %-20s", conshdlrdata->detectors[i]->name);
      SCIPdialogMessage(scip, NULL,  "    %c", conshdlrdata->detectors[i]->decchar);
      SCIPdialogMessage(scip, NULL,  " %8d", conshdlrdata->detectors[i]->priority);
      SCIPdialogMessage(scip, NULL,  " %7s", conshdlrdata->detectors[i]->enabled ? "TRUE" : "FALSE");
      SCIPdialogMessage(scip, NULL,  "  %s\n", conshdlrdata->detectors[i]->description);
   }
}


scoretype SCIPconshdlrDecompGetCurrScoretype(
      SCIP* scip
){
   SCIP_CONSHDLR* conshdlr;
   SCIP_CONSHDLRDATA* conshdlrdata;
   assert(scip != NULL);


   conshdlr = SCIPfindConshdlr(scip, CONSHDLR_NAME);
   assert(conshdlr != NULL);

   conshdlrdata = SCIPconshdlrGetData(conshdlr);
   assert(conshdlrdata != NULL);

   return  static_cast<scoretype>(conshdlrdata->currscoretype);

}




/** returns whether the detection has been performed */
SCIP_Bool DEChasDetectionRun(
   SCIP*                 scip                /**< SCIP data structure */
   )
{
   SCIP_CONSHDLR* conshdlr;
   SCIP_CONSHDLRDATA* conshdlrdata;

   assert(scip != NULL);

   conshdlr = SCIPfindConshdlr(scip, CONSHDLR_NAME);
   assert(conshdlr != NULL);

   conshdlrdata = SCIPconshdlrGetData(conshdlr);
   assert(conshdlrdata != NULL);

   return conshdlrdata->hasrun;
}

/** returns the character of the detector */
char DECdetectorGetChar(
   DEC_DETECTOR*         detector            /**< pointer to detector */
)
{
   if( detector == NULL )
     return '0';
   else
      return detector->decchar;
}

/** gets all currently finished decomps
 * Note: the array is allocated and needs to be freed after use!
 * */
DEC_DECOMP** SCIPconshdlrDecompGetFinishedDecomps(
   SCIP*     scip
){

   SCIP_CONSHDLR* conshdlr;
   SCIP_CONSHDLRDATA* conshdlrdata;

   DEC_DECOMP** decomps;

   int ndecomps;

   assert(scip != NULL);

   conshdlr = SCIPfindConshdlr(scip, CONSHDLR_NAME);
   assert(conshdlr != NULL);

   conshdlrdata = SCIPconshdlrGetData(conshdlr);
   assert(conshdlrdata != NULL);

   ndecomps = SCIPconshdlrDecompGetNFinishedDecomps(scip);

   SCIP_CALL_ABORT( SCIPallocMemoryArray(scip, &decomps, ndecomps) );

   for( int i = 0; i < conshdlrdata->seeedpool->getNFinishedSeeeds(); ++i )
   {
      DEC_DECOMP* decomp;
      SCIP_CALL_ABORT(conshdlrdata->seeedpool->createDecompFromSeeed(conshdlrdata->seeedpool->getFinishedSeeed( i ), &decomp ) );

      decomps[i] = decomp;
   }

/**  atm presolved decomposition are allowed (for visualization, by family tree, write all decomps etc)*/
   for( int i = 0; i < conshdlrdata->seeedpoolunpresolved->getNFinishedSeeeds(); ++i )
   {
      DEC_DECOMP* decomp;
      conshdlrdata->seeedpoolunpresolved->createDecompFromSeeed(conshdlrdata->seeedpoolunpresolved->getFinishedSeeed( i ), &decomp );

      decomps[i + conshdlrdata->seeedpool->getNFinishedSeeeds()] = decomp;
   }

   return decomps;
}

/* returns number of finished Seeeds */
int SCIPconshdlrDecompGetNFinishedDecomps(
   SCIP*       scip
   )
{
   SCIP_CONSHDLR* conshdlr;
   SCIP_CONSHDLRDATA* conshdlrdata;

   assert(scip != NULL);

   conshdlr = SCIPfindConshdlr(scip, CONSHDLR_NAME);
   assert(conshdlr != NULL);

   conshdlrdata = SCIPconshdlrGetData(conshdlr);
   assert(conshdlrdata != NULL);

   /* case if there is no seeedpool in data yet */
   if( conshdlrdata->seeedpool == NULL && conshdlrdata->seeedpoolunpresolved == NULL )
      return 0;

   if( conshdlrdata->seeedpool == NULL )
      return conshdlrdata->seeedpoolunpresolved->getNFinishedSeeeds();

   if( conshdlrdata->seeedpoolunpresolved == NULL )
         return conshdlrdata->seeedpool->getNFinishedSeeeds();

   /* all other cases */
   return (int) conshdlrdata->seeedpoolunpresolved->getNFinishedSeeeds() + conshdlrdata->seeedpool->getNFinishedSeeeds();
}

/* returns number of all Seeeds */
int SCIPconshdlrDecompGetNSeeeds(
   SCIP*       scip
   )
{
   SCIP_CONSHDLR* conshdlr;
   SCIP_CONSHDLRDATA* conshdlrdata;

   assert(scip != NULL);

   conshdlr = SCIPfindConshdlr(scip, CONSHDLR_NAME);
   assert(conshdlr != NULL);

   conshdlrdata = SCIPconshdlrGetData(conshdlr);
   assert(conshdlrdata != NULL);

   if( conshdlrdata->seeedpool == NULL )
      return (int) conshdlrdata->seeedpoolunpresolved->getNAncestorSeeeds() +
         conshdlrdata->seeedpoolunpresolved->getNCurrentSeeeds() +
         conshdlrdata->seeedpoolunpresolved->getNFinishedSeeeds();


   return (int) conshdlrdata->seeedpoolunpresolved->getNAncestorSeeeds() +
      conshdlrdata->seeedpoolunpresolved->getNCurrentSeeeds() +
      conshdlrdata->seeedpoolunpresolved->getNFinishedSeeeds() +
      conshdlrdata->seeedpool->getNAncestorSeeeds() +
      conshdlrdata->seeedpool->getNCurrentSeeeds() +
      conshdlrdata->seeedpool->getNFinishedSeeeds();
}

/** display statistics about detectors */
SCIP_RETCODE GCGprintDetectorStatistics(
   SCIP*                 scip,               /**< SCIP data structure */
   FILE*                 file                /**< output file or NULL for standard output */
   )
{
   SCIP_CONSHDLR* conshdlr;
   SCIP_CONSHDLRDATA* conshdlrdata;
   int i;
   int j;
   assert(scip != NULL);

   conshdlr = SCIPfindConshdlr(scip, CONSHDLR_NAME);
   assert(conshdlr != NULL);

   conshdlrdata = SCIPconshdlrGetData(conshdlr);
   assert(conshdlrdata != NULL);
   assert(scip != NULL);

   SCIPmessageFPrintInfo(SCIPgetMessagehdlr(scip), file, "Detector statistics:       time     number     blocks\n");
   for( i = 0; i < conshdlrdata->ndetectors; ++i )
   {
      SCIPmessageFPrintInfo(SCIPgetMessagehdlr(scip), file, "  %-10.10s       :   %8.2f %10d    ", conshdlrdata->detectors[i]->name, conshdlrdata->detectors[i]->dectime, conshdlrdata->detectors[i]->ndecomps );
      for( j = 0; j < conshdlrdata->detectors[i]->ndecomps; ++j )
      {
         SCIPmessageFPrintInfo(SCIPgetMessagehdlr(scip), file, " %d", DECdecompGetNBlocks(conshdlrdata->detectors[i]->decomps[j]));
      }
      SCIPmessageFPrintInfo(SCIPgetMessagehdlr(scip), file, "\n");
   }
   return SCIP_OKAY;
}

/** resets the parameters to their default value */
static
SCIP_RETCODE setDetectionDefault(
   SCIP*                 scip,               /**< SCIP data structure */
   SCIP_CONSHDLRDATA*    conshdlrdata,       /**< constraint handler data structure */
   SCIP_Bool             quiet               /**< should the parameter be set quiet (no output) */
   )
{ /*lint --e{715}*/
   int i;
   assert(scip != NULL);
   assert(conshdlrdata != NULL);

   SCIP_CALL (SCIPsetIntParam(scip, "detection/maxrounds", 2) );
   SCIP_CALL (SCIPsetBoolParam(scip, "detection/origprob/enabled", FALSE) );

   SCIP_CALL(SCIPsetBoolParam(scip, "detection/consclassifier/nnonzeros/enabled", TRUE) );
   SCIP_CALL(SCIPsetBoolParam(scip, "detection/consclassifier/scipconstype/enabled", TRUE) );
   SCIP_CALL(SCIPsetBoolParam(scip, "detection/consclassifier/miplibconstype/enabled", TRUE) );
   SCIP_CALL(SCIPsetBoolParam(scip, "detection/consclassifier/consnamenonumbers/enabled", TRUE) );

   if( SCIPgetStage(scip) >= SCIP_STAGE_PROBLEM && SCIPgetNVars(scip) + SCIPgetNConss(scip) < DEFAULT_LEVENSHTEIN_MAXMATRIXHALFPERIMETER )
      SCIP_CALL(SCIPsetBoolParam(scip, "detection/consclassifier/consnamelevenshtein/enabled", TRUE) );
   else
      SCIP_CALL(SCIPsetBoolParam(scip, "detection/consclassifier/consnamelevenshtein/enabled", FALSE) );

   for( i = 0; i < conshdlrdata->ndetectors; ++i )
   {
      SCIP_Result result;

      char paramname[SCIP_MAXSTRLEN];
      SCIP_Bool paramval;
      (void) SCIPsnprintf(paramname, SCIP_MAXSTRLEN, "detection/detectors/%s/enabled", conshdlrdata->detectors[i]->name);

      SCIP_CALL( SCIPresetParam(scip, paramname) );

      result = SCIP_DIDNOTRUN;
      if( conshdlrdata->detectors[i]->setParamDefault != NULL )
         conshdlrdata->detectors[i]->setParamDefault(scip, conshdlrdata->detectors[i], &result);
      if( !quiet )
      {
         SCIP_Bool written = FALSE;

         (void) SCIPsnprintf(paramname, SCIP_MAXSTRLEN, "detection/detectors/%s/enabled", conshdlrdata->detectors[i]->name);
         SCIP_CALL( SCIPgetBoolParam(scip, paramname, &paramval) );
         if( paramval == TRUE )
         {
            SCIPinfoMessage(scip, NULL, "%s = %s\n", paramname, paramval == TRUE ? "TRUE" : "FALSE");
            written = TRUE;
         }

         (void) SCIPsnprintf(paramname, SCIP_MAXSTRLEN, "detection/detectors/%s/origenabled", conshdlrdata->detectors[i]->name);
         SCIP_CALL( SCIPgetBoolParam(scip, paramname, &paramval) );
         if( paramval == TRUE )
         {
            SCIPinfoMessage(scip, NULL, "%s = %s\n", paramname, paramval == TRUE ? "TRUE" : "FALSE");
            written = TRUE;
         }

         (void) SCIPsnprintf(paramname, SCIP_MAXSTRLEN, "detection/detectors/%s/finishingenabled", conshdlrdata->detectors[i]->name);
         SCIP_CALL( SCIPgetBoolParam(scip, paramname, &paramval) );
         if( paramval == TRUE )
         {
            SCIPinfoMessage(scip, NULL, "%s = %s\n", paramname, paramval == TRUE ? "TRUE" : "FALSE");
            written = TRUE;
         }

         if( written )
            SCIPinfoMessage(scip, NULL, "\n", paramname, paramval == TRUE ? "TRUE" : "FALSE");

      }
   }

   return SCIP_OKAY;
}

/** sets the parameters to aggressive values */
static
SCIP_RETCODE setDetectionAggressive(
   SCIP*                 scip,               /**< SCIP data structure */
   SCIP_CONSHDLRDATA*    conshdlrdata,       /**< constraint handler data structure */
   SCIP_Bool             quiet               /**< should the parameter be set quiet (no output) */
   )
{ /*lint --e{715}*/
   int i;

   assert(scip != NULL);
   assert(conshdlrdata != NULL);


   SCIP_CALL (SCIPsetIntParam(scip, "detection/maxrounds", 3) );

   SCIP_CALL (SCIPsetBoolParam(scip, "detection/origprob/enabled", TRUE) );

   SCIP_CALL(SCIPsetBoolParam(scip, "detection/consclassifier/nnonzeros/enabled", TRUE) );
   SCIP_CALL(SCIPsetBoolParam(scip, "detection/consclassifier/scipconstype/enabled", TRUE) );
   SCIP_CALL(SCIPsetBoolParam(scip, "detection/consclassifier/miplibconstype/enabled", TRUE) );
   SCIP_CALL(SCIPsetBoolParam(scip, "detection/consclassifier/consnamenonumbers/enabled", TRUE) );

   if( SCIPgetStage(scip) >= SCIP_STAGE_PROBLEM && SCIPgetNVars(scip) + SCIPgetNConss(scip) < AGGRESSIVE_LEVENSHTEIN_MAXMATRIXHALFPERIMETER)
      SCIP_CALL(SCIPsetBoolParam(scip, "detection/consclassifier/consnamelevenshtein/enabled", TRUE) );
   else
      SCIP_CALL(SCIPsetBoolParam(scip, "detection/consclassifier/consnamelevenshtein/enabled", FALSE) );

   for( i = 0; i < conshdlrdata->ndetectors; ++i )
      {
         SCIP_Result result;

         result = SCIP_DIDNOTRUN;
         if( conshdlrdata->detectors[i]->setParamAggressive != NULL )
            conshdlrdata->detectors[i]->setParamAggressive(scip, conshdlrdata->detectors[i], &result);

         if( !quiet )
         {
            char paramname[SCIP_MAXSTRLEN];
            SCIP_Bool paramval;
            SCIP_Bool written = FALSE;

            (void) SCIPsnprintf(paramname, SCIP_MAXSTRLEN, "detection/detectors/%s/enabled", conshdlrdata->detectors[i]->name);
            SCIP_CALL( SCIPgetBoolParam(scip, paramname, &paramval) );
            if( paramval == TRUE )
            {
               SCIPinfoMessage(scip, NULL, "%s = %s\n", paramname, paramval == TRUE ? "TRUE" : "FALSE");
               written = TRUE;
            }

            (void) SCIPsnprintf(paramname, SCIP_MAXSTRLEN, "detection/detectors/%s/origenabled", conshdlrdata->detectors[i]->name);
            SCIP_CALL( SCIPgetBoolParam(scip, paramname, &paramval) );
            if( paramval == TRUE )
            {
               SCIPinfoMessage(scip, NULL, "%s = %s\n", paramname, paramval == TRUE ? "TRUE" : "FALSE");
               written = TRUE;
            }

            (void) SCIPsnprintf(paramname, SCIP_MAXSTRLEN, "detection/detectors/%s/finishingenabled", conshdlrdata->detectors[i]->name);
            SCIP_CALL( SCIPgetBoolParam(scip, paramname, &paramval) );
            if( paramval == TRUE )
            {
               SCIPinfoMessage(scip, NULL, "%s = %s\n", paramname, paramval == TRUE ? "TRUE" : "FALSE");
               written = TRUE;
            }

            if( written )
               SCIPinfoMessage(scip, NULL, "\n", paramname, paramval == TRUE ? "TRUE" : "FALSE");

         }
      }

   return SCIP_OKAY;
}

/** disables detectors */
static
SCIP_RETCODE setDetectionOff(
   SCIP*                 scip,               /**< SCIP data structure */
   SCIP_CONSHDLRDATA*    conshdlrdata,       /**< constraint handler data structure */
   SCIP_Bool             quiet               /**< should the parameter be set quiet (no output) */
   )
{ /*lint --e{715}*/
   int i;
   assert(scip != NULL);
   assert(conshdlrdata != NULL);

   for( i = 0; i < conshdlrdata->ndetectors; ++i )
   {
      char paramname[SCIP_MAXSTRLEN];
      (void) SCIPsnprintf(paramname, SCIP_MAXSTRLEN, "detection/detectors/%s/enabled", conshdlrdata->detectors[i]->name);

      SCIP_CALL( SCIPsetBoolParam(scip, paramname, FALSE) );
      if( !quiet )
      {
         SCIPinfoMessage(scip, NULL, "%s = FALSE\n", paramname);
      }
   }

   for( i = 0; i < conshdlrdata->ndetectors; ++i )
   {
      char paramname[SCIP_MAXSTRLEN];
      (void)SCIPsnprintf(paramname, SCIP_MAXSTRLEN, "detection/detectors/%s/origenabled", conshdlrdata->detectors[i]->name);

      SCIP_CALL(SCIPsetBoolParam(scip, paramname, FALSE));
      if( !quiet )
      {
         SCIPinfoMessage(scip, NULL, "%s = FALSE\n", paramname);
      }
   }

   for( i = 0; i < conshdlrdata->ndetectors; ++i )
   {
      char paramname[SCIP_MAXSTRLEN];
      (void)SCIPsnprintf(paramname, SCIP_MAXSTRLEN, "detection/detectors/%s/legacymode", conshdlrdata->detectors[i]->name);

      SCIP_CALL(SCIPsetBoolParam(scip, paramname, FALSE));
      if( !quiet )
      {
         SCIPinfoMessage(scip, NULL, "%s = FALSE\n", paramname);
      }
   }

   return SCIP_OKAY;
}

/** sets the parameters to fast values */
static
SCIP_RETCODE setDetectionFast(
   SCIP*                 scip,               /**< SCIP data structure */
   SCIP_CONSHDLRDATA*    conshdlrdata,       /**< constraint handler data structure */
   SCIP_Bool             quiet               /**< should the parameter be set quiet (no output) */
   )
{ /*lint --e{715} */
   int i;

   assert(scip != NULL);
   assert(conshdlrdata != NULL);

   SCIP_CALL (SCIPsetIntParam(scip, "detection/maxrounds", 1) );


   SCIP_CALL (SCIPsetBoolParam(scip, "detection/origprob/enabled", FALSE) );
   SCIP_CALL (SCIPsetBoolParam(scip, "detection/origprob/classificationenabled", FALSE) );


   SCIP_CALL(SCIPsetBoolParam(scip, "detection/consclassifier/nnonzeros/enabled", TRUE) );
   SCIP_CALL(SCIPsetBoolParam(scip, "detection/consclassifier/scipconstype/enabled", TRUE) );
   SCIP_CALL(SCIPsetBoolParam(scip, "detection/consclassifier/miplibconstype/enabled", TRUE) );
   SCIP_CALL(SCIPsetBoolParam(scip, "detection/consclassifier/consnamenonumbers/enabled", TRUE) );

   if( SCIPgetStage(scip) >= SCIP_STAGE_PROBLEM && SCIPgetNVars(scip) + SCIPgetNConss(scip) < FAST_LEVENSHTEIN_MAXMATRIXHALFPERIMETER )
      SCIP_CALL(SCIPsetBoolParam(scip, "detection/consclassifier/consnamelevenshtein/enabled", TRUE) );
   else
      SCIP_CALL(SCIPsetBoolParam(scip, "detection/consclassifier/consnamelevenshtein/enabled", FALSE) );

   for( i = 0; i < conshdlrdata->ndetectors; ++i )
   {
      SCIP_Result result;

      result = SCIP_DIDNOTRUN;
      if( conshdlrdata->detectors[i]->overruleemphasis )
         continue;

      if( conshdlrdata->detectors[i]->setParamFast != NULL )
         conshdlrdata->detectors[i]->setParamFast(scip, conshdlrdata->detectors[i], &result);
      if( !quiet )
      {
         char paramname[SCIP_MAXSTRLEN];
         SCIP_Bool paramval;
         SCIP_Bool written = FALSE;

         (void) SCIPsnprintf(paramname, SCIP_MAXSTRLEN, "detection/detectors/%s/enabled", conshdlrdata->detectors[i]->name);
         SCIP_CALL( SCIPgetBoolParam(scip, paramname, &paramval) );
         if( paramval == TRUE )
         {
            SCIPinfoMessage(scip, NULL, "%s = %s\n", paramname, paramval == TRUE ? "TRUE" : "FALSE");
            written = TRUE;
         }

         (void) SCIPsnprintf(paramname, SCIP_MAXSTRLEN, "detection/detectors/%s/origenabled", conshdlrdata->detectors[i]->name);
         SCIP_CALL( SCIPgetBoolParam(scip, paramname, &paramval) );
         if( paramval == TRUE )
         {
            SCIPinfoMessage(scip, NULL, "%s = %s\n", paramname, paramval == TRUE ? "TRUE" : "FALSE");
            written = TRUE;
         }

         (void) SCIPsnprintf(paramname, SCIP_MAXSTRLEN, "detection/detectors/%s/finishingenabled", conshdlrdata->detectors[i]->name);
         SCIP_CALL( SCIPgetBoolParam(scip, paramname, &paramval) );
         if( paramval == TRUE )
         {
            SCIPinfoMessage(scip, NULL, "%s = %s\n", paramname, paramval == TRUE ? "TRUE" : "FALSE");
            written = TRUE;
         }

         if( written )
            SCIPinfoMessage(scip, NULL, "\n", paramname, paramval == TRUE ? "TRUE" : "FALSE");
      }
   }

   return SCIP_OKAY;
}

/** sets detector parameters values to
 *
 *  - SCIP_PARAMSETTING_DEFAULT which are the default values of all detector parameters
 *  - SCIP_PARAMSETTING_FAST such that the time spend for detection is decreased
 *  - SCIP_PARAMSETTING_AGGRESSIVE such that the detectors produce more decompositions
 *  - SCIP_PARAMSETTING_OFF which turns off all detection
 */
SCIP_RETCODE GCGsetDetection(
   SCIP*                 scip,               /**< SCIP data structure */
   SCIP_PARAMSETTING     paramsetting,       /**< parameter settings */
   SCIP_Bool             quiet               /**< should the parameter be set quiet (no output) */
   )
{
   SCIP_CONSHDLR* conshdlr;
   SCIP_CONSHDLRDATA* conshdlrdata;

   assert(scip != NULL);

   conshdlr = SCIPfindConshdlr(scip, CONSHDLR_NAME);
   assert(conshdlr != NULL);

   conshdlrdata = SCIPconshdlrGetData(conshdlr);
   assert(conshdlrdata != NULL);


   switch( paramsetting )
   {
   case SCIP_PARAMSETTING_AGGRESSIVE:
      SCIP_CALL( setDetectionAggressive(scip, conshdlrdata, quiet) );
      break;
   case SCIP_PARAMSETTING_OFF:
      SCIP_CALL( setDetectionOff(scip, conshdlrdata, quiet) );
      break;
   case SCIP_PARAMSETTING_FAST:
      SCIP_CALL( setDetectionFast(scip, conshdlrdata, quiet) );
      break;
   case SCIP_PARAMSETTING_DEFAULT:
      SCIP_CALL( setDetectionDefault(scip, conshdlrdata, quiet) );
      break;
   default:
      SCIPerrorMessage("The given paramsetting is invalid!\n");
      break;
   }

   return SCIP_OKAY;
}


/** returns wrapped Seeed with given id */
SCIP_RETCODE GCGgetSeeedFromID(
   SCIP*          scip,       /**< SCIP data structure */
   int*           seeedid,    /**< id of Seeed */
   SEEED_WRAPPER* seeedwr     /**< wrapper for output Seeed */
   )
{
   SeeedPtr s;

   s = SCIPconshdlrDecompGetSeeed(scip, *seeedid);
   seeedwr->seeed = s;

   return SCIP_OKAY;
}


/** returns wrapped Seeedpools */
SCIP_RETCODE GCGgetCurrentSeeedpools(
   SCIP*          scip,                   /**< SCIP data structure */
   SEEED_WRAPPER* seeedpoolwr,            /**< wrapper for presolved output Seeedpool (or NULL) */
   SEEED_WRAPPER* seeedpoolunpresolvedwr  /**< wrapper for unpresolved output Seeedpool (or NULL) */
   )
{
   SCIP_CONSHDLR* conshdlr;
   SCIP_CONSHDLRDATA* conshdlrdata;

   conshdlr = SCIPfindConshdlr( scip, "decomp" );

   if( conshdlr == NULL )
   {
      SCIPerrorMessage("Decomp constraint handler is not included, cannot find Seeedpool!\n");
   }

   conshdlrdata = SCIPconshdlrGetData(conshdlr);
   assert(conshdlrdata != NULL);

   if(seeedpoolwr != NULL)
      seeedpoolwr->seeedpool = conshdlrdata->seeedpool;

   if(seeedpoolunpresolvedwr != NULL)
      seeedpoolunpresolvedwr->seeedpool = conshdlrdata->seeedpoolunpresolved;

   return SCIP_OKAY;
}


/** prints blockcandiateinformation in following format:
 * NCANDIDATES
 * CANDIDATE : NVOTES for each candidate
 */
SCIP_RETCODE GCGprintBlockcandidateInformation(
   SCIP*                 scip,               /**< SCIP data structure */
   FILE*                 file                /**< output file or NULL for standard output */
)
{
   SCIP_CONSHDLR* conshdlr;
   SCIP_CONSHDLRDATA* conshdlrdata;
   gcg::Seeedpool* seeedpool;
   conshdlr = SCIPfindConshdlr(scip, CONSHDLR_NAME);

   conshdlrdata = SCIPconshdlrGetData(conshdlr);
   assert(conshdlrdata != NULL);

   seeedpool = (conshdlrdata->seeedpool == NULL ? conshdlrdata->seeedpoolunpresolved : conshdlrdata->seeedpool );


   seeedpool->printBlockcandidateInformation(scip, file);

   return SCIP_OKAY;
}

SCIP_RETCODE GCGprintCompleteDetectionTime(
 SCIP*                 givenscip,               /**< SCIP data structure */
 FILE*                 file                /**< output file or NULL for standard output */
)
{

   SCIPmessageFPrintInfo(SCIPgetMessagehdlr(givenscip), file, "DETECTIONTIME   \n" );
   SCIPmessageFPrintInfo(SCIPgetMessagehdlr(givenscip), file, "%f \n", (SCIP_Real) SCIPconshdlrDecompGetCompleteDetectionTime(givenscip) );

   return SCIP_OKAY;
}



/** prints blockcandiateinformation in following format:
 * NCLASSIFIER
 * CLASSIFIERNAME  for each classifier
 * NCLASSES
 * CLASSNAME  for each class
 * NMEMBERS
 */
SCIP_RETCODE GCGprintClassifierInformation(
   SCIP*                 scip,               /**< SCIP data structure */
   FILE*                 file                /**< output file or NULL for standard output */
)
{
   SCIP_CONSHDLR* conshdlr;
   SCIP_CONSHDLRDATA* conshdlrdata;
   gcg::Seeedpool* seeedpool;
   conshdlr = SCIPfindConshdlr(scip, CONSHDLR_NAME);

   conshdlrdata = SCIPconshdlrGetData(conshdlr);
   assert(conshdlrdata != NULL);

   seeedpool = (conshdlrdata->seeedpool == NULL ? conshdlrdata->seeedpoolunpresolved : conshdlrdata->seeedpool );

   seeedpool->printClassifierInformation(scip, file);

   return SCIP_OKAY;
}


/** gets the ids of all selected seeeds */
SCIP_RETCODE SCIPconshdlrDecompGetSelectedSeeeds(
   SCIP* scip,
   int** output,
   int* outputsize
   )
{
   SCIP_CONSHDLR* conshdlr;
   SCIP_CONSHDLRDATA* conshdlrdata;
   std::vector<int>* selectedseeeds;

   conshdlr = SCIPfindConshdlr(scip, CONSHDLR_NAME);
   if( conshdlr == NULL )
   {
      SCIPerrorMessage("Decomp constraint handler is not included, cannot add detector!\n");
   }
   conshdlrdata = SCIPconshdlrGetData(conshdlr);
   assert(conshdlrdata != NULL);

   selectedseeeds = conshdlrdata->selected;

   for( size_t i = 0; i < selectedseeeds->size(); i++ )
   {
      int newint = (*selectedseeeds)[i];
      *(output[i]) = newint;
   }
   *outputsize = selectedseeeds->size();

   return SCIP_OKAY;
}


/** prints blockcandiateinformation in following format:
 * NDECOMPS
 * NBLOCKS  for each decomp
 * NCONSS for each block
 * NVARS
 * endfor each block
 * NMASTERCONSS
 * NLINKINGVARS
 * NMASTERVARS
 * NSTAIRLINKINGVARS
 * MAXWHITESCORE
 * CLASSICALSCORE
 * HASSETPARTITIONINGMASTER
 * NDETECTORS
 * DETECTORNAME for each detector
 * NCONSCLASSIFIERS
 * CONSCLASSIFIERNAME for each consclassifier
 * nCLASSESMASTER
 * CLASSNAME for each class
 * NVARCLASSIFIERS
 * VARCLASSIFIERNAME for each varclassifier
 * nCLASSESMASTER
 * CLASSNAME for each class
 */
SCIP_RETCODE GCGprintDecompInformation(
   SCIP*                 scip,               /**< SCIP data structure */
   FILE*                 file                /**< output file or NULL for standard output */
)
{
   SCIP_CONSHDLR* conshdlr;
   SCIP_CONSHDLRDATA* conshdlrdata;
   gcg::Seeedpool* seeedpool;
   conshdlr = SCIPfindConshdlr(scip, CONSHDLR_NAME);
   std::vector<gcg::Seeed*>::const_iterator seeediter;
   std::vector<gcg::Seeed*>::const_iterator seeediterend;

   conshdlrdata = SCIPconshdlrGetData(conshdlr);
   assert(conshdlrdata != NULL);

   SCIP_CALL( SCIPconshdlrDecompUpdateSeeedlist(scip) );

   seeediter = conshdlrdata->listall->begin();
   seeediterend = conshdlrdata->listall->end();

   SCIPmessageFPrintInfo(SCIPgetMessagehdlr(scip), file, "DECOMPINFO  \n" );
      SCIPmessageFPrintInfo(SCIPgetMessagehdlr(scip), file, "%d\n", (int) conshdlrdata->listall->size() );

   for( ; seeediter != seeediterend; ++seeediter)
   {
      gcg::Seeed* seeed;
      int nblocks = (*seeediter)->getNBlocks();

      seeed = *seeediter;
      seeedpool = ( seeed->isFromUnpresolved() ? conshdlrdata->seeedpoolunpresolved : conshdlrdata->seeedpool  );

      SCIPmessageFPrintInfo(SCIPgetMessagehdlr(scip), file, "NEWDECOMP  \n" );

      SCIPmessageFPrintInfo(SCIPgetMessagehdlr(scip), file, "%d\n", (*seeediter)->getNBlocks() );
      SCIPmessageFPrintInfo(SCIPgetMessagehdlr(scip), file, "%d\n", (*seeediter)->getID() );
      for( int block = 0; block < nblocks; ++block )
      {
         SCIPmessageFPrintInfo(SCIPgetMessagehdlr(scip), file, "%d\n", seeed->getNConssForBlock(block) );
         SCIPmessageFPrintInfo(SCIPgetMessagehdlr(scip), file, "%d\n", seeed->getNVarsForBlock(block) );
      }
      SCIPmessageFPrintInfo(SCIPgetMessagehdlr(scip), file, "%d\n", seeed->getNMasterconss() );
      SCIPmessageFPrintInfo(SCIPgetMessagehdlr(scip), file, "%d\n", seeed->getNLinkingvars() );
      SCIPmessageFPrintInfo(SCIPgetMessagehdlr(scip), file, "%d\n", seeed->getNMastervars() );

      SCIPmessageFPrintInfo(SCIPgetMessagehdlr(scip), file, "%d\n", seeed->getNTotalStairlinkingvars() );

      SCIPmessageFPrintInfo(SCIPgetMessagehdlr(scip), file, "%f\n",  seeed->getMaxWhiteScore() );

      SCIPmessageFPrintInfo(SCIPgetMessagehdlr(scip), file, "%f\n",  seeed->getScore(scoretype::CLASSIC) );
      SCIPmessageFPrintInfo(SCIPgetMessagehdlr(scip), file, "%f\n",  seeed->getScore(scoretype::MAX_FORESSEEING_WHITE) );

      SCIPmessageFPrintInfo(SCIPgetMessagehdlr(scip), file, "%d\n",  seeed->hasSetppccardMaster(seeedpool) );

      SCIPmessageFPrintInfo(SCIPgetMessagehdlr(scip), file, "%d\n", (int) seeed->getDetectorchainVector( ).size() );

      for( int detector = 0; detector <(int) seeed->getDetectorchainVector( ).size(); ++ detector )
      {
         SCIPmessageFPrintInfo(SCIPgetMessagehdlr(scip), file, "%s\n",
            DECdetectorGetName(seeed->getDetectorchainVector( )[detector]) );
      }
      seeed->printClassifierInformation(scip, seeedpool, file);
   }

   return SCIP_OKAY;
}

SCIP_RETCODE GCGprintMiplibBaseInformation(
   SCIP*                scip,
   FILE*                file
   )
{

   SCIP_CONSHDLR* conshdlr;
   SCIP_CONSHDLRDATA* conshdlrdata;

   /** write base information */

   SCIP_VAR** vars;
   SCIP_CONS** conss;
   SCIP_Real absmaxvalobj;
   SCIP_Real absminvalobj;
   SCIP_Real maxrationonzerovals;
   gcg::Seeedpool* seeedpool;

   SCIP_Bool fullpathinfile;

   char* name;
   char probname[SCIP_MAXSTRLEN];
   int nvarsnonzerocoef;
   int nvarsnonzerolb;
   int nvarsnonzeroub;
   int nvarslbnotinf;
   int nvarsubnotinf;
   int ncontvars;
   int nbinvars;
   int nintvars;
   int nimplintvars;
   int nconsnonzerorhs; /* lhss are included */

   SCIP_Bool shortfeatures;

   conshdlr = SCIPfindConshdlr(scip, CONSHDLR_NAME);
   assert(conshdlr != NULL);

   conshdlrdata = SCIPconshdlrGetData(conshdlr);
   assert(conshdlrdata != NULL);

   seeedpool = conshdlrdata->seeedpool;

   if( seeedpool == NULL )
      seeedpool = conshdlrdata->seeedpoolunpresolved;

   nvarsnonzerocoef = 0;
   nvarsnonzerolb = 0;
   nvarsnonzeroub = 0;
   nvarslbnotinf = 0;
   nvarsubnotinf = 0;
   ncontvars = 0;
   nbinvars = 0;
   nintvars = 0;
   nimplintvars = 0;
   nconsnonzerorhs = 0; /* lhss are included */
   absmaxvalobj = 0;
   absminvalobj = SCIPinfinity(scip);
   maxrationonzerovals = 0.;


   SCIPgetBoolParam(scip, "write/miplib2017shortbasefeatures", &shortfeatures );
   fullpathinfile = TRUE;

   /* sanitize filename */

   (void) SCIPsnprintf(probname, SCIP_MAXSTRLEN, "%s", GCGgetFilename(scip));
   SCIPsplitFilename(probname, NULL, &name, NULL, NULL);

   /*
    * current features:
    * instance, log nconss, nvars, nnonzeros, conss/var ratio, density matrix, density obj, density lb, density ub, density rhs,
    * percentage bin vars, percentage int vars, percentage cont vars, dynamism conss, dynamism obj,
    * components maxwhite score, ncomponents, percentage min nconss component, percentage max nconss component, percentage median nconss component, percentage mean nconss component,
    * percentage min nvars component, percentage max nvars component, percentage median nvars component, percentage mean nvars component,
    * decomp maxwhite score, decomp ncomponents, decomp percentage min nconss component, decomp percentage max nconss component, decomp percentage median nconss component, decomp percentage mean nconss component,
    * decomp percentage min nvars component, decomp percentage max nvars component, decomp percentage median nvars component, decomp percentage mean nvars component,
 OUT:   * percentage agg conss, percentage vbd conss, percentage par conss, percenetage pac conss, percentage cov conss, percentage car conss, percentage eqk conss,
    * percentage bin conss, percentage ivk conss, percentage kna conss, percentage ikn conss, percentage m01 conss, percentage gen conss
    *
    * */

   /* instance, log nconss, log nvars, log nnonzeros, nconss/nvars ratio, density matrix, density obj, density lb, density ub, density rhs, percentage bin vars, percentage int vars, percentage cont vars, dynamism conss, dynamism obj,
    * OUT: percentage empty conss, percentage free conss, percentage singleton conss, percentage agg conss, percentage vbd conss, percentage par conss, percentage pac conss, percentage cov conss, percentage car conss, percentage eqk conss, percentage bin conss, percentage ivk conss, percentage kna conss, percentage ikn conss, percentage m01 conss, percentage gen conss, END OUT
    * components maxwhite score, ncomponents, percentage min nconss component, percentage max nconss component, percentage median nconss component, percentage mean nconss component, percentage min nvars component, percentage max nvars component, percentage median nvars component, percentage mean nvars component, decomp maxwhite score, decomp ncomponents, decomp percentage min nconss component, decomp percentage max nconss component, decomp percentage median nconss component, decomp percentage mean nconss component, decomp percentage min nvars component, decomp percentage max nvars component, decomp percentage median nvars component, decomp percentage mean nvars component  */
   if( fullpathinfile )
      SCIPmessageFPrintInfo(SCIPgetMessagehdlr(GCGgetMasterprob(scip)), file, "%s, ", GCGgetFilename(scip) ) ;
   else
      SCIPmessageFPrintInfo(SCIPgetMessagehdlr(GCGgetMasterprob(scip)), file, "%s, ", name) ;

   if( shortfeatures )
      return SCIP_OKAY;

   /** log nconss */
   SCIPmessageFPrintInfo(SCIPgetMessagehdlr(GCGgetMasterprob(scip)), file, "%f, ", calcLogarithm( seeedpool->getNTotalConss() ));

   /** log nvars */
   SCIPmessageFPrintInfo(SCIPgetMessagehdlr(GCGgetMasterprob(scip)), file, "%f, ", calcLogarithm( seeedpool->getNVars() ));

   /** log nnonzeros */
   SCIPmessageFPrintInfo(SCIPgetMessagehdlr(GCGgetMasterprob(scip)), file, "%f, ", calcLogarithm( seeedpool->getNTotalNonzeros() ));

   /** log ratio conss vs vars */
   SCIPmessageFPrintInfo(SCIPgetMessagehdlr(GCGgetMasterprob(scip)), file, "%f, ", ( (SCIP_Real ) seeedpool->getNTotalConss() / seeedpool->getNVars() ));

   /** density of matrix */
   SCIPmessageFPrintInfo(SCIPgetMessagehdlr(GCGgetMasterprob(scip)), file, "%f, ", ( (SCIP_Real )  seeedpool->getNTotalNonzeros() /  (seeedpool->getNTotalConss() ) ) /  (SCIP_Real ) seeedpool->getNVars() );

   assert( seeedpool->getNVars() == SCIPgetNVars(scip) );
   vars = SCIPgetVars(scip);
   for( int v = 0; v < SCIPgetNVars(scip); ++v )
   {
      SCIP_VAR* var = vars[v];
      SCIP_Real absobjval;
      if( !SCIPisEQ( scip, SCIPvarGetObj(var), 0.) )
      {
         ++nvarsnonzerocoef;
         absobjval = abs(SCIPvarGetObj(var) );
         absobjval = calcLogarithm(absobjval);
         if( SCIPisLT(scip, absmaxvalobj, absobjval ) )
            absmaxvalobj = absobjval;
         if( SCIPisGT(scip, absminvalobj, absobjval ) )
            absminvalobj = absobjval;
      }

      if( !SCIPisEQ( scip, SCIPvarGetLbGlobal(var), 0.) && !SCIPisInfinity(scip, -SCIPvarGetLbGlobal(var)) )
         ++nvarsnonzerolb;
      if( !SCIPisEQ( scip, SCIPvarGetUbGlobal(var), 0.) && !SCIPisInfinity(scip, SCIPvarGetUbGlobal(var) ) )
         ++nvarsnonzeroub;

      if( !SCIPisInfinity(scip, -SCIPvarGetLbGlobal(var) ) )
         ++nvarslbnotinf;
      if(  !SCIPisInfinity(scip, SCIPvarGetUbGlobal(var) ) )
         ++nvarsubnotinf;

      assert(SCIPvarGetType(var) == SCIP_VARTYPE_BINARY || SCIPvarGetType(var) == SCIP_VARTYPE_CONTINUOUS || SCIPvarGetType(var) == SCIP_VARTYPE_INTEGER || SCIPvarGetType(var) == SCIP_VARTYPE_IMPLINT  );

      if( SCIPvarGetType(var) == SCIP_VARTYPE_BINARY )
         ++nbinvars;
      if( SCIPvarGetType(var) == SCIP_VARTYPE_CONTINUOUS )
         ++ncontvars;
      if( SCIPvarGetType(var) == SCIP_VARTYPE_INTEGER )
         ++nintvars;
      if( SCIPvarGetType(var) == SCIP_VARTYPE_IMPLINT )
         ++nimplintvars;
   }
   conss = SCIPgetConss(scip);
   for( int c = 0; c < SCIPgetNConss(scip); ++c )
   {
      SCIP_CONS* cons = conss[c];
      SCIP_Real lhs = GCGconsGetLhs(scip, cons);
      SCIP_Real rhs = GCGconsGetRhs(scip, cons);

      if( !SCIPisEQ( scip, rhs, 0. ) && !SCIPisInfinity(scip, rhs) )
         ++nconsnonzerorhs;
      if( !SCIPisEQ( scip, lhs, 0. ) && !SCIPisInfinity(scip, -lhs) && !SCIPisEQ(scip, lhs, rhs) )
         ++nconsnonzerorhs;
   }


   /** density of objective */
   SCIPmessageFPrintInfo(SCIPgetMessagehdlr(GCGgetMasterprob(scip)), file, "%f, ", ( (SCIP_Real )  nvarsnonzerocoef /   seeedpool->getNVars() ) );

   /** density of lower bound */
   SCIPmessageFPrintInfo(SCIPgetMessagehdlr(GCGgetMasterprob(scip)), file, "%f, ", ( (SCIP_Real )  nvarsnonzerolb /   nvarslbnotinf) );

   /** density of upper bound */
   SCIPmessageFPrintInfo(SCIPgetMessagehdlr(GCGgetMasterprob(scip)), file, "%f, ", ( (SCIP_Real )  nvarsnonzeroub /   nvarslbnotinf ) );

   /** density of rhs */
   SCIPmessageFPrintInfo(SCIPgetMessagehdlr(GCGgetMasterprob(scip)), file, "%f, ", ( (SCIP_Real )  nconsnonzerorhs /   seeedpool->getNTotalConss() ) );

   /** percentage of Binary, Integer, Continuous Variables */

   SCIPmessageFPrintInfo(SCIPgetMessagehdlr(GCGgetMasterprob(scip)), file, "%f, ", ( (SCIP_Real )  nbinvars /   seeedpool->getNVars()) );

   SCIPmessageFPrintInfo(SCIPgetMessagehdlr(GCGgetMasterprob(scip)), file, "%f, ", ( (SCIP_Real )  nintvars /   seeedpool->getNVars()) );

   SCIPmessageFPrintInfo(SCIPgetMessagehdlr(GCGgetMasterprob(scip)), file, "%f, ", ( (SCIP_Real )  ncontvars /   seeedpool->getNVars() ) );

   /* dynamism: max log ratio max/min absolute value of nonzero per constraint */
   for( int c = 0; c < SCIPgetNConss(scip); ++c )
   {
      SCIP_CONS* cons = conss[c];

      SCIP_Real* curvals;
      SCIP_Real maxval;
      SCIP_Real minval;
      int ncurvars;
      ncurvars = GCGconsGetNVars(scip, cons);

      if( ncurvars == 0)
         continue;
      SCIP_CALL( SCIPallocBufferArray(scip, &curvals, ncurvars));
      GCGconsGetVals(scip, cons, curvals, ncurvars ) ;

      maxval = calcLogarithm(abs( curvals[0] ) );
      minval = calcLogarithm( abs( curvals[0] ) );

      for( int v = 0; v < ncurvars; ++v )
      {
         SCIP_Real absval = abs( curvals[v]);
         if( SCIPisEQ(scip, absval, 0. ) )
            continue;

         absval = calcLogarithm(absval);

         if( SCIPisLT(scip, maxval, absval ) )
            maxval = absval;
         if( SCIPisGT(scip, minval, absval ) )
            minval = absval;
      }

      /** ratio becomes difference according logarithm rules */
      if( SCIPisGT( scip, maxval - minval, maxrationonzerovals ) )
         maxrationonzerovals = maxval - minval;

      SCIPfreeBufferArray(scip, &curvals);
   }

   SCIPmessageFPrintInfo(SCIPgetMessagehdlr(GCGgetMasterprob(scip)), file, "%f, ", ( (SCIP_Real )  maxrationonzerovals) );

   if ( !SCIPisInfinity(scip, absminvalobj) )
      SCIPmessageFPrintInfo(SCIPgetMessagehdlr(GCGgetMasterprob(scip)), file, "%f, ", ( (SCIP_Real )  (absmaxvalobj - absminvalobj ) ) );
   else
      SCIPmessageFPrintInfo(SCIPgetMessagehdlr(GCGgetMasterprob(scip)), file, "%f, ", ( 0 ) );


   return SCIP_OKAY;
}


SCIP_RETCODE GCGprintMiplibBaseInformationHeader(
   SCIP*                scip,
   FILE*                file
   )
{

   SCIP_Bool shortfeatures;
   /** write base information header */

   /*
    * current features:
    * instance, log nconss, nvars, nnonzeros, conss/var ratio, density matrix, density obj, density lb, density ub, density rhs,
    * percentage bin vars, percentage int vars, percentage cont vars, dynamism conss, dynamism obj,
    * components maxwhite score, ncomponents, percentage min nconss component, percentage max nconss component, percentage median nconss component, percentage mean nconss component,
    * percentage min nvars component, percentage max nvars component, percentage median nvars component, percentage mean nvars component,
    * decomp maxwhite score, decomp ncomponents, decomp percentage min nconss component, decomp percentage max nconss component, decomp percentage median nconss component, decomp percentage mean nconss component,
    * decomp percentage min nvars component, decomp percentage max nvars component, decomp percentage median nvars component, decomp percentage mean nvars component,
 OUT:   * percentage agg conss, percentage vbd conss, percentage par conss, percenetage pac conss, percentage cov conss, percentage car conss, percentage eqk conss,
    * percentage bin conss, percentage ivk conss, percentage kna conss, percentage ikn conss, percentage m01 conss, percentage gen conss
    *
    * */

   /* instance, log nconss, log nvars, log nnonzeros, nconss/nvars ratio, density matrix, density obj, density lb, density ub, density rhs, percentage bin vars, percentage int vars, percentage cont vars, dynamism conss, dynamism obj,
    * OUT: percentage empty conss, percentage free conss, percentage singleton conss, percentage agg conss, percentage vbd conss, percentage par conss, percentage pac conss, percentage cov conss, percentage car conss, percentage eqk conss, percentage bin conss, percentage ivk conss, percentage kna conss, percentage ikn conss, percentage m01 conss, percentage gen conss, END OUT
    * components maxwhite score, ncomponents, percentage min nconss component, percentage max nconss component, percentage median nconss component, percentage mean nconss component, percentage min nvars component, percentage max nvars component, percentage median nvars component, percentage mean nvars component, decomp maxwhite score, decomp ncomponents, decomp percentage min nconss component, decomp percentage max nconss component, decomp percentage median nconss component, decomp percentage mean nconss component, decomp percentage min nvars component, decomp percentage max nvars component, decomp percentage median nvars component, decomp percentage mean nvars component  */

   SCIPgetBoolParam(scip, "write/miplib2017shortbasefeatures", &shortfeatures );

   if( shortfeatures )
   {
      SCIPmessageFPrintInfo(SCIPgetMessagehdlr(GCGgetMasterprob(scip)), file, "%s, %s,%s, %s, %s, %s, %s, %s, %s, %s, %s, %s, %s, %s, %s, %s, %s, %s, %s, %s, %s \n",
         "instance",
         "matrix_components_maxwhite_score",
         "matrix_ncomponents",
         "matrix_percentage_min_nconss_component",
         "matrix_percentage_max_nconss_component",
         "matrix_percentage_median_nconss_component",
         "matrix_percentage_mean_nconss_component",
         "matrix_percentage_min_nvars_component",
         "matrix_percentage_max_nvars_component",
         "matrix_percentage_median_nvars_component",
         "matrix_percentage_mean_nvars_component",
         "decomp_maxwhite_score",
         "decomp_ncomponents",
         "decomp_percentage_min_nconss_component",
         "decomp_percentage_max_nconss_component",
         "decomp_percentage_median_nconss_component",
         "decomp_percentage_mean_nconss_component",
         "decomp_percentage_min_nvars_component",
         "decomp_percentage_max_nvars_component",
         "decomp_percentage_median_nvars_component",
         "decomp_percentage_mean_nvars_component"
         );

      return SCIP_OKAY;
   }


   SCIPmessageFPrintInfo(SCIPgetMessagehdlr(GCGgetMasterprob(scip)), file, "%s, %s, %s, %s, %s, %s, %s, %s, %s, %s, %s, %s, %s, %s, %s, %s,%s, %s, %s, %s, %s, %s, %s, %s, %s, %s, %s, %s, %s, %s, %s, %s, %s, %s, %s \n",
      "instance",
      "log_nconss ",
      "log_nvars ",
      "log_nnonzeros",
      "nconss/nvars_ratio",
      "density_matrix",
      "density_obj",
      "density_lb",
      "density_ub",
      "density_rhs",
      "percentage_binary_vars",
      "percentage_integer_vars",
      "percentage_continuous_vars",
      "dynamism_conss",
      "dynamism_obj",
      "matrix_components_maxwhite_score",
      "matrix_ncomponents",
      "matrix_percentage_min_nconss_component",
      "matrix_percentage_max_nconss_component",
      "matrix_percentage_median_nconss_component",
      "matrix_percentage_mean_nconss_component",
      "matrix_percentage_min_nvars_component",
      "matrix_percentage_max_nvars_component",
      "matrix_percentage_median_nvars_component",
      "matrix_percentage_mean_nvars_component",
      "decomp_maxwhite_score",
      "decomp_ncomponents",
      "decomp_percentage_min_nconss_component",
      "decomp_percentage_max_nconss_component",
      "decomp_percentage_median_nconss_component",
      "decomp_percentage_mean_nconss_component",
      "decomp_percentage_min_nvars_component",
      "decomp_percentage_max_nvars_component",
      "decomp_percentage_median_nvars_component",
      "decomp_percentage_mean_nvars_component"
      );

   return SCIP_OKAY;
}




SCIP_RETCODE GCGprintMiplibConnectedInformation(
   SCIP*                scip,
   FILE*                file
   )
{

   SCIP_CONSHDLR* conshdlr;
   SCIP_CONSHDLRDATA* conshdlrdata;

   gcg::Seeedpool* seeedpool;

   DEC_DETECTOR* connecteddetector;
   std::ofstream myfile;

   SeeedPtr seeedconnected;
   SeeedPtr seeedconnectedfinished;
   SEEED_PROPAGATION_DATA* seeedPropData;
   SCIP_Result success;
   SCIP_Bool writeplot;

   char* name;

   char probname[SCIP_MAXSTRLEN];

   conshdlr = SCIPfindConshdlr(scip, CONSHDLR_NAME);
   assert(conshdlr != NULL);

   conshdlrdata = SCIPconshdlrGetData(conshdlr);
   assert(conshdlrdata != NULL);


   /* sanitize filename */
   (void) SCIPsnprintf(probname, SCIP_MAXSTRLEN, "%s", GCGgetFilename(scip));
   SCIPsplitFilename(probname, NULL, &name, NULL, NULL);


   seeedpool = conshdlrdata->seeedpool;

   if( seeedpool == NULL )
      seeedpool = conshdlrdata->seeedpoolunpresolved;

   assert( conshdlrdata != NULL ) ;

   for ( int d = 0; d < conshdlrdata->ndetectors; ++d )
   {

      if ( strcmp("connectedbase", DECdetectorGetName(conshdlrdata->detectors[d]) ) == 0  )
      {
           connecteddetector = conshdlrdata->detectors[d];
           break;
        }
     }

     assert( connecteddetector != NULL );

     seeedconnected = new gcg::Seeed(scip, -1, seeedpool);
     seeedPropData = new SEEED_PROPAGATION_DATA();
     seeedPropData->seeedpool = seeedpool;
     seeedPropData->nNewSeeeds = 0;

     seeedPropData->seeedToPropagate = new gcg::Seeed( seeedconnected );

     SCIP_CALL_ABORT( connecteddetector->finishSeeed( scip, connecteddetector, seeedPropData,
        &success) );

     seeedconnectedfinished = seeedPropData->newSeeeds[0];

     assert(seeedPropData->nNewSeeeds == 1);



     SCIPmessageFPrintInfo(SCIPgetMessagehdlr(GCGgetMasterprob(scip)), file, "%f, ", ( (SCIP_Real )  seeedconnectedfinished->getMaxWhiteScore() ) );

     SCIPmessageFPrintInfo(SCIPgetMessagehdlr(GCGgetMasterprob(scip)), file, "%s, ", seeedconnectedfinished->getComponentInformation().c_str() );

     SCIPgetBoolParam(scip, "write/miplib2017plotsanddecs", &writeplot );

     if( writeplot )
     {
        char*   folder;
        char filename[SCIP_MAXSTRLEN];
        char* outputname;
        char* instancename;

        char probname2[SCIP_MAXSTRLEN];

        MiscVisualization* misc;
        char problemname[SCIP_MAXSTRLEN];
        gcg::Seeed* matrixseeed;

        SCIPgetStringParam(scip, "write/miplib2017matrixfilepath", &folder);

        strcpy(filename, folder);

        strcat(filename,"/");

        (void) SCIPsnprintf(probname2, SCIP_MAXSTRLEN, "%s", GCGgetFilename(scip));
        SCIPsplitFilename(probname2, NULL, &instancename, NULL, NULL);
        //strcpy(instancename2, instancename);

        strcat(filename, instancename);

        strcat(filename, ".gp");

//        SCIPsetStringParam(scip, "visual/colors/colorblock", "#D3D3D3");
//        SCIPsetStringParam(scip, "visual/colors/colorlines", "#000000");
//        SCIPsetIntParam(scip, "visual/colorscheme", 1);

        misc = new MiscVisualization();

        matrixseeed = new gcg::Seeed(scip, -1, seeedpool);
        matrixseeed->setNBlocks(1);

        for( int i = 0; i < seeedpool->getNConss(); ++i )
           matrixseeed->bookAsBlockCons(i,0);

        for( int i = 0; i < seeedpool->getNVars(); ++i )
           matrixseeed->bookAsBlockVar(i,0);

        matrixseeed->flushBooked();

        seeedpool->addSeeedToFinishedUnchecked(matrixseeed);

        /* get filename for compiled file */
        (void) SCIPsnprintf(problemname, SCIP_MAXSTRLEN, "%s", SCIPgetProbName(scip));
        SCIPsplitFilename(problemname, NULL, &outputname, NULL, NULL);

        strcat(outputname, ".pdf");

        SCIPinfoMessage(scip, NULL, "filename for matrix plot is %s \n", filename );
        SCIPinfoMessage(scip, NULL, "foldername for matrix plot is %s \n", folder );


        /* actual writing */
        GCGwriteGpVisualization(scip, filename, outputname, matrixseeed->getID() );

        delete misc;

     }

     delete seeedconnected;
     if ( !writeplot )
        delete seeedconnectedfinished;
     seeedconnected = seeedPropData->newSeeeds[0];
     SCIPfreeMemoryArray(scip, &seeedPropData->newSeeeds);
     delete seeedPropData;


   return SCIP_OKAY;
}

SCIP_RETCODE GCGprintMiplibDecompInformation(
   SCIP*                scip,
   FILE*                file
   )
{

   SCIP_CONSHDLR* conshdlr;
   SCIP_CONSHDLRDATA* conshdlrdata;

   std::ofstream myfile;


   SeeedPtr bestseeed;

   conshdlr = SCIPfindConshdlr(scip, CONSHDLR_NAME);
   assert(conshdlr != NULL);

   conshdlrdata = SCIPconshdlrGetData(conshdlr);
   assert(conshdlrdata != NULL);

   SCIP_CALL(SCIPconshdlrDecompChooseCandidatesFromSelected(scip, TRUE) );

   bestseeed = conshdlrdata->candidates->at(0).first;

//   std::cout << "start best decomp info: score: " << bestseeed->getMaxWhiteScore()  << " compnnent info: " << bestseeed->getComponentInformation() << "end best decomp info " << std::endl;

   SCIPmessageFPrintInfo(SCIPgetMessagehdlr(GCGgetMasterprob(scip)), file, "%f, ", ( (SCIP_Real )  bestseeed->getMaxWhiteScore() ) );

   SCIPmessageFPrintInfo(SCIPgetMessagehdlr(GCGgetMasterprob(scip)), file, "%s ", bestseeed->getComponentInformation().c_str() );

   return SCIP_OKAY;
}

SCIP_RETCODE GCGprintOptionalOutput(
   SCIP*                 scip,
   SCIP_DIALOGHDLR*      dialoghdlr         /**< dialog handler */
   )
{

   SCIP_Bool miplibfeatureoutput;
   SCIP_Bool miplibplotdecandgp;

   /** check setting for optional output */
   SCIPgetBoolParam(scip, "write/miplib2017features", &miplibfeatureoutput);
   SCIPgetBoolParam(scip, "write/miplib2017plotsanddecs", &miplibplotdecandgp);

   if( miplibfeatureoutput )
      GCGprintMiplibStructureInformation(scip, dialoghdlr);




   return SCIP_OKAY;
}

<|MERGE_RESOLUTION|>--- conflicted
+++ resolved
@@ -790,15 +790,6 @@
    delete conshdlrdata->seeedpool;
   // delete conshdlrdata->seeedpoolunpresolved;
 
-<<<<<<< HEAD
- //  conshdlrdata->seeedpoolunpresolved = NULL;
-=======
-//   if( conshdlrdata->seeedpoolunpresolved != NULL )
-//        delete conshdlrdata->seeedpoolunpresolved;
-//
-//   conshdlrdata->seeedpoolunpresolved = NULL;
-
->>>>>>> 086b1961
    conshdlrdata->seeedpool = NULL;
    return SCIP_OKAY;
 }
