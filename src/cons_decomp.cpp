--- conflicted
+++ resolved
@@ -615,17 +615,7 @@
 
    SeeedPtr seeed = NULL;
 
-<<<<<<< HEAD
-      conshdlr = SCIPfindConshdlr(scip, CONSHDLR_NAME);
-
-      if( conshdlr == NULL )
-      {
-         SCIPerrorMessage("Decomp constraint handler is not included, cannot find Seeed!\n");
-         return NULL;
-      }
-=======
    seeed =  SCIPconshdlrDecompGetSeeedFromPresolved(scip, seeedid);
->>>>>>> b3da20c5
 
    if( seeed == NULL)
       return SCIPconshdlrDecompGetSeeedFromUnpresolved(scip, seeedid);
@@ -4780,7 +4770,6 @@
 
         SCIP_CALL( SCIPwriteTransProblem(scip, outname, extension, FALSE) );
 
-        DECdecompFree(scip, &decomplocal);
         conshdlrdata->useddecomp = NULL;
      }
 
@@ -4826,6 +4815,24 @@
     return conshdlrdata->detectors;
 }
 
+const char* SCIPconshdlrDecompGetPdfReader(
+   SCIP*       scip
+   )
+{
+   int ret = 1;
+   std::string viewers[] = { "okular", "acroread", "evince" };
+   int nviewers = 3;
+
+   for( int i = 0; i < nviewers; ++i )
+   {
+      std::string command = "which ";
+      command.append(viewers[i].c_str() );
+      ret = system(command.c_str());
+      if( ret == 0 )
+         return viewers[i].c_str();
+   }
+   return "no pdf viewer found ";
+}
 
 /** gets an array of all seeeds that are currently considered relevant
  * @params seeedswr  output of the relevant seeeds (don't forget to free the individual wrappers after use)
@@ -5828,11 +5835,7 @@
 
       SCIPmessageFPrintInfo(SCIPgetMessagehdlr(scip), file, "%f\n",  seeed->getScore(scoretype::CLASSIC) );
 
-<<<<<<< HEAD
-      SCIPmessageFPrintInfo(SCIPgetMessagehdlr(scip), file, "%d\n", seeed->hasSetpartitioningMaster(seeedpool) );
-=======
       SCIPmessageFPrintInfo(SCIPgetMessagehdlr(scip), file, "%d\n",  seeed->hasSetppccardMaster(seeedpool) );
->>>>>>> b3da20c5
 
       SCIPmessageFPrintInfo(SCIPgetMessagehdlr(scip), file, "%d\n", (int) seeed->getDetectorchainVector( ).size() );
 
