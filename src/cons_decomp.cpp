/* * * * * * * * * * * * * * * * * * * * * * * * * * * * * * * * * * * * * * */
/*                                                                           */
/*                  This file is part of the program                         */
/*          GCG --- Generic Column Generation                                */
/*                  a Dantzig-Wolfe decomposition based extension            */
/*                  of the branch-cut-and-price framework                    */
/*         SCIP --- Solving Constraint Integer Programs                      */
/*                                                                           */
/* Copyright (C) 2010-2017 Operations Research, RWTH Aachen University       */
/*                         Zuse Institute Berlin (ZIB)                       */
/*                                                                           */
/* This program is free software; you can redistribute it and/or             */
/* modify it under the terms of the GNU Lesser General Public License        */
/* as published by the Free Software Foundation; either version 3            */
/* of the License, or (at your option) any later version.                    */
/*                                                                           */
/* This program is distributed in the hope that it will be useful,           */
/* but WITHOUT ANY WARRANTY; without even the implied warranty of            */
/* MERCHANTABILITY or FITNESS FOR A PARTICULAR PURPOSE.  See the             */
/* GNU Lesser General Public License for more details.                       */
/*                                                                           */
/* You should have received a copy of the GNU Lesser General Public License  */
/* along with this program; if not, write to the Free Software               */
/* Foundation, Inc., 51 Franklin St, Fifth Floor, Boston, MA 02110-1301, USA.*/
/*                                                                           */
/* * * * * * * * * * * * * * * * * * * * * * * * * * * * * * * * * * * * * * */

/**@file   cons_decomp.c
 * @ingroup CONSHDLRS
 * @brief  constraint handler for structure detection
 * @author Martin Bergner
 * @author Christian Puchert
 * @author Michael Bastubbe
 *
 * This constraint handler will run all registered structure detectors in
 * increasing priority until the first detector finds a suitable structure.
 *
 */

/*---+----1----+----2----+----3----+----4----+----5----+----6----+----7----+----8----+----9----+----0----+----1----+----2*/

//#define SCIP_DEBUG

#include "cons_decomp.h"

#include "reader_gp.h"

#include <assert.h>
#include <stddef.h>
#include <stdio.h>
#include <string.h>
#include <algorithm>
#include <cstdlib>
#include <fstream>
#include <iostream>
#include <iterator>
#include <sstream>
#include <string>
#include <utility>
#include <regex>
#include <vector>

#include "../lib/scip-git/src/scip/clock.h"
#include "../lib/scip-git/src/scip/def.h"
#include "../lib/scip-git/src/scip/pub_cons.h"
#include "../lib/scip-git/src/scip/pub_dialog.h"
#include "../lib/scip-git/src/scip/pub_message.h"
#include "../lib/scip-git/src/scip/pub_misc.h"
#include "../lib/scip-git/src/scip/type_clock.h"
#include "../lib/scip-git/src/scip/type_cons.h"
#include "../lib/scip-git/src/scip/type_dialog.h"
#include "../lib/scip-git/src/scip/type_message.h"
#include "../lib/scip-git/src/scip/type_misc.h"
#include "../lib/scip-git/src/scip/type_paramset.h"
#include "../lib/scip-git/src/scip/type_result.h"
#include "../lib/scip-git/src/scip/type_retcode.h"
#include "../lib/scip-git/src/scip/type_scip.h"
#include "../lib/scip-git/src/scip/type_set.h"
#include "class_consclassifier.h"
#include "class_seeed.h"
#include "class_seeedpool.h"
#include "class_varclassifier.h"
#include "class_miscvisualization.h"
#include "pub_decomp.h"
#include "type_decomp.h"
#include "wrapper_seeed.h"
#include "reader_tex.h"
#include "scip_misc.h"

typedef gcg::Seeed* SeeedPtr;


/* constraint handler properties */
#define CONSHDLR_NAME          "decomp"
#define CONSHDLR_DESC          "constraint handler for structure detection"
#define CONSHDLR_ENFOPRIORITY         0 /**< priority of the constraint handler for constraint enforcing */
#define CONSHDLR_CHECKPRIORITY        0 /**< priority of the constraint handler for checking feasibility */
#define CONSHDLR_EAGERFREQ           -1 /**< frequency for using all instead of only the useful constraints in separation,
                                          *   propagation and enforcement, -1 for no eager evaluations, 0 for first only */
#define CONSHDLR_NEEDSCONS        FALSE /**< should the constraint handler be skipped, if no constraints are available? */

#define MAXNDECOMPS 5000                /**< indicates whether to create a decomposition with all constraints in the master if no other specified */

#define DEFAULT_CREATEBASICDECOMP FALSE /**< indicates whether to create a decomposition with all constraints in the master if no other specified */
#define DEFAULT_DUALVALRANDOMMETHOD 1   /**< default value for method to dual initilization of dual values for strong decomposition: 1) naive, 2) expected equal, 3) expected overestimation */
#define DEFAULT_COEFFACTORORIGVSRANDOM 0.5 /**< default value for convex coefficient for orig dual val (1-this coef is facor for random dual value)  */

#define DEFAULT_ALLOWCLASSIFIERDUPLICATES FALSE
#define DEFAULT_MAXDETECTIONROUNDS 1    /**< maximal number of detection rounds */
#define DEFAULT_MAXNCLASSESLARGEPROBS 5
#define DEFAULT_MAXNCLASSES 9
#define DEFAULT_MAXNCLASSESFORNBLOCKCANDIDATES 18                 /** Maximum number of classes a classifier can have to be used for voting nblockcandidates */
#define DEFAULT_ENABLEORIGDETECTION FALSE                         /**< indicates whether to start detection for the original problem */
#define DEFAULT_CONSSADJCALCULATED                    TRUE        /**< indicates whether conss adjecency datastructures should be calculated */
#define DEFAULT_ENABLEEMPHFAST                        FALSE
#define DEFAULT_ENABLEORIGCLASSIFICATION              FALSE       /**< indicates whether to start detection for the original problem */

#define DEFAULT_CONSSCLASSNNONZENABLED                TRUE        /**<  indicates whether constraint classifier for nonzero entries is enabled */
#define DEFAULT_CONSSCLASSNNONZENABLEDORIG            TRUE       /**<  indicates whether constraint classifier for nonzero entries is enabled for the original problem */

#define DEFAULT_CONSSCLASSSCIPCONSTYPEENABLED         TRUE        /**< indicates whether constraint classifier for scipconstype is enabled */
#define DEFAULT_CONSSCLASSSCIPCONSTYPEENABLEDORIG     TRUE       /**< indicates whether constraint classifier for scipconsstype is enabled for the original problem */

#define DEFAULT_CONSSCLASSMIPLIBCONSTYPEENABLED         TRUE      /**< indicates whether constraint classifier for miplib consstype is enabled */
#define DEFAULT_CONSSCLASSMIPLIBCONSTYPEENABLEDORIG     TRUE     /**< indicates whether constraint classifier for miplib consstype is enabled for the original problem */

#define DEFAULT_CONSSCLASSCONSNAMENONUMBERENABLED     FALSE       /**< indicates whether constraint classifier for constraint names (remove digits; check for identity) is enabled */
#define DEFAULT_CONSSCLASSCONSNAMENONUMBERENABLEDORIG FALSE       /**< indicates whether constraint classifier for constraint names (remove digits; check for identity) is enabled for the original problem */

#define DEFAULT_CONSSCLASSLEVENSHTEINENABLED          FALSE       /**< indicates whether constraint classifier for constraint names (according to levenshtein distance graph) is enabled */
#define DEFAULT_CONSSCLASSLEVENSHTEINENABLEDORIG      FALSE       /**< indicates whether constraint classifier for constraint names (according to levenshtein distance graph) is enabled for the original problem */

#define DEFAULT_VARCLASSSCIPVARTYPESENABLED           TRUE        /**< indicates whether variable classifier for scipvartypes is enabled */
#define DEFAULT_VARCLASSSCIPVARTYPESENABLEDORIG       TRUE       /**< indicates whether variable classifier for scipvartypes is enabled for the original problem */

#define DEFAULT_VARCLASSOBJVALSENABLED                TRUE        /**< indicates whether variable classifier for objective function values is enabled */
#define DEFAULT_VARCLASSOBJVALSENABLEDORIG            TRUE       /**< indicates whether variable classifier for objective function values is enabled for the original problem */

#define DEFAULT_VARCLASSOBJVALSIGNSENABLED            TRUE        /**< indicates whether variable classifier for objective function value signs is enabled */
#define DEFAULT_VARCLASSOBJVALSIGNSENABLEDORIG        TRUE       /**< indicates whether variable classifier for objective function value signs is enabled for the original problem */

#define DEFAULT_LEVENSHTEIN_MAXMATRIXHALFPERIMETER    10000       /**< deactivate levenshtein constraint classifier if nrows + ncols exceeds this value for emphasis default */
#define AGGRESSIVE_LEVENSHTEIN_MAXMATRIXHALFPERIMETER  80000      /**< deactivate levenshtein constraint classifier if nrows + ncols exceeds this value for emphasis aggressive */
#define FAST_LEVENSHTEIN_MAXMATRIXHALFPERIMETER       2000        /**< deactivate levenshtein constraint classifier if nrows + ncols exceeds this value for emphasis fast */

#define DEFAULT_ONLYLEGACYMODE                        FALSE    /**< indicates whether detection should only consist of legacy mode detection */
#define DEFAULT_LEGACYMODE                            FALSE    /**< indicates whether detection should consist of legacy mode detection */
#define DEFAULT_STAIRLINKINGHEUR                      FALSE    /**< indicates whether heuristic to reassign linking vars to stairlinking in legacy mode should be activated */

#define DEFAULT_WRITEMIPLIB2017FEATURES               FALSE    /**< indicates whether miplib2017 features should be written */
#define DEFAULT_WRITEMIPLIB2017PLOTSANDDECS           FALSE    /**< indicates whether miplib2017 gp and dec files  should be written */
#define DEFAULT_WRITEMIPLIB2017SHORTBASEFEATURES      TRUE     /**< indicates whether miplib2017 base features should be shortened */
#define DEFAULT_WRITEMIPLIB2017FEATUREFILEPATH        "."      /**< indicates where the miplib feature output should be written to */

#define DEFAULT_WRITEMIPLIB2017MATRIXFILEPATH        "."      /**< indicates where the miplib feature output should be written to */

#define DEFAULT_WRITEMIPLIB2017DECOMPFILEPATH        "."      /**< indicates where the miplib feature output should be written to */


/*
 * Data structures
 */

/** constraint handler data */
struct SCIP_ConshdlrData
{
   DEC_DECOMP*           useddecomp;                        /**< decomposition structures that was/will be used*/
   DEC_DECOMP**          decdecomps;                        /**< array of decomposition structures */
   DEC_DETECTOR**        detectors;                         /**< array of structure detectors */
   int*                  priorities;                        /**< priorities of the detectors */
 //  std::vector<SCIP_HASHMAP*> initalpartialdecomps;                      /**< possible incomplete decompositions given by user */
   int                   ndetectors;                        /**< number of detectors */
   SCIP_CLOCK*           detectorclock;                     /**< clock to measure detection time */
   SCIP_CLOCK*           completedetectionclock;            /**< clock to measure detection time */
   SCIP_Bool             hasrun;                            /**< flag to indicate whether we have already detected */
   int                   ndecomps;                          /**< number of decomposition structures  */
   int                   sizedecomps;                       /**< size of the decomp and complete seeeds array */
   int                   sizeincompleteseeeds;              /**< size of the incomplete seeeds array */
   int                   maxndetectionrounds;               /**< maximum number of detection loop rounds  */
   int                   strongdetectiondualvalrandommethod;/**< method to dual initilization of dual values for strong decomposition: 1) naive, 2) expected equal, 3) expected overestimation */
   SCIP_Real             coeffactororigvsrandom;            /**< convex coefficient for orig dual val (1-this coef is facor for random dual value)  */

   int                   maxnclassesfornblockcandidates;
   int                   maxnclassesperclassifier;              /**< maximum number of classes per classifier */
   int                   maxnclassesperclassifierforlargeprobs; /** maximum number of classes per classifier for large problems (nvars + nconss >= 50000) */

   int                   weightinggpresolvedoriginaldecomps; /**< weighing method for comparing presovled and original decompositions (see corresponding enum)   */
   SCIP_Bool             createbasicdecomp;                 /**< indicates whether to create a decomposition with all constraints in the master if no other specified */
   SCIP_Bool             allowclassifierduplicates;         /**< indicates whether classifier duplicates are allowed (for statistical reasons) */
   SCIP_Bool             enableemphfast;               /**< indicates whether emphasis settings are set to fast */
   SCIP_Bool             conssadjcalculated;
   SCIP_Bool             enableorigdetection;               /**< indicates whether to start detection for the original problem */
   SCIP_Bool             enableorigclassification;               /**< indicates whether to start constraint classification for the original problem */
   SCIP_Bool             conssclassnnonzenabled;            /**< indicates whether constraint classifier for nonzero entries is enabled */
   SCIP_Bool             conssclassnnonzenabledorig;        /**< indicates whether constraint classifier for nonzero entries is enabled for the original problem */
   SCIP_Bool             conssclassnconstypeenabled;        /**< indicates whether constraint classifier for scipconstype is enabled */
   SCIP_Bool             conssclassnconstypeenabledorig;    /**< indicates whether constraint classifier for scipconstype is enabled for the original problem */
   SCIP_Bool             conssclassnmiplibconstypeenabled;  /**< indicates whether constraint classifier for miplib constype is enabled */
   SCIP_Bool             conssclassnmiplibconstypeenabledorig;    /**< indicates whether constraint classifier for miplib constype is enabled for the original problem */
   SCIP_Bool             consnamenonumbersenabled;          /**< indicates whether constraint classifier for constraint names (remove digits; check for identity) is enabled */
   SCIP_Bool             consnamenonumbersenabledorig;      /**< indicates whether constraint classifier for constraint names (remove digits; check for identity) is enabled for the original problem */
   SCIP_Bool             conssclasslevenshteinabled;        /**< indicates whether constraint classifier for constraint names (according to levenshtein distance graph) is enabled */
   SCIP_Bool             conssclasslevenshteinenabledorig;  /**< indicates whether constraint classifier for constraint names (according to levenshtein distance graph) is enabled for the original problem */
   SCIP_Bool             varclassvartypesenabled;           /**< indicates whether variable classifier for scipvartypes is enabled */
   SCIP_Bool             varclassvartypesenabledorig;       /**< indicates whether variable classifier for scipvartypes is enabled for the original problem */
   SCIP_Bool             varclassobjvalsenabled;            /**< indicates whether variable classifier for objective function values is enabled */
   SCIP_Bool             varclassobjvalsenabledorig;        /**< indicates whether variable classifier for objective function values is enabled for the original problem */
   SCIP_Bool             varclassobjvalsignsenabled;        /**< indicates whether variable classifier for objective function value signs is enabled */
   SCIP_Bool             varclassobjvalsignsenabledorig;    /**< indicates whether variable classifier for objective function value signs is enabled for the original problem */
   SCIP_Bool             onlylegacymode;                    /**< indicates whether detection should only consist of legacy mode detection, this is sufficient to enable it */
   SCIP_Bool             legacymodeenabled;                 /**< indicates whether detection consist of legacy mode detection */
   SCIP_Bool             stairlinkingheur;                  /**< indicates whether heuristic to reassign linking vars to stairlinking in legacy mode should be activated */
   SCIP_Bool             writemiplib2017features;           /**< indicates whether miplib2017 features should be written */
   SCIP_Bool             writemiplib2017plotsanddecs;             /**< indicates whether dec and gp files for miplib 2017 should be written */
   SCIP_Bool             writemiplib2017shortbasefeatures;             /**< indicates whether base features for miplib 2017 should be shortened */


   char*                 writemiplib2017featurefilepath;
   char*                 writemiplib2017matrixfilepath;
   char*                 writemiplib2017decompfilepath;

   int**                 candidatesNBlocks;                 /**< pointer to store candidates for number of blocks calculated by the seeedpool */
   int*                  nCandidates;
   SCIP_HASHMAP*         consToIndex;                       /**< hashmap from constraints to indices, to be filled */
   int*                  nConss;
   int                   ncallscreatedecomp;

   gcg::Seeedpool*		 seeedpool;                         /** seeedpool that manages the detection  process for the presolved transformed problem */
   gcg::Seeedpool*       seeedpoolunpresolved;              /** seeedpool that manages the deetction of the unpresolved problem */

   SeeedPtr*             allrelevantfinishedseeeds;         /** collection  of all relevant seeeds ( i.e. all seeeds w.r.t. copies ) */
   SeeedPtr*             incompleteseeeds;                  /** collection of incomplete seeeds originatging from incomplete decompostions given by the users */
   int                   nallrelevantseeeds;                /** number  of all relevant seeeds ( i.e. all seeeds w.r.t. copies ) */
   int                   nincompleteseeeds;                 /** number  of incomplete seeeds originatging from incomplete decompostions given by the users */

 //  SCIP_HASHMAP*         seeedtodecdecomp;                  /**< hashmap from seeeds to the corresponding decdecomp (or NULL if the seeed is incomplete)  */
//   SCIP_HASHMAP*         decdecomptoseeed;                  /**< hashmap from decompositions to the corresponding seeed */

   SeeedPtr              curruserseeed;
   SeeedPtr              lastuserseeed;
   SCIP_Bool             unpresolveduserseeedadded;         /**< stores whether or not an unpresolved user seeed was added */

   /** new data fields for selection management */
   int                    startidvisu;                       /** when displaying the list of decomps, this is the starting index */
   int                    selectvisulength;                  /** number of decompositions to be displayed at once */
   std::vector<SeeedPtr>* listall;                           /** vector containing the current list of decomps to visualize*/
   std::vector<int>*      selected;                          /** vector containing the indices of selected decompositions */
   SCIP_Bool              selectedexists;                    /** are there some selected decompositions */

   int                    seeedcounter;                      /** counts the number of seeeds, used for seeed ids */

   std::vector<std::pair<SeeedPtr, SCIP_Real> >* candidates;

   int                    currscoretype;
   SCIP_Bool              resortcandidates;

   std::vector<int>*       userblocknrcandidates;

   SeeedPtr                seeedtowrite;

};


enum weightinggpresolvedoriginaldecomps{
   NO_MODIF = 0,
   FRACTION_OF_NNONZEROS,
   FRACTION_OF_NROWS,
   FAVOUR_PRESOLVED
};

/*
 * Local methods
 */

SCIP_Real calcLogarithm(SCIP_Real val)
{
   return log(val) / log(2);
}




SCORETYPE SCIPconshdlrdataGetScoretype(
   SCIP_CONSHDLRDATA* conshdlrdata
)
{
   return  static_cast<scoretype>(conshdlrdata->currscoretype);
}


char*  SCIPconshdlrDecompGetScoretypeShortName(
   SCIP*       scip,
   SCORETYPE   sctype
   )
{
   char scoretypename[SCIP_MAXSTRLEN];
   char* copy;
   /** set detector chain info string */
   SCIPsnprintf( scoretypename, SCIP_MAXSTRLEN, "") ;


   if( sctype == scoretype::MAX_WHITE)
      SCIPsnprintf( scoretypename, SCIP_MAXSTRLEN, "maxwhi") ;

   if( sctype == scoretype::CLASSIC)
         SCIPsnprintf( scoretypename, SCIP_MAXSTRLEN, "classi") ;

   if( sctype == scoretype::BORDER_AREA)
         SCIPsnprintf( scoretypename, SCIP_MAXSTRLEN, "border") ;

   if( sctype == scoretype::MAX_FORESSEEING_WHITE)
         SCIPsnprintf( scoretypename, SCIP_MAXSTRLEN, "forswh") ;

   if( sctype == scoretype::MAX_FORESSEEING_AGG_WHITE)
      SCIPsnprintf( scoretypename, SCIP_MAXSTRLEN, "fawh") ;


   if( sctype == scoretype::SETPART_FWHITE)
         SCIPsnprintf( scoretypename, SCIP_MAXSTRLEN, "spfwh ") ;

   if( sctype == scoretype::SETPART_AGG_FWHITE)
           SCIPsnprintf( scoretypename, SCIP_MAXSTRLEN, "spfawh") ;


   SCIP_CALL_ABORT ( SCIPduplicateBlockMemoryArray(scip, &copy, scoretypename, SCIP_MAXSTRLEN ) );

   return copy;

}

char*  SCIPconshdlrDecompGetScoretypeDescription(
   SCIP*       scip,
   SCORETYPE   sctype
      )
{
   char scoretypename[SCIP_MAXSTRLEN];
   char* copy;
      /** set detector chain info string */
      SCIPsnprintf( scoretypename, SCIP_MAXSTRLEN, "") ;


      if( sctype == scoretype::MAX_WHITE)
         SCIPsnprintf( scoretypename, SCIP_MAXSTRLEN, "maximum white area score (i.e. maximize fraction of white area score; white area is nonblock and nonborder area, stairlinking variables count as linking)") ;

      if( sctype == scoretype::CLASSIC)
            SCIPsnprintf( scoretypename, SCIP_MAXSTRLEN, "classical score") ;

      if( sctype == scoretype::BORDER_AREA)
            SCIPsnprintf( scoretypename, SCIP_MAXSTRLEN, "minimum border score (i.e. minimizes fraction of border area score; )")  ;

      if( sctype == scoretype::MAX_FORESSEEING_WHITE)
            SCIPsnprintf( scoretypename, SCIP_MAXSTRLEN, "maximum foreseeing  white area score (i.e. maximize fraction of white area score considering problem with copied linking variables and corresponding master constraints; white area is nonblock and nonborder area, stairlinking variables count as linking)")  ;

      if( sctype == scoretype::MAX_FORESSEEING_AGG_WHITE)
         SCIPsnprintf( scoretypename, SCIP_MAXSTRLEN, "maximum foreseeing  white area score with aggregation information(i.e. maximize fraction of white area score considering problem with copied linking variables and corresponding master constraints; white area is nonblock and nonborder area, stairlinking variables count as linking)")  ;


      if( sctype == scoretype::SETPART_FWHITE)
         SCIPsnprintf( scoretypename, SCIP_MAXSTRLEN, "setpartitioning maximum foreseeing  white area score (i.e. convex combination of maximum foreseeing white area score and a boolean score rewarding a master containing only setppc and cardinality constraints )")  ;

      if( sctype == scoretype::SETPART_AGG_FWHITE)
         SCIPsnprintf( scoretypename, SCIP_MAXSTRLEN, "setpartitioning maximum foreseeing white area score with aggregation information (i.e. convex combination of maximum foreseeing white area score and a boolean score rewarding a master containing only setppc and cardinality constraints )")  ;


      SCIP_CALL_ABORT ( SCIPduplicateBlockMemoryArray(scip, &copy, scoretypename, SCIP_MAXSTRLEN ) );

      return copy;

}


SCIP_Bool unfinishedchildexists(std::vector<SCIP_Bool> const& childsfinished)
{
   for( size_t s = 0; s < childsfinished.size(); ++s )
   {
      if( !childsfinished[s] )
         return true;
   }
   return false;
}

int getfirstunfinishedchild(std::vector<SCIP_Bool> const& childsfinished, std::vector<int> const& childs)
{
   for( size_t s = 0; s < childsfinished.size(); ++s )
   {
      if( !childsfinished[s] )
         return childs[s];
   }
   return -1;
}

int getfirstunfinishedchildid(std::vector<SCIP_Bool> const& childsfinished, std::vector<int> const& childs)
{
   for( size_t s = 0; s < childsfinished.size(); ++s )
   {
      if( !childsfinished[s] )
         return (int)s;
   }
   return -1;
}


/**
 * @return is nextchild the last unfinished child
 */
SCIP_Bool finishnextchild( std::vector<int>& childs, std::vector<SCIP_Bool>& childsfinished, int child )
{
   for( size_t s = 0; s < childsfinished.size(); ++s )
   {
      if( !childsfinished[s] )
      {
         assert(childs[s] == child);
         childsfinished[s] = TRUE;
         return s == childsfinished.size() - 1;
      }
   }
   return FALSE;
}


/** local method to handle store a seeed in the correct seeedpool */
SCIP_RETCODE  SCIPconshdlrDecompAddCompleteSeeedForUnpresolved(
     SCIP* scip,
     SeeedPtr  seeed
   ){

      SCIP_CONSHDLR* conshdlr;
      SCIP_CONSHDLRDATA* conshdlrdata;
      SCIP_Bool success;
      conshdlr = SCIPfindConshdlr(scip, CONSHDLR_NAME);

      if( conshdlr == NULL )
      {
         SCIPerrorMessage("Decomp constraint handler is not included, cannot add detector!\n");
         return SCIP_ERROR;
      }

      conshdlrdata = SCIPconshdlrGetData(conshdlr);
      assert(conshdlrdata != NULL);

     assert( seeed->isComplete() );
     assert( seeed->isFromUnpresolved() );

     conshdlrdata->seeedpoolunpresolved->addSeeedToFinished(seeed, &success);


      return SCIP_OKAY;
   }

/** local method to handle store a seeed in the correct seeedpool */
SCIP_RETCODE  SCIPconshdlrDecompAddCompleteSeeedForPresolved(
     SCIP* scip,
     SeeedPtr  seeed
   ){

      SCIP_CONSHDLR* conshdlr;
      SCIP_CONSHDLRDATA* conshdlrdata;
      SCIP_Bool success;

      conshdlr = SCIPfindConshdlr(scip, CONSHDLR_NAME);

      if( conshdlr == NULL )
      {
         SCIPerrorMessage("Decomp constraint handler is not included, cannot add detector!\n");
         return SCIP_ERROR;
      }

      conshdlrdata = SCIPconshdlrGetData(conshdlr);
      assert(conshdlrdata != NULL);

     assert( seeed->isComplete() );
     assert( !seeed->isFromUnpresolved() );

     conshdlrdata->seeedpool->addSeeedToFinished(seeed, &success);

     if( !success )
        SCIPinfoMessage(scip, NULL, " Added decomposition is already in!!!!!!!!!!!!!!!!!!!!!\n");

      return SCIP_OKAY;
   }

/** local method to handle store a seeed in the correct seeedpool */
SCIP_RETCODE  SCIPconshdlrDecompAddPartialSeeedForUnpresolved(
     SCIP* scip,
     SeeedPtr  seeed
   ){

      SCIP_CONSHDLR* conshdlr;
      SCIP_CONSHDLRDATA* conshdlrdata;
      SCIP_Bool success;

      conshdlr = SCIPfindConshdlr(scip, CONSHDLR_NAME);

      if( conshdlr == NULL )
      {
         SCIPerrorMessage("Decomp constraint handler is not included, cannot add detector!\n");
         return SCIP_ERROR;
      }

      conshdlrdata = SCIPconshdlrGetData(conshdlr);
      assert(conshdlrdata != NULL);

     assert( !seeed->isComplete() );
     assert( seeed->isFromUnpresolved() );

     conshdlrdata->seeedpoolunpresolved->addSeeedToIncomplete(seeed, &success);

      return SCIP_OKAY;
   }

/** local method to handle store a seeed in the correct seeedpool */
SCIP_RETCODE  SCIPconshdlrDecompAddPartialSeeedForPresolved(
     SCIP* scip,
     SeeedPtr  seeed
   ){

      SCIP_CONSHDLR* conshdlr;
      SCIP_CONSHDLRDATA* conshdlrdata;

      SCIP_Bool success;
      conshdlr = SCIPfindConshdlr(scip, CONSHDLR_NAME);

      if( conshdlr == NULL )
      {
         SCIPerrorMessage("Decomp constraint handler is not included, cannot add detector!\n");
         return SCIP_ERROR;
      }

      conshdlrdata = SCIPconshdlrGetData(conshdlr);
      assert(conshdlrdata != NULL);

     assert( !seeed->isComplete() );
     assert( !seeed->isFromUnpresolved() );

     conshdlrdata->seeedpool->addSeeedToIncomplete(seeed, &success);

      return SCIP_OKAY;
   }


/** local method to handle store a seeed in the correct seeedpool */
SCIP_RETCODE  SCIPconshdlrDecompAddSeeed(
     SCIP* scip,
     SeeedPtr  seeed
   ){

      if( seeed->isComplete() )
      {
         if( seeed->isFromUnpresolved())
            SCIPconshdlrDecompAddCompleteSeeedForUnpresolved(scip, seeed);
         else
            SCIPconshdlrDecompAddCompleteSeeedForPresolved(scip, seeed);
      }
      else
      {
         if( seeed->isFromUnpresolved())
            SCIPconshdlrDecompAddPartialSeeedForUnpresolved(scip, seeed);
         else
            SCIPconshdlrDecompAddPartialSeeedForPresolved(scip, seeed);
      }

      return SCIP_OKAY;
   }

/** local method to find a seeed for a given id or NULL if no seeed with such id is found */
SeeedPtr  SCIPconshdlrDecompGetSeeedFromPresolved(
     SCIP* scip,
     int  seeedid
   ){

      SCIP_CONSHDLR* conshdlr;
      SCIP_CONSHDLRDATA* conshdlrdata;

      conshdlr = SCIPfindConshdlr(scip, CONSHDLR_NAME);

      if( conshdlr == NULL )
      {
         SCIPerrorMessage("Decomp constraint handler is not included, cannot find Seeed!\n");
         return NULL;
      }

      conshdlrdata = SCIPconshdlrGetData(conshdlr);
      assert(conshdlrdata != NULL);

      if( conshdlrdata->seeedpool == NULL )
         return NULL;

      for( int i = 0; i < conshdlrdata->seeedpool->getNAncestorSeeeds(); ++i)
      {
         if( conshdlrdata->seeedpool->getAncestorSeeed( i ) != NULL && conshdlrdata->seeedpool->getAncestorSeeed( i )->getID() == seeedid )
            return conshdlrdata->seeedpool->getAncestorSeeed( i );
      }

      for( int i = 0; i < conshdlrdata->seeedpool->getNIncompleteSeeeds(); ++i)
      {
         if( conshdlrdata->seeedpool->getIncompleteSeeed( i )->getID() == seeedid )
            return conshdlrdata->seeedpool->getIncompleteSeeed( i );
      }

      for( int i = 0; i < conshdlrdata->seeedpool->getNFinishedSeeeds(); ++i)
      {
         if( conshdlrdata->seeedpool->getFinishedSeeed( i )->getID() == seeedid )
            return conshdlrdata->seeedpool->getFinishedSeeed( i );
      }

      return NULL;

}

/** local method to find a seeed for a given id or NULL if no seeed with such id is found */
SeeedPtr  SCIPconshdlrDecompGetSeeedFromUnpresolved(
     SCIP* scip,
     int  seeedid
   ){

      SCIP_CONSHDLR* conshdlr;
      SCIP_CONSHDLRDATA* conshdlrdata;

      conshdlr = SCIPfindConshdlr(scip, CONSHDLR_NAME);

      if( conshdlr == NULL )
      {
         SCIPerrorMessage("Decomp constraint handler is not included, cannot find Seeed!\n");
         return NULL;
      }

      conshdlrdata = SCIPconshdlrGetData(conshdlr);
      assert(conshdlrdata != NULL);

      for( int i = 0; i < conshdlrdata->seeedpoolunpresolved->getNIncompleteSeeeds(); ++i)
      {
         if(  conshdlrdata->seeedpoolunpresolved->getIncompleteSeeed( i )->getID() == seeedid )
            return conshdlrdata->seeedpoolunpresolved->getIncompleteSeeed( i );
      }

      for( int i = 0; i < conshdlrdata->seeedpoolunpresolved->getNAncestorSeeeds(); ++i)
          {
             if( conshdlrdata->seeedpoolunpresolved->getAncestorSeeed( i )!= NULL &&  conshdlrdata->seeedpoolunpresolved->getAncestorSeeed( i )->getID() == seeedid )
                return conshdlrdata->seeedpoolunpresolved->getAncestorSeeed( i );
          }

      for( int i = 0; i < conshdlrdata->seeedpoolunpresolved->getNFinishedSeeeds(); ++i)
      {
         if( conshdlrdata->seeedpoolunpresolved->getFinishedSeeed( i )->getID() == seeedid )
            return conshdlrdata->seeedpoolunpresolved->getFinishedSeeed( i );
      }

      return NULL;
}


/** local method to find a seeed for a given id or NULL if no seeed with such id is found */
SeeedPtr  SCIPconshdlrDecompGetSeeed(
     SCIP* scip,
     int  seeedid
   ){

   SeeedPtr seeed = NULL;

   seeed =  SCIPconshdlrDecompGetSeeedFromPresolved(scip, seeedid);

   if( seeed == NULL)
      return SCIPconshdlrDecompGetSeeedFromUnpresolved(scip, seeedid);
   else
      return seeed;
}


struct sort_pred {
    bool operator()(const std::pair<SeeedPtr, SCIP_Real> &left, const std::pair<SeeedPtr, SCIP_Real> &right) {
        return left.second > right.second;
    }
};


#ifdef ADDONEBLOCKDECOMP
/**
 * create a 'decomposition' consisting of only one single block; used if no other decomposition was found
 */
static
SCIP_RETCODE createOneBlockDecomp(
   SCIP*                 scip                /**< SCIP data structure */
   )
{
   SCIP_HASHMAP* newconstoblock;
   DEC_DECOMP* newdecomp;
   SCIP_CONS** conss;
   int nconss;
   int i;

   conss = SCIPgetConss(scip);
   nconss = SCIPgetNConss(scip);

   SCIP_CALL( SCIPhashmapCreate(&newconstoblock, SCIPblkmem(scip), nconss ) );

   /* assign each constraint to (the only) block 1 */
   for( i = 0; i < nconss; i++ )
   {
      assert(!SCIPhashmapExists(newconstoblock, conss[i]));
      SCIP_CALL( SCIPhashmapInsert(newconstoblock, conss[i], (void*) (size_t) 1) );
   }

   /* create the decomposition data structure and add it to SCIP */
   SCIP_CALL( DECdecompCreate(scip, &newdecomp) );
   assert(newdecomp != NULL);
   SCIP_CALL( DECfilloutDecompFromConstoblock(scip, newdecomp, newconstoblock, 1, FALSE) );

   SCIP_CALL( SCIPconshdlrDecompAddDecdecomp(scip, newdecomp) );

   SCIP_CALL( SCIPhashmapFree(&newconstoblock ) );

   SCIP_CALL( DECdecompFree(scip, &newdecomp ));

   return SCIP_OKAY;
}

#endif

/*
 * Callback methods of constraint handler
 */

/** initialization method of constraint handler (called after problem was transformed) */
static
SCIP_DECL_CONSINIT(consInitDecomp)
{ /*lint --e{715}*/
   SCIP_CONSHDLRDATA* conshdlrdata;
   int i;
   conshdlrdata = SCIPconshdlrGetData(conshdlr);
   assert(conshdlrdata != NULL);

   conshdlrdata->hasrun = FALSE;
   conshdlrdata->seeedpool = NULL;

   for( i = 0; i < conshdlrdata->ndetectors; ++i )
   {
      DEC_DETECTOR *detector;
      detector = conshdlrdata->detectors[i];
      assert(detector != NULL);

      detector->dectime = 0.;
      if( detector->initDetector != NULL )
      {
         SCIPdebugMessage("Calling initDetector of %s\n", detector->name);
         SCIP_CALL( (*detector->initDetector)(scip, detector) );
      }
   }

   return SCIP_OKAY;
}

/** deinitialization method of constraint handler (called before transformed problem is freed) */
static
SCIP_DECL_CONSEXIT(consExitDecomp)
{ /*lint --e{715}*/
   SCIP_CONSHDLRDATA* conshdlrdata;
   int i;

   assert(conshdlr != NULL);
   assert(scip != NULL);

   conshdlrdata = SCIPconshdlrGetData(conshdlr);
   assert(conshdlrdata != NULL);

   if( conshdlrdata->useddecomp != NULL )
      SCIP_CALL( DECdecompFree(scip, &conshdlrdata->useddecomp) );


   conshdlrdata->hasrun = FALSE;

   for( i = 0; i < conshdlrdata->ndetectors; ++i )
   {
      DEC_DETECTOR *detector;
      detector = conshdlrdata->detectors[i];
      assert(detector != NULL);

//      detector->ndecomps = 0;
      SCIPfreeMemoryArrayNull(scip, &detector->decomps);
      if( detector->exitDetector != NULL )
      {
         SCIPdebugMessage("Calling exitDetector of %s\n", detector->name);
         SCIP_CALL( (*detector->exitDetector)(scip, detector) );
      }
   }

   delete conshdlrdata->seeedpool;

   if( conshdlrdata->seeedpoolunpresolved != NULL )
        delete conshdlrdata->seeedpoolunpresolved;

   conshdlrdata->seeedpoolunpresolved = NULL;

   conshdlrdata->seeedpool = NULL;
   return SCIP_OKAY;
}

/** destructor of constraint handler to free constraint handler data (called when SCIP is exiting) */
static
SCIP_DECL_CONSFREE(consFreeDecomp)
{
   SCIP_CONSHDLRDATA* conshdlrdata;
   int i;
   conshdlrdata = SCIPconshdlrGetData(conshdlr);
   assert(conshdlrdata != NULL);

   SCIP_CALL( SCIPfreeClock(scip, &conshdlrdata->detectorclock) );
   SCIP_CALL( SCIPfreeClock(scip, &conshdlrdata->completedetectionclock) );

   if( conshdlrdata->seeedpool != NULL )
      delete conshdlrdata->seeedpool;

   if( conshdlrdata->seeedpoolunpresolved != NULL )
      delete conshdlrdata->seeedpoolunpresolved;



   for( i = 0; i < conshdlrdata->ndetectors; ++i )
   {
      DEC_DETECTOR *detector;
      detector = conshdlrdata->detectors[i];
      assert(detector != NULL);

      if( detector->freeDetector != NULL )
      {
         SCIPdebugMessage("Calling freeDetector of %s\n", detector->name);
         SCIP_CALL( (*detector->freeDetector)(scip, detector) );
      }
      SCIPfreeBlockMemory(scip, &detector);
   }



   /* @todo: This is also done in consExitDecomp() and therefore probably makes no sense here. */
   if ( conshdlrdata->useddecomp != NULL )
      SCIP_CALL( DECdecompFree(scip, &conshdlrdata->useddecomp) );

   if( conshdlrdata->candidates != NULL )
         delete conshdlrdata->candidates;

   SCIPfreeMemoryArray(scip, &conshdlrdata->priorities);
   SCIPfreeMemoryArray(scip, &conshdlrdata->detectors);

   delete conshdlrdata->selected;
   delete conshdlrdata->listall;
   delete conshdlrdata->userblocknrcandidates;

   SCIPfreeMemory(scip, &conshdlrdata);

   return SCIP_OKAY;
}

/** constraint enforcing method of constraint handler for LP solutions */
static
SCIP_DECL_CONSENFORELAX(consEnforeDecomp)
{  /*lint --e{715}*/
   *result = SCIP_FEASIBLE;
   return SCIP_OKAY;
}


/** constraint enforcing method of constraint handler for LP solutions */
static
SCIP_DECL_CONSENFOLP(consEnfolpDecomp)
{  /*lint --e{715}*/
   *result = SCIP_FEASIBLE;
   return SCIP_OKAY;
}

/** constraint enforcing method of constraint handler for pseudo solutions */
static
SCIP_DECL_CONSENFOPS(consEnfopsDecomp)
{  /*lint --e{715}*/
   *result = SCIP_FEASIBLE;
   return SCIP_OKAY;
}

/** feasibility check method of constraint handler for integral solutions */
static
SCIP_DECL_CONSCHECK(consCheckDecomp)
{
   /*lint --e{715}*/
   *result = SCIP_FEASIBLE;
   return SCIP_OKAY;
}

/** variable rounding lock method of constraint handler */
static
SCIP_DECL_CONSLOCK(consLockDecomp)
{  /*lint --e{715}*/
   return SCIP_OKAY;
}

/*
 * constraint specific interface methods
 */

/** creates the handler for decomp constraints and includes it in SCIP */
SCIP_RETCODE SCIPincludeConshdlrDecomp(
   SCIP*                 scip                /**< SCIP data structure */
   )
{
   SCIP_CONSHDLR* conshdlr;
   SCIP_CONSHDLRDATA* conshdlrdata;

   /* create decomp constraint handler data */
   SCIP_CALL( SCIPallocMemory(scip, &conshdlrdata) );
   assert(conshdlrdata != NULL);

   conshdlrdata->useddecomp = NULL;
   conshdlrdata->ndetectors = 0;
   conshdlrdata->priorities = NULL;
   conshdlrdata->detectors = NULL;
   conshdlrdata->hasrun = FALSE;
   conshdlrdata->maxndetectionrounds = 0;
   conshdlrdata->maxnclassesperclassifier = 0;
   conshdlrdata->maxnclassesperclassifierforlargeprobs = 0;
   conshdlrdata->enableorigdetection = FALSE;
   conshdlrdata->seeedpoolunpresolved = NULL;
   conshdlrdata->seeedpool = NULL;
   conshdlrdata->ncallscreatedecomp = 0;

   conshdlrdata->curruserseeed = NULL;
   conshdlrdata->lastuserseeed = NULL;
   conshdlrdata->unpresolveduserseeedadded = FALSE;
   conshdlrdata->startidvisu = 0;
   conshdlrdata->selectvisulength = 10;
   conshdlrdata->listall = new std::vector<SeeedPtr>(0, NULL);
   conshdlrdata->selected = new std::vector<int>(0, -1);
   conshdlrdata->candidates = new std::vector<std::pair<SeeedPtr, SCIP_Real > >(0);
   conshdlrdata->selectedexists = FALSE;
   conshdlrdata->sizedecomps = 10;
   conshdlrdata->seeedcounter = 0;
   conshdlrdata->currscoretype = scoretype::MAX_WHITE;
   conshdlrdata->resortcandidates = TRUE;
   conshdlrdata->userblocknrcandidates = new std::vector<int>(0);
   conshdlrdata->seeedtowrite = NULL;

   SCIP_CALL( SCIPcreateClock(scip, &conshdlrdata->detectorclock) );
   SCIP_CALL( SCIPcreateClock(scip, &conshdlrdata->completedetectionclock) );
   /* include constraint handler */
   SCIP_CALL( SCIPincludeConshdlrBasic(scip, &conshdlr, CONSHDLR_NAME, CONSHDLR_DESC,
         CONSHDLR_ENFOPRIORITY, CONSHDLR_CHECKPRIORITY, CONSHDLR_EAGERFREQ, CONSHDLR_NEEDSCONS,
         consEnfolpDecomp, consEnfopsDecomp, consCheckDecomp, consLockDecomp,
         conshdlrdata) );
   assert(conshdlr != FALSE);

   SCIP_CALL( SCIPsetConshdlrEnforelax(scip, conshdlr, consEnforeDecomp) );
   SCIP_CALL( SCIPsetConshdlrFree(scip, conshdlr, consFreeDecomp) );
   SCIP_CALL( SCIPsetConshdlrInit(scip, conshdlr, consInitDecomp) );
   SCIP_CALL( SCIPsetConshdlrExit(scip, conshdlr, consExitDecomp) );

   SCIP_CALL( SCIPaddBoolParam(scip, "constraints/decomp/createbasicdecomp", "indicates whether to create a decomposition with all constraints in the master if no other specified", &conshdlrdata->createbasicdecomp, FALSE, DEFAULT_CREATEBASICDECOMP, NULL, NULL) );
   SCIP_CALL( SCIPaddBoolParam(scip, "detection/allowclassifierduplicates/enabled", "indicates whether classifier duplicates are allowed (for statistical reasons)", &conshdlrdata->allowclassifierduplicates, FALSE, DEFAULT_ALLOWCLASSIFIERDUPLICATES, NULL, NULL) );
   SCIP_CALL( SCIPaddBoolParam(scip, "detection/emphfast/enabled", "indicates whether emphasis setting are set to fast", &conshdlrdata->enableemphfast, TRUE, DEFAULT_ENABLEEMPHFAST, NULL, NULL) );
   SCIP_CALL( SCIPaddBoolParam(scip, "detection/conssadjcalculated", "conss adjecency datastructures should be calculated", &conshdlrdata->conssadjcalculated, FALSE, DEFAULT_CONSSADJCALCULATED, NULL, NULL) );
   SCIP_CALL( SCIPaddBoolParam(scip, "detection/origprob/enabled", "indicates whether to start detection for the original problem", &conshdlrdata->enableorigdetection, FALSE, DEFAULT_ENABLEORIGDETECTION, NULL, NULL) );
   SCIP_CALL( SCIPaddBoolParam(scip, "detection/origprob/classificationenabled", "indicates whether to classify constraints and variables for the original problem", &conshdlrdata->enableorigclassification, FALSE, DEFAULT_ENABLEORIGCLASSIFICATION, NULL, NULL) );
   SCIP_CALL( SCIPaddBoolParam(scip, "detection/consclassifier/nnonzeros/enabled", "indicates whether constraint classifier for nonzero entries is enabled", &conshdlrdata->conssclassnnonzenabled, FALSE, DEFAULT_CONSSCLASSNNONZENABLED, NULL, NULL) );
   SCIP_CALL( SCIPaddBoolParam(scip, "detection/consclassifier/nnonzeros/origenabled", "indicates whether constraint classifier for nonzero entries is enabled for the original problem", &conshdlrdata->conssclassnnonzenabledorig, FALSE, DEFAULT_CONSSCLASSNNONZENABLEDORIG, NULL, NULL) );
   SCIP_CALL( SCIPaddBoolParam(scip, "detection/consclassifier/scipconstype/enabled", "indicates whether constraint classifier for scipconstype is enabled", &conshdlrdata->conssclassnconstypeenabled, FALSE, DEFAULT_CONSSCLASSSCIPCONSTYPEENABLED, NULL, NULL) );
   SCIP_CALL( SCIPaddBoolParam(scip, "detection/consclassifier/scipconstype/origenabled", "indicates whether constraint classifier for scipconsstype is enabled for the original problem", &conshdlrdata->conssclassnconstypeenabledorig, FALSE, DEFAULT_CONSSCLASSSCIPCONSTYPEENABLEDORIG, NULL, NULL) );
   SCIP_CALL( SCIPaddBoolParam(scip, "detection/consclassifier/miplibconstype/enabled", "indicates whether constraint classifier for miplib constypes is enabled", &conshdlrdata->conssclassnmiplibconstypeenabled, FALSE, DEFAULT_CONSSCLASSMIPLIBCONSTYPEENABLED, NULL, NULL) );
   SCIP_CALL( SCIPaddBoolParam(scip, "detection/consclassifier/miplibconstype/origenabled", "indicates whether constraint classifier for miplib consstype is enabled for the original problem", &conshdlrdata->conssclassnmiplibconstypeenabledorig, FALSE, DEFAULT_CONSSCLASSMIPLIBCONSTYPEENABLEDORIG, NULL, NULL) );
   SCIP_CALL( SCIPaddBoolParam(scip, "detection/consclassifier/consnamenonumbers/enabled", "indicates whether constraint classifier for constraint names (remove digits; check for identity) is enabled", &conshdlrdata->consnamenonumbersenabled, FALSE, DEFAULT_CONSSCLASSCONSNAMENONUMBERENABLED, NULL, NULL) );
   SCIP_CALL( SCIPaddBoolParam(scip, "detection/consclassifier/consnamenonumbers/origenabled", "indicates whether constraint classifier for constraint names (remove digits; check for identity) is enabled for the original problem", &conshdlrdata->consnamenonumbersenabledorig, FALSE, DEFAULT_CONSSCLASSCONSNAMENONUMBERENABLEDORIG, NULL, NULL) );
   SCIP_CALL( SCIPaddBoolParam(scip, "detection/consclassifier/consnamelevenshtein/enabled", "indicates whether constraint classifier for constraint names (according to levenshtein distance graph) is enabled", &conshdlrdata->conssclasslevenshteinabled, FALSE, DEFAULT_CONSSCLASSLEVENSHTEINENABLED, NULL, NULL) );
   SCIP_CALL( SCIPaddBoolParam(scip, "detection/consclassifier/consnamelevenshtein/origenabled", "indicates whether constraint classifier for constraint names (according to levenshtein distance graph) is enabled for the original problem", &conshdlrdata->conssclasslevenshteinenabledorig, FALSE, DEFAULT_CONSSCLASSLEVENSHTEINENABLEDORIG, NULL, NULL) );
   SCIP_CALL( SCIPaddBoolParam(scip, "detection/varclassifier/scipvartype/enabled", "indicates whether variable classifier for scipvartypes is enabled", &conshdlrdata->varclassvartypesenabled, FALSE, DEFAULT_VARCLASSSCIPVARTYPESENABLED, NULL, NULL) );
   SCIP_CALL( SCIPaddBoolParam(scip, "detection/varclassifier/scipvartype/origenabled", "indicates whether variable classifier for scipvartypes is enabled for the original problem", &conshdlrdata->varclassvartypesenabledorig, FALSE, DEFAULT_VARCLASSSCIPVARTYPESENABLEDORIG, NULL, NULL) );
   SCIP_CALL( SCIPaddBoolParam(scip, "detection/varclassifier/objectivevalues/enabled", "indicates whether variable classifier for objective function values is enabled", &conshdlrdata->varclassobjvalsenabled, FALSE, DEFAULT_VARCLASSOBJVALSENABLED, NULL, NULL) );
   SCIP_CALL( SCIPaddBoolParam(scip, "detection/varclassifier/objectivevalues/origenabled", "indicates whether variable classifier for objective function values is enabled for the original problem", &conshdlrdata->varclassobjvalsenabledorig, FALSE, DEFAULT_VARCLASSOBJVALSENABLEDORIG, NULL, NULL) );
   SCIP_CALL( SCIPaddBoolParam(scip, "detection/varclassifier/objectivevaluesigns/enabled", "indicates whether variable classifier for objective function value signs is enabled", &conshdlrdata->varclassobjvalsignsenabled, FALSE, DEFAULT_VARCLASSOBJVALSIGNSENABLED, NULL, NULL) );
   SCIP_CALL( SCIPaddBoolParam(scip, "detection/varclassifier/objectivevaluesigns/origenabled", "indicates whether variable classifier for objective function value signs is enabled for the original problem", &conshdlrdata->varclassobjvalsignsenabledorig, FALSE, DEFAULT_VARCLASSOBJVALSIGNSENABLEDORIG, NULL, NULL) );
   SCIP_CALL( SCIPaddBoolParam(scip, "detection/legacymode/onlylegacymode", "indicates whether detection should only consist of legacy mode detection", &conshdlrdata->onlylegacymode, FALSE, DEFAULT_ONLYLEGACYMODE, NULL, NULL) );
   SCIP_CALL( SCIPaddBoolParam(scip, "detection/legacymode/enabled", "indicates whether detection consist of legacy mode detection", &conshdlrdata->legacymodeenabled, FALSE, DEFAULT_LEGACYMODE, NULL, NULL) );
   SCIP_CALL( SCIPaddBoolParam(scip, "detection/legacymode/stairlinkingheur", "indicates whether heuristic to reassign linking vars to stairlinking in legacy mode should be activated", &conshdlrdata->stairlinkingheur, FALSE, DEFAULT_STAIRLINKINGHEUR, NULL, NULL) );
   SCIP_CALL( SCIPaddBoolParam(scip, "write/miplib2017features", "indicates whether miplib2017 features should be written", &conshdlrdata->writemiplib2017features, FALSE, DEFAULT_WRITEMIPLIB2017FEATURES, NULL, NULL) );
   SCIP_CALL( SCIPaddBoolParam(scip, "write/miplib2017plotsanddecs", "indicates whether dec and gp files are written for miplib2017", &conshdlrdata->writemiplib2017plotsanddecs, FALSE, DEFAULT_WRITEMIPLIB2017PLOTSANDDECS, NULL, NULL) );
   SCIP_CALL( SCIPaddBoolParam(scip, "write/miplib2017shortbasefeatures", "indicates whether base features for miplib 2017 should be shortened", &conshdlrdata->writemiplib2017shortbasefeatures, FALSE, DEFAULT_WRITEMIPLIB2017SHORTBASEFEATURES, NULL, NULL) );

   SCIP_CALL( SCIPaddStringParam(scip, "write/miplib2017featurefilepath", "path to the file for miplib2017 feature output", &conshdlrdata->writemiplib2017featurefilepath, FALSE, DEFAULT_WRITEMIPLIB2017FEATUREFILEPATH, NULL, NULL) );
   SCIP_CALL( SCIPaddStringParam(scip, "write/miplib2017matrixfilepath", "path to matrix gp file that is to write", &conshdlrdata->writemiplib2017matrixfilepath, FALSE, DEFAULT_WRITEMIPLIB2017MATRIXFILEPATH, NULL, NULL) );
   SCIP_CALL( SCIPaddStringParam(scip, "write/miplib2017decompfilepath", "path to decomp dec and gp files to write", &conshdlrdata->writemiplib2017decompfilepath, FALSE, DEFAULT_WRITEMIPLIB2017DECOMPFILEPATH, NULL, NULL) );


   SCIP_CALL( SCIPaddIntParam(scip, "detection/strong_detection/dualvalrandommethod",
      "Method for random dual values use for strong decomposition: 1) naive, 2) expected equality exponential distributed, 3) expected overestimation exponential distributed ", &conshdlrdata->strongdetectiondualvalrandommethod, FALSE,
      DEFAULT_DUALVALRANDOMMETHOD, 1, 3, NULL, NULL) );

   SCIP_CALL( SCIPaddRealParam(scip, "detection/strong_detection/coeffactororigvsrandom",
      " convex coefficient for orig dual val (1-this coef is factor for random dual value) ", &conshdlrdata->coeffactororigvsrandom, FALSE,
      DEFAULT_COEFFACTORORIGVSRANDOM, 0., 1., NULL, NULL) );

   SCIP_CALL( SCIPaddIntParam(scip, "detection/maxrounds",
      "Maximum number of detection loop rounds", &conshdlrdata->maxndetectionrounds, FALSE,
      DEFAULT_MAXDETECTIONROUNDS, 0, INT_MAX, NULL, NULL) );

   SCIP_CALL( SCIPaddIntParam(scip, "detection/maxnclassesfornblockcandidates",
      "Maximum number of classes a classifier can have to be used for voting nblockcandidates", &conshdlrdata->maxnclassesfornblockcandidates, FALSE,
      DEFAULT_MAXNCLASSESFORNBLOCKCANDIDATES, 0, INT_MAX, NULL, NULL) );

   SCIP_CALL( SCIPaddIntParam(scip, "detection/maxnclassesperclassifier",
      "Maximum number of classes per classifier", &conshdlrdata->maxnclassesperclassifier, FALSE,
      DEFAULT_MAXNCLASSES, 0, INT_MAX, NULL, NULL) );

   SCIP_CALL( SCIPaddIntParam(scip, "detection/maxnclassesperclassifierforlargeprobs",
      "Maximum number of classes per classifier for large problems (nconss + nvars >= 50000)", &conshdlrdata->maxnclassesperclassifierforlargeprobs, FALSE,
      DEFAULT_MAXNCLASSESLARGEPROBS, 0, INT_MAX, NULL, NULL) );

   SCIP_CALL( SCIPaddIntParam(scip, "detection/origprob/weightinggpresolvedoriginaldecomps",
      "Weighting method when comparing decompositions for presolved and unpresolved problem", &conshdlrdata->weightinggpresolvedoriginaldecomps, TRUE,
      NO_MODIF, 0, 3, NULL, NULL) );

   SCIP_CALL( SCIPaddIntParam(scip, "detection/scoretype",
         "indicates which score should be used for comparing (partial) decompositions (0:max white, 1: border area, 2:classic, 3:max foreseeing white, 4: ppc-max-white, 5:max foreseeing white with aggregation info, 6: ppc-max-white with aggregation info): ", &conshdlrdata->currscoretype, FALSE,
         scoretype::SETPART_FWHITE, 0, 6, NULL, NULL) );



   assert(conshdlrdata->candidates != NULL);

   return SCIP_OKAY;
}

SCIP_RETCODE SCIPconshdlrDecompShowListExtractHeader(
   SCIP*                   scip
   )
{
   SCIP_CONSHDLR* conshdlr;
   SCIP_CONSHDLRDATA* conshdlrdata;
   assert(scip != NULL);
   conshdlr = SCIPfindConshdlr(scip, CONSHDLR_NAME);
   assert( conshdlr != NULL );

   int ndetectedpresolved;
   int ndetectedunpresolved;
   int nuserpresolvedfull;
   int nuserpresolvedpartial;
   int nuserunpresolvedfull;
   int nuserunpresolvedpartial;

   char* scorename;

   size_t i;

   conshdlrdata = SCIPconshdlrGetData(conshdlr);
   assert(conshdlrdata != NULL);

   scorename = SCIPconshdlrDecompGetScoretypeShortName(scip, SCIPconshdlrdataGetScoretype(conshdlrdata) );

   ndetectedpresolved = 0;
   ndetectedunpresolved = 0;
   nuserpresolvedfull = 0;
   nuserpresolvedpartial = 0;
   nuserunpresolvedfull = 0;
   nuserunpresolvedpartial = 0;

   /** count corresponding seeeds */
   for ( i = 0; i < conshdlrdata->listall->size(); ++i )
   {
      SeeedPtr seeed;
      seeed = conshdlrdata->listall->at(i);
      if( seeed->isComplete() && seeed->getUsergiven() == gcg::USERGIVEN::NOT && !seeed->isFromUnpresolved() )
         ++ndetectedpresolved;
      if( seeed->isComplete() && seeed->getUsergiven() == gcg::USERGIVEN::NOT && seeed->isFromUnpresolved() )
         ++ndetectedunpresolved;
      if( seeed->isComplete() && ( seeed->getUsergiven() == gcg::USERGIVEN::COMPLETE || seeed->getUsergiven() == gcg::USERGIVEN::COMPLETED_CONSTOMASTER) && !seeed->isFromUnpresolved() )
         ++nuserpresolvedfull;
      if( !seeed->isComplete() && seeed->getUsergiven() == gcg::USERGIVEN::PARTIAL && !seeed->isFromUnpresolved() )
         ++nuserpresolvedpartial;
      if( seeed->isComplete() && ( seeed->getUsergiven() == gcg::USERGIVEN::COMPLETE || seeed->getUsergiven() == gcg::USERGIVEN::COMPLETED_CONSTOMASTER) && seeed->isFromUnpresolved() )
         ++nuserunpresolvedfull;
      if( !seeed->isComplete() && seeed->getUsergiven() == gcg::USERGIVEN::PARTIAL && seeed->isFromUnpresolved() )
         ++nuserunpresolvedpartial;

   }

   SCIPdialogMessage(scip, NULL, "\n");
   SCIPdialogMessage(scip, NULL, "============================================================================================= ");
   SCIPdialogMessage(scip, NULL, "\n");
   SCIPdialogMessage(scip, NULL, "Summary              presolved       original \n");
   SCIPdialogMessage(scip, NULL, "                     ---------       -------- \n");
   SCIPdialogMessage(scip, NULL, "detected             ");
   SCIPdialogMessage(scip, NULL, "%9d       ", ndetectedpresolved );
   SCIPdialogMessage(scip, NULL, "%8d\n", ndetectedunpresolved );
   SCIPdialogMessage(scip, NULL, "user given (partial) ");
   SCIPdialogMessage(scip, NULL, "%9d       ", nuserpresolvedpartial );
   SCIPdialogMessage(scip, NULL, "%8d\n", nuserunpresolvedpartial );
   SCIPdialogMessage(scip, NULL, "user given (full)    ");
   SCIPdialogMessage(scip, NULL, "%9d       ", nuserpresolvedfull );
   SCIPdialogMessage(scip, NULL, "%8d\n", nuserunpresolvedfull );

   SCIPdialogMessage(scip, NULL, "============================================================================================= \n");
   SCIPdialogMessage(scip, NULL, "   id   nbloc  nmacon  nlivar  nmavar  nstlva  %.6s  history  pre  nopcon  nopvar  usr  sel \n", scorename );
   SCIPdialogMessage(scip, NULL, " ----   -----  ------  ------  ------  ------  ------  -------  ---  ------  ------  ---  --- \n");

   SCIPfreeBlockMemoryArrayNull(scip, &scorename, SCIP_MAXSTRLEN);


   return SCIP_OKAY;
}


SCIP_RETCODE SCIPconshdlrDecompShowCurrUserSeeedInfo
(
   SCIP*                   scip
   )
{
   SCIP_CONSHDLR* conshdlr;
   SCIP_CONSHDLRDATA* conshdlrdata;
   assert(scip != NULL);
   conshdlr = SCIPfindConshdlr(scip, CONSHDLR_NAME);
   assert( conshdlr != NULL );

   conshdlrdata = SCIPconshdlrGetData(conshdlr);
   assert(conshdlrdata != NULL);

   if ( conshdlrdata->curruserseeed->isFromUnpresolved() )
      conshdlrdata->curruserseeed->displaySeeed(conshdlrdata->seeedpoolunpresolved);
   else
      conshdlrdata->curruserseeed->displaySeeed(conshdlrdata->seeedpool);


   return SCIP_OKAY;
}

/** sets (and adds) the decomposition structure;
 * this method should only be called if there is no seeed for this decomposition
 *
 * **/
SCIP_RETCODE SCIPconshdlrDecompShowListExtract(
   SCIP*                 scip               /**< SCIP data structure */
   )
{
   SCIP_CONSHDLR* conshdlr;
   SCIP_CONSHDLRDATA* conshdlrdata;
   assert(scip != NULL);
   conshdlr = SCIPfindConshdlr(scip, CONSHDLR_NAME);
   assert( conshdlr != NULL );

   conshdlrdata = SCIPconshdlrGetData(conshdlr);
   assert(conshdlrdata != NULL);


   size_t i;

   for( i = conshdlrdata->startidvisu; i < (size_t) conshdlrdata->startidvisu + (size_t) conshdlrdata->selectvisulength && i < conshdlrdata->listall->size(); ++i)
   {
      SeeedPtr seeed;

      seeed = conshdlrdata->listall->at(i);

      assert( seeed->checkConsistency( seeed->isFromUnpresolved() ? conshdlrdata->seeedpoolunpresolved
                                                                  : conshdlrdata->seeedpool ) );

      SCIPdialogMessage(scip, NULL, " %4d   ", i );
      SCIPdialogMessage(scip, NULL, "%5d  ", seeed->getNBlocks() );
      SCIPdialogMessage(scip, NULL, "%6d  ", seeed->getNMasterconss() );
      SCIPdialogMessage(scip, NULL, "%6d  ", seeed->getNLinkingvars() );
      SCIPdialogMessage(scip, NULL, "%6d  ", seeed->getNMastervars() );
      SCIPdialogMessage(scip, NULL, "%6d  ", seeed->getNTotalStairlinkingvars() );
      if( seeed->isComplete() )
         SCIPdialogMessage(scip, NULL, "%.4f  ",  seeed->getScore(SCIPconshdlrdataGetScoretype(conshdlrdata)) );
      else
         SCIPdialogMessage(scip, NULL, "<=%.2f  ", seeed->getScore(SCIPconshdlrdataGetScoretype(conshdlrdata)) );
      SCIPdialogMessage(scip, NULL, "%7s  ", seeed->getDetectorChainString() );
      SCIPdialogMessage(scip, NULL, "%3s  ", (seeed->isFromUnpresolved() ? "no" : "yes")  );
      SCIPdialogMessage(scip, NULL, "%6d  ", seeed->getNOpenconss() );
      SCIPdialogMessage(scip, NULL, "%6d  ", seeed->getNOpenvars() );
      SCIPdialogMessage(scip, NULL, "%3s  ", (seeed->getUsergiven() == gcg::USERGIVEN::NOT ? "no" : "yes")   );
      SCIPdialogMessage(scip, NULL, "%3s  \n", (seeed->isSelected() ? "yes" : "no")  );
   }

   SCIPdialogMessage(scip, NULL, "============================================================================================= \n");

   return SCIP_OKAY;
}


/** sets (and adds) the decomposition structure;
 * this method should only be called if there is no seeed for this decomposition
 *
 * **/
SCIP_RETCODE SCIPconshdlrDecompAddDecdecomp(
   SCIP*                 scip,               /**< SCIP data structure */
   DEC_DECOMP*           decdecomp           /**< DEC_DECOMP data structure */
   )
{
   SCIP_CONSHDLR* conshdlr;
   SCIP_CONSHDLRDATA* conshdlrdata;
   assert(scip != NULL);
   conshdlr = SCIPfindConshdlr(scip, CONSHDLR_NAME);
   assert( conshdlr != NULL );

   conshdlrdata = SCIPconshdlrGetData(conshdlr);
   assert(conshdlrdata != NULL);

   SeeedPtr seeed;

   SCIP_CALL( conshdlrdata->seeedpool->createSeeedFromDecomp(decdecomp, &seeed) );

   SCIP_CALL( SCIPconshdlrDecompAddSeeed(scip, seeed) );

   return SCIP_OKAY;
}

///** sets (and adds) the decomposition structure **/
//SCIP_RETCODE SCIPconshdlrDecompAddConsToBlock(
//   SCIP*                 scip,               /**< SCIP data structure */
//   SCIP_HASHMAP*         consToBlock,        /**< possible incomplete detection info */
//   SCIP_HASHMAP*         varsToBlock        /**< possible incomplete detection info stored as two hashmaps*/
//   )
//{
//   SCIP_CONSHDLR* conshdlr;
//   SCIP_CONSHDLRDATA* conshdlrdata;
//   assert(scip != NULL);
//   conshdlr = SCIPfindConshdlr(scip, CONSHDLR_NAME);
//   assert( conshdlr != NULL );
//
//   conshdlrdata = SCIPconshdlrGetData(conshdlr);
//   assert(conshdlrdata != NULL);
//
//   return SCIP_ERROR;
//
////   conshdlrdata->initalpartialdecomps.push_back(consToBlock);
//
//      }

SCIP_RETCODE SCIPconshdlrDecompShowLegend(
   SCIP* scip
   )
{

   SCIP_CONSHDLR* conshdlr;
   SCIP_CONSHDLRDATA* conshdlrdata;
   assert(scip != NULL);
   conshdlr = SCIPfindConshdlr(scip, CONSHDLR_NAME);
   assert( conshdlr != NULL );
   char * scorename;
   char * scoredescr;

   conshdlrdata = SCIPconshdlrGetData(conshdlr);
   assert(conshdlrdata != NULL);

   scorename = SCIPconshdlrDecompGetScoretypeShortName(scip, SCIPconshdlrdataGetScoretype(conshdlrdata) );
   scoredescr = SCIPconshdlrDecompGetScoretypeDescription(scip, SCIPconshdlrdataGetScoretype(conshdlrdata) );


   SCIPdialogMessage(scip, NULL, "List of included detectors for decompositions histories: \n" );

   SCIPdialogMessage(scip, NULL, "\n%30s    %4s\n", "detector" , "char"  );
   SCIPdialogMessage(scip, NULL, "%30s    %4s\n", "--------" , "----"  );

   for( int det = 0; det < conshdlrdata->ndetectors; ++det )
   {
      DEC_DETECTOR* detector;

      detector = conshdlrdata->detectors[det];

      SCIPdialogMessage(scip, NULL, "%30s    %4c\n", DECdetectorGetName(detector), DECdetectorGetChar(detector)  );
   }
   SCIPdialogMessage(scip, NULL, "%30s    %4s\n", "given by user" , "U"  );

   SCIPdialogMessage(scip, NULL, "\n" );

   SCIPdialogMessage(scip, NULL, "============================================================================================= \n");

//   SCIPdialogMessage(scip, NULL, "   id   nbloc  nmacon  nlivar  nmavar  nstlva  maxwhi  history  pre  nopcon  nopvar"
//      "  usr"
//      "  sel \n");
//   SCIPdialogMessage(scip, NULL, " ----   -----  ------  ------  ------  ------  ------  -------  ---  ------  ------"
//      "  ---"
//      "  --- \n");

   SCIPdialogMessage(scip, NULL, "\n" );

   SCIPdialogMessage(scip, NULL, "List of abbreviations of decomposition table \n" );
   SCIPdialogMessage(scip, NULL, "\n" );
   SCIPdialogMessage(scip, NULL, "%30s     %s\n", "abbreviation", "description");
   SCIPdialogMessage(scip, NULL, "%30s     %s\n", "------------", "-----------");
   SCIPdialogMessage(scip, NULL, "%30s     %s\n", "id", "id of the decomposition");
   SCIPdialogMessage(scip, NULL, "%30s     %s\n", "nbloc", "number of blocks");
   SCIPdialogMessage(scip, NULL, "%30s     %s\n", "nmacon", "number of master constraints");
   SCIPdialogMessage(scip, NULL, "%30s     %s\n", "nlivar", "number of linking variables");
   SCIPdialogMessage(scip, NULL, "%30s     %s\n", "nmavar", "number of master variables (do not occur in blocks)");
   SCIPdialogMessage(scip, NULL, "%30s     %s\n", "nstlva", "number of stairlinking variables (disjoint from linking variables)");
   SCIPdialogMessage(scip, NULL, "%30s     %s\n", scorename, scoredescr);
   SCIPdialogMessage(scip, NULL, "%30s     %s\n", "history", "list of detector chars worked on this decomposition ");
   SCIPdialogMessage(scip, NULL, "%30s     %s\n", "pre", "is this decomposition for the presolved problem");
   SCIPdialogMessage(scip, NULL, "%30s     %s\n", "nopcon", "number of open constraints");
   SCIPdialogMessage(scip, NULL, "%30s     %s\n", "nopvar", "number of open variables");
   SCIPdialogMessage(scip, NULL, "%30s     %s\n", "usr", "was this decomposition given by the user");
   SCIPdialogMessage(scip, NULL, "%30s     %s\n", "sel", "is this decomposition selected at the moment");

   SCIPdialogMessage(scip, NULL, "\n============================================================================================= \n");


SCIPfreeBlockMemoryArrayNull(scip, &scorename, SCIP_MAXSTRLEN);
SCIPfreeBlockMemoryArrayNull(scip, &scoredescr, SCIP_MAXSTRLEN);

return SCIP_OKAY;
}

SCIP_RETCODE SCIPconshdlrDecompShowToolboxInfo(
   SCIP* scip
   )
{

   assert(scip != NULL);

   SCIPdialogMessage(scip, NULL, "Options to proceed: \n" );
   SCIPdialogMessage(scip, NULL, "\n" );
   SCIPdialogMessage(scip, NULL, "%30s     %s\n", "option", "description");
   SCIPdialogMessage(scip, NULL, "%30s     %s\n", "------", "-----------");
   SCIPdialogMessage(scip, NULL, "%30s     %s\n", "conss", "assign unassigned constraints to master/blocks");
   SCIPdialogMessage(scip, NULL, "%30s     %s\n", "vars", "assign unassigned variables to master(only)/linking/blocks");
   SCIPdialogMessage(scip, NULL, "%30s     %s\n", "refine", "refine implicit constraint and variables assignments");
   SCIPdialogMessage(scip, NULL, "%30s     %s\n", "finish by detector", "choose a finishing detector that completes the decomposition");
   SCIPdialogMessage(scip, NULL, "%30s     %s\n", "quit", "quit the modification process and returns to main menu");
   SCIPdialogMessage(scip, NULL, "%30s     %s\n", "undo", "last modification is undone (atm only the last modification can be undone)");
   SCIPdialogMessage(scip, NULL, "%30s     %s\n", "visualize", "shows a visualization of the current decomposition ");
   SCIPdialogMessage(scip, NULL, "\n============================================================================================= \n");



return SCIP_OKAY;
}



SCIP_RETCODE SCIPconshdlrDecompModifyNVisualized(
   SCIP*                   scip,
   SCIP_DIALOGHDLR*        dialoghdlr,
   SCIP_DIALOG*            dialog
   )
{
   SCIP_CONSHDLR* conshdlr;
   SCIP_CONSHDLRDATA* conshdlrdata;
   char* ntovisualize;
   SCIP_Bool endoffile;
   int newval;

   int commandlen;

   assert(scip != NULL);
   conshdlr = SCIPfindConshdlr(scip, CONSHDLR_NAME);
   assert( conshdlr != NULL );

   conshdlrdata = SCIPconshdlrGetData(conshdlr);
   assert(conshdlrdata != NULL);

   SCIPdialogMessage(scip, NULL, "Please specify the maximum number of decompositions displayed at once in the table [%d]:\n", conshdlrdata->selectvisulength );
   SCIP_CALL( SCIPdialoghdlrGetWord(dialoghdlr, dialog, " ", &ntovisualize, &endoffile) );
   commandlen = strlen(ntovisualize);

   newval = conshdlrdata->selectvisulength;
   if( commandlen != 0)
      newval = atoi(ntovisualize);

   if (newval != 0)
      conshdlrdata->selectvisulength = newval;

   return SCIP_OKAY;
}

SCIP_RETCODE SCIPconshdlrDecompSelectVisualize(
   SCIP*                   scip,
   SCIP_DIALOGHDLR*        dialoghdlr,
   SCIP_DIALOG*            dialog
   )
{
   SCIP_CONSHDLR* conshdlr;
   SCIP_CONSHDLRDATA* conshdlrdata;
   char* ntovisualize;
   SCIP_Bool endoffile;
   int idtovisu;

   int commandlen;

   assert(scip != NULL);
   conshdlr = SCIPfindConshdlr(scip, CONSHDLR_NAME);
   assert( conshdlr != NULL );

   conshdlrdata = SCIPconshdlrGetData(conshdlr);
   assert(conshdlrdata != NULL);

   SCIPdialogMessage(scip, NULL, "Please specify the id of the decomposition to be visualized:\n",
      conshdlrdata->selectvisulength );
   SCIP_CALL( SCIPdialoghdlrGetWord(dialoghdlr, dialog, " ", &ntovisualize, &endoffile) );
   commandlen = strlen(ntovisualize);

   idtovisu = conshdlrdata->selectvisulength;
   if( commandlen != 0)
      idtovisu = atoi(ntovisualize);

//   conshdlrdata->listall->at(idtovisu)->displaySeeed(seeedpool);
//   conshdlrdata->listall->at(idtovisu)->displayConss(seeedpool);
//   conshdlrdata->listall->at(idtovisu)->displayVars(seeedpool);

   conshdlrdata->listall->at(idtovisu)->showVisualisation();

   return SCIP_OKAY;
}


/**
 * Calculates and displays the strong decomposition score for this decomposition in a dialog.
 */
SCIP_RETCODE SCIPconshdlrDecompSelectCalcStrongDecompositionScore
(
   SCIP*                   scip,
   SCIP_DIALOGHDLR*        dialoghdlr,
   SCIP_DIALOG*            dialog
   )
{
   SCIP_CONSHDLR* conshdlr;
   SCIP_CONSHDLRDATA* conshdlrdata;
   char* ntocalcstrong;
   SCIP_Bool endoffile;
   int idtocalcstrong;
   int commandlen;

   assert( scip != NULL );
   conshdlr = SCIPfindConshdlr( scip, CONSHDLR_NAME );
   assert( conshdlr != NULL );

   conshdlrdata = SCIPconshdlrGetData( conshdlr );
   assert( conshdlrdata != NULL );

   /* read the id of the decomposition to be calculate strong decomp score */
   SCIPdialogMessage( scip, NULL, "Please specify the id of the decomposition that shpould be evaluated by strong decomposition score:\n" );
   SCIP_CALL( SCIPdialoghdlrGetWord( dialoghdlr, dialog, " ", &ntocalcstrong, &endoffile ) );
   commandlen = strlen( ntocalcstrong );

   idtocalcstrong = -1;
   if( commandlen != 0 )
   {
      std::stringstream convert( ntocalcstrong );
      convert >> idtocalcstrong;

      if ( idtocalcstrong == 0 && ntocalcstrong[0] != '0' )
      {
         idtocalcstrong = -1;
      }
   }

   /* call calculation strong decomp score method according to chosen parameters */
   if( 0 <= idtocalcstrong && idtocalcstrong < (int)conshdlrdata->listall->size() )
   {
      SCIP_Real score;
      gcg::Seeedpool* seeedpool = ( conshdlrdata->listall->at( idtocalcstrong )->isFromUnpresolved() ?
         conshdlrdata->seeedpoolunpresolved : conshdlrdata->seeedpool );
      seeedpool->calcStrongDecompositionScore(conshdlrdata->listall->at( idtocalcstrong ), &score);
      SCIPdialogMessage( scip, NULL, "Strong decomposition score of this decomposition is %f.", score) ;
   }
   else
   {
      SCIPdialogMessage( scip, NULL, "This is not an existing id." );
   }

   return SCIP_OKAY;
}



/**
 * Displays information about a seeed that is chosen by the user in a dialog.
 */
SCIP_RETCODE SCIPconshdlrDecompSelectInspect(
   SCIP*                   scip,
   SCIP_DIALOGHDLR*        dialoghdlr,
   SCIP_DIALOG*            dialog
   )
{
   SCIP_CONSHDLR* conshdlr;
   SCIP_CONSHDLRDATA* conshdlrdata;
   char* ntoinspect;
   char* ndetaillevel;
   SCIP_Bool endoffile;
   int idtoinspect;
   int detaillevel;

   int commandlen;

   assert( scip != NULL );
   conshdlr = SCIPfindConshdlr( scip, CONSHDLR_NAME );
   assert( conshdlr != NULL );

   conshdlrdata = SCIPconshdlrGetData( conshdlr );
   assert( conshdlrdata != NULL );

   /* read the id of the decomposition to be inspected */
   SCIPdialogMessage( scip, NULL, "Please specify the id of the decomposition to be inspected:\n" );
   SCIP_CALL( SCIPdialoghdlrGetWord( dialoghdlr, dialog, " ", &ntoinspect, &endoffile ) );
   commandlen = strlen( ntoinspect );

   idtoinspect = -1;
   if( commandlen != 0 )
   {
      std::stringstream convert( ntoinspect );
      convert >> idtoinspect;

      if ( idtoinspect == 0 && ntoinspect[0] != '0' )
      {
         idtoinspect = -1;
      }
   }

   /* read the desired detail level; for wrong input, it is set to 1 by default */
   SCIPdialogMessage( scip, NULL, "Please specify the detail level:\n  0 - brief overview\n  1 - block and detector info (default)\n  2 - cons and var assignments\n" );
   SCIP_CALL( SCIPdialoghdlrGetWord( dialoghdlr, dialog, " ", &ndetaillevel, &endoffile ) );
   commandlen = strlen( ndetaillevel );

   detaillevel = 1;
   if( commandlen != 0 )
   {
      std::stringstream convert( ndetaillevel );
      convert >> detaillevel;

      if ( detaillevel < 0 || ( detaillevel == 0 && ndetaillevel[0] != '0' ) )
      {
         detaillevel = 1;
      }
   }

   /* call displayInfo method according to chosen parameters */
   if( 0 <= idtoinspect && idtoinspect < (int)conshdlrdata->listall->size() )
   {
      gcg::Seeedpool* seeedpool = ( conshdlrdata->listall->at( idtoinspect )->isFromUnpresolved() ?
         conshdlrdata->seeedpoolunpresolved : conshdlrdata->seeedpool );
      conshdlrdata->listall->at( idtoinspect )->displayInfo( seeedpool, detaillevel );
   }
   else
   {
      SCIPdialogMessage( scip, NULL, "This is not an existing id." );
   }

   return SCIP_OKAY;
}

SCIP_RETCODE SCIPconshdlrDecompSelectVisualizeCurrentUserSeeed
(
   SCIP*                   scip,
   SCIP_DIALOGHDLR*        dialoghdlr,
   SCIP_DIALOG*            dialog
   )
{
   SCIP_CONSHDLR* conshdlr;
   SCIP_CONSHDLRDATA* conshdlrdata;

   assert(scip != NULL);
   conshdlr = SCIPfindConshdlr(scip, CONSHDLR_NAME);
   assert( conshdlr != NULL );

   conshdlrdata = SCIPconshdlrGetData(conshdlr);
   assert(conshdlrdata != NULL);

   conshdlrdata->curruserseeed->showVisualisation();

   return SCIP_OKAY;
}

SCIP_RETCODE SCIPconshdlrDecompToolboxChoose(
   SCIP*                   scip,
   SCIP_DIALOGHDLR*        dialoghdlr,
   SCIP_DIALOG*            dialog
   )
{
   SCIP_CONSHDLR* conshdlr;
   SCIP_CONSHDLRDATA* conshdlrdata;
   char* ntochoose;
   SCIP_Bool endoffile;
   int idtochoose;

   int commandlen;

   assert(scip != NULL);
   conshdlr = SCIPfindConshdlr(scip, CONSHDLR_NAME);
   assert( conshdlr != NULL );

   conshdlrdata = SCIPconshdlrGetData(conshdlr);
   assert(conshdlrdata != NULL);

   SCIPdialogMessage(scip, NULL, "Please specify the id of the (partial) decomposition to be chosen for modification:\n", conshdlrdata->selectvisulength );
   SCIP_CALL( SCIPdialoghdlrGetWord(dialoghdlr, dialog, " ", &ntochoose, &endoffile) );
   commandlen = strlen(ntochoose);

   idtochoose = conshdlrdata->selectvisulength;
   if( commandlen != 0)
      idtochoose = atoi(ntochoose);

   if( conshdlrdata->curruserseeed != NULL )
      delete conshdlrdata->curruserseeed;

   conshdlrdata->curruserseeed = new gcg::Seeed( conshdlrdata->listall->at(idtochoose) );

   return SCIP_OKAY;
}


SCIP_RETCODE SCIPconshdlrDecompSelectSelect(
   SCIP*                   scip,
   SCIP_DIALOGHDLR*        dialoghdlr,
   SCIP_DIALOG*            dialog
   )
{
   SCIP_CONSHDLR* conshdlr;
   SCIP_CONSHDLRDATA* conshdlrdata;
   char* ntovisualize;
   SCIP_Bool endoffile;
   int idtovisu;
   SeeedPtr toselect;

   int commandlen;

   assert(scip != NULL);
   conshdlr = SCIPfindConshdlr(scip, CONSHDLR_NAME);
   assert( conshdlr != NULL );

   conshdlrdata = SCIPconshdlrGetData(conshdlr);
   assert(conshdlrdata != NULL);

   SCIPdialogMessage(scip, NULL, "Please specify the id of the decomposition to be visualized:\n", conshdlrdata->selectvisulength );
   SCIP_CALL( SCIPdialoghdlrGetWord(dialoghdlr, dialog, " ", &ntovisualize, &endoffile) );
   commandlen = strlen(ntovisualize);

   idtovisu = conshdlrdata->selectvisulength;
   if( commandlen != 0)
      idtovisu = atoi(ntovisualize);

//   seeedpool = (conshdlrdata->listall->at(idtovisu)->isFromUnpresolved() ? conshdlrdata->seeedpoolunpresolved : conshdlrdata->seeedpool );
   toselect = conshdlrdata->listall->at(idtovisu);

   toselect->setSelected(!toselect->isSelected() );

   if( !toselect->isSelected() )
   {
      conshdlrdata->selected->erase(  find( conshdlrdata->selected->begin(), conshdlrdata->selected->end(), idtovisu) );
   }
   else
   {
      conshdlrdata->selected->push_back(idtovisu);
   }

   conshdlrdata->selectedexists = (conshdlrdata->selected->size() > 0);

   return SCIP_OKAY;
}


SCIP_RETCODE SCIPconshdlrDecompShowHelp(
   SCIP* scip
   )
{

   assert(scip != NULL);

   SCIPdialogMessage(scip, NULL, "============================================================================================= \n");
   SCIPdialogMessage(scip, NULL, "\n" );
   SCIPdialogMessage(scip, NULL, "List of selection commands \n" );
   SCIPdialogMessage(scip, NULL, "\n" );
   SCIPdialogMessage(scip, NULL, "%30s     %s\n", "command", "description");
   SCIPdialogMessage(scip, NULL, "%30s     %s\n", "-------", "-----------");
   SCIPdialogMessage(scip, NULL, "%30s     %s\n", "select", "selects/unselects decomposition with given id");
   SCIPdialogMessage(scip, NULL, "%30s     %s\n", "back", "displays the preceding decompositions (if there are some)");
   SCIPdialogMessage(scip, NULL, "%30s     %s\n", "next", "displays the subsequent decompositions (if there are some)");
   SCIPdialogMessage(scip, NULL, "%30s     %s\n", "top", "displays the first decompositions");
   SCIPdialogMessage(scip, NULL, "%30s     %s\n", "end", "displays the last decompositions");
   SCIPdialogMessage(scip, NULL, "%30s     %s\n", "legend", "displays the legend for table header and history abbreviations");
   SCIPdialogMessage(scip, NULL, "%30s     %s\n", "help", "displays this help");
   SCIPdialogMessage(scip, NULL, "%30s     %s\n", "modify", "modifies the number of displayed decompositions ");
   SCIPdialogMessage(scip, NULL, "%30s     %s\n", "quit", "finishes selection and goes back to main menu");
   SCIPdialogMessage(scip, NULL, "%30s     %s\n", "visualize", "experimental feature: visualizes the specified decomposition ");
   SCIPdialogMessage(scip, NULL, "%30s     %s\n", "inspect", "displays detailed information for the specified decomposition ");
   SCIPdialogMessage(scip, NULL, "%30s     %s\n", "calc_strong", "calculates and displays the strong decomposition score for this decomposition");

   SCIPdialogMessage(scip, NULL, "\n============================================================================================= \n");


   return SCIP_OKAY;
}

SCIP_Bool SCIPconshdlrDecompIsBestCandidateUnpresolved(
   SCIP*                   scip
   )
{

   SCIP_CONSHDLR* conshdlr;
   SCIP_CONSHDLRDATA* conshdlrdata;


   assert(scip != NULL);
   conshdlr = SCIPfindConshdlr(scip, CONSHDLR_NAME);
   assert( conshdlr != NULL );

   conshdlrdata = SCIPconshdlrGetData(conshdlr);
   assert(conshdlrdata != NULL);

   if( conshdlrdata->candidates->size() == 0 )
      return FALSE;

   return conshdlrdata->candidates->at(0).first->isFromUnpresolved();
}


SCIP_RETCODE SCIPconshdlrDecompExecSelect(
   SCIP*                   scip,
   SCIP_DIALOGHDLR*        dialoghdlr,
   SCIP_DIALOG*            dialog )
{

   SCIP_CONSHDLR* conshdlr;
   SCIP_CONSHDLRDATA* conshdlrdata;
   SCIP_Bool         finished;
   char* command;
   SCIP_Bool endoffile;

   assert(scip != NULL);
   conshdlr = SCIPfindConshdlr(scip, CONSHDLR_NAME);
   assert( conshdlr != NULL );
   finished = FALSE;

   conshdlrdata = SCIPconshdlrGetData(conshdlr);
   assert(conshdlrdata != NULL);

   /** 1) update list of interesting seeeds */

   SCIP_CALL( SCIPconshdlrDecompUpdateSeeedlist(scip) );


   /** 2) while user has not aborted: show current list extract */

   while ( !finished )
   {
      int commandlen;

      SCIP_CALL( SCIPconshdlrDecompShowListExtractHeader(scip) );

      SCIP_CALL( SCIPconshdlrDecompShowListExtract(scip) );



      SCIP_CALL( SCIPdialoghdlrGetWord(dialoghdlr, dialog, "Please enter selection command or decomposition id to select (or \"h\" for help) : \nGCG/select> ", &command, &endoffile) );

      commandlen = strlen(command);

      /** case distinction: */
      if( strncmp( command, "back", commandlen) == 0 )
      {
         conshdlrdata->startidvisu -= conshdlrdata->selectvisulength;
         if(conshdlrdata->startidvisu < 0 )
            conshdlrdata->startidvisu = 0;
         continue;
      }
      if( strncmp( command, "next", commandlen) == 0 )
      {
         conshdlrdata->startidvisu += conshdlrdata->selectvisulength;
         if( conshdlrdata->startidvisu > (int) conshdlrdata->listall->size() - conshdlrdata->selectvisulength )
            conshdlrdata->startidvisu = conshdlrdata->listall->size() - conshdlrdata->selectvisulength ;
         continue;
      }
      if( strncmp( command, "top", commandlen) == 0 )
      {
         conshdlrdata->startidvisu = 0;
         continue;
      }
      if( strncmp( command, "end", commandlen) == 0 )
      {
         conshdlrdata->startidvisu = conshdlrdata->listall->size() - conshdlrdata->selectvisulength ;
         continue;
      }

      if( strncmp( command, "quit", commandlen) == 0 )
      {
         finished = TRUE;
         SCIP_CALL(SCIPconshdlrDecompChooseCandidatesFromSelected(scip, FALSE) );
         continue;
      }

      if( strncmp( command, "legend", commandlen) == 0 )
      {
         SCIP_CALL(SCIPconshdlrDecompShowLegend(scip) );
         continue;
      }

      if( strncmp( command, "modify", commandlen) == 0 )
      {
         SCIP_CALL(SCIPconshdlrDecompModifyNVisualized(scip, dialoghdlr, dialog) );
         continue;
      }

      if( strncmp( command, "help", commandlen) == 0 )
      {
         SCIP_CALL(SCIPconshdlrDecompShowHelp(scip) );
         continue;
      }

      if( strncmp( command, "visualize", commandlen) == 0 )
      {
         SCIP_CALL(SCIPconshdlrDecompSelectVisualize(scip, dialoghdlr, dialog ) );
         continue;
      }

      if( strncmp( command, "inspect", commandlen) == 0 )
      {
         SCIP_CALL( SCIPconshdlrDecompSelectInspect( scip, dialoghdlr, dialog ) );
         continue;
      }

      if( strncmp( command, "calc_strong", commandlen) == 0 )
      {
         SCIP_CALL( SCIPconshdlrDecompSelectCalcStrongDecompositionScore( scip, dialoghdlr, dialog ) );
         continue;
      }


      if( strncmp( command, "select", commandlen) == 0 )
      {
         SCIP_CALL(SCIPconshdlrDecompSelectSelect(scip, dialoghdlr, dialog ) );
         continue;
      }
   }

   return SCIP_OKAY;
}

SCIP_RETCODE SCIPconshdlrDecompToolboxModifyConss(
SCIP*                   scip,
SCIP_DIALOGHDLR*        dialoghdlr,
SCIP_DIALOG*            dialog )
{

   SCIP_CONSHDLR* conshdlr;
    SCIP_CONSHDLRDATA* conshdlrdata;
    SCIP_Bool         matching;
    char* consregex;
    char* command;
    char* command2;
    SCIP_Bool endoffile;
    int commandlen;

    assert(scip != NULL);
    conshdlr = SCIPfindConshdlr(scip, CONSHDLR_NAME);
    assert( conshdlr != NULL );
    matching = FALSE;


    conshdlrdata = SCIPconshdlrGetData(conshdlr);
    assert(conshdlrdata != NULL);

    SeeedPtr seeed  = conshdlrdata->curruserseeed;
    gcg::Seeedpool* seeedpool;
    std::vector<int> matchingconss  = std::vector<int>(0);

    seeedpool = seeed->isFromUnpresolved() ? conshdlrdata->seeedpoolunpresolved : conshdlrdata->seeedpool;
    /** Do user want to modify existing or create a new partial decomposition ?*/
    SCIP_CALL( SCIPdialoghdlrGetWord(dialoghdlr, dialog, "Please specify a regular expression (modified ECMAScript regular expression grammar) matching the names of unassigned constraints you want to assign : \nGCG/toolbox : ", &consregex, &endoffile) );

    /** case distinction: */

    std::regex expr;
    try  {
       expr = std::regex(consregex);//, std::regex_constants::extended);
    }
    catch (const std::regex_error& e) {
       std::cout << "regex_error caught: " << e.what() << '\n';
       if (e.code() == std::regex_constants::error_brack) {
          std::cout << "The code was error_brack\n";
       }
    }

    for( int oc = 0; oc < seeed->getNOpenconss(); ++oc )
    {
       const char* consname;

       consname = SCIPconsGetName(  seeedpool->getConsForIndex(seeed->getOpenconss()[oc] ) );


       if( std::regex_match(consname, expr) )
       {
          matching = TRUE;
          matchingconss.push_back(seeed->getOpenconss()[oc]);
          SCIPdebugMessage(" consname %s matches regex %s \n", consname, consregex );
       } else
          SCIPdebugMessage(" consname %s does not match regex %s \n", consname, consregex);
    }

    if( !matching )
    {
       SCIPdialogMessage(scip, NULL, " There are no unassigned constraints with names matching given regular expression. Return to toolbox main menu.\n");
       return SCIP_OKAY;
    }

    if( conshdlrdata->lastuserseeed != NULL)
       delete conshdlrdata->lastuserseeed;
    conshdlrdata->lastuserseeed = new gcg::Seeed( conshdlrdata->curruserseeed) ;


    if( matchingconss.size() > 10 )
       SCIPdebugMessage(" There are %d unassigned constraints with names matching given regular expression. Showing the first 10:\n", (int) matchingconss.size());
    else
       SCIPdebugMessage(" There are %d unassigned constraints with names matching given regular expression: \n", (int) matchingconss.size());

    for( size_t mc = 0 ; mc < 10 && mc < matchingconss.size(); ++mc )
       SCIPdialogMessage(scip, NULL, " %s \n", SCIPconsGetName( seeedpool->getConsForIndex( matchingconss[mc] ) ));

    SCIPdialogMessage(scip, NULL, "\n Should these constraints be added to: \n");
    SCIPdialogMessage(scip, NULL, " master \n");
    SCIPdialogMessage(scip, NULL, " block (to be specified) \n");
    SCIPdialogMessage(scip, NULL, " nothing (return to toolbox main menu)? \n");


    SCIP_CALL( SCIPdialoghdlrGetWord(dialoghdlr, dialog, "Please specify how to proceed: \nGCG/toolbox> ", &command, &endoffile) );

    commandlen = strlen(command);

    /** case distinction: */
    if( strncmp( command, "master", commandlen) == 0 )
    {
       for( size_t mc = 0 ;  mc < matchingconss.size(); ++mc )
       {
          seeed->bookAsMasterCons( matchingconss[mc] );
       }
    }
    else if( strncmp( command, "block", commandlen) == 0 )
    {
       SCIP_CALL( SCIPdialoghdlrGetWord(dialoghdlr, dialog, "Please specify the block number these constraints should be assigned to: \nGCG/toolbox> ", &command2, &endoffile) );
       char* tail;
       int blockid = strtol(command2, &tail, 10);
       for( size_t mc = 0 ;  mc < matchingconss.size(); ++mc )
       {
          seeed->bookAsBlockCons( matchingconss[mc], blockid );
       }
    }
    else
       return SCIP_OKAY;

    seeed->flushBooked();


   return SCIP_OKAY;
}

SCIP_RETCODE SCIPconshdlrDecompToolboxModifyFinish
(
SCIP*                   scip,
SCIP_DIALOGHDLR*        dialoghdlr,
SCIP_DIALOG*            dialog )
{

   SCIP_CONSHDLR* conshdlr;
    SCIP_CONSHDLRDATA* conshdlrdata;
    SCIP_Bool         choosenfinisher;

   char* command;
    SCIP_Bool endoffile;
    char* tail;
    int finisherid;
    SEEED_PROPAGATION_DATA* seeedPropData;
    DEC_DETECTOR* finisher;
    SCIP_Result result;

    assert(scip != NULL);
    conshdlr = SCIPfindConshdlr(scip, CONSHDLR_NAME);
    assert( conshdlr != NULL );

    conshdlrdata = SCIPconshdlrGetData(conshdlr);
    assert(conshdlrdata != NULL);

    SeeedPtr seeed  = conshdlrdata->curruserseeed;
    gcg::Seeedpool* seeedpool;
    std::vector<int> matchingvars  = std::vector<int>(0);

    seeedpool = seeed->isFromUnpresolved() ? conshdlrdata->seeedpoolunpresolved : conshdlrdata->seeedpool;
    choosenfinisher = FALSE;
    while ( !choosenfinisher )
    {
       SCIPdialogMessage(scip, NULL, " Available finisher: \n");
       /** 1) print out available finisher */
       SCIPdialogMessage(scip, NULL, "%d :  %s \n", -1, "abort" );
       for( int fi = 0; fi < seeedpool->getNFinishingDetectors(); ++fi )
       {
          SCIPdialogMessage(scip, NULL, "%d :  %s \n", fi, DECdetectorGetName(seeedpool->getFinishingDetectorForIndex(fi) ) );
       }

       /** Do user want to modify existing or create a new partial decomposition ?*/
       SCIP_CALL( SCIPdialoghdlrGetWord(dialoghdlr, dialog, "Please specify the index of the finisher to use : \nGCG/toolbox : ", &command, &endoffile) );

       finisherid = strtol(command, &tail, 10);

       if( finisherid >= seeedpool->getNFinishingDetectors() || finisherid < -1 )
       {
          SCIPdialogMessage(scip, NULL, "The specified id is invalid \n"  );
          continue;
       }
       choosenfinisher = TRUE;
    }

    seeedPropData = new SEEED_PROPAGATION_DATA();
    seeedPropData->seeedpool = seeedpool;
    seeedPropData->nNewSeeeds = 0;
    seeedPropData->seeedToPropagate = new gcg::Seeed(conshdlrdata->curruserseeed);

    if( conshdlrdata->lastuserseeed != NULL)
           delete conshdlrdata->lastuserseeed;
    conshdlrdata->lastuserseeed = new gcg::Seeed( conshdlrdata->curruserseeed) ;

    finisher = seeedpool->getFinishingDetectorForIndex(finisherid);
    finisher->finishSeeed(scip, finisher, seeedPropData, &result);

    delete conshdlrdata->curruserseeed;

    conshdlrdata->curruserseeed = new gcg::Seeed( seeedPropData->newSeeeds[0] );
    conshdlrdata->curruserseeed->setID( seeedpool->getNewIdForSeeed() );
    conshdlrdata->curruserseeed->sort();
    conshdlrdata->curruserseeed->calcHashvalue();
    conshdlrdata->curruserseeed->setUsergiven(gcg::USERGIVEN::COMPLETE);
    conshdlrdata->curruserseeed->setFinishedByFinisher( true );

    for( int i = 0; i <  seeedPropData->nNewSeeeds; ++i)
    {
       delete seeedPropData->newSeeeds[i];
    }

    delete seeedPropData->seeedToPropagate;
    delete seeedPropData;

   return SCIP_OKAY;
}


SCIP_RETCODE SCIPconshdlrDecompToolboxModifyVars(
SCIP*                   scip,
SCIP_DIALOGHDLR*        dialoghdlr,
SCIP_DIALOG*            dialog )
{

   SCIP_CONSHDLR* conshdlr;
    SCIP_CONSHDLRDATA* conshdlrdata;
    SCIP_Bool         matching;
    char* varregex;
    char* command;
    char* command2;
    SCIP_Bool endoffile;
    int commandlen;

    assert(scip != NULL);
    conshdlr = SCIPfindConshdlr(scip, CONSHDLR_NAME);
    assert( conshdlr != NULL );
    matching = FALSE;


    conshdlrdata = SCIPconshdlrGetData(conshdlr);
    assert(conshdlrdata != NULL);

    SeeedPtr seeed  = conshdlrdata->curruserseeed;
    gcg::Seeedpool* seeedpool;
    std::vector<int> matchingvars  = std::vector<int>(0);

    seeedpool = seeed->isFromUnpresolved() ? conshdlrdata->seeedpoolunpresolved : conshdlrdata->seeedpool;
    /** Do user want to modify existing or create a new partial decomposition ?*/
    SCIP_CALL( SCIPdialoghdlrGetWord(dialoghdlr, dialog, "Please specify a regular expression (modified ECMAScript regular expression grammar) matching the names of unassigned variables you want to assign : \nGCG/toolbox : ", &varregex, &endoffile) );


    /** case distinction: */

    std::regex expr;
    try  {
       expr = std::regex(varregex);//, std::regex_constants::extended);
    }
    catch (const std::regex_error& e) {
       std::cout << "regex_error caught: " << e.what() << '\n';
       if (e.code() == std::regex_constants::error_brack) {
          SCIPdebugMessage("The code was error_brack\n");
       }
    }

    for( int oc = 0; oc < seeed->getNOpenvars(); ++oc )
    {
       const char* varname;

       varname = SCIPvarGetName(  seeedpool->getVarForIndex(seeed->getOpenvars()[oc] ) );


       if( std::regex_match(varname, expr) )
       {
          matching = TRUE;
          matchingvars.push_back(seeed->getOpenconss()[oc]);
          SCIPdebugMessage( " varname %s matches regex %s \n", varname, varregex );
       } else
          SCIPdebugMessage(" varname %s does not match regex %s \n", varname, varregex);
    }

    if( !matching )
    {
       SCIPdialogMessage(scip, NULL, " There are no unassigned constraints with names matching given regular expression. Return to toolbox main menu.\n");
       return SCIP_OKAY;
    }

    if( conshdlrdata->lastuserseeed != NULL)
       delete conshdlrdata->lastuserseeed;
    conshdlrdata->lastuserseeed = new gcg::Seeed( conshdlrdata->curruserseeed) ;


    if( matchingvars.size() > 10 )
       SCIPdialogMessage(scip, NULL, " There are %d unassigned constraints with names matching given regular expression. Showing the first 10:\n", matchingvars.size());
    else
       SCIPdialogMessage(scip, NULL, " There are %d unassigned constraints with names matching given regular expression: \n", matchingvars.size());

    for( size_t mc = 0 ; mc < 10 && mc < matchingvars.size(); ++mc )
       SCIPdialogMessage(scip, NULL, " %s \n", SCIPvarGetName( seeedpool->getVarForIndex( matchingvars[mc] ) ));

    SCIPdialogMessage(scip, NULL, "\n Should these constraints be added to: \n");
    SCIPdialogMessage(scip, NULL, " master \n");
    SCIPdialogMessage(scip, NULL, " block (to be specified) \n");
    SCIPdialogMessage(scip, NULL, " nothing (return to toolbox main menu)? \n");


    SCIP_CALL( SCIPdialoghdlrGetWord(dialoghdlr, dialog, "Please specify how to proceed: \nGCG/toolbox> ", &command, &endoffile) );

    commandlen = strlen(command);

    /** case distinction: */
    if( strncmp( command, "master", commandlen) == 0 )
    {
       for( size_t mc = 0 ;  mc < matchingvars.size(); ++mc )
       {
          seeed->bookAsMasterVar( matchingvars[mc] );
       }
    } else
       if( strncmp( command, "linking", commandlen) == 0 )
           {
              for( size_t mc = 0 ;  mc < matchingvars.size(); ++mc )
              {
                 seeed->bookAsLinkingVar( matchingvars[mc] );
              }
           }
    else if( strncmp( command, "block", commandlen) == 0 )
    {
       SCIP_CALL( SCIPdialoghdlrGetWord(dialoghdlr, dialog, "Please specify the block number these variables should be assigned to: \nGCG/toolbox> ", &command2, &endoffile) );
       char* tail;
       int blockid = strtol(command2, &tail, 10);
       for( size_t mc = 0 ;  mc < matchingvars.size(); ++mc )
       {
          seeed->bookAsBlockVar( matchingvars[mc], blockid );
       }
    }
    else
       return SCIP_OKAY;

    seeed->flushBooked();
    seeed->deleteEmptyBlocks(true);


   return SCIP_OKAY;
}


SCIP_RETCODE SCIPconshdlrDecompExecToolbox(
   SCIP*                   scip,
   SCIP_DIALOGHDLR*        dialoghdlr,
   SCIP_DIALOG*            dialog )
{

   SCIP_CONSHDLR* conshdlr;
   SCIP_CONSHDLRDATA* conshdlrdata;
   SCIP_Bool         finished;
   char* command;
   SCIP_Bool endoffile;
   int commandlen;
   SCIP_Bool selectedsomeseeed;

   assert(scip != NULL);
   conshdlr = SCIPfindConshdlr(scip, CONSHDLR_NAME);
   assert( conshdlr != NULL );
   finished = FALSE;

   selectedsomeseeed = TRUE;
   conshdlrdata = SCIPconshdlrGetData(conshdlr);
   assert(conshdlrdata != NULL);

   if( SCIPgetStage(scip) == SCIP_STAGE_INIT )
   {
      SCIPinfoMessage(scip, NULL, "No problem is loaded. Please load a problem first.\n");
      return SCIP_OKAY;
   }

   /** Do user want to modify existing or create a new partial decomposition ?*/
   SCIP_CALL( SCIPdialoghdlrGetWord(dialoghdlr, dialog, "Do you want to modify an existing (\"yes\") or create a new partial decomposition (\"no\")? : \nGCG/toolbox : ", &command, &endoffile) );

   commandlen = strlen(command);

   /** case distinction: */
   if( strncmp( command, "yes", commandlen) == 0 )
   {
      /** 1) update list of interesting seeeds */

         SCIP_CALL( SCIPconshdlrDecompUpdateSeeedlist(scip) );


         /** 2) while user has not aborted: show current list extract */

         while ( !finished )
         {
            int commandlen2;

            SCIP_CALL( SCIPconshdlrDecompShowListExtractHeader(scip) );

            SCIP_CALL( SCIPconshdlrDecompShowListExtract(scip) );

            SCIP_CALL( SCIPdialoghdlrGetWord(dialoghdlr, dialog, "Please choose an existing partial decomposition for modification (type \"choose <id>\" or \"h\" for help) : \nGCG/toolbox> ", &command, &endoffile) );

            commandlen2 = strlen(command);

            /** case distinction: */
            if( strncmp( command, "back", commandlen2) == 0 )
            {
               conshdlrdata->startidvisu -= conshdlrdata->selectvisulength;
               if(conshdlrdata->startidvisu < 0 )
                  conshdlrdata->startidvisu = 0;
               continue;
            }
            if( strncmp( command, "next", commandlen2) == 0 )
            {
               conshdlrdata->startidvisu += conshdlrdata->selectvisulength;
               if( conshdlrdata->startidvisu > (int) conshdlrdata->listall->size() - conshdlrdata->selectvisulength )
                  conshdlrdata->startidvisu = conshdlrdata->listall->size() - conshdlrdata->selectvisulength ;
               continue;
            }
            if( strncmp( command, "top", commandlen2) == 0 )
            {
               conshdlrdata->startidvisu = 0;
               continue;
            }
            if( strncmp( command, "end", commandlen2) == 0 )
            {
               conshdlrdata->startidvisu = conshdlrdata->listall->size() - conshdlrdata->selectvisulength ;
               continue;
            }

            if( strncmp( command, "quit", commandlen2) == 0 )
            {
               finished = TRUE;
               selectedsomeseeed = FALSE;
               continue;
            }


            if( strncmp( command, "choose", commandlen2) == 0 )
            {
               SCIP_CALL(SCIPconshdlrDecompToolboxChoose(scip, dialoghdlr, dialog ) );
               finished = TRUE;
               break;
            }


            if( strncmp( command, "abort", commandlen2) == 0 )
            {
               finished = TRUE;
               selectedsomeseeed = FALSE;
               continue;
            }

            if( strncmp( command, "change number displayed", commandlen2) == 0 )
            {
               SCIP_CALL(SCIPconshdlrDecompModifyNVisualized(scip, dialoghdlr, dialog) );
               continue;
            }

            if( strncmp( command, "help", commandlen2) == 0 )
            {
               SCIP_CALL(SCIPconshdlrDecompShowHelp(scip) );
               continue;
            }

            if( strncmp( command, "visualize", commandlen2) == 0 )
            {
               SCIP_CALL(SCIPconshdlrDecompSelectVisualize(scip, dialoghdlr, dialog ) );
               continue;
            }
         }
   } /* finished yes == modify */
   else
   {
      /* create new decomposition */
      SCIP_CALL( SCIPdialoghdlrGetWord(dialoghdlr, dialog, "Should the new partial decomposition be for the presolved or the unpresolved problem? (type \"presolved\" or \"unpresolved\") : \nGCG/toolbox> ", &command, &endoffile) );
      commandlen = strlen(command);

      if( conshdlrdata->curruserseeed != NULL )
         delete conshdlrdata->curruserseeed;

      gcg::Seeedpool* seeedpool;
      SCIP_Bool isfromunpresolved;

      while( strncmp( command, "presolved", commandlen) != 0 && strncmp( command, "unpresolved", commandlen) != 0 )
      {
         SCIP_CALL( SCIPdialoghdlrGetWord(dialoghdlr, dialog, "Invalid input. Should the new partial decomposition be for the presolved or the unpresolved problem? (type \"presolved\" or \"unpresolved\") : \nGCG/toolbox> ", &command, &endoffile) );
         commandlen = strlen(command);
      }

      /** case distinction: */
      if( strncmp( command, "presolved", commandlen) == 0 )
      {
         isfromunpresolved = FALSE;
         if (conshdlrdata->seeedpool != NULL )
            seeedpool = conshdlrdata->seeedpool;
         else
         {
            if( SCIPgetStage(scip) < SCIP_STAGE_PRESOLVED )
            {
               SCIPinfoMessage(scip, NULL, "Problem is not presolved yet. Please presolve it first!\n");
               return SCIP_OKAY;
            }

            conshdlrdata->seeedpool = new gcg::Seeedpool(scip, CONSHDLR_NAME, TRUE);
            seeedpool = conshdlrdata->seeedpool;
         }
      }
      else
      {
         isfromunpresolved = TRUE;
         if ( conshdlrdata->seeedpoolunpresolved == NULL )
            conshdlrdata->seeedpoolunpresolved = new gcg::Seeedpool(scip, CONSHDLR_NAME, FALSE);
          seeedpool = conshdlrdata->seeedpoolunpresolved;

      }
      if( seeedpool == NULL )
      {
         if( SCIPgetStage(scip) >= SCIP_STAGE_PRESOLVED )

         {
            if (conshdlrdata->seeedpool == NULL )
               conshdlrdata->seeedpool = new gcg::Seeedpool(scip, CONSHDLR_NAME, TRUE);
            seeedpool = conshdlrdata->seeedpool;
         }
         else
         {
            if ( conshdlrdata->seeedpoolunpresolved == NULL)
               conshdlrdata->seeedpoolunpresolved = new gcg::Seeedpool(scip, CONSHDLR_NAME, FALSE);
            seeedpool = conshdlrdata->seeedpoolunpresolved;
         }

      }
      conshdlrdata->curruserseeed = new gcg::Seeed( scip, SCIPconshdlrDecompGetNextSeeedID(scip), seeedpool );
      conshdlrdata->curruserseeed->setIsFromUnpresolved(isfromunpresolved);
   }

   /** curruserseeed is ready to modify */

   finished = FALSE;
   while ( !finished && selectedsomeseeed )
   {
      int commandlen2;
      SCIP_Bool success;

      SCIP_CALL( SCIPconshdlrDecompShowCurrUserSeeedInfo(scip) );

      SCIP_CALL( SCIPconshdlrDecompShowToolboxInfo(scip) );

      SCIP_CALL( SCIPdialoghdlrGetWord(dialoghdlr, dialog, "How do you want to proceed the with the current decomposition? (or \"h\" for help) : \nGCG/toolbox> ", &command, &endoffile) );

      commandlen2 = strlen(command);

      /** case distinction: */
      if( strncmp( command, "conss", commandlen2) == 0 )
      {
         SCIPconshdlrDecompToolboxModifyConss(scip, dialoghdlr, dialog);
         continue;
      }
      if( strncmp( command, "vars", commandlen2) == 0 )
      {
         SCIPconshdlrDecompToolboxModifyVars(scip, dialoghdlr, dialog);
         continue;
      }
      if( strncmp( command, "finish by detector", commandlen2) == 0 )
      {
         SCIPdialoghdlrClearBuffer(dialoghdlr);
         SCIPconshdlrDecompToolboxModifyFinish(scip, dialoghdlr, dialog);
         continue;
      }
      if( strncmp( command, "refine implicit constraint and variables assignments", commandlen2) == 0 )
      {
         SCIPdialoghdlrClearBuffer(dialoghdlr);
         gcg::Seeedpool* seeedpool;
         if( conshdlrdata->curruserseeed->isFromUnpresolved() )
            seeedpool = conshdlrdata->seeedpoolunpresolved;
         else
            seeedpool = conshdlrdata->seeedpool;
         if( conshdlrdata->lastuserseeed != NULL)
            delete conshdlrdata->lastuserseeed;
         conshdlrdata->lastuserseeed = new gcg::Seeed( conshdlrdata->curruserseeed) ;
         conshdlrdata->curruserseeed->considerImplicits(seeedpool);
         //SCIPconshdlrDecompToolboxModifyFinish(scip, dialoghdlr, dialog);
         continue;
      }

      if( strncmp( command, "quit", commandlen2) == 0 )
      {
         gcg::Seeedpool* seeedpool;
         if( !conshdlrdata->curruserseeed->isFromUnpresolved() && conshdlrdata->seeedpool == NULL )
            SCIPconshdlrDecompCreateSeeedpool(scip);

         seeedpool = ( conshdlrdata->curruserseeed->isFromUnpresolved() ? conshdlrdata->seeedpoolunpresolved : conshdlrdata->seeedpool);
         if( seeedpool == NULL )

         conshdlrdata->curruserseeed->sort();
         conshdlrdata->curruserseeed->considerImplicits(seeedpool);
         conshdlrdata->curruserseeed->calcHashvalue();
         assert( conshdlrdata->curruserseeed->checkConsistency(seeedpool) );



         if( conshdlrdata->curruserseeed->isComplete() )
         {
            seeedpool->addSeeedToFinished(conshdlrdata->curruserseeed, &success);
            if( !success )
            {
               delete conshdlrdata->curruserseeed;
            }
         } else
         {
            seeedpool->addSeeedToIncomplete(conshdlrdata->curruserseeed, &success);
            if( !success )
            {
               delete conshdlrdata->curruserseeed;
            }
         }
         conshdlrdata->curruserseeed = NULL;
         finished = TRUE;


         continue;
      }

      if( strncmp( command, "undo last modification", commandlen2) == 0 )
      {
         if ( conshdlrdata->lastuserseeed == NULL )
            SCIPdialogMessage(scip, NULL, " nothing to be undone \n");
         else
         {
            delete conshdlrdata->curruserseeed;
            conshdlrdata->curruserseeed = conshdlrdata->lastuserseeed;
            conshdlrdata->lastuserseeed = NULL;
         }
         continue;
      }


      if( strncmp( command, "visualize", commandlen2) == 0 )
      {
         SCIP_CALL(SCIPconshdlrDecompSelectVisualizeCurrentUserSeeed(scip, dialoghdlr, dialog ) );
         continue;
      }
   }


   return SCIP_OKAY;
}


/** returns the decomposition structure **/
DEC_DECOMP** SCIPconshdlrDecompGetDecdecomps(
   SCIP*                 scip                /**< SCIP data structure */
   )
{
   SCIP_CONSHDLR* conshdlr;
   SCIP_CONSHDLRDATA* conshdlrdata;
   assert(scip != NULL);
   conshdlr = SCIPfindConshdlr(scip, CONSHDLR_NAME);
   assert( conshdlr != NULL );

   conshdlrdata = SCIPconshdlrGetData(conshdlr);
   assert(conshdlrdata != NULL);

   return conshdlrdata->decdecomps;
}

/** returns the decomposition structure **/
int SCIPconshdlrDecompGetNDecdecomps(
   SCIP*                 scip                /**< SCIP data structure */
   )
{
   SCIP_CONSHDLR* conshdlr;
   SCIP_CONSHDLRDATA* conshdlrdata;
   assert(scip != NULL);
   conshdlr = SCIPfindConshdlr(scip, CONSHDLR_NAME);
   assert( conshdlr != NULL );

   conshdlrdata = SCIPconshdlrGetData(conshdlr);
   assert(conshdlrdata != NULL);

   return conshdlrdata->ndecomps;
}

/** returns the data of the provided detector */
DEC_DETECTORDATA* DECdetectorGetData(
   DEC_DETECTOR*         detector            /**< detector data structure */
   )
{
   assert(detector != NULL);
   return detector->decdata;

}


/** returns the number of conss that were active while detecting decomp originating from seeed with given id **/
int SCIPconshdlrDecompGetNFormerDetectionConssForID(
   SCIP*                 scip,               /**< SCIP data structure */
   int                   id                  /**< id of the seeed */
   ){

   SCIP_CONSHDLR* conshdlr;
   SCIP_CONSHDLRDATA* conshdlrdata;
   gcg::Seeedpool* currseeedpool;
   gcg::Seeed* seeed;

   assert(scip != NULL);
   conshdlr = SCIPfindConshdlr(scip, CONSHDLR_NAME);
   assert( conshdlr != NULL );

   conshdlrdata = SCIPconshdlrGetData(conshdlr);
   assert(conshdlrdata != NULL);

   seeed = conshdlrdata->seeedpool->findFinishedSeeedByID(id);
   currseeedpool = conshdlrdata->seeedpool;

   if ( seeed == NULL )
   {
      seeed = conshdlrdata->seeedpoolunpresolved->findFinishedSeeedByID(id);
      currseeedpool = conshdlrdata->seeedpoolunpresolved;
   }

   assert(seeed != NULL);

   return currseeedpool->getNConss();


}


/** returns the seeedpool **/
gcg::Seeedpool* SCIPconshdlrDecompGetSeeedpool(
   SCIP*                 scip                /**< SCIP data structure */
   )
{
   SCIP_CONSHDLR* conshdlr;
   SCIP_CONSHDLRDATA* conshdlrdata;
   assert(scip != NULL);
   conshdlr = SCIPfindConshdlr(scip, CONSHDLR_NAME);
   assert( conshdlr != NULL );

   conshdlrdata = SCIPconshdlrGetData(conshdlr);
   assert(conshdlrdata != NULL);

   return conshdlrdata->seeedpool;
}

/** returns the seeedpool for the unpresolved problem **/
gcg::Seeedpool* SCIPconshdlrDecompGetSeeedpoolUnpresolved(
   SCIP*                 scip                /**< SCIP data structure */
   )
{
   SCIP_CONSHDLR* conshdlr;
   SCIP_CONSHDLRDATA* conshdlrdata;
   assert(scip != NULL);
   conshdlr = SCIPfindConshdlr(scip, CONSHDLR_NAME);
   assert( conshdlr != NULL );

   conshdlrdata = SCIPconshdlrGetData(conshdlr);
   assert(conshdlrdata != NULL);

   return conshdlrdata->seeedpoolunpresolved;
}

/** creates the seeedpool **/
SCIP_RETCODE SCIPconshdlrDecompCreateSeeedpool(
   SCIP*                 scip                /**< SCIP data structure */
   )
{
   SCIP_CONSHDLR* conshdlr;
   SCIP_CONSHDLRDATA* conshdlrdata;
   assert(scip != NULL);
   conshdlr = SCIPfindConshdlr(scip, CONSHDLR_NAME);
   assert( conshdlr != NULL );

   conshdlrdata = SCIPconshdlrGetData(conshdlr);
   assert(conshdlrdata != NULL);

   if( conshdlrdata->seeedpool == NULL )
      conshdlrdata->seeedpool = new gcg::Seeedpool(scip, CONSHDLR_NAME, TRUE);


   return SCIP_OKAY;
}

/** creates the seeedpool **/
SCIP_RETCODE SCIPconshdlrDecompCreateSeeedpoolUnpresolved(
   SCIP*                 scip                /**< SCIP data structure */
   )
{
   SCIP_CONSHDLR* conshdlr;
   SCIP_CONSHDLRDATA* conshdlrdata;
   assert(scip != NULL);
   conshdlr = SCIPfindConshdlr(scip, CONSHDLR_NAME);
   assert( conshdlr != NULL );

   conshdlrdata = SCIPconshdlrGetData(conshdlr);
   assert(conshdlrdata != NULL);

   if( conshdlrdata->seeedpoolunpresolved == NULL )
      conshdlrdata->seeedpoolunpresolved = new gcg::Seeedpool(scip, CONSHDLR_NAME, FALSE);

   return SCIP_OKAY;
}

/** @TODO: IMPORTANT this method will be deleted if the corresponidng wrapper classes are introduced **/
SEEEDPOOL_WRAPPER* SCIPconshdlrDecompGetSeeedpoolUnpresolvedExtern(
   SCIP*                 scip                /**< SCIP data structure */
   ){
   SCIP_CONSHDLR* conshdlr;
   SCIP_CONSHDLRDATA* conshdlrdata;
   SEEEDPOOL_WRAPPER* help;

   assert(scip != NULL);
   conshdlr = SCIPfindConshdlr(scip, CONSHDLR_NAME);
   assert( conshdlr != NULL );

   conshdlrdata = SCIPconshdlrGetData(conshdlr);
   assert(conshdlrdata != NULL);

   help = (SEEEDPOOL_WRAPPER*) conshdlrdata->seeedpoolunpresolved;

   return (SEEEDPOOL_WRAPPER*) help;
}

/** @TODO: IMPORTANT this method will be deleted if the corresponidng wrapper classes are introduced **/
SEEEDPOOL_WRAPPER* SCIPconshdlrDecompGetSeeedpoolExtern(
   SCIP*                 scip                /**< SCIP data structure */
   )
{

   SCIP_CONSHDLR* conshdlr;
   SCIP_CONSHDLRDATA* conshdlrdata;
   SEEEDPOOL_WRAPPER* help;
   assert(scip != NULL);
   conshdlr = SCIPfindConshdlr(scip, CONSHDLR_NAME);
   assert( conshdlr != NULL );

   conshdlrdata = SCIPconshdlrGetData(conshdlr);
   assert(conshdlrdata != NULL);

   help = (SEEEDPOOL_WRAPPER*) conshdlrdata->seeedpool;

   return (SEEEDPOOL_WRAPPER*) help;

}


/** debug method **/
int SCIPconshdlrDecompIncreaseAndGetNCallsCreateDecomp(
   SCIP*                 scip                /**< SCIP data structure */
   )
{
   SCIP_CONSHDLR* conshdlr;
   SCIP_CONSHDLRDATA* conshdlrdata;
   assert(scip != NULL);
   conshdlr = SCIPfindConshdlr(scip, CONSHDLR_NAME);
   assert( conshdlr != NULL );

   conshdlrdata = SCIPconshdlrGetData(conshdlr);
   assert(conshdlrdata != NULL);

   ++conshdlrdata->ncallscreatedecomp;

   return conshdlrdata->ncallscreatedecomp;
}

/** debug method **/
int SCIPconshdlrDecompDecreaseAndGetNCallsCreateDecomp(
   SCIP*                 scip                /**< SCIP data structure */
   )
{
   SCIP_CONSHDLR* conshdlr;
   SCIP_CONSHDLRDATA* conshdlrdata;
   assert(scip != NULL);
   conshdlr = SCIPfindConshdlr(scip, CONSHDLR_NAME);
   assert( conshdlr != NULL );

   conshdlrdata = SCIPconshdlrGetData(conshdlr);
   assert(conshdlrdata != NULL);

   --conshdlrdata->ncallscreatedecomp;

   return conshdlrdata->ncallscreatedecomp;
}



/** returns the name of the provided detector */
const char* DECdetectorGetName(
   DEC_DETECTOR*         detector            /**< detector data structure */
   )
{
   assert(detector != NULL);
   return detector->name;
}

/** searches for the detector and returns it or returns NULL if detector is not found*/
DEC_DETECTOR* DECfindDetector(
   SCIP*                 scip,               /**< SCIP data structure */
   const char*           name                /**< name of the detector */
   )
{
   SCIP_CONSHDLR* conshdlr;
   SCIP_CONSHDLRDATA* conshdlrdata;
   int i;
   assert(scip != NULL);
   conshdlr = SCIPfindConshdlr(scip, CONSHDLR_NAME);
   if( conshdlr == NULL )
      return NULL;

   conshdlrdata = SCIPconshdlrGetData(conshdlr);
   assert(conshdlrdata != NULL);

   for( i = 0; i < conshdlrdata->ndetectors; ++i )
   {
      DEC_DETECTOR *detector;
      detector = conshdlrdata->detectors[i];
      assert(detector != NULL);
      if( strcmp(detector->name, name) == 0 )
      {
         return detector;
      }
   }

   return NULL;
}

/** includes the detector */
SCIP_RETCODE DECincludeDetector(
   SCIP*                 scip,                   /**< SCIP data structure */
   const char*           name,                   /**< name of the detector */
   const char            decchar,                /**< display character of the detector */
   const char*           description,            /**< description of the detector */
   int                   freqCallRound,          /** frequency the detector gets called in detection loop ,ie it is called in round r if and only if minCallRound <= r <= maxCallRound AND  (r - minCallRound) mod freqCallRound == 0 */
   int                   maxCallRound,           /** last round the detector gets called                              */
   int                   minCallRound,           /** first round the detector gets called (offset in detection loop) */
   int                   freqCallRoundOriginal,  /** frequency the detector gets called in detection loop while detecting of the original problem */
   int                   maxCallRoundOriginal,   /** last round the detector gets called while detecting of the original problem */
   int                   minCallRoundOriginal,   /** first round the detector gets called (offset in detection loop) while detecting of the original problem */
   int                   priority,               /**< priority of the detector                                           */
   SCIP_Bool             enabled,                /**< whether the detector should be enabled by default                  */
   SCIP_Bool             enabledOriginal,        /**< whether the detector should be enabled by default for detecting the original problem */
   SCIP_Bool             enabledFinishing,       /**< whether the finishing should be enabled */
   SCIP_Bool             enabledPostprocessing,  /**< wheteher the postprocessing should be enabled */
   SCIP_Bool             skip,                   /**< whether the detector should be skipped if others found structure   */
   SCIP_Bool             usefulRecall,           /** is it useful to call this detector on a descendant of the propagated seeed */
   SCIP_Bool             legacymode,             /**< whether (old) DETECTSTRUCTURE method should also be used for detection */
   DEC_DETECTORDATA*     detectordata,           /**< the associated detector data (or NULL) */
   DEC_DECL_DETECTSTRUCTURE((*detectStructure)), /**< the method that will detect the structure (must not be NULL)*/
   DEC_DECL_FREEDETECTOR((*freeDetector)),       /**< destructor of detector (or NULL) */
   DEC_DECL_INITDETECTOR((*initDetector)),       /**< initialization method of detector (or NULL) */
   DEC_DECL_EXITDETECTOR((*exitDetector)),       /**< deinitialization method of detector (or NULL) */
   DEC_DECL_PROPAGATESEEED((*propagateSeeedDetector)),
   DEC_DECL_FINISHSEEED((*finishSeeedDetector)),
   DEC_DECL_POSTPROCESSSEEED((*postprocessSeeedDetector)),
   DEC_DECL_SETPARAMAGGRESSIVE((*setParamAggressiveDetector)),
   DEC_DECL_SETPARAMDEFAULT((*setParamDefaultDetector)),
   DEC_DECL_SETPARAMFAST((*setParamFastDetector))
   )
{
   SCIP_CONSHDLR* conshdlr;
   SCIP_CONSHDLRDATA* conshdlrdata;
   DEC_DETECTOR *detector;
   char setstr[SCIP_MAXSTRLEN];
   char descstr[SCIP_MAXSTRLEN];

   assert(scip != NULL);
   assert(name != NULL);
   assert(description != NULL);
//   assert(detectStructure != NULL);
   conshdlr = SCIPfindConshdlr(scip, CONSHDLR_NAME);

   if( conshdlr == NULL )
   {
      SCIPerrorMessage("Decomp constraint handler is not included, cannot add detector!\n");
      return SCIP_ERROR;
   }

//   assert(detectStructure != NULL);

   conshdlrdata = SCIPconshdlrGetData(conshdlr);
   assert(conshdlrdata != NULL);

   SCIP_CALL( SCIPallocBlockMemory(scip, &detector) );
   assert(detector != NULL);

   SCIPdebugMessage("Adding detector %i: %s\n", conshdlrdata->ndetectors+1, name);

#ifndef NDEBUG
   assert(DECfindDetector(scip, name) == NULL);
#endif

   detector->decdata = detectordata;
   detector->name = name;
   detector->description = description;
   detector->decchar = decchar;

   detector->freeDetector = freeDetector;
   detector->initDetector = initDetector;
   detector->exitDetector = exitDetector;
   detector->detectStructure = detectStructure;

   detector->propagateSeeed = propagateSeeedDetector;
   detector->finishSeeed = finishSeeedDetector;
   detector->postprocessSeeed = postprocessSeeedDetector;
   detector->setParamAggressive =  setParamAggressiveDetector;
   detector->setParamDefault =  setParamDefaultDetector;
   detector->setParamFast =  setParamFastDetector;

   detector->decchar = decchar;

   detector->freqCallRound = freqCallRound;
   detector->maxCallRound = maxCallRound;
   detector->minCallRound = minCallRound;
   detector->freqCallRoundOriginal = freqCallRoundOriginal;
   detector->maxCallRoundOriginal = maxCallRoundOriginal;
   detector->minCallRoundOriginal= minCallRoundOriginal;
   detector->priority = priority;
   detector->enabled = enabled;
   detector->enabledOrig = enabledOriginal;
   detector->enabledFinishing = enabledFinishing;
   detector->enabledPostprocessing = enabledPostprocessing;
   detector->skip = skip;
   detector->usefulRecall = usefulRecall;
   detector->legacymode = legacymode;
   detector->overruleemphasis = FALSE;
   detector->ndecomps = 0;
   detector->decomps = NULL;
   detector->dectime = 0.;

   (void) SCIPsnprintf(setstr, SCIP_MAXSTRLEN, "detection/detectors/%s/enabled", name);
   (void) SCIPsnprintf(descstr, SCIP_MAXSTRLEN, "flag to indicate whether detector <%s> is enabled", name);
   SCIP_CALL( SCIPaddBoolParam(scip, setstr, descstr, &(detector->enabled), FALSE, enabled, NULL, NULL) );

   (void) SCIPsnprintf(setstr, SCIP_MAXSTRLEN, "detection/detectors/%s/origenabled", name);
   (void) SCIPsnprintf(descstr, SCIP_MAXSTRLEN, "flag to indicate whether detector <%s> is enabled for detecting in the original problem", name);
   SCIP_CALL( SCIPaddBoolParam(scip, setstr, descstr, &(detector->enabledOrig), FALSE, enabled, NULL, NULL) );

   (void) SCIPsnprintf(setstr, SCIP_MAXSTRLEN, "detection/detectors/%s/finishingenabled", name);
   (void) SCIPsnprintf(descstr, SCIP_MAXSTRLEN, "flag to indicate whether detector <%s> is enabled for finishing of incomplete decompositions", name);
   SCIP_CALL( SCIPaddBoolParam(scip, setstr, descstr, &(detector->enabledFinishing), FALSE, enabledFinishing, NULL, NULL) );

   (void) SCIPsnprintf(setstr, SCIP_MAXSTRLEN, "detection/detectors/%s/postprocessingenabled", name);
   (void) SCIPsnprintf(descstr, SCIP_MAXSTRLEN, "flag to indicate whether detector <%s> is enabled for postprocessing of finished decompositions", name);
   SCIP_CALL( SCIPaddBoolParam(scip, setstr, descstr, &(detector->enabledPostprocessing), FALSE, enabledPostprocessing, NULL, NULL) );

   (void) SCIPsnprintf(setstr, SCIP_MAXSTRLEN, "detection/detectors/%s/skip", name);
   (void) SCIPsnprintf(descstr, SCIP_MAXSTRLEN, "flag to indicate whether detector <%s> should be skipped if others found decompositions", name);
   SCIP_CALL( SCIPaddBoolParam(scip, setstr, descstr, &(detector->skip), FALSE, skip, NULL, NULL) );

   (void) SCIPsnprintf(setstr, SCIP_MAXSTRLEN, "detection/detectors/%s/usefullrecall", name);
   (void) SCIPsnprintf(descstr, SCIP_MAXSTRLEN, "flag to indicate whether detector <%s> should be called on descendants of the current seeed", name);
   SCIP_CALL( SCIPaddBoolParam(scip, setstr, descstr, &(detector->usefulRecall), FALSE, usefulRecall, NULL, NULL) );

   (void) SCIPsnprintf(setstr, SCIP_MAXSTRLEN, "detection/detectors/%s/legacymode", name);
   (void) SCIPsnprintf(descstr, SCIP_MAXSTRLEN, "flag to indicate whether (old) DETECTSTRUCTURE method of detector <%s> should also be used for detection", name);
   SCIP_CALL( SCIPaddBoolParam(scip, setstr, descstr, &(detector->legacymode), FALSE, legacymode, NULL, NULL) );

   (void) SCIPsnprintf(setstr, SCIP_MAXSTRLEN, "detection/detectors/%s/overruleemphasis", name);
   (void) SCIPsnprintf(descstr, SCIP_MAXSTRLEN, "flag to indicate whether emphasis settings for detector <%s> should be overruled by normal settings", name);
   SCIP_CALL( SCIPaddBoolParam(scip, setstr, descstr, &(detector->overruleemphasis), FALSE, FALSE, NULL, NULL) );


   (void) SCIPsnprintf(setstr, SCIP_MAXSTRLEN, "detection/detectors/%s/freqcallround", name);
   (void) SCIPsnprintf(descstr, SCIP_MAXSTRLEN, "frequency the detector gets called in detection loop ,ie it is called in round r if and only if minCallRound <= r <= maxCallRound AND  (r - minCallRound) mod freqCallRound == 0 <%s>", name);
   SCIP_CALL( SCIPaddIntParam(scip, setstr, descstr, &(detector->freqCallRound), FALSE, freqCallRound, 0, INT_MAX, NULL, NULL) );

   (void) SCIPsnprintf(setstr, SCIP_MAXSTRLEN, "detection/detectors/%s/maxcallround", name);
   (void) SCIPsnprintf(descstr, SCIP_MAXSTRLEN, "maximum round the detector gets called in detection loop <%s>", name);
   SCIP_CALL( SCIPaddIntParam(scip, setstr, descstr, &(detector->maxCallRound), FALSE, maxCallRound, 0, INT_MAX, NULL, NULL) );

   (void) SCIPsnprintf(setstr, SCIP_MAXSTRLEN, "detection/detectors/%s/mincallround", name);
   (void) SCIPsnprintf(descstr, SCIP_MAXSTRLEN, "minimum round the detector gets called in detection loop <%s>", name);
   SCIP_CALL( SCIPaddIntParam(scip, setstr, descstr, &(detector->minCallRound), FALSE, minCallRound, 0, INT_MAX, NULL, NULL) );

   (void) SCIPsnprintf(setstr, SCIP_MAXSTRLEN, "detection/detectors/%s/origfreqcallround", name);
   (void) SCIPsnprintf(descstr, SCIP_MAXSTRLEN, "frequency the detector gets called in detection loop,i.e., it is called in round r if and only if minCallRound <= r <= maxCallRound AND  (r - minCallRound) mod freqCallRound == 0 <%s>", name);
   SCIP_CALL( SCIPaddIntParam(scip, setstr, descstr, &(detector->freqCallRoundOriginal), FALSE, freqCallRoundOriginal, 0, INT_MAX, NULL, NULL) );

   (void) SCIPsnprintf(setstr, SCIP_MAXSTRLEN, "detection/detectors/%s/origmaxcallround", name);
   (void) SCIPsnprintf(descstr, SCIP_MAXSTRLEN, "maximum round the detector gets called in detection loop <%s>", name);
   SCIP_CALL( SCIPaddIntParam(scip, setstr, descstr, &(detector->maxCallRoundOriginal), FALSE, maxCallRoundOriginal, 0, INT_MAX, NULL, NULL) );

   (void) SCIPsnprintf(setstr, SCIP_MAXSTRLEN, "detection/detectors/%s/origmincallround", name);
   (void) SCIPsnprintf(descstr, SCIP_MAXSTRLEN, "minimum round the detector gets called in detection loop <%s>", name);
   SCIP_CALL( SCIPaddIntParam(scip, setstr, descstr, &(detector->minCallRoundOriginal), FALSE, minCallRoundOriginal, 0, INT_MAX, NULL, NULL) );

   (void) SCIPsnprintf(setstr, SCIP_MAXSTRLEN, "detection/detectors/%s/priority", name);
   (void) SCIPsnprintf(descstr, SCIP_MAXSTRLEN, "priority of detector <%s>", name);
   SCIP_CALL( SCIPaddIntParam(scip, setstr, descstr, &(detector->priority), FALSE, priority, INT_MIN, INT_MAX, NULL, NULL) );



   SCIP_CALL( SCIPreallocMemoryArray(scip, &conshdlrdata->detectors, (size_t)conshdlrdata->ndetectors+1) );
   SCIP_CALL( SCIPreallocMemoryArray(scip, &conshdlrdata->priorities,(size_t) conshdlrdata->ndetectors+1) );

   conshdlrdata->detectors[conshdlrdata->ndetectors] = detector;
   conshdlrdata->ndetectors = conshdlrdata->ndetectors+1;

   return SCIP_OKAY;

}

/** returns the remaining time of scip that the decomposition may use */
SCIP_Real DECgetRemainingTime(
   SCIP*                 scip                /**< SCIP data structure */
   )
{
   SCIP_Real timelimit;
   assert(scip != NULL);
   SCIP_CALL_ABORT(SCIPgetRealParam(scip, "limits/time", &timelimit));
   if( !SCIPisInfinity(scip, timelimit) )
      timelimit -= SCIPgetSolvingTime(scip);
   return timelimit;
}

/** checks if two pricing problems are identical based on information from detection */
SCIP_RETCODE SCIPconshdlrDecompArePricingprobsIdenticalForSeeedid(
   SCIP*                scip,
   int                  seeedid,
   int                  probnr1,
   int                  probnr2,
   SCIP_Bool*           identical
   )
{

   SCIP_CONSHDLR* conshdlr;
   SCIP_CONSHDLRDATA* conshdlrdata;
   gcg::Seeedpool* currseeedpool;
   gcg::Seeed* seeed;

   conshdlr = SCIPfindConshdlr(scip, CONSHDLR_NAME);

   if( conshdlr == NULL )
   {
      SCIPerrorMessage("Decomp constraint handler is not included, cannot add detector!\n");
      return SCIP_ERROR;
   }

   conshdlrdata = SCIPconshdlrGetData(conshdlr);
   assert(conshdlrdata != NULL);

   seeed = conshdlrdata->seeedpool->findFinishedSeeedByID(seeedid);
   currseeedpool = conshdlrdata->seeedpool;

   if ( seeed == NULL )
   {
      seeed = conshdlrdata->seeedpoolunpresolved->findFinishedSeeedByID(seeedid);
      currseeedpool = conshdlrdata->seeedpoolunpresolved;
   }

   if( seeed->getNReps() == 0 )
   {
      SCIPdebugMessage("calc aggregation information for seeed!\n");
      seeed->calcAggregationInformation(currseeedpool);
   }

   assert(seeed != NULL);

   if( seeed->getRepForBlock(probnr1) == seeed->getRepForBlock(probnr2) )
      *identical = TRUE;
   else
      *identical = FALSE;

   SCIPverbMessage(scip, SCIP_VERBLEVEL_FULL, NULL, " block %d and block %d are represented by %d and %d hence they are identical=%d.\n", probnr1, probnr2, seeed->getRepForBlock(probnr1), seeed->getRepForBlock(probnr2), *identical );

   return SCIP_OKAY;
}

/** for two identical pricing problems a corresponding varmap is created */
SCIP_RETCODE SCIPconshdlrDecompCreateVarmapForSeeedId(
   SCIP*                scip,
   SCIP_HASHMAP**       hashorig2pricingvar, /**< mapping from orig to pricingvar  */
   int                  seeedid,
   int                  probnr1,
   int                  probnr2,
   SCIP*                scip1,
   SCIP*                scip2,
   SCIP_HASHMAP*        varmap
   )
{
   gcg::Seeed* seeed;
   SCIP_CONSHDLR* conshdlr;
   SCIP_CONSHDLRDATA* conshdlrdata;
   gcg::Seeedpool* currseeedpool;

   int blockid1;
   int blockid2;
   int representative;
   int repid1;
   int repid2;
   int nblocksforrep;
   std::vector<int> pidtopid;

   repid1 = -1;
   repid2 = -1;

   conshdlr = SCIPfindConshdlr(scip, CONSHDLR_NAME);

   if( conshdlr == NULL )
   {
      SCIPerrorMessage("Decomp constraint handler is not included, cannot add detector!\n");
      return SCIP_ERROR;
   }

   conshdlrdata = SCIPconshdlrGetData(conshdlr);
   assert(conshdlrdata != NULL);

   seeed = conshdlrdata->seeedpool->findFinishedSeeedByID(seeedid);
   currseeedpool = conshdlrdata->seeedpool;

   if ( seeed == NULL )
   {
      seeed = conshdlrdata->seeedpoolunpresolved->findFinishedSeeedByID(seeedid);
      currseeedpool = conshdlrdata->seeedpoolunpresolved;
   }

   assert(seeed != NULL);

   if( probnr1 > probnr2 )
   {
      blockid1 = probnr2;
      blockid2 = probnr1;
   }
   else
   {
      blockid1 = probnr1;
      blockid2 = probnr2;
   }

   representative = seeed->getRepForBlock(blockid1);
   assert( representative == seeed->getRepForBlock(blockid2) );
   nblocksforrep = (int) seeed->getBlocksForRep(representative).size();

   /** find index in representatives */
   for( int i = 0; i < nblocksforrep; ++i )
   {
      if( seeed->getBlocksForRep(representative)[i] == blockid1 )
         repid1 = i;
      if( seeed->getBlocksForRep(representative)[i] == blockid2 )
      {
         repid2 = i;
         break;
      }
   }

   /** blockid1 should be the representative */
   if( repid1 != 0 )
   {
      SCIPhashmapFree(&varmap);
      varmap = NULL;
      SCIPwarningMessage(scip, NULL, "blockid1 should be the representative (hence has id=0 in reptoblocksarray but in fact has %d) \n", repid1);
      return SCIP_OKAY;
   }

   pidtopid = seeed->getRepVarmap(representative, repid2);

   for( int v = 0; v < SCIPgetNVars(scip2); ++v )
   {
      SCIP_VAR* var1;
      SCIP_VAR* var2;
      SCIP_VAR* var1orig;
      SCIP_VAR* var2orig;
      int var1origid;
      int var2origid;
      int var1originblockid;
      int var2originblockid;

      var2 = SCIPgetVars(scip2)[v];
      assert(var2 != NULL);
      var2orig = GCGpricingVarGetOriginalVar(var2);
      assert(var2orig!=NULL);
      var2origid = currseeedpool->getIndexForVar(var2orig) ;
      assert(var2origid>=0);
      var2originblockid = seeed->getVarProbindexForBlock(var2origid, blockid2) ;
      assert(var2originblockid >= 0);
      var1originblockid = pidtopid[var2originblockid];
      assert(var1originblockid>=0);
      var1origid = seeed->getVarsForBlock(blockid1)[var1originblockid];
      assert(var1origid>=0);
      var1orig = currseeedpool->getVarForIndex(var1origid) ;
      assert(var1orig != NULL);
      var1 = (SCIP_VAR*) SCIPhashmapGetImage(hashorig2pricingvar[blockid1], (void*) var1orig ) ;
      assert(var1 != NULL);

      SCIPhashmapInsert(varmap, (void*) var2, (void*) var1);
   }

   return SCIP_OKAY;
}



/** creates a user seeed for the presolved problem **/
SCIP_RETCODE SCIPconshdlrDecompCreateUserSeeed(
   SCIP*                 scip,               /**< SCIP data structure */
   SCIP_Bool             presolved,          /**< should the user seeed be created for the presolved problem */
   SCIP_Bool             markedincomplete
   )
{
   SCIP_CONSHDLR* conshdlr;
   SCIP_CONSHDLRDATA* conshdlrdata;
   gcg::Seeedpool* currseeedpool;

   conshdlr = SCIPfindConshdlr(scip, CONSHDLR_NAME);

   if( conshdlr == NULL )
   {
      SCIPerrorMessage("Decomp constraint handler is not included, cannot add detector!\n");
      return SCIP_ERROR;
   }

   conshdlrdata = SCIPconshdlrGetData(conshdlr);
   assert(conshdlrdata != NULL);

   if( conshdlrdata->curruserseeed != NULL )
   {
      SCIPwarningMessage(scip, "there is a current user seeed, it is going to be flushed..!\n");
      SCIP_CALL( SCIPconshdlrDecompUserSeeedFlush(scip) );
   }

   currseeedpool = presolved ? conshdlrdata->seeedpool : conshdlrdata->seeedpoolunpresolved;

   assert( currseeedpool != NULL );
   assert( conshdlrdata->curruserseeed == NULL );

   conshdlrdata->curruserseeed = new gcg::Seeed(scip, currseeedpool->getNewIdForSeeed(), currseeedpool );

      conshdlrdata->curruserseeed->setIsFromUnpresolved( !presolved );

   if( markedincomplete )
      conshdlrdata->curruserseeed->setUsergiven(USERGIVEN::PARTIAL);
   else
      conshdlrdata->curruserseeed->setUsergiven(USERGIVEN::COMPLETED_CONSTOMASTER);

   return SCIP_OKAY;
}

SCIP_Bool SCIPconshdlrDecompUnpresolvedUserSeeedAdded(
   SCIP*                 scip                /**< SCIP data structure */
   ){
   SCIP_CONSHDLR* conshdlr;
   SCIP_CONSHDLRDATA* conshdlrdata;

   conshdlr = SCIPfindConshdlr(scip, CONSHDLR_NAME);

   if( conshdlr == NULL )
   {
      SCIPerrorMessage("Decomp constraint handler is not included, cannot add detector!\n");
      return SCIP_ERROR;
   }

   conshdlrdata = SCIPconshdlrGetData(conshdlr);
   assert(conshdlrdata != NULL);

   return conshdlrdata->unpresolveduserseeedadded;
}

SCIP_RETCODE SCIPconshdlrdataDecompUnselectAll(
   SCIP*          scip
   )
{
   SCIP_CONSHDLR* conshdlr;
   SCIP_CONSHDLRDATA* conshdlrdata;

     conshdlr = SCIPfindConshdlr(scip, CONSHDLR_NAME);

   if( conshdlr == NULL )
   {
      SCIPerrorMessage("Decomp constraint handler is not included, cannot add detector!\n");
      return SCIP_ERROR;
   }

   conshdlrdata = SCIPconshdlrGetData(conshdlr);
   assert(conshdlrdata != NULL);

   std::vector<int>::const_iterator selectediter = conshdlrdata->selected->begin();
   std::vector<int>::const_iterator selectediterend = conshdlrdata->selected->end();

   for( ; selectediter != selectediterend; ++selectediter )
   {
      conshdlrdata->listall->at(*selectediter)->setSelected(false);
   }

   conshdlrdata->selected->clear();

   conshdlrdata->selectedexists = FALSE;

   return SCIP_OKAY;
}

SCIP_RETCODE   SCIPconshdlrDecompPopulateSelected(
   SCIP*       scip
   )
{

   SCIP_CONSHDLR* conshdlr;
   SCIP_CONSHDLRDATA* conshdlrdata;
   std::vector<SeeedPtr>  unfinishedunpresolved(0);
   std::vector<SeeedPtr>  unfinishedpresolved(0);
   SCIP_Bool selectedexists;
   size_t i;

   conshdlr = SCIPfindConshdlr(scip, CONSHDLR_NAME);

   if( conshdlr == NULL )
   {
      SCIPerrorMessage("Decomp constraint handler is not included, cannot add detector!\n");
      return SCIP_ERROR;
   }

   conshdlrdata = SCIPconshdlrGetData(conshdlr);
   assert(conshdlrdata != NULL);

   assert( SCIPconshdlrDecompCheckConsistency(scip) );

   selectedexists = SCIPconshdlrDecompExistsSelected(scip);

   /** check existence of seeedpools */
   if( conshdlrdata->seeedpoolunpresolved == NULL)
      SCIPconshdlrDecompCreateSeeedpoolUnpresolved(scip);

   if( conshdlrdata->seeedpool == NULL)
      SCIPconshdlrDecompCreateSeeedpool(scip);


   /** get unfinished unpresolved */
   for( i = 0; conshdlrdata->seeedpoolunpresolved != NULL && i < (size_t) conshdlrdata->seeedpoolunpresolved->getNIncompleteSeeeds(); ++i)
   {
      SeeedPtr seeed;
      seeed = conshdlrdata->seeedpoolunpresolved->getIncompleteSeeed( i );
      seeed->setIsFromUnpresolved( TRUE );

      if( seeed->isSelected() || (!selectedexists && seeed->getUsergiven() != gcg::USERGIVEN::NOT && !seeed->isComplete() ) )
         unfinishedunpresolved.push_back(seeed);
   }

   /** enable orig detection if there are unpresolved decompostions */
   if( unfinishedunpresolved.size() > 0)
         SCIPsetBoolParam(scip, "detection/origprob/enabled", TRUE );


   /** get unfinished presolved */
   for( i = 0; i < (size_t) conshdlrdata->seeedpool->getNIncompleteSeeeds(); ++i )
   {
      SeeedPtr seeed;
      seeed = conshdlrdata->seeedpool->getIncompleteSeeed( i );

      if( seeed->isSelected() || (!selectedexists && seeed->getUsergiven() != gcg::USERGIVEN::NOT && !seeed->isComplete() ) )
         unfinishedpresolved.push_back(seeed);
   }

   /** clear old seeds   */
   conshdlrdata->seeedpoolunpresolved->clearCurrentSeeeds();
   conshdlrdata->seeedpool->clearCurrentSeeeds();
 //  conshdlrdata->seeedpoolunpresolved->incompleteSeeeds.clear();
 //  conshdlrdata->seeedpool->incompleteSeeeds.clear();

   /** populate unpresolved */
   for( i = 0 ; i < unfinishedunpresolved.size() ; ++i)
   {
      conshdlrdata->seeedpoolunpresolved->populate(unfinishedunpresolved);
   }

   /** populate presolved */
   for( i = 0 ; i < unfinishedpresolved.size() ; ++i)
   {
      conshdlrdata->seeedpool->populate(unfinishedpresolved);
   }

   return SCIP_OKAY;
}


/*@todo implement */
SCIP_RETCODE SCIPconshdlrDecompgetNSeeeds(
   SCIP*          scip,
   int*           nseeeds
   )
{
   return SCIP_OKAY;
}


SCIP_RETCODE SCIPconshdlrDecompUpdateSeeedlist(
   SCIP*          scip
   )
{
   SCIP_CONSHDLR* conshdlr;
   SCIP_CONSHDLRDATA* conshdlrdata;

   int i;

   conshdlr = SCIPfindConshdlr(scip, CONSHDLR_NAME);

   if( conshdlr == NULL )
   {
      SCIPerrorMessage("Decomp constraint handler is not included, cannot add detector!\n");
      return SCIP_ERROR;
   }

   conshdlrdata = SCIPconshdlrGetData(conshdlr);
   assert(conshdlrdata != NULL);

   assert( SCIPconshdlrDecompCheckConsistency(scip) );

   conshdlrdata->startidvisu = 0;
   SCIPconshdlrdataDecompUnselectAll(scip);
   conshdlrdata->listall->clear();


   if( conshdlrdata->hasrun && conshdlrdata->seeedpool == NULL && conshdlrdata->seeedpoolunpresolved == NULL)
      return SCIP_OKAY;

   /** sort decomposition and finished seeeds according to max white score */
   SCIP_CALL( DECconshdlrDecompSortDecompositionsByScore(scip) );

   /** add seeeds to list */
   /** 1) add presolved finished */
   for( i = 0; conshdlrdata->seeedpool != NULL && i < conshdlrdata->seeedpool->getNFinishedSeeeds(); ++i )
    {
       SeeedPtr seeed;
       seeed = conshdlrdata->seeedpool->getFinishedSeeed( i );

       conshdlrdata->listall->push_back(seeed);
    }

   /** 2) add presolved unfinished */
   for( i = 0; conshdlrdata->seeedpool != NULL && i < conshdlrdata->seeedpool->getNIncompleteSeeeds(); ++i)
   {
      SeeedPtr seeed;
      seeed = conshdlrdata->seeedpool->getIncompleteSeeed( i );

      conshdlrdata->listall->push_back(seeed);
   }


   /** 3) add unpresolved finished */
   for( i = 0; conshdlrdata->seeedpoolunpresolved != NULL && i < conshdlrdata->seeedpoolunpresolved->getNFinishedSeeeds() ; ++i)
   {
      SeeedPtr seeed;
      seeed = conshdlrdata->seeedpoolunpresolved->getFinishedSeeed(i);
      seeed->setIsFromUnpresolved( TRUE );
      conshdlrdata->listall->push_back(seeed);
   }

   /** 4) add unpresolved partial */
   for( i = 0; conshdlrdata->seeedpoolunpresolved != NULL && i < conshdlrdata->seeedpoolunpresolved->getNIncompleteSeeeds(); ++i )
   {
      SeeedPtr seeed;
      seeed = conshdlrdata->seeedpoolunpresolved->getIncompleteSeeed( i );
      seeed->setIsFromUnpresolved( TRUE );

      conshdlrdata->listall->push_back(seeed);
   }


   return SCIP_OKAY;
}


/** sets the number of blocks */
SCIP_RETCODE SCIPconshdlrDecompUserSeeedSetnumberOfBlocks(
   SCIP*                 scip,                /**< SCIP data structure */
   int                   nblocks               /**< number of blocks */
   )
{

   SCIP_CONSHDLR* conshdlr;
   SCIP_CONSHDLRDATA* conshdlrdata;

   conshdlr = SCIPfindConshdlr(scip, CONSHDLR_NAME);

   if( conshdlr == NULL )
   {
      SCIPerrorMessage("Decomp constraint handler is not included, cannot add detector!\n");
      return SCIP_ERROR;
   }

   conshdlrdata = SCIPconshdlrGetData(conshdlr);
   assert(conshdlrdata != NULL);

   if( conshdlrdata->curruserseeed == NULL )
   {
      SCIPwarningMessage(scip, "there is no current user seeed, you have to create one..!\n");
      return SCIP_OKAY;
   }

   conshdlrdata->curruserseeed->setNBlocks(nblocks);

   return SCIP_OKAY;
}

/** returns whether there is an user seeed  */
SCIP_Bool SCIPconshdlrDecompUserSeeedIsActive(
   SCIP*                 scip                /**< SCIP data structure */
   ){
   SCIP_CONSHDLR* conshdlr;
   SCIP_CONSHDLRDATA* conshdlrdata;

   conshdlr = SCIPfindConshdlr(scip, CONSHDLR_NAME);

   if( conshdlr == NULL )
   {
      SCIPerrorMessage("Decomp constraint handler is not included, cannot add detector!\n");
      return SCIP_ERROR;
   }

   conshdlrdata = SCIPconshdlrGetData(conshdlr);
   assert(conshdlrdata != NULL);

   return conshdlrdata->curruserseeed != NULL;
}


/** sets the number of blocks */
SCIP_RETCODE SCIPconshdlrDecompUserSeeedSetConsDefaultMaster(
   SCIP*                 scip,                /**< SCIP data structure */
   SCIP_Bool             consdefaulttomaster  /**< are not specified constraints set to master for default */
   )
{

   SCIP_CONSHDLR* conshdlr;
   SCIP_CONSHDLRDATA* conshdlrdata;

   conshdlr = SCIPfindConshdlr(scip, CONSHDLR_NAME);

   if( conshdlr == NULL )
   {
      SCIPerrorMessage("Decomp constraint handler is not included, cannot add detector!\n");
      return SCIP_ERROR;
   }

   conshdlrdata = SCIPconshdlrGetData(conshdlr);
   assert(conshdlrdata != NULL);

   if( conshdlrdata->curruserseeed == NULL )
   {
      SCIPwarningMessage(scip, "there is no current user seeed, you have to create one..!\n");
      return SCIP_OKAY;
   }


   conshdlrdata->curruserseeed->setUsergiven( gcg::USERGIVEN::COMPLETED_CONSTOMASTER );


   return SCIP_OKAY;
}



/** sets a constraint by name to a block in the current user seeed */
SCIP_RETCODE SCIPconshdlrDecompUserSeeedSetConsToBlock(
   SCIP*                 scip,                /**< SCIP data structure */
   const char*           consname,            /**< name of the constraint */
   int                   blockid              /* block index ( counting from 0) */
   )
{
   SCIP_CONSHDLR* conshdlr;
   SCIP_CONSHDLRDATA* conshdlrdata;
   SCIP_CONS* cons;
   gcg::Seeedpool* currseeedpool;
   int consindex;

   conshdlr = SCIPfindConshdlr(scip, CONSHDLR_NAME);

   if( conshdlr == NULL )
   {
      SCIPerrorMessage("Decomp constraint handler is not included, cannot add detector!\n");
      return SCIP_ERROR;
   }

   conshdlrdata = SCIPconshdlrGetData(conshdlr);

   assert(conshdlrdata != NULL);

   if( conshdlrdata->curruserseeed == NULL )
   {
      SCIPwarningMessage(scip, "there is no current user seeed, you have to create one..!\n");
      return SCIP_OKAY;
   }

   currseeedpool = conshdlrdata->curruserseeed->isFromUnpresolved() ? conshdlrdata->seeedpoolunpresolved : conshdlrdata->seeedpool;
   cons = conshdlrdata->curruserseeed->isFromUnpresolved() ? (SCIPfindOrigCons(scip, consname ) == NULL ? SCIPfindCons(scip, consname ): SCIPfindOrigCons(scip, consname )) : SCIPfindCons(scip, consname );
   consindex = currseeedpool->getIndexForCons( cons ) ;

   if( blockid >= conshdlrdata->curruserseeed->getNBlocks() )
         conshdlrdata->curruserseeed->setNBlocks(blockid+1);
   conshdlrdata->curruserseeed->bookAsBlockCons(consindex, blockid);

   return SCIP_OKAY;
}


/** sets a constraint by name to the master in the current user seeed */
SCIP_RETCODE SCIPconshdlrDecompUserSeeedSetConsToMaster(
   SCIP*                 scip,                /**< SCIP data structure */
   const char*           consname
   )
{
   SCIP_CONSHDLR* conshdlr;
   SCIP_CONSHDLRDATA* conshdlrdata;
   gcg::Seeedpool* currseeedpool;
   int consindex;
   SCIP_CONS* cons;

   conshdlr = SCIPfindConshdlr(scip, CONSHDLR_NAME);

   if( conshdlr == NULL )
   {
      SCIPerrorMessage("Decomp constraint handler is not included, cannot add detector!\n");
      return SCIP_ERROR;
   }

   conshdlrdata = SCIPconshdlrGetData(conshdlr);
   assert(conshdlrdata != NULL);

   if( conshdlrdata->curruserseeed == NULL )
   {
      SCIPwarningMessage(scip, "there is no current user seeed, you have to create one..!\n");
      return SCIP_OKAY;
   }

   currseeedpool = conshdlrdata->curruserseeed->isFromUnpresolved() ? conshdlrdata->seeedpoolunpresolved : conshdlrdata->seeedpool;

   cons = conshdlrdata->curruserseeed->isFromUnpresolved() ? SCIPfindOrigCons(scip, consname ) : SCIPfindCons(scip, consname );
   consindex = currseeedpool->getIndexForCons( cons );

   conshdlrdata->curruserseeed->bookAsMasterCons(consindex);

   return SCIP_OKAY;

}


/** sets a variable by name to a block in the current user seeed */
SCIP_RETCODE SCIPconshdlrDecompUserSeeedSetVarToBlock(
   SCIP*                 scip,                /**< SCIP data structure */
   const char*           varname,             /**< name of the variable */
   int                   blockid              /**< block index ( counting from 0) */
   )
{
   SCIP_CONSHDLR* conshdlr;
   SCIP_CONSHDLRDATA* conshdlrdata;
   gcg::Seeedpool* currseeedpool;
   int varindex;

   conshdlr = SCIPfindConshdlr(scip, CONSHDLR_NAME);

   if( conshdlr == NULL )
   {
      SCIPerrorMessage("Decomp constraint handler is not included, cannot add detector!\n");
      return SCIP_ERROR;
   }

   conshdlrdata = SCIPconshdlrGetData(conshdlr);
   assert(conshdlrdata != NULL);

   if( conshdlrdata->curruserseeed == NULL )
   {
      SCIPwarningMessage(scip, "there is no current user seeed, you have to create one..!\n");
      return SCIP_OKAY;
   }

   currseeedpool = conshdlrdata->curruserseeed->isFromUnpresolved() ? conshdlrdata->seeedpoolunpresolved : conshdlrdata->seeedpool;
   varindex = currseeedpool->getIndexForVar( SCIPfindVar(scip, varname ) );

   if( blockid >= conshdlrdata->curruserseeed->getNBlocks() )
      conshdlrdata->curruserseeed->setNBlocks(blockid+1);
   conshdlrdata->curruserseeed->bookAsBlockVar(varindex, blockid);

   return SCIP_OKAY;
}


/** sets a variable by name to the master in the current user seeed */
SCIP_RETCODE SCIPconshdlrDecompUserSeeedSetVarToMaster(
   SCIP*                 scip,                /**< SCIP data structure */
   const char*           varname              /**< name of the variable */
   )
{
   SCIP_CONSHDLR* conshdlr;
   SCIP_CONSHDLRDATA* conshdlrdata;
   gcg::Seeedpool* currseeedpool;
   int varindex;

   conshdlr = SCIPfindConshdlr(scip, CONSHDLR_NAME);

   if( conshdlr == NULL )
   {
      SCIPerrorMessage("Decomp constraint handler is not included, cannot add detector!\n");
      return SCIP_ERROR;
   }

   conshdlrdata = SCIPconshdlrGetData(conshdlr);
   assert(conshdlrdata != NULL);

   if( conshdlrdata->curruserseeed == NULL )
   {
      SCIPwarningMessage(scip, "there is no current user seeed, you have to create one..!\n");
      return SCIP_OKAY;
   }

   currseeedpool = conshdlrdata->curruserseeed->isFromUnpresolved() ? conshdlrdata->seeedpoolunpresolved : conshdlrdata->seeedpool;
   varindex = currseeedpool->getIndexForVar( SCIPfindVar(scip, varname ) );

   conshdlrdata->curruserseeed->bookAsMasterVar(varindex);

   return SCIP_OKAY;

}

SCIP_RETCODE SCIPconshdlrDecompAddBlockNumberCandidate(
   SCIP*                 scip,                /**< SCIP data structure */
   int                   blockNumberCandidate /**< name of the variable */
   ){

   SCIP_CONSHDLR* conshdlr;
   SCIP_CONSHDLRDATA* conshdlrdata;

   conshdlr = SCIPfindConshdlr(scip, CONSHDLR_NAME);

   if( conshdlr == NULL )
   {
      SCIPerrorMessage("Decomp constraint handler is not included, cannot add detector!\n");
      return SCIP_ERROR;
   }

   conshdlrdata = SCIPconshdlrGetData(conshdlr);
   assert(conshdlrdata != NULL);

   conshdlrdata->userblocknrcandidates->push_back(blockNumberCandidate);

   if( conshdlrdata->seeedpool != NULL ){
      conshdlrdata->seeedpool->addUserCandidatesNBlocks(blockNumberCandidate);
   }

   if( conshdlrdata->seeedpoolunpresolved != NULL )
         conshdlrdata->seeedpoolunpresolved->addUserCandidatesNBlocks(blockNumberCandidate);

   return SCIP_OKAY;
}


int SCIPconshdlrDecompGetNBlockNumberCandidates(
  SCIP*                 scip                /**< SCIP data structure */
   ){
   SCIP_CONSHDLR* conshdlr;
   SCIP_CONSHDLRDATA* conshdlrdata;

   conshdlr = SCIPfindConshdlr(scip, CONSHDLR_NAME);

   if( conshdlr == NULL )
   {
      SCIPerrorMessage("Decomp constraint handler is not included, cannot add detector!\n");
      return SCIP_ERROR;
   }

   conshdlrdata = SCIPconshdlrGetData(conshdlr);
   assert(conshdlrdata != NULL);


   return (int) conshdlrdata->userblocknrcandidates->size();
}

int SCIPconshdlrDecompGetBlockNumberCandidate(
   SCIP*                 scip,                /**< SCIP data structure */
   int                   index
    ){
   SCIP_CONSHDLR* conshdlr;
   SCIP_CONSHDLRDATA* conshdlrdata;

   conshdlr = SCIPfindConshdlr(scip, CONSHDLR_NAME);

   if( conshdlr == NULL )
   {
      SCIPerrorMessage("Decomp constraint handler is not included, cannot add detector!\n");
      return SCIP_ERROR;
   }

   conshdlrdata = SCIPconshdlrGetData(conshdlr);
   assert(conshdlrdata != NULL);


   return conshdlrdata->userblocknrcandidates->at(index);
}

SCIP_Real SCIPconshdlrDecompGetCompleteDetectionTime(
    SCIP*                 scip
    ){

   SCIP_CONSHDLR* conshdlr;
   SCIP_CONSHDLRDATA* conshdlrdata;

   conshdlr = SCIPfindConshdlr(scip, CONSHDLR_NAME);

   if( conshdlr == NULL )
   {
      SCIPerrorMessage("Decomp constraint handler is not included, cannot add detector!\n");
      return SCIP_ERROR;
   }

   conshdlrdata = SCIPconshdlrGetData(conshdlr);
   assert(conshdlrdata != NULL);

   return SCIPclockGetTime( conshdlrdata->completedetectionclock );
}


SCIP_RETCODE SCIPconshdlrDecompBlockNumberCandidateToSeeedpool(
   SCIP*                 scip,                /**< SCIP data structure */
   SCIP_Bool             transformed
   ){

   SCIP_CONSHDLR* conshdlr;
   SCIP_CONSHDLRDATA* conshdlrdata;

   conshdlr = SCIPfindConshdlr(scip, CONSHDLR_NAME);

   if( conshdlr == NULL )
   {
      SCIPerrorMessage("Decomp constraint handler is not included, cannot add detector!\n");
      return SCIP_ERROR;
   }

   conshdlrdata = SCIPconshdlrGetData(conshdlr);
   assert(conshdlrdata != NULL);


   for ( size_t i = 0; i < conshdlrdata->userblocknrcandidates->size(); ++i )
   {
      if( transformed )
         conshdlrdata->seeedpool->addUserCandidatesNBlocks(conshdlrdata->userblocknrcandidates->at(i) );
      else
         conshdlrdata->seeedpoolunpresolved->addUserCandidatesNBlocks(conshdlrdata->userblocknrcandidates->at(i) );
   }

   return SCIP_OKAY;
}


/** sets a variable by name to the linking variables in the current user seeed */
SCIP_RETCODE SCIPconshdlrDecompUserSeeedSetVarToLinking(
   SCIP*                 scip,                /**< SCIP data structure */
   const char*           varname              /**< name of the variable */
   )
{
   SCIP_CONSHDLR* conshdlr;
   SCIP_CONSHDLRDATA* conshdlrdata;
   gcg::Seeedpool* currseeedpool;
   int varindex;

   conshdlr = SCIPfindConshdlr(scip, CONSHDLR_NAME);

   if( conshdlr == NULL )
   {
      SCIPerrorMessage("Decomp constraint handler is not included, cannot add detector!\n");
      return SCIP_ERROR;
   }

   conshdlrdata = SCIPconshdlrGetData(conshdlr);
   assert(conshdlrdata != NULL);

   if( conshdlrdata->curruserseeed == NULL )
   {
      SCIPwarningMessage(scip, "there is no current user seeed, you have to create one..!\n");
      return SCIP_OKAY;
   }

      currseeedpool = conshdlrdata->curruserseeed->isFromUnpresolved() ? conshdlrdata->seeedpoolunpresolved : conshdlrdata->seeedpool;
      varindex = currseeedpool->getIndexForVar( SCIPfindVar(scip, varname ) );

      conshdlrdata->curruserseeed->bookAsLinkingVar(varindex);

      return SCIP_OKAY;

}


/** finalizes and flushes the current user seeed, i.e. consider implicits, calc hashvalue, construct decdecomp if complete etc */
SCIP_RETCODE SCIPconshdlrDecompUserSeeedFlush(
   SCIP*                 scip                 /**< SCIP data structure */
   )
{
   SCIP_CONSHDLR* conshdlr;
   SCIP_CONSHDLRDATA* conshdlrdata;
   gcg::Seeedpool* currseeedpool;
   SeeedPtr        seeed;

   char const *            usergiveninfo;
   char const *            presolvedinfo;

   conshdlr = SCIPfindConshdlr(scip, CONSHDLR_NAME);

   if( conshdlr == NULL )
   {
      SCIPerrorMessage("Decomp constraint handler is not included, cannot add detector!\n");
      return SCIP_ERROR;
   }

   conshdlrdata = SCIPconshdlrGetData(conshdlr);
   assert(conshdlrdata != NULL);

   if( conshdlrdata->curruserseeed == NULL )
   {
      SCIPwarningMessage(scip, "there is no current user seeed, you have to create one..!\n");
      return SCIP_OKAY;
   }

   seeed = conshdlrdata->curruserseeed;
   currseeedpool = seeed->isFromUnpresolved() ? conshdlrdata->seeedpoolunpresolved : conshdlrdata->seeedpool;
   seeed->setSeeedpool(currseeedpool);
   seeed->flushBooked();

   if( seeed->shouldCompletedByConsToMaster() )
   {
      for( int opencons = 0; opencons < seeed->getNOpenconss(); ++opencons)
         seeed->bookAsMasterCons( seeed->getOpenconss()[opencons] );
      seeed->flushBooked();
   }

   seeed->considerImplicits(currseeedpool);
   currseeedpool->prepareSeeed(conshdlrdata->curruserseeed);

   if( !seeed->checkConsistency(currseeedpool) )
   {
      SCIPconshdlrDecompUserSeeedReject(scip);
      SCIPwarningMessage(scip, "seeed that was given by the user was rejected because of inconsistencies! \n");
      return SCIP_OKAY;
   }
   conshdlrdata->curruserseeed->buildDecChainString();
   if( conshdlrdata->curruserseeed->isComplete() )
   {
      if( !seeed->shouldCompletedByConsToMaster() )
         conshdlrdata->curruserseeed->setUsergiven( gcg::USERGIVEN::COMPLETE );
      /** stems from presolved problem? */
      if( !conshdlrdata->curruserseeed->isFromUnpresolved() )
      {
         SCIP_CALL( SCIPconshdlrDecompAddCompleteSeeedForPresolved(scip, conshdlrdata->curruserseeed));

      }
      /** stems from unpresolved problem */
      else
      {
         SCIP_Bool success;
         conshdlrdata->seeedpoolunpresolved->addSeeedToFinished(seeed, &success);
         conshdlrdata->unpresolveduserseeedadded = TRUE;

         if ( conshdlrdata->seeedpool != NULL ) /* seeedpool for presolved problem already exist try to translate seeed */
         {
            std::vector<SeeedPtr> seeedtotranslate(0);
            std::vector<SeeedPtr> newseeeds(0);
            seeedtotranslate.push_back(seeed);
            conshdlrdata->seeedpool->translateSeeeds(conshdlrdata->seeedpoolunpresolved, seeedtotranslate, newseeeds);
            if( newseeeds.size() != 0 )
            {
               SCIP_Bool successfullyadded;
               conshdlrdata->seeedpool->addSeeedToFinished(newseeeds[0], &successfullyadded);
               if ( !successfullyadded )
                  SCIPinfoMessage(scip, NULL, "Given decomposition is already known to gcg! \n");
            }
         }
      }

   }
   else
   {
      assert( !seeed->shouldCompletedByConsToMaster() );
      conshdlrdata->curruserseeed->setUsergiven( gcg::USERGIVEN::PARTIAL );
      SCIP_Bool success;

      if ( !conshdlrdata->curruserseeed->isFromUnpresolved() )
         SCIP_CALL(SCIPconshdlrDecompAddPartialSeeedForPresolved(scip, conshdlrdata->curruserseeed) );
      else
         conshdlrdata->seeedpoolunpresolved->addSeeedToIncomplete( conshdlrdata->curruserseeed, &success );

   }

   /** set statistics */


   {
      int nvarstoblock = 0;
      int nconsstoblock = 0;

      for ( int b = 0; b < conshdlrdata->curruserseeed->getNBlocks(); ++b )
      {
         nvarstoblock += conshdlrdata->curruserseeed->getNVarsForBlock(b);
         nconsstoblock += conshdlrdata->curruserseeed->getNConssForBlock(b);
      }
      conshdlrdata->curruserseeed->setDetectorPropagated(NULL);

      conshdlrdata->curruserseeed->addClockTime(0.);
      conshdlrdata->curruserseeed->addPctVarsFromFree( (nvarstoblock + conshdlrdata->curruserseeed->getNMastervars() +conshdlrdata->curruserseeed->getNLinkingvars())/(SCIP_Real) conshdlrdata->curruserseeed->getNVars()  );
      conshdlrdata->curruserseeed->addPctVarsToBlock((nvarstoblock )/(SCIP_Real) conshdlrdata->curruserseeed->getNVars() );
      conshdlrdata->curruserseeed->addPctVarsToBorder( (conshdlrdata->curruserseeed->getNMastervars() +conshdlrdata->curruserseeed->getNLinkingvars())/(SCIP_Real) conshdlrdata->curruserseeed->getNVars() ) ;
      conshdlrdata->curruserseeed->addPctConssToBorder( (conshdlrdata->curruserseeed->getNMasterconss() ) / (SCIP_Real) conshdlrdata->curruserseeed->getNConss() ) ;
      conshdlrdata->curruserseeed->addPctConssFromFree( (conshdlrdata->curruserseeed->getNMasterconss() + nconsstoblock ) / (SCIP_Real) conshdlrdata->curruserseeed->getNConss() ) ;
      conshdlrdata->curruserseeed->addPctConssToBlock( (nconsstoblock ) / (SCIP_Real) conshdlrdata->curruserseeed->getNConss() );
      conshdlrdata->curruserseeed->addNNewBlocks(conshdlrdata->curruserseeed->getNBlocks());
   }

   conshdlrdata->curruserseeed->findVarsLinkingToMaster(currseeedpool);
   conshdlrdata->curruserseeed->findVarsLinkingToStairlinking(currseeedpool);


   if( conshdlrdata->curruserseeed->getUsergiven() == gcg::USERGIVEN::PARTIAL )
      usergiveninfo = "partial";
   if( conshdlrdata->curruserseeed->getUsergiven() == gcg::USERGIVEN::COMPLETE )
      usergiveninfo = "complete";
   if( conshdlrdata->curruserseeed->getUsergiven() == gcg::USERGIVEN::COMPLETED_CONSTOMASTER )
         usergiveninfo = "complete";
   if( conshdlrdata->curruserseeed->isFromUnpresolved() )
         presolvedinfo = "unpresolved";
   else presolvedinfo = "presolved";


   SCIPverbMessage(scip, SCIP_VERBLEVEL_HIGH, NULL, " added %s decomp for %s problem with %d blocks and %d masterconss, %d linkingvars, "
      "%d mastervars, and max white score of %s %f \n", usergiveninfo, presolvedinfo,
      conshdlrdata->curruserseeed->getNBlocks(), conshdlrdata->curruserseeed->getNMasterconss(),
      conshdlrdata->curruserseeed->getNLinkingvars(), conshdlrdata->curruserseeed->getNMastervars(), (conshdlrdata->curruserseeed->isComplete() ? " " : " at best "),
      conshdlrdata->curruserseeed->getScore(SCORETYPE::MAX_WHITE) );

   conshdlrdata->curruserseeed = NULL;

   return SCIP_OKAY;
}

/** deletes the current user seer */
SCIP_RETCODE SCIPconshdlrDecompUserSeeedReject(
   SCIP*                 scip                 /**< SCIP data structure */
   )
{
   SCIP_CONSHDLR* conshdlr;
   SCIP_CONSHDLRDATA* conshdlrdata;

   conshdlr = SCIPfindConshdlr(scip, CONSHDLR_NAME);

   if( conshdlr == NULL )
   {
      SCIPerrorMessage("Decomp constraint handler is not included, cannot add detector!\n");
      return SCIP_ERROR;
   }

   conshdlrdata = SCIPconshdlrGetData(conshdlr);
   assert(conshdlrdata != NULL);

   if( conshdlrdata->curruserseeed == NULL )
   {
      SCIPwarningMessage(scip, "there is no current user seeed, you have to create one  before you can reject it\n");
      return SCIP_OKAY;
   }

   delete conshdlrdata->curruserseeed;

   conshdlrdata->curruserseeed = NULL;

   return SCIP_OKAY;
}




SCIP_RETCODE SCIPconshdlrDecompTranslateAndAddCompleteUnpresolvedSeeeds(
   SCIP*                 scip,        /**< SCIP data structure */
   SCIP_Bool*            success      /** at least one unpresolved seeed coud be tranlsate in a complete presolved one */
   )
{
   SCIP_CONSHDLR* conshdlr;
   SCIP_CONSHDLRDATA* conshdlrdata;
   gcg::Seeedpool* seeedpool;
   gcg::Seeedpool* seeedpoolunpresolved;
   std::vector<SeeedPtr> seeedstotranslate(0);
   std::vector<SeeedPtr> seeedstranslated(0);
   std::vector<SeeedPtr>::iterator seeediter;
   std::vector<SeeedPtr>::iterator seeediterend;

   conshdlr = SCIPfindConshdlr(scip, CONSHDLR_NAME);

   *success = FALSE;

   if( conshdlr == NULL )
   {
      SCIPerrorMessage("Decomp constraint handler is not included, cannot add detector!\n");
      return SCIP_ERROR;
   }

   conshdlrdata = SCIPconshdlrGetData(conshdlr);
   assert(conshdlrdata != NULL);



   seeedpool = conshdlrdata->seeedpool;
   seeedpoolunpresolved = conshdlrdata->seeedpoolunpresolved;

   if( seeedpool == NULL )
      SCIPconshdlrDecompCreateSeeedpool(scip);

   seeedpool = conshdlrdata->seeedpool;

   assert(seeedpool != NULL);
   assert(seeedpoolunpresolved != NULL);

   for( int i = 0; i < seeedpoolunpresolved->getNFinishedSeeeds(); ++i )
   {
      SeeedPtr finseeed = seeedpoolunpresolved->getFinishedSeeed(i);
      if( finseeed->isComplete() )
      {
         assert( finseeed->checkConsistency( seeedpoolunpresolved ) );
         seeedstotranslate.push_back(finseeed);
      }
   }

   seeedpool->translateSeeeds(seeedpoolunpresolved, seeedstotranslate, seeedstranslated);

   seeediter = seeedstranslated.begin();
   seeediterend = seeedstranslated.end();

   for(; seeediter != seeediterend; ++seeediter )
   {
      seeedpool->prepareSeeed( *seeediter);
      if( (*seeediter)->isComplete() )
      {
         SCIP_CALL(SCIPconshdlrDecompAddCompleteSeeedForPresolved(scip, *seeediter ) );
         *success = TRUE;
         SCIPdebugMessagePrint(scip, " SUCCESS: unpresolved complete seeed did translate to complete presolved one \n");
      }
      else {
         SCIPdebugMessagePrint(scip, " unpresolved complete seeed did not translate to complete presolved one \n");
         SCIP_CALL(SCIPconshdlrDecompAddPartialSeeedForPresolved(scip, *seeediter ) );
      }
   }

   return SCIP_OKAY;
}

/** method to adapt score for unpresolved decomps @TODO: change score for some paramter settings*/
SCIP_Real SCIPconshdlrDecompAdaptScore(
   SCIP*             scip,
   SCIP_Real         oldscore
   )
{
   SCIP_Real score = oldscore;
   int method;

   SCIP_CONSHDLR* conshdlr;
   SCIP_CONSHDLRDATA* conshdlrdata;
   conshdlr = SCIPfindConshdlr(scip, CONSHDLR_NAME);
   gcg::Seeedpool* seeedpool;
   gcg::Seeedpool* seeedpoolunpresolved;

   if( conshdlr == NULL )
   {
      SCIPerrorMessage("Decomp constraint handler is not included, cannot add detector!\n");
      return SCIP_ERROR;
   }

   conshdlrdata = SCIPconshdlrGetData(conshdlr);
   assert(conshdlrdata != NULL);

   seeedpool = conshdlrdata->seeedpool;
   seeedpoolunpresolved = conshdlrdata->seeedpoolunpresolved;

   SCIP_CALL(SCIPgetIntParam(scip, "detection/origprob/weightinggpresolvedoriginaldecomps", &method) );

   if( method == FRACTION_OF_NNONZEROS )
   {
      if ( seeedpool == NULL || seeedpoolunpresolved == NULL )
         return score;

      score *= (SCIP_Real) seeedpoolunpresolved->getNNonzeros() / seeedpool->getNNonzeros();
   }

   if( method == FRACTION_OF_NROWS )
   {
      if ( seeedpool == NULL || seeedpoolunpresolved == NULL )
         return score;

      score *= (SCIP_Real) seeedpoolunpresolved->getNConss() / seeedpool->getNConss();

   }

   if( method == FAVOUR_PRESOLVED )
   {
      score += 1.;
   }

   return score;
}

SCIP_Bool SCIPconshdlrDecompHasDecomp(
   SCIP*    scip
   )
{
   SCIP_CONSHDLR* conshdlr;
   SCIP_CONSHDLRDATA* conshdlrdata;
   conshdlr = SCIPfindConshdlr(scip, CONSHDLR_NAME);

   if( conshdlr == NULL )
   {
      SCIPerrorMessage("Decomp constraint handler is not included, cannot add detector!\n");
      return SCIP_ERROR;
         }

   conshdlrdata = SCIPconshdlrGetData(conshdlr);
   assert(conshdlrdata != NULL);

   return ( (conshdlrdata->seeedpool != NULL && conshdlrdata->seeedpool->getNFinishedSeeeds() > 0 )  ||
      ( conshdlrdata->seeedpool != NULL && conshdlrdata->seeedpool->getNIncompleteSeeeds() > 0 ) ||
      ( conshdlrdata->seeedpoolunpresolved != NULL && conshdlrdata->seeedpoolunpresolved->getNIncompleteSeeeds() > 0 ) ) ;
}

/** returns TRUE iff there is at least one full decompositions */
SCIP_Bool SCIPconshdlrDecompHasCompleteDecomp(
   SCIP*    scip
   )
{
   SCIP_CONSHDLR* conshdlr;
   SCIP_CONSHDLRDATA* conshdlrdata;
   conshdlr = SCIPfindConshdlr(scip, CONSHDLR_NAME);

   if( conshdlr == NULL )
   {
      SCIPerrorMessage("Decomp constraint handler is not included, cannot add detector!\n");
      return SCIP_ERROR;
         }

   conshdlrdata = SCIPconshdlrGetData(conshdlr);
   assert(conshdlrdata != NULL);

   return (conshdlrdata->ndecomps > 0 ||  (conshdlrdata->seeedpoolunpresolved != NULL && conshdlrdata->seeedpoolunpresolved->getNFinishedSeeeds() > 0 ) ) ;
}


SCIP_Bool SCIPconshdlrDecompExistsSelected(
   SCIP* scip
   ){
   SCIP_CONSHDLR* conshdlr;
    SCIP_CONSHDLRDATA* conshdlrdata;

    conshdlr = SCIPfindConshdlr(scip, CONSHDLR_NAME);

    if( conshdlr == NULL )
    {
       SCIPerrorMessage("Decomp constraint handler is not included, cannot add detector!\n");
       return SCIP_ERROR;
    }

    conshdlrdata = SCIPconshdlrGetData(conshdlr);
    assert(conshdlrdata != NULL);

    return conshdlrdata->selectedexists;
}

SCIP_RETCODE SCIPconshdlrDecompChooseCandidatesFromSelected(
   SCIP* scip,
   SCIP_Bool updatelist
   ){

   SCIP_CONSHDLR* conshdlr;
   SCIP_CONSHDLRDATA* conshdlrdata;
   std::vector<SeeedPtr>::iterator seeediter;
   std::vector<SeeedPtr>::iterator seeediterend;


   std::vector<SeeedPtr> tofinishpresolved(0);
   std::vector<SeeedPtr> tofinishunpresolved(0);
   std::vector<SeeedPtr> selectedseeeds(0);
   std::vector<SeeedPtr> finished(0);
   std::vector<SeeedPtr> finishedunpresolved(0);

   conshdlr = SCIPfindConshdlr(scip, CONSHDLR_NAME);

   if( conshdlr == NULL )
   {
      SCIPerrorMessage("Decomp constraint handler is not included, cannot add detector!\n");
      return SCIP_ERROR;
   }

   conshdlrdata = SCIPconshdlrGetData(conshdlr);
   assert(conshdlrdata != NULL);

   SCIPdebugMessage("Starting decomposition candidate choosing \n");

   assert(conshdlrdata->candidates != NULL);

  // std::vector<std::pair<SeeedPtr, SCIP_Real> > candidates(0);
   conshdlrdata->candidates->clear();
   conshdlrdata->resortcandidates = TRUE;

   if( updatelist )
      SCIP_CALL(SCIPconshdlrDecompUpdateSeeedlist(scip) );

   for( size_t selid = 0; selid < conshdlrdata->selected->size(); ++selid )
   {
      selectedseeeds.push_back(conshdlrdata->listall->at(conshdlrdata->selected->at(selid) ) );
   }

   if ( selectedseeeds.size() == 0 )
   {
      SCIPverbMessage(scip, SCIP_VERBLEVEL_FULL,  NULL, "currently no decomposition is selected, hence every known decomposition is considered: \n");
      selectedseeeds = *conshdlrdata->listall;
      SCIPverbMessage(scip, SCIP_VERBLEVEL_FULL,  NULL,  "number that is examined: %d \n", selectedseeeds.size() );
   }

   /** if there are selected decomps, check if some of them needs to be finished and do so */
   seeediter = selectedseeeds.begin();
   seeediterend = selectedseeeds.end();

   for( ; seeediter != seeediterend; ++seeediter)
   {
      if( !(*seeediter)->isComplete() && (*seeediter)->isFromUnpresolved() )
      {
         tofinishunpresolved.push_back(*seeediter);
      }

      if( !(*seeediter)->isComplete() && !(*seeediter)->isFromUnpresolved() )
      {
         tofinishpresolved.push_back(*seeediter);
      }
   }

   finished = conshdlrdata->seeedpool->finishIncompleteSeeeds(tofinishpresolved);
   if( conshdlrdata->seeedpoolunpresolved != NULL )
      finishedunpresolved = conshdlrdata->seeedpoolunpresolved->finishIncompleteSeeeds(tofinishunpresolved);

   seeediter = selectedseeeds.begin();
   seeediterend = selectedseeeds.end();


   /** get decomp candidates and calculate corresponding score (possibly weighted for unpresolved) */
   for( ; seeediter != seeediterend; ++seeediter )
   {
      SeeedPtr seeed = *seeediter ;
      if( seeed->isComplete() && !seeed->isFromUnpresolved() )
      {
         conshdlrdata->candidates->push_back( std::pair<SeeedPtr, SCIP_Real>(seeed, seeed->getScore(SCIPconshdlrdataGetScoretype(conshdlrdata)) ) );
      }
      if( seeed->isComplete() && seeed->isFromUnpresolved() )
      {
         conshdlrdata->candidates->push_back( std::pair<SeeedPtr, SCIP_Real>(seeed, SCIPconshdlrDecompAdaptScore(scip, seeed->getScore(SCIPconshdlrdataGetScoretype(conshdlrdata)) ) ) );
      }
   }

   seeediter = finished.begin();
   seeediterend = finished.end();

   for( ; seeediter != seeediterend; ++seeediter )
   {
      conshdlrdata->candidates->push_back(std::pair<SeeedPtr, SCIP_Real>(*seeediter, (*seeediter)->getScore(SCIPconshdlrdataGetScoretype(conshdlrdata)) )  );
   }

   seeediter = finishedunpresolved.begin();
   seeediterend = finishedunpresolved.end();

   for( ; seeediter != seeediterend; ++seeediter )
   {
      conshdlrdata->candidates->push_back(std::pair<SeeedPtr, SCIP_Real>(*seeediter, SCIPconshdlrDecompAdaptScore(scip, (*seeediter)->getScore(SCIPconshdlrdataGetScoretype(conshdlrdata)) ) ) );
   }

   /* sort decomp candidates according score */
   std::sort( conshdlrdata->candidates->begin(), conshdlrdata->candidates->end(), sort_pred() );

   return SCIP_OKAY;
}

/** calls old detectStructure methods of chosen detectors, translates the resulting decompositions
 *  into seeeds and adds these seeeds to (presolved) seeedpool */
SCIP_RETCODE SCIPconshdlrDecompAddLegacymodeDecompositions(
   SCIP* scip,
   SCIP_RESULT* result
   )
{
   /* access to relevant data structures of the conshdlr */
   SCIP_CONSHDLR* conshdlr;
   SCIP_CONSHDLRDATA* conshdlrdata;
   gcg::Seeedpool* seeedpool;

   /* detector data and their detection results */
   char detectorchaininfo[SCIP_MAXSTRLEN];
   int d;
   DEC_DETECTOR* detector;
   DEC_DECOMP** decdecomps;
   int ndecdecomps;
   SCIP_CLOCK* detectorclock;
   SCIP_RESULT decResult;

   /* decompositions and seeeds */
   gcg::SeeedPtr dummyAncestor;
   int dec;
   gcg::SeeedPtr seeed;
   int dupcount;
   SCIP_Bool legacyenabled;
   SCIP_Bool onlylegacy;


   conshdlr = SCIPfindConshdlr(scip, CONSHDLR_NAME);

   if( conshdlr == NULL )
   {
      SCIPerrorMessage("Decomp constraint handler is not included, cannot add detector!\n");
      return SCIP_ERROR;
   }

   conshdlrdata = SCIPconshdlrGetData(conshdlr);
   assert(conshdlrdata != NULL);

   /* check whether legacymode of at least one detector is enabled */
   SCIPgetBoolParam(scip, "detection/legacymode/enabled", &legacyenabled);
   SCIPgetBoolParam(scip, "detection/legacymode/onlylegacymode", &onlylegacy);

   if( !legacyenabled && !onlylegacy )
      return SCIP_OKAY;

   SCIPverbMessage(scip, SCIP_VERBLEVEL_NORMAL, NULL, "Start legacy mode detection.\n");

   /* do transformations and initializations if necessary */
   if( SCIPgetStage(scip) < SCIP_STAGE_TRANSFORMED )
      SCIP_CALL( SCIPtransformProb( scip ) );

   if ( SCIPgetStage(scip) < SCIP_STAGE_PRESOLVED )
      SCIP_CALL( SCIPpresolve( scip ) );

   if( SCIPgetStage(scip) == SCIP_STAGE_INIT || SCIPgetNVars(scip) == 0 || SCIPgetNConss(scip) == 0 )
   {
      SCIPverbMessage(scip, SCIP_VERBLEVEL_DIALOG, NULL, "No problem exists, cannot detect structure!\n");

      *result = SCIP_DIDNOTRUN;
      return SCIP_OKAY;
   }

   if ( conshdlrdata->seeedpool == NULL )
      conshdlrdata->seeedpool = new gcg::Seeedpool( scip, CONSHDLR_NAME, TRUE );

   seeedpool = conshdlrdata->seeedpool;

   dummyAncestor = new gcg::Seeed( scip, seeedpool->getNewIdForSeeed(), seeedpool );
   seeedpool->addSeeedToAncestor( dummyAncestor );

   SCIPdebugMessagePrint(scip, "Checking %d detectors for legacy mode.\n", conshdlrdata->ndetectors);

   /* for each detector: check whether legacymode is enabled */
   for( d = 0; d < conshdlrdata->ndetectors; ++d )
   {
      decdecomps = NULL;
      ndecdecomps = -1;
      detector = conshdlrdata->detectors[d];
      assert(detector != NULL);

      if( detector->legacymode )
      {
         if( detector->detectStructure == NULL )
         {
            SCIPverbMessage( scip, SCIP_VERBLEVEL_NORMAL , NULL,
               "Legacy mode is not supported by detector <%s>.\n", detector->name );
         }
         else
         {
            SCIPverbMessage( scip, SCIP_VERBLEVEL_NORMAL , NULL,
               "Start legacy mode detection for detector <%s>.\n", detector->name );

            /* measure time detector needs for detecting decompositions */
            SCIPcreateClock( scip, & detectorclock );
            SCIP_CALL_ABORT( SCIPstartClock( scip, detectorclock ) );

            /* call old detectStructure callback method */
            SCIP_CALL( (*detector->detectStructure)( scip, detector->decdata, &decdecomps, &ndecdecomps, &decResult ) );

            SCIP_CALL_ABORT( SCIPstopClock( scip, detectorclock ) );

            if( decResult == SCIP_SUCCESS )
            {
               /* check for duplicates and redundant information */
               for( dec = 0; dec < ndecdecomps; ++dec )
               {
                  assert( decdecomps[dec] != NULL );
               }
               if( ndecdecomps > 2 )
               {
                  int nunique = DECfilterSimilarDecompositions(scip, decdecomps, ndecdecomps);

                  for( dec = nunique; dec < ndecdecomps; ++dec )
                  {
                     SCIP_CALL( DECdecompFree(scip, &(decdecomps[dec])) );
                     decdecomps[dec] = NULL;
                  }

                  ndecdecomps = nunique;
               }

               SCIPdebugMessagePrint( scip, "Translate %d non-redundant decompositions into seeeds.\n", ndecdecomps );

               /* set up detectorchaininfo */
               SCIPsnprintf( detectorchaininfo, SCIP_MAXSTRLEN, "%c(lgc)", detector->decchar );

               dupcount = 0;

               /* translate found decompositions to seeeds and add them to (presolved) seeedpool */
               for( dec = 0; dec < ndecdecomps; ++dec )
               {
                  seeedpool->createSeeedFromDecomp( decdecomps[dec], &seeed );

                  seeed->setDetectorChainString( detectorchaininfo );

                  /* set statistical data */
                  seeed->setDetectorPropagated(detector);
                  /* @todo this is actually the whole detector time! in propagate seeeds methods, time of each seeed
                   * is set after detecting this seeed */
                  seeed->addClockTime( SCIPgetClockTime( scip, detectorclock ) );
                  seeed->addDecChangesFromAncestor( dummyAncestor );
                  seeed->setLegacymode( true );

                  SCIP_Bool success = TRUE;
                  seeedpool->addSeeedToFinished( seeed, &success );

                  if( success == FALSE )
                  {
                     ++dupcount;
                  }
               }

               if ( dupcount > 0 )
               {
                  SCIPdebugMessagePrint( scip, "%d of the resulting seeeds are already contained in the seeedpool.\n", dupcount );
               }

               SCIPfreeClock( scip, & detectorclock );
            }
            else
            {
               SCIPdebugPrintf( "Failure!\n" );
            }
            SCIPfreeMemoryArrayNull( scip, &decdecomps ); // @todo necessary/correct?
         }
      }
   }

   seeedpool->sortFinishedForScore();

   SCIPverbMessage(scip, SCIP_VERBLEVEL_NORMAL, NULL, "Finished legacy mode detection.\n");

   *result = SCIP_SUCCESS;
   return SCIP_OKAY;
}



/** 1) the predecessors of all finished seeeds in both seeedpools can be found */
/** 2) selected list is syncron with selected information in seeeds */
/** 3) selected exists is syncronized with seleced list */


SCIP_Bool SCIPconshdlrDecompCheckConsistency(
   SCIP* scip
   ){

   SCIP_CONSHDLR* conshdlr;
   SCIP_CONSHDLRDATA* conshdlrdata;
   int i;
   int selectedcounter;

   std::vector<int> livingnoncompleteseeedids(0); /** this is a vector of seeed ids that should be living (living: there is no complete seeed having ) */
   std::vector<int>::const_iterator selectediter;
   std::vector<int>::const_iterator selectediterend;

   std::vector<SeeedPtr>::const_iterator seeediter;
   std::vector<SeeedPtr>::const_iterator seeediterend;


   conshdlr = SCIPfindConshdlr(scip, CONSHDLR_NAME);

   if( conshdlr == NULL )
   {
      SCIPerrorMessage("Decomp constraint handler is not included, cannot add detector!\n");
      return SCIP_ERROR;
   }

   conshdlrdata = SCIPconshdlrGetData(conshdlr);
   assert(conshdlrdata != NULL);

   /** 1) the predecessors of all finished seeeds in both seeedpools can be found */
   if( conshdlrdata->seeedpool != NULL)
   {
      for( i = 0; i < conshdlrdata->seeedpool->getNFinishedSeeeds(); ++i )
      {
         SeeedPtr seeed = conshdlrdata->seeedpool->getFinishedSeeed( i );

         for( int j = 0; j < seeed->getNAncestors(); ++j )
         {
            int id = seeed->getAncestorID( j );
            if( SCIPconshdlrDecompGetSeeed(scip, id) == NULL )
            {
               SCIPwarningMessage(scip, "Warning: presolved seeed %d has an ancestor (id: %d) that is not found! \n", seeed->getID(), id );
               return FALSE;
            }
         }
      }
   }


   if( conshdlrdata->seeedpoolunpresolved != NULL )
   {
      for( i = 0; i < conshdlrdata->seeedpoolunpresolved->getNFinishedSeeeds(); ++i )
      {
         SeeedPtr seeed = conshdlrdata->seeedpoolunpresolved->getFinishedSeeed( i );

         for( int j = 0; j < seeed->getNAncestors(); ++j )
         {
            int id = seeed->getAncestorID( j );
            if( SCIPconshdlrDecompGetSeeed(scip, id) == NULL )
            {
               SCIPwarningMessage(scip, "Warning: unpresolved seeed %d has an ancestor (id: %d) that is not found! \n", seeed->getID(), id );
               return FALSE;
            }
         }
      }
   }

   /** 6) selected list is syncronized with selected information in seeeds */

   selectediter = conshdlrdata->selected->begin();
   selectediterend = conshdlrdata->selected->end();

   selectedcounter = 0;

   for( ; selectediter != selectediterend; ++selectediter )
   {
      SeeedPtr seeed = conshdlrdata->listall->at(*selectediter);

      if( !seeed->isSelected() )
      {
         SCIPwarningMessage(scip, "Warning: seeed %d is not selected but in slected list  \n", seeed->getID() );
         return FALSE;
      }
   }

   seeediter = conshdlrdata->listall->begin();
   seeediterend = conshdlrdata->listall->end();

   for( ; seeediter != seeediterend; ++seeediter )
   {
      if( (*seeediter)->isSelected() )
         ++selectedcounter;
   }

   if( (size_t) selectedcounter != conshdlrdata->selected->size() )
   {
      SCIPwarningMessage(scip, "Warning: there are selected seeeds not part of the list  \n" );
      return FALSE;
   }


   /** 7) selected exists is syncronized with seleced list */

   if( conshdlrdata->selectedexists != (conshdlrdata->selected->size() > 0) )
   {
      SCIPwarningMessage(scip, "Warning: selectedexists is %d but number of selected is %d   \n", conshdlrdata->selectedexists, conshdlrdata->selected->size() );
      return FALSE;
   }



   return TRUE;
}

/** returns the next seeed id managed by cons_decomp */
   int SCIPconshdlrDecompGetNextSeeedID(
     SCIP* scip
   ){

      SCIP_CONSHDLR* conshdlr;
      SCIP_CONSHDLRDATA* conshdlrdata;

      conshdlr = SCIPfindConshdlr(scip, CONSHDLR_NAME);

      if( conshdlr == NULL )
      {
         SCIPerrorMessage("Decomp constraint handler is not included, cannot add detector!\n");
         return SCIP_ERROR;
      }

      conshdlrdata = SCIPconshdlrGetData(conshdlr);
      assert(conshdlrdata != NULL);

      return ++conshdlrdata->seeedcounter;
   }


SCIP_RETCODE DECconshdlrDecompSortDecompositionsByScore(
   SCIP*       scip
   )
{

   SCIP_CONSHDLR* conshdlr;
   SCIP_CONSHDLRDATA* conshdlrdata;

   conshdlr = SCIPfindConshdlr(scip, CONSHDLR_NAME);

   if( conshdlr == NULL )
   {
      SCIPerrorMessage("Decomp constraint handler is not included, cannot add detector!\n");
      return SCIP_ERROR;
   }

   conshdlrdata = SCIPconshdlrGetData(conshdlr);
   assert(conshdlrdata != NULL);

   if( conshdlrdata->seeedpool != NULL )
      conshdlrdata->seeedpool->sortFinishedForScore();


   if( conshdlrdata->seeedpoolunpresolved != NULL )
      conshdlrdata->seeedpoolunpresolved->sortFinishedForScore();

   /** deprecated
   for (int i = 0; i < conshdlrdata->ndecomps; ++i )
   {
      assert(DECdecompCheckConsistency(scip, conshdlrdata->decdecomps[i] ));
      scores[i] = DECgetMaxWhiteScore(scip, conshdlrdata->decdecomps[i]);
   }

   SCIPsortRealPtr(scores, (void**)conshdlrdata->decdecomps, conshdlrdata->ndecomps);
   SCIPsortRealPtr(scores, (void**)conshdlrdata->allrelevantfinishedseeeds, conshdlrdata->ndecomps);
   */



   return SCIP_OKAY;
}

/** interface method to detect the structure including presolving */
SCIP_RETCODE DECdetectStructure(
   SCIP*                 scip,               /**< SCIP data structure */
   SCIP_RESULT*          result              /**< Result pointer to indicate whether some structure was found */
   )
{
   SCIP_CONSHDLR* conshdlr;
   SCIP_CONSHDLRDATA* conshdlrdata;
   SCIP_Bool onlylegacymode;

   conshdlr = SCIPfindConshdlr(scip, CONSHDLR_NAME);
   assert(conshdlr != NULL);

   conshdlrdata = SCIPconshdlrGetData(conshdlr);
   assert(conshdlrdata != NULL);

   conshdlrdata->seeedpool = NULL;


   *result = SCIP_DIDNOTRUN;

   SCIP_CALL(SCIPresetClock(scip, conshdlrdata->completedetectionclock));
   SCIP_CALL(SCIPstartClock(scip, conshdlrdata->completedetectionclock));


   /* check whether only legacy mode should be executed */
   SCIPgetBoolParam(scip, "detection/legacymode/onlylegacymode", &onlylegacymode);

   SCIPdebugMessage("start only legacy mode? %s \n", (onlylegacymode ? "yes": "no") );
   if( !onlylegacymode )
   {
      std::vector<std::pair<int, int>> candidatesNBlocks(0); /**< collection of different variable class distributions */
      std::vector<gcg::ConsClassifier*> consClassDistributions; /**< collection of different constraint class distributions */
      std::vector<gcg::VarClassifier*> varClassDistributions; /**< collection of different variable class distributions */

      std::vector<SCIP_CONS*> indexToCons; /**< stores the corresponding scip constraints pointer */
      std::vector<gcg::SeeedPtr> seeedsunpresolved(0); /**< seeeds that were found for the unpresolved problem */
      int i;
      SCIP_Bool presolveOrigProblem;
      SCIP_Bool calculateOrigDecomps;
      SCIP_Bool classifyOrig;

      /** indicate wether only for the unpresolved problem the detection shpuld take place */
      SCIP_Bool detectonlyorig;

      assert(scip != NULL);

      presolveOrigProblem = TRUE;
      detectonlyorig = FALSE;

      SCIPgetBoolParam(scip, "detection/origprob/enabled", &calculateOrigDecomps);
      SCIPgetBoolParam(scip, "detection/origprob/classificationenabled", &classifyOrig);

      /** get data of the seeedpool with original vars and conss */
      SCIPdebugMessage("is seeedpoolunpresolved not initilized yet but needed ? %s -> %s create it \n", (conshdlrdata->seeedpoolunpresolved == NULL ? "yes" : "no"), (conshdlrdata->seeedpoolunpresolved == NULL ? "" : "Do not")  );

      /** scip is not presolved yet => only detect for original problem */
      if( SCIPgetStage(scip) < SCIP_STAGE_PRESOLVED )
         detectonlyorig = TRUE;

      if ( conshdlrdata->seeedpoolunpresolved == NULL && ( classifyOrig || calculateOrigDecomps || detectonlyorig) )
         conshdlrdata->seeedpoolunpresolved = new gcg::Seeedpool(scip, CONSHDLR_NAME, FALSE);         /**< seeedpool with original variables and constraints */


      SCIP_CALL(SCIPstopClock(scip, conshdlrdata->completedetectionclock));

      SCIPdebugMessage("is stage < transformed ? %s -> do %s transformProb() ", (SCIPgetStage(scip) < SCIP_STAGE_TRANSFORMED ? "yes" : "no"), (SCIPgetStage(scip) < SCIP_STAGE_TRANSFORMED ? "" : "not")  );
      if( SCIPgetStage(scip) < SCIP_STAGE_TRANSFORMED )
         SCIP_CALL(SCIPtransformProb(scip));

      SCIP_CALL(SCIPstartClock(scip, conshdlrdata->completedetectionclock));

      /** get block number candidates and conslcassifier for original problem*/
      if( classifyOrig || detectonlyorig )
      {
         SCIPdebugMessage("classification for orig problem enabled: calc classifier and nblock candidates \n" );
         conshdlrdata->seeedpoolunpresolved->calcClassifierAndNBlockCandidates(scip);
         candidatesNBlocks = conshdlrdata->seeedpoolunpresolved->getSortedCandidatesNBlocksFull();
         if( conshdlrdata->seeedpoolunpresolved != NULL )
                  conshdlrdata->seeedpoolunpresolved->printBlockcandidateInformation(scip, NULL);
      }
      else
         SCIPdebugMessage("classification for orig problem disabled \n" );

      /** detection for original problem */
      if( calculateOrigDecomps || detectonlyorig )
      {
         SCIPdebugMessage("start finding decompositions for original problem!\n" );
         SCIPverbMessage(scip, SCIP_VERBLEVEL_NORMAL, NULL, "start finding decompositions for original problem!\n");
         seeedsunpresolved = conshdlrdata->seeedpoolunpresolved->findSeeeds();
         SCIPverbMessage(scip, SCIP_VERBLEVEL_NORMAL, NULL, "finished finding decompositions for original problem!\n");
         SCIPdebugMessage("finished finding decompositions for original problem!\n" );
      } else
         SCIPdebugMessage("finding decompositions for original problem is NOT enabled!\n" );

      /** get the cons and var classifier for translating them later*/
      if( classifyOrig )
      {
         for( i = 0; i < conshdlrdata->seeedpoolunpresolved->getNConsClassifiers(); ++i )
         {
            gcg::ConsClassifier* classifier = new gcg::ConsClassifier(
               conshdlrdata->seeedpoolunpresolved->getConsClassifier(i));
            consClassDistributions.push_back(classifier);
         }
         for( i = 0; i < conshdlrdata->seeedpoolunpresolved->getNVarClassifiers(); ++i )
         {
            gcg::VarClassifier* classifier = new gcg::VarClassifier(conshdlrdata->seeedpoolunpresolved->getVarClassifier(i));
            varClassDistributions.push_back(classifier);
         }
      }

      SCIP_CALL(SCIPstopClock(scip, conshdlrdata->completedetectionclock));

      if( !detectonlyorig )
      {

         //Presolving
         if( presolveOrigProblem )
            SCIP_CALL(SCIPpresolve(scip));

         /** detection for presolved problem */

         if( SCIPgetStage(scip) == SCIP_STAGE_INIT || SCIPgetNVars(scip) == 0 || SCIPgetNConss(scip) == 0 )
         {
            SCIPverbMessage(scip, SCIP_VERBLEVEL_DIALOG, NULL, "No problem exists, cannot detect structure!\n");

            /** presolving removed all constraints or variables */
            if( SCIPgetNVars(scip) == 0 || SCIPgetNConss(scip) == 0 )
               conshdlrdata->hasrun = TRUE;

            *result = SCIP_DIDNOTRUN;
            return SCIP_OKAY;
         }

         /** start detection clocks */
         SCIP_CALL(SCIPresetClock(scip, conshdlrdata->detectorclock));
         SCIP_CALL(SCIPstartClock(scip, conshdlrdata->detectorclock));
         SCIP_CALL(SCIPstartClock(scip, conshdlrdata->completedetectionclock));
         if( conshdlrdata->seeedpool == NULL )
         {
            SCIPdebugMessagePrint(scip, "start creating seeedpool for current problem \n");
            conshdlrdata->seeedpool = new gcg::Seeedpool(scip, CONSHDLR_NAME, TRUE);
            SCIPdebugMessagePrint(scip, "created seeedpool for current problem, n detectors: %d \n", conshdlrdata->ndetectors);
         }
         else
            SCIPdebugMessagePrint(scip, "seeedpool is not NULL \n");

         conshdlrdata->seeedpool->calcClassifierAndNBlockCandidates(scip);

         /** get block number candidates and translate orig classification and found seeeds (if any) to presolved problem */
         if( calculateOrigDecomps ||  classifyOrig )
         {
            std::vector<gcg::Seeed*> translatedSeeeds(0);
            std::vector<gcg::ConsClassifier*> translatedConsDistributions(0);
            std::vector<gcg::VarClassifier*> translatedVarDistributions(0);

            conshdlrdata->seeedpool->translateSeeedData(conshdlrdata->seeedpoolunpresolved, seeedsunpresolved,
               translatedSeeeds, consClassDistributions, translatedConsDistributions, varClassDistributions,
               translatedVarDistributions);

            SCIPverbMessage(scip, SCIP_VERBLEVEL_FULL , NULL, "number of translated original seeeds: %d \n " , translatedSeeeds.size() );

            conshdlrdata->seeedpool->populate(translatedSeeeds);

            for( size_t d = 0; d < translatedConsDistributions.size(); ++d )
               conshdlrdata->seeedpool->addConsClassifier(translatedConsDistributions[d]);

            for( size_t d = 0; d < translatedVarDistributions.size(); ++d )
               conshdlrdata->seeedpool->addVarClassifier(translatedVarDistributions[d]);

            SCIPverbMessage(scip, SCIP_VERBLEVEL_FULL , NULL, "finished translate seeed method!\n");

            for( size_t c = 0; c < candidatesNBlocks.size(); ++c )
               conshdlrdata->seeedpool->addCandidatesNBlocksNVotes(candidatesNBlocks[c].first, candidatesNBlocks[c].second );
         }
      }

     for( int j = 0; j < (int) consClassDistributions.size(); ++j )
        delete consClassDistributions[j];

     for( int j = 0; j < (int) varClassDistributions.size(); ++j )
        delete varClassDistributions[j];

     if( !detectonlyorig )
     {
        conshdlrdata->seeedpool->findDecompositions();
        SCIP_CALL(SCIPstopClock(scip, conshdlrdata->detectorclock));
     }

      if( conshdlrdata->seeedpool != NULL && conshdlrdata->seeedpool->getNFinishedSeeeds() > 0 )
         *result = SCIP_SUCCESS;

//   SCIPdebugMessage("Sorting %i detectors\n", conshdlrdata->ndetectors);
//   SCIPsortIntPtr(conshdlrdata->priorities, (void**)conshdlrdata->detectors, conshdlrdata->ndetectors);

      //	  seeedpool.freeCurrSeeeds();

      if( conshdlrdata->seeedpoolunpresolved != NULL &&  conshdlrdata->seeedpoolunpresolved->getNFinishedSeeeds() > 0 )
         *result = SCIP_SUCCESS;

      SCIPdebugMessage("Detection took %fs\n", SCIPclockGetTime(conshdlrdata->detectorclock));

   } /* end of if( !onlylegacy ) */


   if( conshdlrdata->seeedpool != NULL )
      conshdlrdata->seeedpool->printBlockcandidateInformation(scip, NULL);

   SCIP_CALL(SCIPstartClock(scip, conshdlrdata->completedetectionclock) );
   SCIPconshdlrDecompAddLegacymodeDecompositions( scip, result );
   SCIP_CALL(SCIPstopClock(scip, conshdlrdata->completedetectionclock) );

   if( *result == SCIP_DIDNOTRUN )
   {
      return SCIP_OKAY;
   }

//   if( conshdlrdata->ndecomps > 0 )
//   {
//      SCIPverbMessage(scip, SCIP_VERBLEVEL_NORMAL, NULL, "Chosen decomposition with %d blocks of type %s.\n",
//         DECdecompGetNBlocks(conshdlrdata->decdecomps[0]), DECgetStrType(DECdecompGetType(conshdlrdata->decdecomps[0])));
//  //    GCGsetStructDecdecomp(scip, conshdlrdata->decdecomps[0]);
//      *result = SCIP_SUCCESS;
//   }
//   else
//   {
//      assert(conshdlrdata->ndecomps == 0);
//      SCIPverbMessage(scip, SCIP_VERBLEVEL_NORMAL, NULL, "No decomposition found -- solving with one single block.\n");
//      SCIP_CALL( createOneBlockDecomp(scip) );
//      *result = SCIP_SUCCESS;
//   }

   /* show that we done our duty */
   conshdlrdata->hasrun = TRUE;
   *result = SCIP_SUCCESS;
   SCIPconshdlrDecompChooseCandidatesFromSelected(scip, TRUE);


//   SCIPhashmapFree( &consToIndex );

   return SCIP_OKAY;
}

///** interface method to detect the structure */
//SCIP_RETCODE DECgetSeeedpoolData(
//   SCIP*                 scip,                     /**< SCIP data structure */
//   int**                 candidatesNBlocks,        /**< pointer to store candidates for number of blocks calculated by the seeedpool */
//   int*                  nCandidates,              /**< pointer to store number of candidates for number of blocks calculated by the seeedpool */
//   int***                consClasses,             /**< pointer to store the  collection of different constraint class distributions */
//   int*                  nConsClassDistributions, /**< pointer to store number of constraint class distributions */
//   int**                 nClassesOfDistribution,   /**< pointer to store numbers of classes of the distributions */
//   SCIP_HASHMAP*         consToIndex,              /**< hashmap from constraints to indices, to be filled */
//   int*                  nConss                    /**< pointer to store number of constraints */
//   )
//{
//   std::cout << "SEEEDPOOL 1" << std::endl;
//   gcg::Seeedpool seeedpool(scip, CONSHDLR_NAME, TRUE);
//
//   std::vector<int> candidatesNBlocksVector = seeedpool.getCandidatesNBlocks();
//   *nCandidates = (int)candidatesNBlocksVector.size();
//   SCIP_CALL( SCIPallocMemoryArray(scip, &(candidatesNBlocks), *nCandidates) );
//   for( int i = 0; i < *nCandidates; ++i )
//      (*candidatesNBlocks)[i] = candidatesNBlocksVector[i];
//
//   std::vector<std::vector<int>> consClassesVector;
//   for( int i = 0; i < seeedpool.getNConssClassDistributions(); ++i )
//      consClassesVector.push_back(seeedpool.getConssClassDistributionVector(i));
//   *nConsClassDistributions = seeedpool.getNConssClassDistributions();
//   SCIP_CALL( SCIPallocMemoryArray(scip, &(consClasses), *nConsClassDistributions) );
//   SCIP_CALL( SCIPallocMemoryArray(scip, &(nClassesOfDistribution), *nConsClassDistributions) );
//   for( int i = 0; i < *nConsClassDistributions; ++i )
//   {
//      (*nClassesOfDistribution)[i] = seeedpool.getNClassesOfDistribution(i);
//      SCIP_CALL( SCIPallocMemoryArray(scip, &(consClasses[i]), (*nClassesOfDistribution)[i]) );
//   }
//   for( int i = 0; i < (int)consClassesVector.size(); ++i )
//   {
//      for( int j = 0; j < (int)consClassesVector[i].size(); ++j )
//      {
//         (*consClasses)[i][j] = consClassesVector[i][j];
//      }
//   }
//
//   *nConss = seeedpool.getNConss();
//   SCIP_CALL_ABORT( SCIPhashmapCreate( &consToIndex, SCIPblkmem(scip), *nConss ) );
//   for( int i = 0; i < seeedpool.getNConss(); ++i )
//      SCIP_CALL_ABORT( SCIPhashmapInsert(consToIndex, seeedpool.getConsForIndex(i), (void*) (size_t) i ) );
//
//
//   return SCIP_OKAY;
//}

/** writes all finished decompositions */
SCIP_RETCODE DECwriteAllDecomps(
   SCIP*                 scip,               /**< SCIP data structure */
   char*                 directory,          /**< directory for decompositions */
   char*                 extension,          /**< extension for decompositions */
   SCIP_Bool             original,           /**< should decomps for original problem be written */
   SCIP_Bool             presolved           /**< should decomps for preoslved problem be written */

   )
{
   MiscVisualization* misc = new MiscVisualization();
   SCIP_CONSHDLR* conshdlr;
   SCIP_CONSHDLRDATA* conshdlrdata;
   char outname[SCIP_MAXSTRLEN];
   char tempstring[SCIP_MAXSTRLEN];
   int i;
   SCIP_Bool nodecomps;

   int maxtowrite;
   int nwritten;

   assert(scip != NULL);
   assert(extension != NULL);

   conshdlr = SCIPfindConshdlr(scip, CONSHDLR_NAME);
   assert(conshdlr != NULL);

   conshdlrdata = SCIPconshdlrGetData(conshdlr);
   assert(conshdlrdata != NULL);

   maxtowrite = -1;
   nwritten = 0;

   nodecomps = ( conshdlrdata->seeedpool == NULL && conshdlrdata->seeedpoolunpresolved == NULL );

   nodecomps = nodecomps || ( !presolved && !original );

   nodecomps = nodecomps || (
      ( presolved && conshdlrdata->seeedpool != NULL && conshdlrdata->seeedpool->getNFinishedSeeeds() == 0) &&
      ( original && conshdlrdata->seeedpoolunpresolved != NULL && conshdlrdata->seeedpoolunpresolved->getNFinishedSeeeds() == 0)
       )
      ;


   if( presolved && conshdlrdata->seeedpool != NULL && conshdlrdata->seeedpool->getNFinishedSeeeds() == 0 )
   {
      SCIPwarningMessage(scip, "No decomposition available.\n");
      return SCIP_OKAY;
   }

   SCIPgetIntParam(scip, "visual/nmaxdecompstowrite", &maxtowrite );

   /** write presolved decomps */
   for( i = 0; presolved && conshdlrdata->seeedpool!= NULL && i < conshdlrdata->seeedpool->getNFinishedSeeeds(); ++i )
   {
      SeeedPtr seeed;

      seeed = conshdlrdata->seeedpool->getFinishedSeeed( i );

      misc->GCGgetVisualizationFilename(scip, seeed, extension, tempstring);
      if( directory != NULL )
      {
         (void) SCIPsnprintf(outname, SCIP_MAXSTRLEN, "%s/%s.%s", directory, tempstring, extension);
      }
      else
      {
         (void) SCIPsnprintf(outname, SCIP_MAXSTRLEN, "%s.%s", tempstring, extension);
      }

      conshdlrdata->seeedtowrite = seeed;

      SCIP_CALL( SCIPwriteTransProblem(scip, outname, extension, FALSE) );

      ++nwritten;

      conshdlrdata->seeedtowrite = NULL;

      if( maxtowrite != -1 && nwritten >= maxtowrite )
         break;


   }



   /** write orig decomps */
   for( i = 0; original && conshdlrdata->seeedpoolunpresolved != NULL &&  i < conshdlrdata->seeedpoolunpresolved->getNFinishedSeeeds() ; ++i )
   {
      SeeedPtr seeed;

      seeed = conshdlrdata->seeedpoolunpresolved->getFinishedSeeed( i );

      misc->GCGgetVisualizationFilename(scip, seeed, extension, tempstring);
      if( directory != NULL )
      {
         (void) SCIPsnprintf(outname, SCIP_MAXSTRLEN, "%s/%s.%s", directory, tempstring, extension);
      }
      else
      {
         (void) SCIPsnprintf(outname, SCIP_MAXSTRLEN, "%s.%s", tempstring, extension);
      }

      conshdlrdata->seeedtowrite = seeed;

      SCIP_CALL( SCIPwriteOrigProblem(scip, outname, extension, FALSE) );
      ++nwritten;
      conshdlrdata->seeedtowrite = NULL;

      if( maxtowrite != -1 && nwritten >= maxtowrite )
         break;
   }


     return SCIP_OKAY;
}

SCIP_Bool GCGdetectionTookPlace(
   SCIP*  scip
     ){
   SCIP_CONSHDLR* conshdlr;
    SCIP_CONSHDLRDATA* conshdlrdata;

    assert(scip != NULL);

    conshdlr = SCIPfindConshdlr(scip, CONSHDLR_NAME);
    assert(conshdlr != NULL);

    conshdlrdata = SCIPconshdlrGetData(conshdlr);
    assert(conshdlrdata != NULL);

    return (conshdlrdata->seeedpool != NULL ) || (conshdlrdata->seeedpoolunpresolved != NULL );
}


int SCIPconshdlrDecompGetNDetectors(
   SCIP* scip
   )
{
   SCIP_CONSHDLR* conshdlr;
    SCIP_CONSHDLRDATA* conshdlrdata;

    assert(scip != NULL);

    conshdlr = SCIPfindConshdlr(scip, CONSHDLR_NAME);
    assert(conshdlr != NULL);

    conshdlrdata = SCIPconshdlrGetData(conshdlr);
    assert(conshdlrdata != NULL);

    return conshdlrdata->ndetectors;
}


DEC_DETECTOR** SCIPconshdlrDecompGetDetectors(
   SCIP* scip
   )
{
   SCIP_CONSHDLR* conshdlr;
    SCIP_CONSHDLRDATA* conshdlrdata;

    assert(scip != NULL);

    conshdlr = SCIPfindConshdlr(scip, CONSHDLR_NAME);
    assert(conshdlr != NULL);

    conshdlrdata = SCIPconshdlrGetData(conshdlr);
    assert(conshdlrdata != NULL);

    return conshdlrdata->detectors;
}

const char* SCIPconshdlrDecompGetPdfReader(
   SCIP*       scip
   )
{
   int ret = 1;
   std::string viewers[] = { "okular", "acroread", "evince" };
   int nviewers = 3;

   for( int i = 0; i < nviewers; ++i )
   {
      std::string command = "which ";
      command.append(viewers[i].c_str() );
      ret = system(command.c_str());
      if( ret == 0 )
         return viewers[i].c_str();
   }
   return "no pdf viewer found ";
}

/** gets an array of all seeeds that are currently considered relevant
 * @params seeedswr  output of the relevant seeeds (don't forget to free the individual wrappers after use)
 * @params nseeeds   amount of seeeds that are put in the array
 */
SCIP_RETCODE SCIPconshdlrDecompGetAllRelevantSeeeds(
   SCIP* scip,                /**< SCIP data structure */
   SEEED_WRAPPER** seeedswr,  /**< seeed wrapper array for output */
   int* nseeeds               /**< number of seeeds in output */
   )
{
   SCIP_CONSHDLR* conshdlr;
   SCIP_CONSHDLRDATA* conshdlrdata;

   assert(scip != NULL);
   assert(seeedswr != NULL);

   conshdlr = SCIPfindConshdlr(scip, CONSHDLR_NAME);
   assert(conshdlr != NULL);

   conshdlrdata = SCIPconshdlrGetData(conshdlr);
   assert(conshdlrdata != NULL);

   /* get the current max id */
   int maxid  = 0;

   for( int i = 0; conshdlrdata->seeedpool != NULL && i < conshdlrdata->seeedpool->getNAncestorSeeeds(); ++i )
   {
      if( conshdlrdata->seeedpool->getAncestorSeeed( i ) != NULL &&
         conshdlrdata->seeedpool->getAncestorSeeed( i )->getID() > maxid )
         maxid = conshdlrdata->seeedpool->getAncestorSeeed( i )->getID();
   }

   for( int i = 0; conshdlrdata->seeedpoolunpresolved != NULL && i < conshdlrdata->seeedpoolunpresolved->getNAncestorSeeeds(); ++i )
   {
      if( conshdlrdata->seeedpoolunpresolved->getAncestorSeeed( i ) != NULL &&
         conshdlrdata->seeedpoolunpresolved->getAncestorSeeed( i )->getID() > maxid )
         maxid = conshdlrdata->seeedpoolunpresolved->getAncestorSeeed( i )->getID();
   }

   for( int i = 0; conshdlrdata->seeedpool != NULL && i < conshdlrdata->seeedpool->getNFinishedSeeeds(); ++i )
      {
         if( conshdlrdata->seeedpool->getFinishedSeeed( i ) != NULL &&
            conshdlrdata->seeedpool->getFinishedSeeed( i )->getID() > maxid )
            maxid = conshdlrdata->seeedpool->getFinishedSeeed( i )->getID();
      }

      for( int i = 0; conshdlrdata->seeedpoolunpresolved != NULL && i < conshdlrdata->seeedpoolunpresolved->getNFinishedSeeeds(); ++i )
      {
         if( conshdlrdata->seeedpoolunpresolved->getFinishedSeeed( i ) != NULL &&
            conshdlrdata->seeedpoolunpresolved->getFinishedSeeed( i )->getID() > maxid )
            maxid = conshdlrdata->seeedpoolunpresolved->getFinishedSeeed( i )->getID();
      }

   /* initialize the output array with NULL */
   *nseeeds = maxid+1;

   for( int i = 0; i < *nseeeds; i++ )
   {
      SCIP_CALL( SCIPallocBlockMemory( scip, &(seeedswr[i]) ) );
      seeedswr[i]->seeed = NULL;
      seeedswr[i]->seeedpool = NULL; /* not needed, initialization just for safety reasons */
   }

   /* fill the output array with relevant seeeds */
   for( int i = 0; i < conshdlrdata->seeedpoolunpresolved->getNAncestorSeeeds(); ++i )
      {
         if( conshdlrdata->seeedpoolunpresolved->getAncestorSeeed( i ) == NULL ||
            conshdlrdata->seeedpoolunpresolved->getAncestorSeeed( i )->getID() < 0  )
            continue;
         seeedswr[conshdlrdata->seeedpoolunpresolved->getAncestorSeeed( i )->getID()]->seeed =
            conshdlrdata->seeedpoolunpresolved->getAncestorSeeed( i );
      }

   for( int i = 0; conshdlrdata->seeedpool != NULL && i < conshdlrdata->seeedpool->getNAncestorSeeeds(); ++i )
      {
         if( conshdlrdata->seeedpool->getAncestorSeeed( i ) == NULL ||
            conshdlrdata->seeedpool->getAncestorSeeed( i )->getID() < 0  )
            continue;
         seeedswr[conshdlrdata->seeedpool->getAncestorSeeed( i )->getID()]->seeed =
            conshdlrdata->seeedpool->getAncestorSeeed( i );
      }

   for( int i = 0; i < conshdlrdata->seeedpoolunpresolved->getNFinishedSeeeds(); ++i )
      {
         if( conshdlrdata->seeedpoolunpresolved->getFinishedSeeed( i ) == NULL ||
            conshdlrdata->seeedpoolunpresolved->getFinishedSeeed( i )->getID() < 0  )
            continue;
         seeedswr[conshdlrdata->seeedpoolunpresolved->getFinishedSeeed( i )->getID()]->seeed =
            conshdlrdata->seeedpoolunpresolved->getFinishedSeeed( i );
      }

   for( int i = 0; conshdlrdata->seeedpool != NULL && i < conshdlrdata->seeedpool->getNFinishedSeeeds(); ++i )
      {
         if( conshdlrdata->seeedpool->getFinishedSeeed( i ) == NULL ||
            conshdlrdata->seeedpool->getFinishedSeeed( i )->getID() < 0  )
            continue;
         seeedswr[conshdlrdata->seeedpool->getFinishedSeeed( i )->getID()]->seeed =
            conshdlrdata->seeedpool->getFinishedSeeed( i );
      }

   return SCIP_OKAY;
}


/** write family tree **/
SCIP_RETCODE DECwriteFamilyTree(
   SCIP*                 scip,               /**< SCIP data structure */
   const char*           filename,           /**< filename the output should be written to (including directory) */
   const char*           workfolder,         /**< directory in which should be worked */
   int                   ndecompositions,    /**< the number of (complete) decompositions in order of a certain measure (atm: max white) */
   SCIP_Bool             draft               /**< draft mode will not visualize non-zeros but is faster and takes less memory */
   )
{

	SCIP_CONSHDLR* conshdlr;
	SCIP_CONSHDLRDATA* conshdlrdata;
	assert(scip != NULL);

	conshdlr = SCIPfindConshdlr(scip, CONSHDLR_NAME);
	assert(conshdlr != NULL);

	conshdlrdata = SCIPconshdlrGetData(conshdlr);

	std::vector<SeeedPtr> tovisualize(0);
	assert(conshdlrdata != NULL);

	if ( SCIPconshdlrDecompExistsSelected(scip) )
	{
	   for ( size_t i = 0; tovisualize.size() <= (size_t) ndecompositions &&  i < conshdlrdata->selected->size(); ++i )
	   {
	      if( conshdlrdata->listall->at(conshdlrdata->selected->at(i))->isComplete() )
	         tovisualize.push_back( conshdlrdata->listall->at(conshdlrdata->selected->at(i)  ) );
	   }
	}
	else
	{
	   SCIPconshdlrDecompUpdateSeeedlist(scip);
	   for( size_t i = 0; tovisualize.size() <= (size_t) ndecompositions &&  i < conshdlrdata->listall->size(); ++i )
	   {
	      if( conshdlrdata->listall->at(i)->isComplete() )
	         tovisualize.push_back( conshdlrdata->listall->at(i) );
	   }
	}

	SCIPdebugMessage("Checking list of seeeds to visualize: \n");
	for( size_t i = 0; i <  tovisualize.size(); ++i )
	{
	   SCIPdebugMessage( "%d th seeed: id: %d has ancestors from unpresolved: %d \n", (int) i, tovisualize[i]->getID(), tovisualize[i]->getStemsFromUnpresolved() );
	}

	/* let tex reader handle the visualization of the family tree */
	int ntovisualize = tovisualize.size();
	SEEED_WRAPPER** tovisualizewr;
	SCIP_CALL( SCIPallocBufferArray(scip, &tovisualizewr, ntovisualize) );

	for( size_t i = 0; i < tovisualize.size(); ++i )
	{
	   SCIP_CALL( SCIPallocBlockMemory( scip, &(tovisualizewr[i]) ) );
	   tovisualizewr[i]->seeed = tovisualize[i];
	}

	FILE* helpfile = fopen(filename, "w");
	GCGwriteTexFamilyTree(scip, helpfile, workfolder, tovisualizewr, &ntovisualize);
	fclose(helpfile);

	for( size_t i = 0; i < tovisualize.size(); ++i )
   {
      SCIPfreeBlockMemory( scip, &(tovisualizewr[i]) );
   }
	SCIPfreeBufferArray(scip, &tovisualizewr);

	return SCIP_OKAY;
}

SCIP_RETCODE SCIPconshdlrDecompWriteDec(
   SCIP*     scip,
   FILE*     file,
   SCIP_Bool transformed,
   SCIP_RESULT* result
   ){

   SCIP_CONSHDLR* conshdlr;
   SCIP_CONSHDLRDATA* conshdlrdata;
   assert(scip != NULL);
   Seeedpool* seeedpool;

   conshdlr = SCIPfindConshdlr(scip, CONSHDLR_NAME);
   seeedpool = NULL;
   assert(conshdlr != NULL);

   conshdlrdata = SCIPconshdlrGetData(conshdlr);
   assert(conshdlrdata != NULL);

   if( transformed )
   {
      if (conshdlrdata->seeedpool == NULL )
         conshdlrdata->seeedpool = new gcg::Seeedpool(scip, CONSHDLR_NAME, TRUE);
      seeedpool = conshdlrdata->seeedpool;
   }
   else
   {
      if (conshdlrdata->seeedpoolunpresolved == NULL )
         conshdlrdata->seeedpoolunpresolved = new gcg::Seeedpool(scip, CONSHDLR_NAME, FALSE);
      seeedpool = conshdlrdata->seeedpoolunpresolved;
   }

   if( conshdlrdata->seeedtowrite != NULL )
   {
      conshdlrdata->seeedtowrite->writeAsDec(file, seeedpool, result);
      return SCIP_OKAY;
   }

   if( conshdlrdata->candidates->size() == 0 )
   {
      SCIPconshdlrDecompChooseCandidatesFromSelected(scip, TRUE);
   }


   if( conshdlrdata->candidates->size() == 0 )
   {
      SCIPwarningMessage(scip, "There are no candidate decompositions!\n");
      return SCIP_OKAY;
   }

   conshdlrdata->candidates->at(0).first->writeAsDec(file, seeedpool, result);


   return SCIP_OKAY;
}

/** returns the best known decomposition, if available and NULL otherwise, caller has to free returned DEC_DECOMP */
DEC_DECOMP* DECgetBestDecomp(
   SCIP*                 scip                /**< SCIP data structure */
   )
{
   SCIP_CONSHDLR* conshdlr;
   SCIP_CONSHDLRDATA* conshdlrdata;
   assert(scip != NULL);

   DEC_DECOMP* decomp;
   gcg::Seeedpool* seeedpool;
   gcg::Seeedpool* seeedpoolunpresolved;
   SeeedPtr seeed;


   conshdlr = SCIPfindConshdlr(scip, CONSHDLR_NAME);
   assert(conshdlr != NULL);

   conshdlrdata = SCIPconshdlrGetData(conshdlr);
   assert(conshdlrdata != NULL);


   //seeedpool = ( SCIPconshdlrDecompIsBestCandidateUnpresolved(scip) ? conshdlrdata->seeedpoolunpresolved :  conshdlrdata->seeedpool );

   if( conshdlrdata->seeedpool == NULL )
      conshdlrdata->seeedpool = new gcg::Seeedpool(scip, CONSHDLR_NAME, TRUE);

   seeedpool = conshdlrdata->seeedpool;
   seeedpoolunpresolved = conshdlrdata->seeedpoolunpresolved;

 //  DECconshdlrDecompSortDecompositionsByScore(scip);

   if( conshdlrdata->candidates->size() == 0 && conshdlrdata->useddecomp == NULL)
      return NULL;

   if( conshdlrdata->useddecomp != NULL )
      return conshdlrdata->useddecomp;

   seeed = conshdlrdata->candidates->at( 0 ).first;

   SCIPdialogMessage(scip, NULL, "In get bestdecomp\n");

   if( SCIPconshdlrDecompIsBestCandidateUnpresolved(scip) )
   {
      std::vector<SeeedPtr> seeedtotranslate(0);
      std::vector<SeeedPtr> translatedseeeds(0);

      seeedtotranslate.push_back(seeed);
      seeedpool->translateSeeeds(seeedpoolunpresolved, seeedtotranslate, translatedseeeds);
      seeed = translatedseeeds[0];
   }

   seeedpool->createDecompFromSeeed(seeed, &decomp);


   return decomp;
}

/** returns the Seeed ID of the best Seeed if available and -1 otherwise */
SCIP_RETCODE DECgetSeeedToWrite(
   SCIP*                 scip,               /**< SCIP data structure */
   SCIP_Bool             transformed,
   SEEED_WRAPPER*        seeedwrapper        /**< seeed wrapper to output */
   )
{

   SCIP_CONSHDLR* conshdlr;
   SCIP_CONSHDLRDATA* conshdlrdata;
   assert(scip != NULL);
   int dec;

   conshdlr = SCIPfindConshdlr(scip, CONSHDLR_NAME);
   assert(conshdlr != NULL);

   conshdlrdata = SCIPconshdlrGetData(conshdlr);
   assert(conshdlrdata != NULL);

   if( conshdlrdata->seeedtowrite != NULL )
   {
      seeedwrapper->seeed = conshdlrdata->seeedtowrite;

      return SCIP_OKAY;
   }

   if( conshdlrdata->candidates->size() == 0 )
   {
      SCIPconshdlrDecompChooseCandidatesFromSelected(scip, TRUE);
   }

   if( conshdlrdata->candidates->size() == 0 )
   {
      SCIPwarningMessage(scip, "There are no candidate decompositions!\n");
      seeedwrapper->seeed = NULL;
      return SCIP_OKAY;
   }

   for( dec = 0; dec  < (int) conshdlrdata->candidates->size(); ++dec )
   {
      if ( conshdlrdata->candidates->at(dec).first->isFromUnpresolved() == !transformed )
         break;
   }
   if( dec !=  (int) conshdlrdata->candidates->size() )
      seeedwrapper->seeed = conshdlrdata->candidates->at(dec).first;
   else
      SCIPwarningMessage(scip, "There is no candidate decomposition for the %s problem we can write information for!\n", transformed ? "transformed" : "untransformed");

   return SCIP_OKAY;
}

/** writes out a list of all detectors */
void DECprintListOfDetectors(
   SCIP*                 scip                /**< SCIP data structure */
   )
{
   SCIP_CONSHDLR* conshdlr;
   SCIP_CONSHDLRDATA* conshdlrdata;
   int ndetectors;
   int i;

   assert(scip != NULL);

   conshdlr = SCIPfindConshdlr(scip, CONSHDLR_NAME);
   assert(conshdlr != NULL);

   conshdlrdata = SCIPconshdlrGetData(conshdlr);
   assert(conshdlrdata != NULL);

   ndetectors = conshdlrdata->ndetectors;

   SCIPdialogMessage(scip, NULL, " detector             char priority enabled  description\n");
   SCIPdialogMessage(scip, NULL, " --------------       ---- -------- -------  -----------\n");

   for( i = 0; i < ndetectors; ++i )
   {
      SCIPdialogMessage(scip, NULL,  " %-20s", conshdlrdata->detectors[i]->name);
      SCIPdialogMessage(scip, NULL,  "    %c", conshdlrdata->detectors[i]->decchar);
      SCIPdialogMessage(scip, NULL,  " %8d", conshdlrdata->detectors[i]->priority);
      SCIPdialogMessage(scip, NULL,  " %7s", conshdlrdata->detectors[i]->enabled ? "TRUE" : "FALSE");
      SCIPdialogMessage(scip, NULL,  "  %s\n", conshdlrdata->detectors[i]->description);
   }
}


scoretype SCIPconshdlrDecompGetCurrScoretype(
      SCIP* scip
){
   SCIP_CONSHDLR* conshdlr;
   SCIP_CONSHDLRDATA* conshdlrdata;
   assert(scip != NULL);


   conshdlr = SCIPfindConshdlr(scip, CONSHDLR_NAME);
   assert(conshdlr != NULL);

   conshdlrdata = SCIPconshdlrGetData(conshdlr);
   assert(conshdlrdata != NULL);

   return  static_cast<scoretype>(conshdlrdata->currscoretype);

}




/** returns whether the detection has been performed */
SCIP_Bool DEChasDetectionRun(
   SCIP*                 scip                /**< SCIP data structure */
   )
{
   SCIP_CONSHDLR* conshdlr;
   SCIP_CONSHDLRDATA* conshdlrdata;

   assert(scip != NULL);

   conshdlr = SCIPfindConshdlr(scip, CONSHDLR_NAME);
   assert(conshdlr != NULL);

   conshdlrdata = SCIPconshdlrGetData(conshdlr);
   assert(conshdlrdata != NULL);

   return conshdlrdata->hasrun;
}

/** returns the character of the detector */
char DECdetectorGetChar(
   DEC_DETECTOR*         detector            /**< pointer to detector */
)
{
   if( detector == NULL )
     return '0';
   else
      return detector->decchar;
}

/** gets all currently finished decomps
 * Note: the array is allocated and needs to be freed after use!
 * */
DEC_DECOMP** SCIPconshdlrDecompGetFinishedDecomps(
   SCIP*     scip
){

   SCIP_CONSHDLR* conshdlr;
   SCIP_CONSHDLRDATA* conshdlrdata;

   DEC_DECOMP** decomps;

   int ndecomps;

   assert(scip != NULL);

   conshdlr = SCIPfindConshdlr(scip, CONSHDLR_NAME);
   assert(conshdlr != NULL);

   conshdlrdata = SCIPconshdlrGetData(conshdlr);
   assert(conshdlrdata != NULL);

   ndecomps = SCIPconshdlrDecompGetNFinishedDecomps(scip);

   SCIP_CALL_ABORT( SCIPallocMemoryArray(scip, &decomps, ndecomps) );

   for( int i = 0; i < conshdlrdata->seeedpool->getNFinishedSeeeds(); ++i )
   {
      DEC_DECOMP* decomp;
      SCIP_CALL_ABORT(conshdlrdata->seeedpool->createDecompFromSeeed(conshdlrdata->seeedpool->getFinishedSeeed( i ), &decomp ) );

      decomps[i] = decomp;
   }

/**  atm presolved decomposition are allowed (for visualization, by family tree, write all decomps etc)*/
   for( int i = 0; i < conshdlrdata->seeedpoolunpresolved->getNFinishedSeeeds(); ++i )
   {
      DEC_DECOMP* decomp;
      conshdlrdata->seeedpoolunpresolved->createDecompFromSeeed(conshdlrdata->seeedpoolunpresolved->getFinishedSeeed( i ), &decomp );

      decomps[i + conshdlrdata->seeedpool->getNFinishedSeeeds()] = decomp;
   }

   return decomps;
}

/* returns number of finished Seeeds */
int SCIPconshdlrDecompGetNFinishedDecomps(
   SCIP*       scip
   )
{
   SCIP_CONSHDLR* conshdlr;
   SCIP_CONSHDLRDATA* conshdlrdata;

   assert(scip != NULL);

   conshdlr = SCIPfindConshdlr(scip, CONSHDLR_NAME);
   assert(conshdlr != NULL);

   conshdlrdata = SCIPconshdlrGetData(conshdlr);
   assert(conshdlrdata != NULL);

   /* case if there is no seeedpool in data yet */
   if( conshdlrdata->seeedpool == NULL && conshdlrdata->seeedpoolunpresolved == NULL )
      return 0;

   if( conshdlrdata->seeedpool == NULL )
      return conshdlrdata->seeedpoolunpresolved->getNFinishedSeeeds();

   if( conshdlrdata->seeedpoolunpresolved == NULL )
         return conshdlrdata->seeedpool->getNFinishedSeeeds();

   /* all other cases */
   return (int) conshdlrdata->seeedpoolunpresolved->getNFinishedSeeeds() + conshdlrdata->seeedpool->getNFinishedSeeeds();
}

/* returns number of all Seeeds */
int SCIPconshdlrDecompGetNSeeeds(
   SCIP*       scip
   )
{
   SCIP_CONSHDLR* conshdlr;
   SCIP_CONSHDLRDATA* conshdlrdata;

   assert(scip != NULL);

   conshdlr = SCIPfindConshdlr(scip, CONSHDLR_NAME);
   assert(conshdlr != NULL);

   conshdlrdata = SCIPconshdlrGetData(conshdlr);
   assert(conshdlrdata != NULL);

   if( conshdlrdata->seeedpool == NULL )
      return (int) conshdlrdata->seeedpoolunpresolved->getNAncestorSeeeds() +
         conshdlrdata->seeedpoolunpresolved->getNCurrentSeeeds() +
         conshdlrdata->seeedpoolunpresolved->getNFinishedSeeeds();


   return (int) conshdlrdata->seeedpoolunpresolved->getNAncestorSeeeds() +
      conshdlrdata->seeedpoolunpresolved->getNCurrentSeeeds() +
      conshdlrdata->seeedpoolunpresolved->getNFinishedSeeeds() +
      conshdlrdata->seeedpool->getNAncestorSeeeds() +
      conshdlrdata->seeedpool->getNCurrentSeeeds() +
      conshdlrdata->seeedpool->getNFinishedSeeeds();
}

/** display statistics about detectors */
SCIP_RETCODE GCGprintDetectorStatistics(
   SCIP*                 scip,               /**< SCIP data structure */
   FILE*                 file                /**< output file or NULL for standard output */
   )
{
   SCIP_CONSHDLR* conshdlr;
   SCIP_CONSHDLRDATA* conshdlrdata;
   int i;
   int j;
   assert(scip != NULL);

   conshdlr = SCIPfindConshdlr(scip, CONSHDLR_NAME);
   assert(conshdlr != NULL);

   conshdlrdata = SCIPconshdlrGetData(conshdlr);
   assert(conshdlrdata != NULL);
   assert(scip != NULL);

   SCIPmessageFPrintInfo(SCIPgetMessagehdlr(scip), file, "Detector statistics:       time     number     blocks\n");
   for( i = 0; i < conshdlrdata->ndetectors; ++i )
   {
      SCIPmessageFPrintInfo(SCIPgetMessagehdlr(scip), file, "  %-10.10s       :   %8.2f %10d    ", conshdlrdata->detectors[i]->name, conshdlrdata->detectors[i]->dectime, conshdlrdata->detectors[i]->ndecomps );
      for( j = 0; j < conshdlrdata->detectors[i]->ndecomps; ++j )
      {
         SCIPmessageFPrintInfo(SCIPgetMessagehdlr(scip), file, " %d", DECdecompGetNBlocks(conshdlrdata->detectors[i]->decomps[j]));
      }
      SCIPmessageFPrintInfo(SCIPgetMessagehdlr(scip), file, "\n");
   }
   return SCIP_OKAY;
}

/** resets the parameters to their default value */
static
SCIP_RETCODE setDetectionDefault(
   SCIP*                 scip,               /**< SCIP data structure */
   SCIP_CONSHDLRDATA*    conshdlrdata,       /**< constraint handler data structure */
   SCIP_Bool             quiet               /**< should the parameter be set quiet (no output) */
   )
{ /*lint --e{715}*/
   int i;
   assert(scip != NULL);
   assert(conshdlrdata != NULL);

   SCIP_CALL (SCIPsetIntParam(scip, "detection/maxrounds", 2) );
   SCIP_CALL (SCIPsetBoolParam(scip, "detection/origprob/enabled", FALSE) );

   SCIP_CALL(SCIPsetBoolParam(scip, "detection/consclassifier/nnonzeros/enabled", TRUE) );
   SCIP_CALL(SCIPsetBoolParam(scip, "detection/consclassifier/scipconstype/enabled", TRUE) );
   SCIP_CALL(SCIPsetBoolParam(scip, "detection/consclassifier/miplibconstype/enabled", TRUE) );
   SCIP_CALL(SCIPsetBoolParam(scip, "detection/consclassifier/consnamenonumbers/enabled", TRUE) );

   if( SCIPgetStage(scip) >= SCIP_STAGE_PROBLEM && SCIPgetNVars(scip) + SCIPgetNConss(scip) < DEFAULT_LEVENSHTEIN_MAXMATRIXHALFPERIMETER )
      SCIP_CALL(SCIPsetBoolParam(scip, "detection/consclassifier/consnamelevenshtein/enabled", TRUE) );
   else
      SCIP_CALL(SCIPsetBoolParam(scip, "detection/consclassifier/consnamelevenshtein/enabled", FALSE) );

   for( i = 0; i < conshdlrdata->ndetectors; ++i )
   {
      SCIP_Result result;

      char paramname[SCIP_MAXSTRLEN];
      SCIP_Bool paramval;
      (void) SCIPsnprintf(paramname, SCIP_MAXSTRLEN, "detection/detectors/%s/enabled", conshdlrdata->detectors[i]->name);

      SCIP_CALL( SCIPresetParam(scip, paramname) );

      result = SCIP_DIDNOTRUN;
      if( conshdlrdata->detectors[i]->setParamDefault != NULL )
         conshdlrdata->detectors[i]->setParamDefault(scip, conshdlrdata->detectors[i], &result);
      if( !quiet )
      {
         SCIP_Bool written = FALSE;

         (void) SCIPsnprintf(paramname, SCIP_MAXSTRLEN, "detection/detectors/%s/enabled", conshdlrdata->detectors[i]->name);
         SCIP_CALL( SCIPgetBoolParam(scip, paramname, &paramval) );
         if( paramval == TRUE )
         {
            SCIPinfoMessage(scip, NULL, "%s = %s\n", paramname, paramval == TRUE ? "TRUE" : "FALSE");
            written = TRUE;
         }

         (void) SCIPsnprintf(paramname, SCIP_MAXSTRLEN, "detection/detectors/%s/origenabled", conshdlrdata->detectors[i]->name);
         SCIP_CALL( SCIPgetBoolParam(scip, paramname, &paramval) );
         if( paramval == TRUE )
         {
            SCIPinfoMessage(scip, NULL, "%s = %s\n", paramname, paramval == TRUE ? "TRUE" : "FALSE");
            written = TRUE;
         }

         (void) SCIPsnprintf(paramname, SCIP_MAXSTRLEN, "detection/detectors/%s/finishingenabled", conshdlrdata->detectors[i]->name);
         SCIP_CALL( SCIPgetBoolParam(scip, paramname, &paramval) );
         if( paramval == TRUE )
         {
            SCIPinfoMessage(scip, NULL, "%s = %s\n", paramname, paramval == TRUE ? "TRUE" : "FALSE");
            written = TRUE;
         }

         if( written )
            SCIPinfoMessage(scip, NULL, "\n", paramname, paramval == TRUE ? "TRUE" : "FALSE");

      }
   }

   return SCIP_OKAY;
}

/** sets the parameters to aggressive values */
static
SCIP_RETCODE setDetectionAggressive(
   SCIP*                 scip,               /**< SCIP data structure */
   SCIP_CONSHDLRDATA*    conshdlrdata,       /**< constraint handler data structure */
   SCIP_Bool             quiet               /**< should the parameter be set quiet (no output) */
   )
{ /*lint --e{715}*/
   int i;

   assert(scip != NULL);
   assert(conshdlrdata != NULL);


   SCIP_CALL (SCIPsetIntParam(scip, "detection/maxrounds", 3) );

   SCIP_CALL (SCIPsetBoolParam(scip, "detection/origprob/enabled", TRUE) );

   SCIP_CALL(SCIPsetBoolParam(scip, "detection/consclassifier/nnonzeros/enabled", TRUE) );
   SCIP_CALL(SCIPsetBoolParam(scip, "detection/consclassifier/scipconstype/enabled", TRUE) );
   SCIP_CALL(SCIPsetBoolParam(scip, "detection/consclassifier/miplibconstype/enabled", TRUE) );
   SCIP_CALL(SCIPsetBoolParam(scip, "detection/consclassifier/consnamenonumbers/enabled", TRUE) );

   if( SCIPgetStage(scip) >= SCIP_STAGE_PROBLEM && SCIPgetNVars(scip) + SCIPgetNConss(scip) < AGGRESSIVE_LEVENSHTEIN_MAXMATRIXHALFPERIMETER)
      SCIP_CALL(SCIPsetBoolParam(scip, "detection/consclassifier/consnamelevenshtein/enabled", TRUE) );
   else
      SCIP_CALL(SCIPsetBoolParam(scip, "detection/consclassifier/consnamelevenshtein/enabled", FALSE) );

   for( i = 0; i < conshdlrdata->ndetectors; ++i )
      {
         SCIP_Result result;

         result = SCIP_DIDNOTRUN;
         if( conshdlrdata->detectors[i]->setParamAggressive != NULL )
            conshdlrdata->detectors[i]->setParamAggressive(scip, conshdlrdata->detectors[i], &result);

         if( !quiet )
         {
            char paramname[SCIP_MAXSTRLEN];
            SCIP_Bool paramval;
            SCIP_Bool written = FALSE;

            (void) SCIPsnprintf(paramname, SCIP_MAXSTRLEN, "detection/detectors/%s/enabled", conshdlrdata->detectors[i]->name);
            SCIP_CALL( SCIPgetBoolParam(scip, paramname, &paramval) );
            if( paramval == TRUE )
            {
               SCIPinfoMessage(scip, NULL, "%s = %s\n", paramname, paramval == TRUE ? "TRUE" : "FALSE");
               written = TRUE;
            }

            (void) SCIPsnprintf(paramname, SCIP_MAXSTRLEN, "detection/detectors/%s/origenabled", conshdlrdata->detectors[i]->name);
            SCIP_CALL( SCIPgetBoolParam(scip, paramname, &paramval) );
            if( paramval == TRUE )
            {
               SCIPinfoMessage(scip, NULL, "%s = %s\n", paramname, paramval == TRUE ? "TRUE" : "FALSE");
               written = TRUE;
            }

            (void) SCIPsnprintf(paramname, SCIP_MAXSTRLEN, "detection/detectors/%s/finishingenabled", conshdlrdata->detectors[i]->name);
            SCIP_CALL( SCIPgetBoolParam(scip, paramname, &paramval) );
            if( paramval == TRUE )
            {
               SCIPinfoMessage(scip, NULL, "%s = %s\n", paramname, paramval == TRUE ? "TRUE" : "FALSE");
               written = TRUE;
            }

            if( written )
               SCIPinfoMessage(scip, NULL, "\n", paramname, paramval == TRUE ? "TRUE" : "FALSE");

         }
      }

   return SCIP_OKAY;
}

/** disables detectors */
static
SCIP_RETCODE setDetectionOff(
   SCIP*                 scip,               /**< SCIP data structure */
   SCIP_CONSHDLRDATA*    conshdlrdata,       /**< constraint handler data structure */
   SCIP_Bool             quiet               /**< should the parameter be set quiet (no output) */
   )
{ /*lint --e{715}*/
   int i;
   assert(scip != NULL);
   assert(conshdlrdata != NULL);

   for( i = 0; i < conshdlrdata->ndetectors; ++i )
   {
      char paramname[SCIP_MAXSTRLEN];
      (void) SCIPsnprintf(paramname, SCIP_MAXSTRLEN, "detection/detectors/%s/enabled", conshdlrdata->detectors[i]->name);

      SCIP_CALL( SCIPsetBoolParam(scip, paramname, FALSE) );
      if( !quiet )
      {
         SCIPinfoMessage(scip, NULL, "%s = FALSE\n", paramname);
      }
   }

   for( i = 0; i < conshdlrdata->ndetectors; ++i )
   {
      char paramname[SCIP_MAXSTRLEN];
      (void)SCIPsnprintf(paramname, SCIP_MAXSTRLEN, "detection/detectors/%s/origenabled", conshdlrdata->detectors[i]->name);

      SCIP_CALL(SCIPsetBoolParam(scip, paramname, FALSE));
      if( !quiet )
      {
         SCIPinfoMessage(scip, NULL, "%s = FALSE\n", paramname);
      }
   }

   for( i = 0; i < conshdlrdata->ndetectors; ++i )
   {
      char paramname[SCIP_MAXSTRLEN];
      (void)SCIPsnprintf(paramname, SCIP_MAXSTRLEN, "detection/detectors/%s/legacymode", conshdlrdata->detectors[i]->name);

      SCIP_CALL(SCIPsetBoolParam(scip, paramname, FALSE));
      if( !quiet )
      {
         SCIPinfoMessage(scip, NULL, "%s = FALSE\n", paramname);
      }
   }

   return SCIP_OKAY;
}

/** sets the parameters to fast values */
static
SCIP_RETCODE setDetectionFast(
   SCIP*                 scip,               /**< SCIP data structure */
   SCIP_CONSHDLRDATA*    conshdlrdata,       /**< constraint handler data structure */
   SCIP_Bool             quiet               /**< should the parameter be set quiet (no output) */
   )
{ /*lint --e{715} */
   int i;

   assert(scip != NULL);
   assert(conshdlrdata != NULL);

   SCIP_CALL (SCIPsetIntParam(scip, "detection/maxrounds", 1) );


   SCIP_CALL (SCIPsetBoolParam(scip, "detection/origprob/enabled", FALSE) );
   SCIP_CALL (SCIPsetBoolParam(scip, "detection/origprob/classificationenabled", FALSE) );


   SCIP_CALL(SCIPsetBoolParam(scip, "detection/consclassifier/nnonzeros/enabled", TRUE) );
   SCIP_CALL(SCIPsetBoolParam(scip, "detection/consclassifier/scipconstype/enabled", TRUE) );
   SCIP_CALL(SCIPsetBoolParam(scip, "detection/consclassifier/miplibconstype/enabled", TRUE) );
   SCIP_CALL(SCIPsetBoolParam(scip, "detection/consclassifier/consnamenonumbers/enabled", TRUE) );

   if( SCIPgetStage(scip) >= SCIP_STAGE_PROBLEM && SCIPgetNVars(scip) + SCIPgetNConss(scip) < FAST_LEVENSHTEIN_MAXMATRIXHALFPERIMETER )
      SCIP_CALL(SCIPsetBoolParam(scip, "detection/consclassifier/consnamelevenshtein/enabled", TRUE) );
   else
      SCIP_CALL(SCIPsetBoolParam(scip, "detection/consclassifier/consnamelevenshtein/enabled", FALSE) );

   for( i = 0; i < conshdlrdata->ndetectors; ++i )
   {
      SCIP_Result result;

      result = SCIP_DIDNOTRUN;
      if( conshdlrdata->detectors[i]->overruleemphasis )
         continue;

      if( conshdlrdata->detectors[i]->setParamFast != NULL )
         conshdlrdata->detectors[i]->setParamFast(scip, conshdlrdata->detectors[i], &result);
      if( !quiet )
      {
         char paramname[SCIP_MAXSTRLEN];
         SCIP_Bool paramval;
         SCIP_Bool written = FALSE;

         (void) SCIPsnprintf(paramname, SCIP_MAXSTRLEN, "detection/detectors/%s/enabled", conshdlrdata->detectors[i]->name);
         SCIP_CALL( SCIPgetBoolParam(scip, paramname, &paramval) );
         if( paramval == TRUE )
         {
            SCIPinfoMessage(scip, NULL, "%s = %s\n", paramname, paramval == TRUE ? "TRUE" : "FALSE");
            written = TRUE;
         }

         (void) SCIPsnprintf(paramname, SCIP_MAXSTRLEN, "detection/detectors/%s/origenabled", conshdlrdata->detectors[i]->name);
         SCIP_CALL( SCIPgetBoolParam(scip, paramname, &paramval) );
         if( paramval == TRUE )
         {
            SCIPinfoMessage(scip, NULL, "%s = %s\n", paramname, paramval == TRUE ? "TRUE" : "FALSE");
            written = TRUE;
         }

         (void) SCIPsnprintf(paramname, SCIP_MAXSTRLEN, "detection/detectors/%s/finishingenabled", conshdlrdata->detectors[i]->name);
         SCIP_CALL( SCIPgetBoolParam(scip, paramname, &paramval) );
         if( paramval == TRUE )
         {
            SCIPinfoMessage(scip, NULL, "%s = %s\n", paramname, paramval == TRUE ? "TRUE" : "FALSE");
            written = TRUE;
         }

         if( written )
            SCIPinfoMessage(scip, NULL, "\n", paramname, paramval == TRUE ? "TRUE" : "FALSE");
      }
   }

   return SCIP_OKAY;
}

/** sets detector parameters values to
 *
 *  - SCIP_PARAMSETTING_DEFAULT which are the default values of all detector parameters
 *  - SCIP_PARAMSETTING_FAST such that the time spend for detection is decreased
 *  - SCIP_PARAMSETTING_AGGRESSIVE such that the detectors produce more decompositions
 *  - SCIP_PARAMSETTING_OFF which turns off all detection
 */
SCIP_RETCODE GCGsetDetection(
   SCIP*                 scip,               /**< SCIP data structure */
   SCIP_PARAMSETTING     paramsetting,       /**< parameter settings */
   SCIP_Bool             quiet               /**< should the parameter be set quiet (no output) */
   )
{
   SCIP_CONSHDLR* conshdlr;
   SCIP_CONSHDLRDATA* conshdlrdata;

   assert(scip != NULL);

   conshdlr = SCIPfindConshdlr(scip, CONSHDLR_NAME);
   assert(conshdlr != NULL);

   conshdlrdata = SCIPconshdlrGetData(conshdlr);
   assert(conshdlrdata != NULL);


   switch( paramsetting )
   {
   case SCIP_PARAMSETTING_AGGRESSIVE:
      SCIP_CALL( setDetectionAggressive(scip, conshdlrdata, quiet) );
      break;
   case SCIP_PARAMSETTING_OFF:
      SCIP_CALL( setDetectionOff(scip, conshdlrdata, quiet) );
      break;
   case SCIP_PARAMSETTING_FAST:
      SCIP_CALL( setDetectionFast(scip, conshdlrdata, quiet) );
      break;
   case SCIP_PARAMSETTING_DEFAULT:
      SCIP_CALL( setDetectionDefault(scip, conshdlrdata, quiet) );
      break;
   default:
      SCIPerrorMessage("The given paramsetting is invalid!\n");
      break;
   }

   return SCIP_OKAY;
}


/** returns wrapped Seeed with given id */
SCIP_RETCODE GCGgetSeeedFromID(
   SCIP*          scip,       /**< SCIP data structure */
   int*           seeedid,    /**< id of Seeed */
   SEEED_WRAPPER* seeedwr     /**< wrapper for output Seeed */
   )
{
   SeeedPtr s;

   s = SCIPconshdlrDecompGetSeeed(scip, *seeedid);
   seeedwr->seeed = s;

   return SCIP_OKAY;
}


/** returns wrapped Seeedpools */
SCIP_RETCODE GCGgetCurrentSeeedpools(
   SCIP*          scip,                   /**< SCIP data structure */
   SEEED_WRAPPER* seeedpoolwr,            /**< wrapper for presolved output Seeedpool (or NULL) */
   SEEED_WRAPPER* seeedpoolunpresolvedwr  /**< wrapper for unpresolved output Seeedpool (or NULL) */
   )
{
   SCIP_CONSHDLR* conshdlr;
   SCIP_CONSHDLRDATA* conshdlrdata;

   conshdlr = SCIPfindConshdlr( scip, "decomp" );

   if( conshdlr == NULL )
   {
      SCIPerrorMessage("Decomp constraint handler is not included, cannot find Seeedpool!\n");
   }

   conshdlrdata = SCIPconshdlrGetData(conshdlr);
   assert(conshdlrdata != NULL);

   if(seeedpoolwr != NULL)
      seeedpoolwr->seeedpool = conshdlrdata->seeedpool;

   if(seeedpoolunpresolvedwr != NULL)
      seeedpoolunpresolvedwr->seeedpool = conshdlrdata->seeedpoolunpresolved;

   return SCIP_OKAY;
}


/** prints blockcandiateinformation in following format:
 * NCANDIDATES
 * CANDIDATE : NVOTES for each candidate
 */
SCIP_RETCODE GCGprintBlockcandidateInformation(
   SCIP*                 scip,               /**< SCIP data structure */
   FILE*                 file                /**< output file or NULL for standard output */
)
{
   SCIP_CONSHDLR* conshdlr;
   SCIP_CONSHDLRDATA* conshdlrdata;
   gcg::Seeedpool* seeedpool;
   conshdlr = SCIPfindConshdlr(scip, CONSHDLR_NAME);

   conshdlrdata = SCIPconshdlrGetData(conshdlr);
   assert(conshdlrdata != NULL);

   seeedpool = (conshdlrdata->seeedpool == NULL ? conshdlrdata->seeedpoolunpresolved : conshdlrdata->seeedpool );


   seeedpool->printBlockcandidateInformation(scip, file);

   return SCIP_OKAY;
}

SCIP_RETCODE GCGprintCompleteDetectionTime(
 SCIP*                 givenscip,               /**< SCIP data structure */
 FILE*                 file                /**< output file or NULL for standard output */
)
{

   SCIPmessageFPrintInfo(SCIPgetMessagehdlr(givenscip), file, "DETECTIONTIME   \n" );
   SCIPmessageFPrintInfo(SCIPgetMessagehdlr(givenscip), file, "%f \n", (SCIP_Real) SCIPconshdlrDecompGetCompleteDetectionTime(givenscip) );

   return SCIP_OKAY;
}



/** prints blockcandiateinformation in following format:
 * NCLASSIFIER
 * CLASSIFIERNAME  for each classifier
 * NCLASSES
 * CLASSNAME  for each class
 * NMEMBERS
 */
SCIP_RETCODE GCGprintClassifierInformation(
   SCIP*                 scip,               /**< SCIP data structure */
   FILE*                 file                /**< output file or NULL for standard output */
)
{
   SCIP_CONSHDLR* conshdlr;
   SCIP_CONSHDLRDATA* conshdlrdata;
   gcg::Seeedpool* seeedpool;
   conshdlr = SCIPfindConshdlr(scip, CONSHDLR_NAME);

   conshdlrdata = SCIPconshdlrGetData(conshdlr);
   assert(conshdlrdata != NULL);

   seeedpool = (conshdlrdata->seeedpool == NULL ? conshdlrdata->seeedpoolunpresolved : conshdlrdata->seeedpool );

   seeedpool->printClassifierInformation(scip, file);

   return SCIP_OKAY;
}


/** gets the ids of all selected seeeds */
SCIP_RETCODE SCIPconshdlrDecompGetSelectedSeeeds(
   SCIP* scip,
   int** output,
   int* outputsize
   )
{
   SCIP_CONSHDLR* conshdlr;
   SCIP_CONSHDLRDATA* conshdlrdata;
   std::vector<int>* selectedseeeds;

   conshdlr = SCIPfindConshdlr(scip, CONSHDLR_NAME);
   if( conshdlr == NULL )
   {
      SCIPerrorMessage("Decomp constraint handler is not included, cannot add detector!\n");
   }
   conshdlrdata = SCIPconshdlrGetData(conshdlr);
   assert(conshdlrdata != NULL);

   selectedseeeds = conshdlrdata->selected;

   for( size_t i = 0; i < selectedseeeds->size(); i++ )
   {
      int newint = (*selectedseeeds)[i];
      *(output[i]) = newint;
   }
   *outputsize = selectedseeeds->size();

   return SCIP_OKAY;
}


/** prints blockcandiateinformation in following format:
 * NDECOMPS
 * NBLOCKS  for each decomp
 * NCONSS for each block
 * NVARS
 * endfor each block
 * NMASTERCONSS
 * NLINKINGVARS
 * NMASTERVARS
 * NSTAIRLINKINGVARS
 * MAXWHITESCORE
 * CLASSICALSCORE
 * HASSETPARTITIONINGMASTER
 * NDETECTORS
 * DETECTORNAME for each detector
 * NCONSCLASSIFIERS
 * CONSCLASSIFIERNAME for each consclassifier
 * nCLASSESMASTER
 * CLASSNAME for each class
 * NVARCLASSIFIERS
 * VARCLASSIFIERNAME for each varclassifier
 * nCLASSESMASTER
 * CLASSNAME for each class
 */
SCIP_RETCODE GCGprintDecompInformation(
   SCIP*                 scip,               /**< SCIP data structure */
   FILE*                 file                /**< output file or NULL for standard output */
)
{
   SCIP_CONSHDLR* conshdlr;
   SCIP_CONSHDLRDATA* conshdlrdata;
   gcg::Seeedpool* seeedpool;
   conshdlr = SCIPfindConshdlr(scip, CONSHDLR_NAME);
   std::vector<gcg::Seeed*>::const_iterator seeediter;
   std::vector<gcg::Seeed*>::const_iterator seeediterend;

   conshdlrdata = SCIPconshdlrGetData(conshdlr);
   assert(conshdlrdata != NULL);

   SCIP_CALL( SCIPconshdlrDecompUpdateSeeedlist(scip) );

   seeediter = conshdlrdata->listall->begin();
   seeediterend = conshdlrdata->listall->end();

   SCIPmessageFPrintInfo(SCIPgetMessagehdlr(scip), file, "DECOMPINFO  \n" );
      SCIPmessageFPrintInfo(SCIPgetMessagehdlr(scip), file, "%d\n", (int) conshdlrdata->listall->size() );

   for( ; seeediter != seeediterend; ++seeediter)
   {
      gcg::Seeed* seeed;
      int nblocks = (*seeediter)->getNBlocks();

      seeed = *seeediter;
      seeedpool = ( seeed->isFromUnpresolved() ? conshdlrdata->seeedpoolunpresolved : conshdlrdata->seeedpool  );

      SCIPmessageFPrintInfo(SCIPgetMessagehdlr(scip), file, "NEWDECOMP  \n" );

      SCIPmessageFPrintInfo(SCIPgetMessagehdlr(scip), file, "%d\n", (*seeediter)->getNBlocks() );
      SCIPmessageFPrintInfo(SCIPgetMessagehdlr(scip), file, "%d\n", (*seeediter)->getID() );
      for( int block = 0; block < nblocks; ++block )
      {
         SCIPmessageFPrintInfo(SCIPgetMessagehdlr(scip), file, "%d\n", seeed->getNConssForBlock(block) );
         SCIPmessageFPrintInfo(SCIPgetMessagehdlr(scip), file, "%d\n", seeed->getNVarsForBlock(block) );
      }
      SCIPmessageFPrintInfo(SCIPgetMessagehdlr(scip), file, "%d\n", seeed->getNMasterconss() );
      SCIPmessageFPrintInfo(SCIPgetMessagehdlr(scip), file, "%d\n", seeed->getNLinkingvars() );
      SCIPmessageFPrintInfo(SCIPgetMessagehdlr(scip), file, "%d\n", seeed->getNMastervars() );

      SCIPmessageFPrintInfo(SCIPgetMessagehdlr(scip), file, "%d\n", seeed->getNTotalStairlinkingvars() );

      SCIPmessageFPrintInfo(SCIPgetMessagehdlr(scip), file, "%f\n",  seeed->getMaxWhiteScore() );

      SCIPmessageFPrintInfo(SCIPgetMessagehdlr(scip), file, "%f\n",  seeed->getScore(scoretype::CLASSIC) );
      SCIPmessageFPrintInfo(SCIPgetMessagehdlr(scip), file, "%f\n",  seeed->getScore(scoretype::MAX_FORESSEEING_WHITE) );

      SCIPmessageFPrintInfo(SCIPgetMessagehdlr(scip), file, "%d\n",  seeed->hasSetppccardMaster(seeedpool) );

      SCIPmessageFPrintInfo(SCIPgetMessagehdlr(scip), file, "%d\n", (int) seeed->getDetectorchainVector( ).size() );

      for( int detector = 0; detector <(int) seeed->getDetectorchainVector( ).size(); ++ detector )
      {
         SCIPmessageFPrintInfo(SCIPgetMessagehdlr(scip), file, "%s\n",
            DECdetectorGetName(seeed->getDetectorchainVector( )[detector]) );
      }
      seeed->printClassifierInformation(scip, seeedpool, file);
   }

   return SCIP_OKAY;
}

SCIP_RETCODE GCGprintMiplibBaseInformation(
   SCIP*                scip,
   FILE*                file
   )
{

   SCIP_CONSHDLR* conshdlr;
   SCIP_CONSHDLRDATA* conshdlrdata;

   /** write base information */

   SCIP_VAR** vars;
   SCIP_CONS** conss;
   SCIP_Real absmaxvalobj;
   SCIP_Real absminvalobj;
   SCIP_Real maxrationonzerovals;
   gcg::Seeedpool* seeedpool;

   SCIP_Bool fullpathinfile;

   char* name;
   char probname[SCIP_MAXSTRLEN];
   int nvarsnonzerocoef;
   int nvarsnonzerolb;
   int nvarsnonzeroub;
   int nvarslbnotinf;
   int nvarsubnotinf;
   int ncontvars;
   int nbinvars;
   int nintvars;
   int nimplintvars;
   int nconsnonzerorhs; /* lhss are included */

   SCIP_Bool shortfeatures;

   conshdlr = SCIPfindConshdlr(scip, CONSHDLR_NAME);
   assert(conshdlr != NULL);

   conshdlrdata = SCIPconshdlrGetData(conshdlr);
   assert(conshdlrdata != NULL);

   seeedpool = conshdlrdata->seeedpool;

   if( seeedpool == NULL )
      seeedpool = conshdlrdata->seeedpoolunpresolved;

   nvarsnonzerocoef = 0;
   nvarsnonzerolb = 0;
   nvarsnonzeroub = 0;
   nvarslbnotinf = 0;
   nvarsubnotinf = 0;
   ncontvars = 0;
   nbinvars = 0;
   nintvars = 0;
   nimplintvars = 0;
   nconsnonzerorhs = 0; /* lhss are included */
   absmaxvalobj = 0;
   absminvalobj = SCIPinfinity(scip);
   maxrationonzerovals = 0.;


   SCIPgetBoolParam(scip, "write/miplib2017shortbasefeatures", &shortfeatures );
   fullpathinfile = TRUE;

   /* sanitize filename */

   (void) SCIPsnprintf(probname, SCIP_MAXSTRLEN, "%s", GCGgetFilename(scip));
   SCIPsplitFilename(probname, NULL, &name, NULL, NULL);

   /*
    * current features:
    * instance, log nconss, nvars, nnonzeros, conss/var ratio, density matrix, density obj, density lb, density ub, density rhs,
    * percentage bin vars, percentage int vars, percentage cont vars, dynamism conss, dynamism obj,
    * components maxwhite score, ncomponents, percentage min nconss component, percentage max nconss component, percentage median nconss component, percentage mean nconss component,
    * percentage min nvars component, percentage max nvars component, percentage median nvars component, percentage mean nvars component,
    * decomp maxwhite score, decomp ncomponents, decomp percentage min nconss component, decomp percentage max nconss component, decomp percentage median nconss component, decomp percentage mean nconss component,
    * decomp percentage min nvars component, decomp percentage max nvars component, decomp percentage median nvars component, decomp percentage mean nvars component,
 OUT:   * percentage agg conss, percentage vbd conss, percentage par conss, percenetage pac conss, percentage cov conss, percentage car conss, percentage eqk conss,
    * percentage bin conss, percentage ivk conss, percentage kna conss, percentage ikn conss, percentage m01 conss, percentage gen conss
    *
    * */

   /* instance, log nconss, log nvars, log nnonzeros, nconss/nvars ratio, density matrix, density obj, density lb, density ub, density rhs, percentage bin vars, percentage int vars, percentage cont vars, dynamism conss, dynamism obj,
    * OUT: percentage empty conss, percentage free conss, percentage singleton conss, percentage agg conss, percentage vbd conss, percentage par conss, percentage pac conss, percentage cov conss, percentage car conss, percentage eqk conss, percentage bin conss, percentage ivk conss, percentage kna conss, percentage ikn conss, percentage m01 conss, percentage gen conss, END OUT
    * components maxwhite score, ncomponents, percentage min nconss component, percentage max nconss component, percentage median nconss component, percentage mean nconss component, percentage min nvars component, percentage max nvars component, percentage median nvars component, percentage mean nvars component, decomp maxwhite score, decomp ncomponents, decomp percentage min nconss component, decomp percentage max nconss component, decomp percentage median nconss component, decomp percentage mean nconss component, decomp percentage min nvars component, decomp percentage max nvars component, decomp percentage median nvars component, decomp percentage mean nvars component  */
   if( fullpathinfile )
      SCIPmessageFPrintInfo(SCIPgetMessagehdlr(GCGgetMasterprob(scip)), file, "%s, ", GCGgetFilename(scip) ) ;
   else
      SCIPmessageFPrintInfo(SCIPgetMessagehdlr(GCGgetMasterprob(scip)), file, "%s, ", name) ;

   if( shortfeatures )
      return SCIP_OKAY;

   /** log nconss */
   SCIPmessageFPrintInfo(SCIPgetMessagehdlr(GCGgetMasterprob(scip)), file, "%f, ", calcLogarithm( seeedpool->getNTotalConss() ));

   /** log nvars */
   SCIPmessageFPrintInfo(SCIPgetMessagehdlr(GCGgetMasterprob(scip)), file, "%f, ", calcLogarithm( seeedpool->getNVars() ));

   /** log nnonzeros */
   SCIPmessageFPrintInfo(SCIPgetMessagehdlr(GCGgetMasterprob(scip)), file, "%f, ", calcLogarithm( seeedpool->getNTotalNonzeros() ));

   /** log ratio conss vs vars */
   SCIPmessageFPrintInfo(SCIPgetMessagehdlr(GCGgetMasterprob(scip)), file, "%f, ", ( (SCIP_Real ) seeedpool->getNTotalConss() / seeedpool->getNVars() ));

   /** density of matrix */
   SCIPmessageFPrintInfo(SCIPgetMessagehdlr(GCGgetMasterprob(scip)), file, "%f, ", ( (SCIP_Real )  seeedpool->getNTotalNonzeros() /  (seeedpool->getNTotalConss() ) ) /  (SCIP_Real ) seeedpool->getNVars() );

   assert( seeedpool->getNVars() == SCIPgetNVars(scip) );
   vars = SCIPgetVars(scip);
   for( int v = 0; v < SCIPgetNVars(scip); ++v )
   {
      SCIP_VAR* var = vars[v];
      SCIP_Real absobjval;
      if( !SCIPisEQ( scip, SCIPvarGetObj(var), 0.) )
      {
         ++nvarsnonzerocoef;
         absobjval = abs(SCIPvarGetObj(var) );
         absobjval = calcLogarithm(absobjval);
         if( SCIPisLT(scip, absmaxvalobj, absobjval ) )
            absmaxvalobj = absobjval;
         if( SCIPisGT(scip, absminvalobj, absobjval ) )
            absminvalobj = absobjval;
      }

      if( !SCIPisEQ( scip, SCIPvarGetLbGlobal(var), 0.) && !SCIPisInfinity(scip, -SCIPvarGetLbGlobal(var)) )
         ++nvarsnonzerolb;
      if( !SCIPisEQ( scip, SCIPvarGetUbGlobal(var), 0.) && !SCIPisInfinity(scip, SCIPvarGetUbGlobal(var) ) )
         ++nvarsnonzeroub;

      if( !SCIPisInfinity(scip, -SCIPvarGetLbGlobal(var) ) )
         ++nvarslbnotinf;
      if(  !SCIPisInfinity(scip, SCIPvarGetUbGlobal(var) ) )
         ++nvarsubnotinf;

      assert(SCIPvarGetType(var) == SCIP_VARTYPE_BINARY || SCIPvarGetType(var) == SCIP_VARTYPE_CONTINUOUS || SCIPvarGetType(var) == SCIP_VARTYPE_INTEGER || SCIPvarGetType(var) == SCIP_VARTYPE_IMPLINT  );

      if( SCIPvarGetType(var) == SCIP_VARTYPE_BINARY )
         ++nbinvars;
      if( SCIPvarGetType(var) == SCIP_VARTYPE_CONTINUOUS )
         ++ncontvars;
      if( SCIPvarGetType(var) == SCIP_VARTYPE_INTEGER )
         ++nintvars;
      if( SCIPvarGetType(var) == SCIP_VARTYPE_IMPLINT )
         ++nimplintvars;
   }
   conss = SCIPgetConss(scip);
   for( int c = 0; c < SCIPgetNConss(scip); ++c )
   {
      SCIP_CONS* cons = conss[c];
      SCIP_Real lhs = GCGconsGetLhs(scip, cons);
      SCIP_Real rhs = GCGconsGetRhs(scip, cons);

      if( !SCIPisEQ( scip, rhs, 0. ) && !SCIPisInfinity(scip, rhs) )
         ++nconsnonzerorhs;
      if( !SCIPisEQ( scip, lhs, 0. ) && !SCIPisInfinity(scip, -lhs) && !SCIPisEQ(scip, lhs, rhs) )
         ++nconsnonzerorhs;
   }


   /** density of objective */
   SCIPmessageFPrintInfo(SCIPgetMessagehdlr(GCGgetMasterprob(scip)), file, "%f, ", ( (SCIP_Real )  nvarsnonzerocoef /   seeedpool->getNVars() ) );

   /** density of lower bound */
   SCIPmessageFPrintInfo(SCIPgetMessagehdlr(GCGgetMasterprob(scip)), file, "%f, ", ( (SCIP_Real )  nvarsnonzerolb /   nvarslbnotinf) );

   /** density of upper bound */
   SCIPmessageFPrintInfo(SCIPgetMessagehdlr(GCGgetMasterprob(scip)), file, "%f, ", ( (SCIP_Real )  nvarsnonzeroub /   nvarslbnotinf ) );

   /** density of rhs */
   SCIPmessageFPrintInfo(SCIPgetMessagehdlr(GCGgetMasterprob(scip)), file, "%f, ", ( (SCIP_Real )  nconsnonzerorhs /   seeedpool->getNTotalConss() ) );

   /** percentage of Binary, Integer, Continuous Variables */

   SCIPmessageFPrintInfo(SCIPgetMessagehdlr(GCGgetMasterprob(scip)), file, "%f, ", ( (SCIP_Real )  nbinvars /   seeedpool->getNVars()) );

   SCIPmessageFPrintInfo(SCIPgetMessagehdlr(GCGgetMasterprob(scip)), file, "%f, ", ( (SCIP_Real )  nintvars /   seeedpool->getNVars()) );

   SCIPmessageFPrintInfo(SCIPgetMessagehdlr(GCGgetMasterprob(scip)), file, "%f, ", ( (SCIP_Real )  ncontvars /   seeedpool->getNVars() ) );

   /* dynamism: max log ratio max/min absolute value of nonzero per constraint */
   for( int c = 0; c < SCIPgetNConss(scip); ++c )
   {
      SCIP_CONS* cons = conss[c];

      SCIP_Real* curvals;
      SCIP_Real maxval;
      SCIP_Real minval;
      int ncurvars;
      ncurvars = GCGconsGetNVars(scip, cons);

      if( ncurvars == 0)
         continue;
      SCIP_CALL( SCIPallocBufferArray(scip, &curvals, ncurvars));
      GCGconsGetVals(scip, cons, curvals, ncurvars ) ;

      maxval = calcLogarithm(abs( curvals[0] ) );
      minval = calcLogarithm( abs( curvals[0] ) );

      for( int v = 0; v < ncurvars; ++v )
      {
         SCIP_Real absval = abs( curvals[v]);
         if( SCIPisEQ(scip, absval, 0. ) )
            continue;

         absval = calcLogarithm(absval);

         if( SCIPisLT(scip, maxval, absval ) )
            maxval = absval;
         if( SCIPisGT(scip, minval, absval ) )
            minval = absval;
      }

      /** ratio becomes difference according logarithm rules */
      if( SCIPisGT( scip, maxval - minval, maxrationonzerovals ) )
         maxrationonzerovals = maxval - minval;

      SCIPfreeBufferArray(scip, &curvals);
   }

   SCIPmessageFPrintInfo(SCIPgetMessagehdlr(GCGgetMasterprob(scip)), file, "%f, ", ( (SCIP_Real )  maxrationonzerovals) );

   if ( !SCIPisInfinity(scip, absminvalobj) )
      SCIPmessageFPrintInfo(SCIPgetMessagehdlr(GCGgetMasterprob(scip)), file, "%f, ", ( (SCIP_Real )  (absmaxvalobj - absminvalobj ) ) );
   else
      SCIPmessageFPrintInfo(SCIPgetMessagehdlr(GCGgetMasterprob(scip)), file, "%f, ", ( 0 ) );


   return SCIP_OKAY;
}


SCIP_RETCODE GCGprintMiplibBaseInformationHeader(
   SCIP*                scip,
   FILE*                file
   )
{

<<<<<<< HEAD
   SCIP_Bool shortfeatures;
   /** write base information header */
=======

   SCIP_Bool shortfeatures;
   /** write base information */

>>>>>>> c68835c4
   /*
    * current features:
    * instance, log nconss, nvars, nnonzeros, conss/var ratio, density matrix, density obj, density lb, density ub, density rhs,
    * percentage bin vars, percentage int vars, percentage cont vars, dynamism conss, dynamism obj,
    * components maxwhite score, ncomponents, percentage min nconss component, percentage max nconss component, percentage median nconss component, percentage mean nconss component,
    * percentage min nvars component, percentage max nvars component, percentage median nvars component, percentage mean nvars component,
    * decomp maxwhite score, decomp ncomponents, decomp percentage min nconss component, decomp percentage max nconss component, decomp percentage median nconss component, decomp percentage mean nconss component,
    * decomp percentage min nvars component, decomp percentage max nvars component, decomp percentage median nvars component, decomp percentage mean nvars component,
 OUT:   * percentage agg conss, percentage vbd conss, percentage par conss, percenetage pac conss, percentage cov conss, percentage car conss, percentage eqk conss,
    * percentage bin conss, percentage ivk conss, percentage kna conss, percentage ikn conss, percentage m01 conss, percentage gen conss
    *
    * */

   /* instance, log nconss, log nvars, log nnonzeros, nconss/nvars ratio, density matrix, density obj, density lb, density ub, density rhs, percentage bin vars, percentage int vars, percentage cont vars, dynamism conss, dynamism obj,
    * OUT: percentage empty conss, percentage free conss, percentage singleton conss, percentage agg conss, percentage vbd conss, percentage par conss, percentage pac conss, percentage cov conss, percentage car conss, percentage eqk conss, percentage bin conss, percentage ivk conss, percentage kna conss, percentage ikn conss, percentage m01 conss, percentage gen conss, END OUT
    * components maxwhite score, ncomponents, percentage min nconss component, percentage max nconss component, percentage median nconss component, percentage mean nconss component, percentage min nvars component, percentage max nvars component, percentage median nvars component, percentage mean nvars component, decomp maxwhite score, decomp ncomponents, decomp percentage min nconss component, decomp percentage max nconss component, decomp percentage median nconss component, decomp percentage mean nconss component, decomp percentage min nvars component, decomp percentage max nvars component, decomp percentage median nvars component, decomp percentage mean nvars component  */

   SCIPgetBoolParam(scip, "write/miplib2017shortbasefeatures", &shortfeatures );

   if( shortfeatures )
   {
      SCIPmessageFPrintInfo(SCIPgetMessagehdlr(GCGgetMasterprob(scip)), file, "%s, %s,%s, %s, %s, %s, %s, %s, %s, %s, %s, %s, %s, %s, %s, %s, %s, %s, %s, %s, %s \n",
         "instance",
         "matrix_components_maxwhite_score",
         "matrix_ncomponents",
         "matrix_percentage_min_nconss_component",
         "matrix_percentage_max_nconss_component",
         "matrix_percentage_median_nconss_component",
         "matrix_percentage_mean_nconss_component",
         "matrix_percentage_min_nvars_component",
         "matrix_percentage_max_nvars_component",
         "matrix_percentage_median_nvars_component",
         "matrix_percentage_mean_nvars_component",
         "decomp_maxwhite_score",
         "decomp_ncomponents",
         "decomp_percentage_min_nconss_component",
         "decomp_percentage_max_nconss_component",
         "decomp_percentage_median_nconss_component",
         "decomp_percentage_mean_nconss_component",
         "decomp_percentage_min_nvars_component",
         "decomp_percentage_max_nvars_component",
         "decomp_percentage_median_nvars_component",
         "decomp_percentage_mean_nvars_component"
         );

      return SCIP_OKAY;
   }


   SCIPmessageFPrintInfo(SCIPgetMessagehdlr(GCGgetMasterprob(scip)), file, "%s, %s, %s, %s, %s, %s, %s, %s, %s, %s, %s, %s, %s, %s, %s, %s,%s, %s, %s, %s, %s, %s, %s, %s, %s, %s, %s, %s, %s, %s, %s, %s, %s, %s, %s \n",
      "instance",
      "log_nconss ",
      "log_nvars ",
      "log_nnonzeros",
      "nconss/nvars_ratio",
      "density_matrix",
      "density_obj",
      "density_lb",
      "density_ub",
      "density_rhs",
      "percentage_binary_vars",
      "percentage_integer_vars",
      "percentage_continuous_vars",
      "dynamism_conss",
      "dynamism_obj",
      "matrix_components_maxwhite_score",
      "matrix_ncomponents",
      "matrix_percentage_min_nconss_component",
      "matrix_percentage_max_nconss_component",
      "matrix_percentage_median_nconss_component",
      "matrix_percentage_mean_nconss_component",
      "matrix_percentage_min_nvars_component",
      "matrix_percentage_max_nvars_component",
      "matrix_percentage_median_nvars_component",
      "matrix_percentage_mean_nvars_component",
      "decomp_maxwhite_score",
      "decomp_ncomponents",
      "decomp_percentage_min_nconss_component",
      "decomp_percentage_max_nconss_component",
      "decomp_percentage_median_nconss_component",
      "decomp_percentage_mean_nconss_component",
      "decomp_percentage_min_nvars_component",
      "decomp_percentage_max_nvars_component",
      "decomp_percentage_median_nvars_component",
      "decomp_percentage_mean_nvars_component"
      );

   return SCIP_OKAY;
}




SCIP_RETCODE GCGprintMiplibConnectedInformation(
   SCIP*                scip,
   FILE*                file
   )
{

   SCIP_CONSHDLR* conshdlr;
   SCIP_CONSHDLRDATA* conshdlrdata;

   gcg::Seeedpool* seeedpool;

   DEC_DETECTOR* connecteddetector;
   std::ofstream myfile;

   SeeedPtr seeedconnected;
   SeeedPtr seeedconnectedfinished;
   SEEED_PROPAGATION_DATA* seeedPropData;
   SCIP_Result success;
   SCIP_Bool writeplot;

   char* name;

   char probname[SCIP_MAXSTRLEN];

   conshdlr = SCIPfindConshdlr(scip, CONSHDLR_NAME);
   assert(conshdlr != NULL);

   conshdlrdata = SCIPconshdlrGetData(conshdlr);
   assert(conshdlrdata != NULL);


   /* sanitize filename */
   (void) SCIPsnprintf(probname, SCIP_MAXSTRLEN, "%s", GCGgetFilename(scip));
   SCIPsplitFilename(probname, NULL, &name, NULL, NULL);


   seeedpool = conshdlrdata->seeedpool;

   if( seeedpool == NULL )
      seeedpool = conshdlrdata->seeedpoolunpresolved;

   assert( conshdlrdata != NULL ) ;

   for ( int d = 0; d < conshdlrdata->ndetectors; ++d )
   {

      if ( strcmp("connectedbase", DECdetectorGetName(conshdlrdata->detectors[d]) ) == 0  )
      {
           connecteddetector = conshdlrdata->detectors[d];
           break;
        }
     }

     assert( connecteddetector != NULL );

     seeedconnected = new gcg::Seeed(scip, -1, seeedpool);
     seeedPropData = new SEEED_PROPAGATION_DATA();
     seeedPropData->seeedpool = seeedpool;
     seeedPropData->nNewSeeeds = 0;

     seeedPropData->seeedToPropagate = new gcg::Seeed( seeedconnected );

     SCIP_CALL_ABORT( connecteddetector->finishSeeed( scip, connecteddetector, seeedPropData,
        &success) );

     seeedconnectedfinished = seeedPropData->newSeeeds[0];

     assert(seeedPropData->nNewSeeeds == 1);



     SCIPmessageFPrintInfo(SCIPgetMessagehdlr(GCGgetMasterprob(scip)), file, "%f, ", ( (SCIP_Real )  seeedconnectedfinished->getMaxWhiteScore() ) );

     SCIPmessageFPrintInfo(SCIPgetMessagehdlr(GCGgetMasterprob(scip)), file, "%s, ", seeedconnectedfinished->getComponentInformation().c_str() );

     SCIPgetBoolParam(scip, "write/miplib2017plotsanddecs", &writeplot );

     if( writeplot )
     {
        char*   folder;
        char filename[SCIP_MAXSTRLEN];
        char* outputname;
        char* instancename;

        char probname2[SCIP_MAXSTRLEN];

        MiscVisualization* misc;
        char problemname[SCIP_MAXSTRLEN];
        gcg::Seeed* matrixseeed;

        SCIPgetStringParam(scip, "write/miplib2017matrixfilepath", &folder);

        strcpy(filename, folder);

        strcat(filename,"/");

        (void) SCIPsnprintf(probname2, SCIP_MAXSTRLEN, "%s", GCGgetFilename(scip));
        SCIPsplitFilename(probname2, NULL, &instancename, NULL, NULL);
        //strcpy(instancename2, instancename);

        strcat(filename, instancename);

        strcat(filename, ".gp");

//        SCIPsetStringParam(scip, "visual/colors/colorblock", "#D3D3D3");
//        SCIPsetStringParam(scip, "visual/colors/colorlines", "#000000");
//        SCIPsetIntParam(scip, "visual/colorscheme", 1);

        misc = new MiscVisualization();

        matrixseeed = new gcg::Seeed(scip, -1, seeedpool);
        matrixseeed->setNBlocks(1);

        for( int i = 0; i < seeedpool->getNConss(); ++i )
           matrixseeed->bookAsBlockCons(i,0);

        for( int i = 0; i < seeedpool->getNVars(); ++i )
           matrixseeed->bookAsBlockVar(i,0);

        matrixseeed->flushBooked();

        seeedpool->addSeeedToFinishedUnchecked(matrixseeed);

        /* get filename for compiled file */
        (void) SCIPsnprintf(problemname, SCIP_MAXSTRLEN, "%s", SCIPgetProbName(scip));
        SCIPsplitFilename(problemname, NULL, &outputname, NULL, NULL);

        strcat(outputname, ".pdf");

        SCIPinfoMessage(scip, NULL, "filename for matrix plot is %s \n", filename );
        SCIPinfoMessage(scip, NULL, "foldername for matrix plot is %s \n", folder );


        /* actual writing */
        GCGwriteGpVisualization(scip, filename, outputname, matrixseeed->getID() );

        delete misc;

     }

     delete seeedconnected;
     if ( !writeplot )
        delete seeedconnectedfinished;
     seeedconnected = seeedPropData->newSeeeds[0];
     SCIPfreeMemoryArray(scip, &seeedPropData->newSeeeds);
     delete seeedPropData;


   return SCIP_OKAY;
}

SCIP_RETCODE GCGprintMiplibDecompInformation(
   SCIP*                scip,
   FILE*                file
   )
{

   SCIP_CONSHDLR* conshdlr;
   SCIP_CONSHDLRDATA* conshdlrdata;

   std::ofstream myfile;


   SeeedPtr bestseeed;

   conshdlr = SCIPfindConshdlr(scip, CONSHDLR_NAME);
   assert(conshdlr != NULL);

   conshdlrdata = SCIPconshdlrGetData(conshdlr);
   assert(conshdlrdata != NULL);

   SCIP_CALL(SCIPconshdlrDecompChooseCandidatesFromSelected(scip, TRUE) );

   bestseeed = conshdlrdata->candidates->at(0).first;

//   std::cout << "start best decomp info: score: " << bestseeed->getMaxWhiteScore()  << " compnnent info: " << bestseeed->getComponentInformation() << "end best decomp info " << std::endl;

   SCIPmessageFPrintInfo(SCIPgetMessagehdlr(GCGgetMasterprob(scip)), file, "%f, ", ( (SCIP_Real )  bestseeed->getMaxWhiteScore() ) );

   SCIPmessageFPrintInfo(SCIPgetMessagehdlr(GCGgetMasterprob(scip)), file, "%s ", bestseeed->getComponentInformation().c_str() );

   return SCIP_OKAY;
}

SCIP_RETCODE GCGprintOptionalOutput(
   SCIP*                 scip,
   SCIP_DIALOGHDLR*      dialoghdlr         /**< dialog handler */
   )
{

   SCIP_Bool miplibfeatureoutput;
   SCIP_Bool miplibplotdecandgp;

   /** check setting for optional output */
   SCIPgetBoolParam(scip, "write/miplib2017features", &miplibfeatureoutput);
   SCIPgetBoolParam(scip, "write/miplib2017plotsanddecs", &miplibplotdecandgp);

   if( miplibfeatureoutput )
      GCGprintMiplibStructureInformation(scip, dialoghdlr);




   return SCIP_OKAY;
}

<|MERGE_RESOLUTION|>--- conflicted
+++ resolved
@@ -6483,15 +6483,9 @@
    )
 {
 
-<<<<<<< HEAD
    SCIP_Bool shortfeatures;
    /** write base information header */
-=======
-
-   SCIP_Bool shortfeatures;
-   /** write base information */
-
->>>>>>> c68835c4
+
    /*
     * current features:
     * instance, log nconss, nvars, nnonzeros, conss/var ratio, density matrix, density obj, density lb, density ub, density rhs,
