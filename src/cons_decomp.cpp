/* * * * * * * * * * * * * * * * * * * * * * * * * * * * * * * * * * * * * * */
/*                                                                           */
/*                  This file is part of the program                         */
/*          GCG --- Generic Column Generation                                */
/*                  a Dantzig-Wolfe decomposition based extension            */
/*                  of the branch-cut-and-price framework                    */
/*         SCIP --- Solving Constraint Integer Programs                      */
/*                                                                           */
/* Copyright (C) 2010-2019 Operations Research, RWTH Aachen University       */
/*                         Zuse Institute Berlin (ZIB)                       */
/*                                                                           */
/* This program is free software; you can redistribute it and/or             */
/* modify it under the terms of the GNU Lesser General Public License        */
/* as published by the Free Software Foundation; either version 3            */
/* of the License, or (at your option) any later version.                    */
/*                                                                           */
/* This program is distributed in the hope that it will be useful,           */
/* but WITHOUT ANY WARRANTY; without even the implied warranty of            */
/* MERCHANTABILITY or FITNESS FOR A PARTICULAR PURPOSE.  See the             */
/* GNU Lesser General Public License for more details.                       */
/*                                                                           */
/* You should have received a copy of the GNU Lesser General Public License  */
/* along with this program; if not, write to the Free Software               */
/* Foundation, Inc., 51 Franklin St, Fifth Floor, Boston, MA 02110-1301, USA.*/
/*                                                                           */
/* * * * * * * * * * * * * * * * * * * * * * * * * * * * * * * * * * * * * * */

/**@file   cons_decomp.c
 * @ingroup CONSHDLRS
 * @brief  constraint handler for structure detection
 * @author Martin Bergner
 * @author Christian Puchert
 * @author Michael Bastubbe
 *
 * This constraint handler will run all registered structure detectors in
 * in an iterative scheme increasing priority until the first detector finds a suitable structure.
 *
 * It also manages the explore menu.
 *
 */

/*---+----1----+----2----+----3----+----4----+----5----+----6----+----7----+----8----+----9----+----0----+----1----+----2*/

//#define SCIP_DEBUG

#include "cons_decomp.h"

#include "reader_gp.h"

#include <assert.h>
#include <stddef.h>
#include <stdio.h>
#include <string.h>
#include <algorithm>
#include <cstdlib>
#include <fstream>
#include <iostream>
#include <iterator>
#include <sstream>
#include <string>
#include <utility>
#include <regex>
#include <vector>

#include <scip/clock.h>
#include <scip/def.h>
#include <scip/pub_cons.h>
#include <scip/pub_dialog.h>
#include <scip/pub_message.h>
#include <scip/pub_misc.h>
#include <scip/type_clock.h>
#include <scip/type_cons.h>
#include <scip/type_dialog.h>
#include <scip/type_message.h>
#include <scip/type_misc.h>
#include <scip/type_paramset.h>
#include <scip/type_result.h>
#include <scip/type_retcode.h>
#include <scip/type_scip.h>
#include <scip/type_set.h>
#include "class_consclassifier.h"
#include "class_seeed.h"
#include "class_seeedpool.h"
#include "class_varclassifier.h"
#include "class_miscvisualization.h"
#include "pub_decomp.h"
#include "type_decomp.h"
#include "wrapper_seeed.h"
#include "reader_tex.h"
#include "scip_misc.h"
#include "relax_gcg.h"



typedef gcg::Seeed* SeeedPtr;


/* constraint handler properties */
#define CONSHDLR_NAME          "decomp"   /**< name of constraint handler */
#define CONSHDLR_DESC          "constraint handler for structure detection"   /**< description of constraint handler */
#define CONSHDLR_ENFOPRIORITY         0 /**< priority of the constraint handler for constraint enforcing */
#define CONSHDLR_CHECKPRIORITY        0 /**< priority of the constraint handler for checking feasibility */
#define CONSHDLR_EAGERFREQ           -1 /**< frequency for using all instead of only the useful constraints in separation,
                                          *   propagation and enforcement, -1 for no eager evaluations, 0 for first only */
#define CONSHDLR_NEEDSCONS        FALSE /**< should the constraint handler be skipped, if no constraints are available? */

#define MAXNDECOMPS 5000                /**< indicates whether to create a decomposition with all constraints in the master if no other specified */

#define DEFAULT_CREATEBASICDECOMP FALSE /**< indicates whether to create a decomposition with all constraints in the master if no other specified */
#define DEFAULT_DUALVALRANDOMMETHOD 1   /**< default value for method to dual initialization of dual values for strong decomposition: 1) naive, 2) expected equal, 3) expected overestimation */
#define DEFAULT_COEFFACTORORIGVSRANDOM 0.5 /**< default value for convex coefficient for orig dual val (1-this coef is factor for random dual value)  */

#define DEFAULT_BLOCKNUMBERCANDSMEDIANVARSPERCONS FALSE     /**< should for block number candidates calculation the medianvarspercons calculation be considered */

#define DEFAULT_ALLOWCLASSIFIERDUPLICATES FALSE       /** if false each new (conss- and vars-) classifier is checked for being a duplicate of an existing one, if so it is not added and NBOT statistically recognized*/
#define DEFAULT_MAXDETECTIONROUNDS 1    /**< maximal number of detection rounds */
#define DEFAULT_MAXNCLASSESLARGEPROBS 5   /** maximum number of classes allowed for large (nvars+nconss > 50000) MIPs for detectors, classifier with more classes are reduced to the maximum number of classes */
#define DEFAULT_MAXNCLASSES 9            /** maximum number of classes allowed for detectors, classifier with more classes are reduced to the maximum number of classes */
#define DEFAULT_MAXNCLASSESFORNBLOCKCANDIDATES 18                 /** maximum number of classes a classifier can have to be used for voting nblockcandidates */
#define DEFAULT_ENABLEORIGDETECTION FALSE                         /**< indicates whether to start detection for the original problem */
#define DEFAULT_CONSSADJCALCULATED                    TRUE        /**< indicates whether conss adjacency datastructures should be calculated, this might slow down initialization, but accelerating refinement methods*/
#define DEFAULT_ENABLEORIGCLASSIFICATION              FALSE       /**< indicates whether to start detection for the original problem */
#define DEFAULT_CONSSCLASSNNONZENABLED                TRUE        /**<  indicates whether constraint classifier for nonzero entries is enabled */
#define DEFAULT_CONSSCLASSNNONZENABLEDORIG            TRUE       /**<  indicates whether constraint classifier for nonzero entries is enabled for the original problem */

#define DEFAULT_CONSSCLASSSCIPCONSTYPEENABLED         TRUE        /**< indicates whether constraint classifier for scipconstype is enabled */
#define DEFAULT_CONSSCLASSSCIPCONSTYPEENABLEDORIG     TRUE       /**< indicates whether constraint classifier for scipconsstype is enabled for the original problem */

#define DEFAULT_AGGREGATIONLIMITNCONSSPERBLOCK        300        /**< if this limit on the number of constraints of a block is exceeded the aggregation information for this block is not calculated */
#define DEFAULT_AGGREGATIONLIMITNVARSPERBLOCK         300        /**< if this limit on the number of variables of a block is exceeded the aggregation information for this block is not calculated */


#define DEFAULT_CONSSCLASSMIPLIBCONSTYPEENABLED         TRUE      /**< indicates whether constraint classifier for miplib consstype is enabled */
#define DEFAULT_CONSSCLASSMIPLIBCONSTYPEENABLEDORIG     TRUE     /**< indicates whether constraint classifier for miplib consstype is enabled for the original problem */

#define DEFAULT_CONSSCLASSCONSNAMENONUMBERENABLED     FALSE       /**< indicates whether constraint classifier for constraint names (remove digits; check for identity) is enabled */
#define DEFAULT_CONSSCLASSCONSNAMENONUMBERENABLEDORIG FALSE       /**< indicates whether constraint classifier for constraint names (remove digits; check for identity) is enabled for the original problem */

#define DEFAULT_CONSSCLASSLEVENSHTEINENABLED          FALSE       /**< indicates whether constraint classifier for constraint names (according to levenshtein distance graph) is enabled */
#define DEFAULT_CONSSCLASSLEVENSHTEINENABLEDORIG      FALSE       /**< indicates whether constraint classifier for constraint names (according to levenshtein distance graph) is enabled for the original problem */

#define DEFAULT_VARCLASSSCIPVARTYPESENABLED           TRUE        /**< indicates whether variable classifier for scipvartypes is enabled */
#define DEFAULT_VARCLASSSCIPVARTYPESENABLEDORIG       TRUE       /**< indicates whether variable classifier for scipvartypes is enabled for the original problem */
#define DEFAULT_BENDERSONLYCONTSUBPR     FALSE      /**< indicates whether only decomposition with only continuous variables in the subproblems should be searched*/
#define DEFAULT_BENDERSONLYBINMASTER     FALSE      /**< indicates whether only decomposition with only binary variables in the master should be searched */

#define DEFAULT_VARCLASSOBJVALSENABLED                TRUE        /**< indicates whether variable classifier for objective function values is enabled */
#define DEFAULT_VARCLASSOBJVALSENABLEDORIG            TRUE       /**< indicates whether variable classifier for objective function values is enabled for the original problem */

#define DEFAULT_VARCLASSOBJVALSIGNSENABLED            TRUE        /**< indicates whether variable classifier for objective function value signs is enabled */
#define DEFAULT_VARCLASSOBJVALSIGNSENABLEDORIG        TRUE       /**< indicates whether variable classifier for objective function value signs is enabled for the original problem */

#define DEFAULT_LEVENSHTEIN_MAXMATRIXHALFPERIMETER    10000       /**< deactivate levenshtein constraint classifier if nrows + ncols exceeds this value for emphasis default */
#define AGGRESSIVE_LEVENSHTEIN_MAXMATRIXHALFPERIMETER  80000      /**< deactivate levenshtein constraint classifier if nrows + ncols exceeds this value for emphasis aggressive */
#define FAST_LEVENSHTEIN_MAXMATRIXHALFPERIMETER       2000        /**< deactivate levenshtein constraint classifier if nrows + ncols exceeds this value for emphasis fast */

#define DEFAULT_ONLYLEGACYMODE                        FALSE    /**< indicates whether detection should only consist of legacy mode detection */
#define DEFAULT_LEGACYMODE                            FALSE    /**< indicates whether detection should consist of legacy mode detection */
#define DEFAULT_STAIRLINKINGHEUR                      FALSE    /**< indicates whether heuristic to reassign linking vars to stairlinking in legacy mode should be activated */

#define DEFAULT_DETECTBENDERS                        FALSE    /**< indicates whether benders detection mode is enabled */


/*
 * Data structures
 */

/** constraint handler data */
struct SCIP_ConshdlrData
{
   DEC_DECOMP*           useddecomp;                              /**< decomposition structures that was/will be used*/
   DEC_DECOMP**          decdecomps;                              /**< array of decomposition structures */
   DEC_DETECTOR**        detectors;                               /**< array of structure detectors */
   int*                  priorities;                              /**< priorities of the detectors */
   int                   ndetectors;                              /**< number of detectors */
   SCIP_CLOCK*           detectorclock;                           /**< clock to measure detection time */
   SCIP_CLOCK*           completedetectionclock;                  /**< clock to measure detection time */
   SCIP_Bool             hasrun;                                  /**< flag to indicate whether we have already detected */
   int                   ndecomps;                                /**< number of decomposition structures  */
   int                   sizedecomps;                             /**< size of the decomp and complete seeeds array */
   int                   sizeincompleteseeeds;                    /**< size of the incomplete seeeds array */
   int                   maxndetectionrounds;                     /**< maximum number of detection loop rounds  */
   int                   strongdetectiondualvalrandommethod;      /**< method to dual initialization of dual values for strong decomposition: 1) naive, 2) expected equal, 3) expected overestimation */
   SCIP_Real             coeffactororigvsrandom;                  /**< convex coefficient for orig dual val (1-this coef is factor for random dual value)  */
   SCIP_Bool             blocknumbercandsmedianvarspercons;       /**< should for block number candidates calculation the medianvarspercons calculation be considered */
   int                   maxnclassesfornblockcandidates;          /**< maximum number of classes a classifier can have to be used for voting nblockcandidates */
   int                   maxnclassesperclassifier;                /**< maximum number of classes allowed for detectors, classifier with more classes are reduced to the maximum number of classes */
   int                   maxnclassesperclassifierforlargeprobs;   /**< maximum number of classes allowed for large (nvars+nconss > 50000) MIPs for detectors, classifier with more classes are reduced to the maximum number of classes */
   int                   weightinggpresolvedoriginaldecomps;      /**< weighing method for comparing presolved and original decompositions (see corresponding enum)   */
   int                   aggregationlimitnconssperblock;          /**< if this limit on the number of constraints of a block is exceeded the aggregation information for this block is not calculated */
   int                   aggregationlimitnvarsperblock;           /**< if this limit on the number of variables of a block is exceeded the aggregation information for this block is not calculated */
   SCIP_Bool             createbasicdecomp;                       /**< indicates whether to create a decomposition with all constraints in the master if no other specified */
   SCIP_Bool             allowclassifierduplicates;               /**< indicates whether classifier duplicates are allowed (for statistical reasons) */
   SCIP_Bool             conssadjcalculated;                      /**< indicates whether conss adjacency datastructures should be calculated, this might slow down initialization, but accelerating refinement methods*/
   SCIP_Bool             enableorigdetection;                     /**< indicates whether to start detection for the original problem */
   SCIP_Bool             enableorigclassification;                /**< indicates whether to start constraint classification for the original problem */
   SCIP_Bool             conssclassnnonzenabled;                  /**< indicates whether constraint classifier for nonzero entries is enabled */
   SCIP_Bool             conssclassnnonzenabledorig;              /**< indicates whether constraint classifier for nonzero entries is enabled for the original problem */
   SCIP_Bool             conssclassnconstypeenabled;              /**< indicates whether constraint classifier for scipconstype is enabled */
   SCIP_Bool             conssclassnconstypeenabledorig;          /**< indicates whether constraint classifier for scipconstype is enabled for the original problem */
   SCIP_Bool             conssclassnmiplibconstypeenabled;        /**< indicates whether constraint classifier for miplib constype is enabled */
   SCIP_Bool             conssclassnmiplibconstypeenabledorig;    /**< indicates whether constraint classifier for miplib constype is enabled for the original problem */
   SCIP_Bool             consnamenonumbersenabled;                /**< indicates whether constraint classifier for constraint names (remove digits; check for identity) is enabled */
   SCIP_Bool             consnamenonumbersenabledorig;            /**< indicates whether constraint classifier for constraint names (remove digits; check for identity) is enabled for the original problem */
   SCIP_Bool             conssclasslevenshteinabled;              /**< indicates whether constraint classifier for constraint names (according to levenshtein distance graph) is enabled */
   SCIP_Bool             conssclasslevenshteinenabledorig;        /**< indicates whether constraint classifier for constraint names (according to levenshtein distance graph) is enabled for the original problem */
   SCIP_Bool             varclassvartypesenabled;                 /**< indicates whether variable classifier for scipvartypes is enabled */
   SCIP_Bool             varclassvartypesenabledorig;             /**< indicates whether variable classifier for scipvartypes is enabled for the original problem */
   SCIP_Bool             bendersonlycontsubpr;                    /**< indicates whether only decomposition with only continuous variables in the subproblems should be searched*/
   SCIP_Bool             bendersonlybinmaster;                    /**< indicates whether only decomposition with only binary variables in the master should be searched */
   SCIP_Bool             detectbenders;                           /**< indicates wethher or not benders detection mode is enabled */
   SCIP_Bool             varclassobjvalsenabled;                  /**< indicates whether variable classifier for objective function values is enabled */
   SCIP_Bool             varclassobjvalsenabledorig;              /**< indicates whether variable classifier for objective function values is enabled for the original problem */
   SCIP_Bool             varclassobjvalsignsenabled;              /**< indicates whether variable classifier for objective function value signs is enabled */
   SCIP_Bool             varclassobjvalsignsenabledorig;          /**< indicates whether variable classifier for objective function value signs is enabled for the original problem */
   SCIP_Bool             onlylegacymode;                          /**< indicates whether detection should only consist of legacy mode detection, this is sufficient to enable it */
   SCIP_Bool             legacymodeenabled;                       /**< indicates whether the legacy detection mode (detection before v3.0) additionally*/
   SCIP_Bool             stairlinkingheur;                        /**< indicates whether heuristic to reassign linking vars to stairlinking in legacy mode should be activated */

   int**                 candidatesNBlocks;                       /**< pointer to store candidates for number of blocks calculated by the seeedpool(s) */
   int*                  nCandidates;                             /**< number of candidates for number of blocks calculated by the seeedpool */

   int                   ncallscreatedecomp;                      /**< debugging method for counting the number of calls of created decompositions */

   gcg::Seeedpool*		 seeedpool;                               /**< seeedpool that manages the detection process for the presolved transformed problem */
   gcg::Seeedpool*       seeedpoolunpresolved;                    /**< seeedpool that manages the detection process of the unpresolved problem */

   SeeedPtr*             allrelevantfinishedseeeds;               /**< collection  of all relevant seeeds ( i.e. all seeeds w.r.t. copies ) */
   SeeedPtr*             incompleteseeeds;                        /**< collection of incomplete seeeds originating from incomplete decompositions given by the users */
   int                   nallrelevantseeeds;                      /**< number  of all relevant seeeds ( i.e. all seeeds w.r.t. copies ) */
   int                   nincompleteseeeds;                       /**< number  of incomplete seeeds originating from incomplete decompositions given by the users */


   SeeedPtr              curruserseeed;                           /**< help pointer for reader and toolbox to iteratively build (partial) decomposition */
   SeeedPtr              lastuserseeed;                           /**< help pointer for toolbox to revoke last changes to curruserseeed */

   SCIP_Bool             consnamesalreadyrepaired;                /**< stores whether or not    */

   SCIP_Bool             unpresolveduserseeedadded;               /**< stores whether or not an unpresolved user seeed was added */

   /* new data fields for selection/exploration management */
   int                    startidvisu;                            /**< when displaying the list of decomps, this is the starting index */
   int                    selectvisulength;                       /**< number of decompositions to be displayed at once */
   std::vector<SeeedPtr>* listall;                                /**< vector containing the current list of decomps (to visualize, write, consider for family tree, consider for solving etc. )*/
   std::vector<int>*      selected;                               /**< vector containing the indices of selected decompositions */
   SCIP_Bool              selectedexists;                         /**< are there some selected decompositions */
   int                    seeedcounter;                           /**< counts the number of seeeds, used for seeed ids */
   std::vector<std::pair<SeeedPtr, SCIP_Real> >* candidates;      /**< vector containing the pairs of candidate list of decomps (to visualize, write, consider for family tree, consider for solving etc.) sorted according to  */
   int                    currscoretype;                          /**< indicates which score should be used for comparing (partial) decompositions (
                                                                          0:max white,
                                                                          1: border area,
                                                                          2:classic,
                                                                          3:max foreseeing white,
                                                                          4: ppc-max-white,
                                                                          5:max foreseeing white with aggregation info,
                                                                          6: ppc-max-white with aggregation info,
                                                                          7: experimental benders score */

   SCIP_Bool               nonfinalfreetransform;                 /**< help bool to notify a nonfinal free transform (needed if presolving is revoked, e.g. if unpresolved decomposition is used, and transformation is not successful) */
   std::vector<int>*       userblocknrcandidates;                 /**< vector to store block number candidates that were given by user */
   SeeedPtr                seeedtowrite;                          /**< help pointer as interface for writing partial decompositions */

};

/** parameter how to modify scores when comparing decompositions for original and presolved problem
 * (which might differ in size) */
enum weightinggpresolvedoriginaldecomps{
   NO_MODIF = 0,           /**< no modification */
   FRACTION_OF_NNONZEROS,  /**< scores are weighted according to ratio of number nonzeros, the more the worse */
   FRACTION_OF_NROWS,      /**< scores are weighted according to ratio of number nonzeros, the more the worse */
   FAVOUR_PRESOLVED        /**< decompositions for presolved problems are always favoured over decompositions of original problem */
};

/*
 * Local methods
 */


/**
 * method to unselect all decompositions, called in consexit, and when the seeedlist is updated
 * (especially if new (partial) are added )
 *
 *@returns SCIP status
 */
static
SCIP_RETCODE SCIPconshdlrdataDecompUnselectAll(
   SCIP*          scip  /**< SCIP data structure */
   )
{
   SCIP_CONSHDLR* conshdlr;
   SCIP_CONSHDLRDATA* conshdlrdata;

   conshdlr = SCIPfindConshdlr(scip, CONSHDLR_NAME);

   if( conshdlr == NULL )
   {
      SCIPerrorMessage("Decomp constraint handler is not included, cannot add detector!\n");
      return SCIP_ERROR;
   }

   conshdlrdata = SCIPconshdlrGetData(conshdlr);
   assert(conshdlrdata != NULL);

   std::vector<int>::const_iterator selectediter = conshdlrdata->selected->begin();
   std::vector<int>::const_iterator selectediterend = conshdlrdata->selected->end();

   for( ; selectediter != selectediterend; ++selectediter )
   {
      conshdlrdata->listall->at(*selectediter)->setSelected(false);
   }

   conshdlrdata->selected->clear();

   conshdlrdata->selectedexists = FALSE;

   return SCIP_OKAY;
}

/**
 * Gets the currently selected scoretype
 * @returns the currently selected scoretype
 */
static
SCORETYPE SCIPconshdlrdataGetScoretype(
   SCIP_CONSHDLRDATA* conshdlrdata  /**< conshdlr data */
   )
{
   return  static_cast<scoretype>(conshdlrdata->currscoretype);
}


/**
 * Gets the shortname of the given scoretype
 *
 * @returns the shortname of the given Scoretype
 */
static
char*  SCIPconshdlrDecompGetScoretypeShortName(
   SCIP*       scip,    /**< SCIP data structure */
   SCORETYPE   sctype   /**< scoretype */
   )
{
   char scoretypename[SCIP_MAXSTRLEN];
   char* copy;
   /* set detector chain info string */
   SCIPsnprintf( scoretypename, SCIP_MAXSTRLEN, "") ;


   if( sctype == scoretype::MAX_WHITE )
      SCIPsnprintf( scoretypename, SCIP_MAXSTRLEN, "maxwhi") ;

   if( sctype == scoretype::CLASSIC )
         SCIPsnprintf( scoretypename, SCIP_MAXSTRLEN, "classi") ;

   if( sctype == scoretype::BORDER_AREA )
         SCIPsnprintf( scoretypename, SCIP_MAXSTRLEN, "border") ;

   if( sctype == scoretype::MAX_FORESSEEING_WHITE )
         SCIPsnprintf( scoretypename, SCIP_MAXSTRLEN, "forswh") ;

   if( sctype == scoretype::MAX_FORESEEING_AGG_WHITE )
      SCIPsnprintf( scoretypename, SCIP_MAXSTRLEN, "fawh") ;


   if( sctype == scoretype::SETPART_FWHITE )
         SCIPsnprintf( scoretypename, SCIP_MAXSTRLEN, "spfwh ") ;

   if( sctype == scoretype::SETPART_AGG_FWHITE )
           SCIPsnprintf( scoretypename, SCIP_MAXSTRLEN, "spfawh") ;


   if( sctype == scoretype::BENDERS )
              SCIPsnprintf( scoretypename, SCIP_MAXSTRLEN, "bender") ;


   SCIP_CALL_ABORT ( SCIPduplicateBlockMemoryArray(scip, &copy, scoretypename, SCIP_MAXSTRLEN ) );

   return copy;

}

/*!
 * returns the description of the given scoretype
 *
 * @returns description of the scoretype
 */
static
char*  SCIPconshdlrDecompGetScoretypeDescription(
   SCIP*       scip,    /**< SCIP data structure */
   SCORETYPE   sctype   /**< scoretype */
      )
{
   char scoretypename[SCIP_MAXSTRLEN];
   char* copy;

   /* set detector chain info string */
   SCIPsnprintf( scoretypename, SCIP_MAXSTRLEN, "") ;

   if( sctype == scoretype::MAX_WHITE)
      SCIPsnprintf( scoretypename, SCIP_MAXSTRLEN, "maximum white area score (i.e. maximize fraction of white area score; white area is nonblock and nonborder area, stairlinking variables count as linking)") ;

   if( sctype == scoretype::CLASSIC)
         SCIPsnprintf( scoretypename, SCIP_MAXSTRLEN, "classical score") ;

   if( sctype == scoretype::BORDER_AREA)
         SCIPsnprintf( scoretypename, SCIP_MAXSTRLEN, "minimum border score (i.e. minimizes fraction of border area score; )")  ;

   if( sctype == scoretype::MAX_FORESSEEING_WHITE)
         SCIPsnprintf( scoretypename, SCIP_MAXSTRLEN, "maximum foreseeing  white area score (i.e. maximize fraction of white area score considering problem with copied linking variables and corresponding master constraints; white area is nonblock and nonborder area, stairlinking variables count as linking)")  ;

   if( sctype == scoretype::MAX_FORESEEING_AGG_WHITE)
      SCIPsnprintf( scoretypename, SCIP_MAXSTRLEN, "maximum foreseeing  white area score with aggregation information(i.e. maximize fraction of white area score considering problem with copied linking variables and corresponding master constraints; white area is nonblock and nonborder area, stairlinking variables count as linking)")  ;


   if( sctype == scoretype::SETPART_FWHITE)
      SCIPsnprintf( scoretypename, SCIP_MAXSTRLEN, "setpartitioning maximum foreseeing  white area score (i.e. convex combination of maximum foreseeing white area score and a boolean score rewarding a master containing only setppc and cardinality constraints )")  ;

   if( sctype == scoretype::SETPART_AGG_FWHITE)
      SCIPsnprintf( scoretypename, SCIP_MAXSTRLEN, "setpartitioning maximum foreseeing white area score with aggregation information (i.e. convex combination of maximum foreseeing white area score and a boolean score rewarding a master containing only setppc and cardinality constraints )")  ;

   if( sctype == scoretype::BENDERS)
      SCIPsnprintf( scoretypename, SCIP_MAXSTRLEN, "experimental score to evaluate benders decompositions")  ;


   SCIP_CALL_ABORT ( SCIPduplicateBlockMemoryArray(scip, &copy, scoretypename, SCIP_MAXSTRLEN ) );

   return copy;

}


/** local method to handle store a complete seeed in the unpresolved seeedpool
 *
 * @returns SCIP status */
static
SCIP_RETCODE  SCIPconshdlrDecompAddCompleteSeeedForUnpresolved(
     SCIP* scip,     /**< SCIP data structure */
     SeeedPtr  seeed /**< pointer to seeed */
   ){

      SCIP_CONSHDLR* conshdlr;
      SCIP_CONSHDLRDATA* conshdlrdata;
      SCIP_Bool success;
      conshdlr = SCIPfindConshdlr(scip, CONSHDLR_NAME);

      if( conshdlr == NULL )
      {
         SCIPerrorMessage("Decomp constraint handler is not included, cannot add detector!\n");
         return SCIP_ERROR;
      }

      conshdlrdata = SCIPconshdlrGetData(conshdlr);
      assert(conshdlrdata != NULL);

     assert( seeed->isComplete() );
     assert( seeed->isFromUnpresolved() );

     conshdlrdata->seeedpoolunpresolved->addSeeedToFinished(seeed, &success);

     if( !success )
        SCIPinfoMessage(scip, NULL, "Decomposition to add is already known to gcg!\n");

      return SCIP_OKAY;
   }

/** local method to handle store a complete seeed in the presolved seeedpool
 *
 * @returns SCIP status */
static
SCIP_RETCODE  SCIPconshdlrDecompAddCompleteSeeedForPresolved(
     SCIP* scip,     /**< SCIP data structure */
     SeeedPtr  seeed /**< pointer to seeed */
   )
{
      SCIP_CONSHDLR* conshdlr;
      SCIP_CONSHDLRDATA* conshdlrdata;
      SCIP_Bool success;

      conshdlr = SCIPfindConshdlr(scip, CONSHDLR_NAME);

      if( conshdlr == NULL )
      {
         SCIPerrorMessage("Decomp constraint handler is not included, cannot add detector!\n");
         return SCIP_ERROR;
      }

      conshdlrdata = SCIPconshdlrGetData(conshdlr);
      assert(conshdlrdata != NULL);

     assert( seeed->isComplete() );
     assert( !seeed->isFromUnpresolved() );

     conshdlrdata->seeedpool->addSeeedToFinished(seeed, &success);

     if( !success )
        SCIPinfoMessage(scip, NULL, "Decomposition to add is already known to gcg!\n");

      return SCIP_OKAY;
}

/** local method to handle store a seeed as partial seeed to unpresolved seeedpool
 *
 * @returns SCIP status */
static
SCIP_RETCODE  SCIPconshdlrDecompAddPartialSeeedForUnpresolved(
     SCIP* scip,     /**< SCIP data structure */
     SeeedPtr  seeed /**< pointer to seeed */
   )
{
      SCIP_CONSHDLR* conshdlr;
      SCIP_CONSHDLRDATA* conshdlrdata;
      SCIP_Bool success;

      conshdlr = SCIPfindConshdlr(scip, CONSHDLR_NAME);

      if( conshdlr == NULL )
      {
         SCIPerrorMessage("Decomp constraint handler is not included, cannot add detector!\n");
         return SCIP_ERROR;
      }

      conshdlrdata = SCIPconshdlrGetData(conshdlr);
      assert(conshdlrdata != NULL);

     assert( !seeed->isComplete() );
     assert( seeed->isFromUnpresolved() );

     conshdlrdata->seeedpoolunpresolved->addSeeedToIncomplete(seeed, &success);

     if( !success )
        SCIPinfoMessage(scip, NULL, "Decomposition to add is already known to gcg!\n");

     return SCIP_OKAY;
  }

/** local method to handle store a seeed as partial seeed to presolved seeedpool
 *
 * @returns SCIP status*/
static
SCIP_RETCODE  SCIPconshdlrDecompAddPartialSeeedForPresolved(
     SCIP* scip,     /**< SCIP data structure */
     SeeedPtr  seeed /**< pointer to partial seeed */
   )
{
      SCIP_CONSHDLR* conshdlr;
      SCIP_CONSHDLRDATA* conshdlrdata;

      SCIP_Bool success;
      conshdlr = SCIPfindConshdlr(scip, CONSHDLR_NAME);

      if( conshdlr == NULL )
      {
         SCIPerrorMessage("Decomp constraint handler is not included, cannot add detector!\n");
         return SCIP_ERROR;
      }

      conshdlrdata = SCIPconshdlrGetData(conshdlr);
      assert(conshdlrdata != NULL);

     assert( !seeed->isComplete() );
     assert( !seeed->isFromUnpresolved() );

     conshdlrdata->seeedpool->addSeeedToIncomplete(seeed, &success);

     if( !success )
        SCIPinfoMessage(scip, NULL, "Decomposition to add is already known to gcg!\n");

     return SCIP_OKAY;
}


/** local method to handle store a seeed in the correct seeedpool
 *
 * @returns SCIP status */
static
SCIP_RETCODE  SCIPconshdlrDecompAddSeeed(
     SCIP* scip,        /**< SCIP data structure */
     SeeedPtr  seeed    /**< seeed pointer */
   )
{
      if( seeed->isComplete() )
      {
         if( seeed->isFromUnpresolved() )
            SCIPconshdlrDecompAddCompleteSeeedForUnpresolved(scip, seeed);
         else
            SCIPconshdlrDecompAddCompleteSeeedForPresolved(scip, seeed);
      }
      else
      {
         if( seeed->isFromUnpresolved() )
            SCIPconshdlrDecompAddPartialSeeedForUnpresolved(scip, seeed);
         else
            SCIPconshdlrDecompAddPartialSeeedForPresolved(scip, seeed);
      }

      return SCIP_OKAY;
}

/** local method to find a seeed for a given id in presolved seeedpool or NULL if no seeed with such id is found
 *
 * @returns seeed pointer to seeed with given id */
static
SeeedPtr  SCIPconshdlrDecompGetSeeedFromPresolved(
     SCIP* scip,     /**< SCIP data structure */
     int  seeedid    /**< seeed id */
   )
{
      SCIP_CONSHDLR* conshdlr;
      SCIP_CONSHDLRDATA* conshdlrdata;

      conshdlr = SCIPfindConshdlr(scip, CONSHDLR_NAME);

      if( conshdlr == NULL )
      {
         SCIPerrorMessage("Decomp constraint handler is not included, cannot find Seeed!\n");
         return NULL;
      }

      conshdlrdata = SCIPconshdlrGetData(conshdlr);
      assert(conshdlrdata != NULL);

      if( conshdlrdata->seeedpool == NULL )
         return NULL;

      for( int i = 0; i < conshdlrdata->seeedpool->getNAncestorSeeeds(); ++i)
      {
         if( conshdlrdata->seeedpool->getAncestorSeeed( i ) != NULL && conshdlrdata->seeedpool->getAncestorSeeed( i )->getID() == seeedid )
            return conshdlrdata->seeedpool->getAncestorSeeed( i );
      }

      for( int i = 0; i < conshdlrdata->seeedpool->getNIncompleteSeeeds(); ++i)
      {
         if( conshdlrdata->seeedpool->getIncompleteSeeed( i )->getID() == seeedid )
            return conshdlrdata->seeedpool->getIncompleteSeeed( i );
      }

      for( int i = 0; i < conshdlrdata->seeedpool->getNFinishedSeeeds(); ++i)
      {
         if( conshdlrdata->seeedpool->getFinishedSeeed( i )->getID() == seeedid )
            return conshdlrdata->seeedpool->getFinishedSeeed( i );
      }

      return NULL;

}

/** local method to find a seeed for a given id in unpresolved seeedpool or NULL if no seeed with such id is found
 * @returns seeed pointer to seeed with given id */
static
SeeedPtr  SCIPconshdlrDecompGetSeeedFromUnpresolved(
     SCIP* scip,     /**< SCIP data structure */
     int  seeedid    /**< seeed id */
   ){

      SCIP_CONSHDLR* conshdlr;
      SCIP_CONSHDLRDATA* conshdlrdata;

      conshdlr = SCIPfindConshdlr(scip, CONSHDLR_NAME);

      if( conshdlr == NULL )
      {
         SCIPerrorMessage("Decomp constraint handler is not included, cannot find Seeed!\n");
         return NULL;
      }

      conshdlrdata = SCIPconshdlrGetData(conshdlr);
      assert(conshdlrdata != NULL);

      for( int i = 0; i < conshdlrdata->seeedpoolunpresolved->getNIncompleteSeeeds(); ++i)
      {
         if(  conshdlrdata->seeedpoolunpresolved->getIncompleteSeeed( i )->getID() == seeedid )
            return conshdlrdata->seeedpoolunpresolved->getIncompleteSeeed( i );
      }

      for( int i = 0; i < conshdlrdata->seeedpoolunpresolved->getNAncestorSeeeds(); ++i)
          {
             if( conshdlrdata->seeedpoolunpresolved->getAncestorSeeed( i )!= NULL &&  conshdlrdata->seeedpoolunpresolved->getAncestorSeeed( i )->getID() == seeedid )
                return conshdlrdata->seeedpoolunpresolved->getAncestorSeeed( i );
          }

      for( int i = 0; i < conshdlrdata->seeedpoolunpresolved->getNFinishedSeeeds(); ++i)
      {
         if( conshdlrdata->seeedpoolunpresolved->getFinishedSeeed( i )->getID() == seeedid )
            return conshdlrdata->seeedpoolunpresolved->getFinishedSeeed( i );
      }

      return NULL;
}


/** local method to find a seeed for a given id or NULL if no seeed with such id is found
 * @returns seeed pointer of seeed with given id */
static
SeeedPtr SCIPconshdlrDecompGetSeeed(
   SCIP* scip,    /**< SCIP data structure */
   int  seeedid   /**< seeed id */
   )
{
   SeeedPtr seeed = NULL;

   seeed =  SCIPconshdlrDecompGetSeeedFromPresolved(scip, seeedid);

   if( seeed == NULL)
      return SCIPconshdlrDecompGetSeeedFromUnpresolved(scip, seeedid);
   else
      return seeed;
}

/** locally used macro to help with sorting, comparator */
struct sort_pred {
    bool operator()(const std::pair<SeeedPtr, SCIP_Real> &left, const std::pair<SeeedPtr, SCIP_Real> &right) {
        return left.second > right.second;
    }
};


#ifdef ADDONEBLOCKDECOMP
/**
 * create a 'decomposition' consisting of only one single block; used if no other decomposition was found
 *
 * @returns SCIP return code
 */
static
SCIP_RETCODE createOneBlockDecomp(
   SCIP*                 scip                /**< SCIP data structure */
   )
{
   SCIP_HASHMAP* newconstoblock;
   DEC_DECOMP* newdecomp;
   SCIP_CONS** conss;
   int nconss;
   int i;

   conss = SCIPgetConss(scip);
   nconss = SCIPgetNConss(scip);

   SCIP_CALL( SCIPhashmapCreate(&newconstoblock, SCIPblkmem(scip), nconss ) );

   /* assign each constraint to (the only) block 1 */
   for( i = 0; i < nconss; i++ )
   {
      assert(!SCIPhashmapExists(newconstoblock, conss[i]));
      SCIP_CALL( SCIPhashmapInsert(newconstoblock, conss[i], (void*) (size_t) 1) );
   }

   /* create the decomposition data structure and add it to SCIP */
   SCIP_CALL( DECdecompCreate(scip, &newdecomp) );
   assert(newdecomp != NULL);
   SCIP_CALL( DECfilloutDecompFromConstoblock(scip, newdecomp, newconstoblock, 1, FALSE) );

   SCIP_CALL( SCIPconshdlrDecompAddDecdecomp(scip, newdecomp) );

   SCIP_CALL( SCIPhashmapFree(&newconstoblock ) );

   SCIP_CALL( DECdecompFree(scip, &newdecomp ));

   return SCIP_OKAY;
}

#endif

/*
 * Callback methods of constraint handler
 */

/** initialization method of constraint handler (called after problem was transformed) */
static
SCIP_DECL_CONSINIT(consInitDecomp)
{ /*lint --e{715}*/
   SCIP_CONSHDLRDATA* conshdlrdata;
   int i;
   conshdlrdata = SCIPconshdlrGetData(conshdlr);
   assert(conshdlrdata != NULL);

   conshdlrdata->hasrun = FALSE;
   conshdlrdata->seeedpool = NULL;

   for( i = 0; i < conshdlrdata->ndetectors; ++i )
   {
      DEC_DETECTOR *detector;
      detector = conshdlrdata->detectors[i];
      assert(detector != NULL);

      detector->dectime = 0.;
      if( detector->initDetector != NULL )
      {
         SCIPdebugMessage("Calling initDetector of %s\n", detector->name);
         SCIP_CALL( (*detector->initDetector)(scip, detector) );
      }
   }

   return SCIP_OKAY;
}



/** deinitialization method of constraint handler (called before transformed problem is freed) */
static
SCIP_DECL_CONSEXIT(consExitDecomp)
{ /*lint --e{715}*/
   SCIP_CONSHDLRDATA* conshdlrdata;
   int i;

   assert(conshdlr != NULL);
   assert(scip != NULL);

   conshdlrdata = SCIPconshdlrGetData(conshdlr);
   assert(conshdlrdata != NULL);

   if( conshdlrdata->useddecomp != NULL )
      SCIP_CALL( DECdecompFree(scip, &conshdlrdata->useddecomp) );


   if( conshdlrdata->ndecomps > 0 && conshdlrdata->decdecomps != NULL )
   {
      for( int dec = 0; dec < conshdlrdata->ndecomps; ++dec )
      {

         DECdecompFree(scip, &conshdlrdata->decdecomps[conshdlrdata->ndecomps - dec - 1]);
      }

      SCIPfreeBlockMemoryArray(scip, &conshdlrdata->decdecomps, conshdlrdata->ndecomps);
      conshdlrdata->ndecomps = 0;
      conshdlrdata->decdecomps = NULL;
   }


   conshdlrdata->hasrun = FALSE;

   for( i = 0; i < conshdlrdata->ndetectors; ++i )
   {
      DEC_DETECTOR *detector;
      detector = conshdlrdata->detectors[i];
      assert(detector != NULL);

      SCIPfreeMemoryArrayNull(scip, &detector->decomps);
      if( detector->exitDetector != NULL )
      {
         SCIPdebugMessage("Calling exitDetector of %s\n", detector->name);
         SCIP_CALL( (*detector->exitDetector)(scip, detector) );
      }
   }

   delete conshdlrdata->seeedpool;
   conshdlrdata->seeedpool = NULL;

   if( !conshdlrdata->nonfinalfreetransform )
   {
      if( conshdlrdata->seeedpoolunpresolved != NULL )
         delete conshdlrdata->seeedpoolunpresolved;
      conshdlrdata->seeedpoolunpresolved = NULL;
   }

   SCIPconshdlrdataDecompUnselectAll(scip);
   conshdlrdata->listall->clear();


   return SCIP_OKAY;
}

/** destructor of constraint handler to free constraint handler data (called when SCIP is exiting) */
static
SCIP_DECL_CONSFREE(consFreeDecomp)
{
   SCIP_CONSHDLRDATA* conshdlrdata;
   int i;
   conshdlrdata = SCIPconshdlrGetData(conshdlr);
   assert(conshdlrdata != NULL);

   SCIP_CALL( SCIPfreeClock(scip, &conshdlrdata->detectorclock) );
   SCIP_CALL( SCIPfreeClock(scip, &conshdlrdata->completedetectionclock) );




   for( i = 0; i < conshdlrdata->ndetectors; ++i )
   {
      DEC_DETECTOR *detector;
      detector = conshdlrdata->detectors[i];
      assert(detector != NULL);

      if( detector->freeDetector != NULL )
      {
         SCIPdebugMessage("Calling freeDetector of %s\n", detector->name);
         SCIP_CALL( (*detector->freeDetector)(scip, detector) );
      }
      SCIPfreeBlockMemory(scip, &detector);
   }

   /* @todo: This is also done in consExitDecomp() and therefore probably makes no sense here. */
   if ( conshdlrdata->useddecomp != NULL )
      SCIP_CALL( DECdecompFree(scip, &conshdlrdata->useddecomp) );

   if( conshdlrdata->candidates != NULL )
         delete conshdlrdata->candidates;

   SCIPfreeMemoryArray(scip, &conshdlrdata->priorities);
   SCIPfreeMemoryArray(scip, &conshdlrdata->detectors);

   delete conshdlrdata->selected;
   delete conshdlrdata->listall;
   delete conshdlrdata->userblocknrcandidates;

   SCIPfreeMemory(scip, &conshdlrdata);

   return SCIP_OKAY;
}

/** constraint enforcing method of constraint handler for LP solutions */
static
SCIP_DECL_CONSENFORELAX(consEnforeDecomp)
{  /*lint --e{715}*/
   *result = SCIP_FEASIBLE;
   return SCIP_OKAY;
}


/** constraint enforcing method of constraint handler for LP solutions */
static
SCIP_DECL_CONSENFOLP(consEnfolpDecomp)
{  /*lint --e{715}*/
   *result = SCIP_FEASIBLE;
   return SCIP_OKAY;
}

/** constraint enforcing method of constraint handler for pseudo solutions */
static
SCIP_DECL_CONSENFOPS(consEnfopsDecomp)
{  /*lint --e{715}*/
   *result = SCIP_FEASIBLE;
   return SCIP_OKAY;
}

/** feasibility check method of constraint handler for integral solutions */
static
SCIP_DECL_CONSCHECK(consCheckDecomp)
{
   /*lint --e{715}*/
   *result = SCIP_FEASIBLE;
   return SCIP_OKAY;
}

/** variable rounding lock method of constraint handler */
static
SCIP_DECL_CONSLOCK(consLockDecomp)
{  /*lint --e{715}*/
   return SCIP_OKAY;
}

/*
 * constraint specific interface methods
 */

/*
 * @brief creates the constraint handler for decomp and includes it in SCIP
 * @returns scip return code
 */
SCIP_RETCODE SCIPincludeConshdlrDecomp(
   SCIP*                 scip                /* SCIP data structure */
   )
{
   SCIP_CONSHDLR* conshdlr;
   SCIP_CONSHDLRDATA* conshdlrdata;

   /* create decomp constraint handler data */
   SCIP_CALL( SCIPallocMemory(scip, &conshdlrdata) );
   assert(conshdlrdata != NULL);

   conshdlrdata->useddecomp = NULL;
   conshdlrdata->ndetectors = 0;
   conshdlrdata->priorities = NULL;
   conshdlrdata->detectors = NULL;
   conshdlrdata->hasrun = FALSE;
   conshdlrdata->decdecomps = NULL;
   conshdlrdata->ndecomps = 0;
   conshdlrdata->maxndetectionrounds = 0;
   conshdlrdata->maxnclassesperclassifier = 0;
   conshdlrdata->maxnclassesperclassifierforlargeprobs = 0;
   conshdlrdata->aggregationlimitnconssperblock = 0;
   conshdlrdata->aggregationlimitnvarsperblock = 0;
   conshdlrdata->enableorigdetection = FALSE;
   conshdlrdata->seeedpoolunpresolved = NULL;
   conshdlrdata->seeedpool = NULL;
   conshdlrdata->ncallscreatedecomp = 0;

   conshdlrdata->consnamesalreadyrepaired = FALSE;

   conshdlrdata->curruserseeed = NULL;
   conshdlrdata->lastuserseeed = NULL;
   conshdlrdata->unpresolveduserseeedadded = FALSE;
   conshdlrdata->startidvisu = 0;
   conshdlrdata->selectvisulength = 10;
   conshdlrdata->listall = new std::vector<SeeedPtr>(0, NULL);
   conshdlrdata->selected = new std::vector<int>(0, -1);
   conshdlrdata->candidates = new std::vector<std::pair<SeeedPtr, SCIP_Real > >(0);
   conshdlrdata->selectedexists = FALSE;
   conshdlrdata->sizedecomps = 10;
   conshdlrdata->seeedcounter = 0;
   conshdlrdata->currscoretype = scoretype::MAX_WHITE;
   conshdlrdata->nonfinalfreetransform = FALSE;
   conshdlrdata->userblocknrcandidates = new std::vector<int>(0);
   conshdlrdata->seeedtowrite = NULL;

   SCIP_CALL( SCIPcreateClock(scip, &conshdlrdata->detectorclock) );
   SCIP_CALL( SCIPcreateClock(scip, &conshdlrdata->completedetectionclock) );
   /* include constraint handler */
   SCIP_CALL( SCIPincludeConshdlrBasic(scip, &conshdlr, CONSHDLR_NAME, CONSHDLR_DESC,
         CONSHDLR_ENFOPRIORITY, CONSHDLR_CHECKPRIORITY, CONSHDLR_EAGERFREQ, CONSHDLR_NEEDSCONS,
         consEnfolpDecomp, consEnfopsDecomp, consCheckDecomp, consLockDecomp,
         conshdlrdata) );
   assert(conshdlr != FALSE);

   SCIP_CALL( SCIPsetConshdlrEnforelax(scip, conshdlr, consEnforeDecomp) );
   SCIP_CALL( SCIPsetConshdlrFree(scip, conshdlr, consFreeDecomp) );
   SCIP_CALL( SCIPsetConshdlrInit(scip, conshdlr, consInitDecomp) );
   SCIP_CALL( SCIPsetConshdlrExit(scip, conshdlr, consExitDecomp) );


   SCIP_CALL( SCIPaddBoolParam(scip, "constraints/decomp/createbasicdecomp", "indicates whether to create a decomposition with all constraints in the master if no other specified", &conshdlrdata->createbasicdecomp, FALSE, DEFAULT_CREATEBASICDECOMP, NULL, NULL) );
   SCIP_CALL( SCIPaddBoolParam(scip, "detection/allowclassifierduplicates/enabled", "indicates whether classifier duplicates are allowed (for statistical reasons)", &conshdlrdata->allowclassifierduplicates, FALSE, DEFAULT_ALLOWCLASSIFIERDUPLICATES, NULL, NULL) );
   SCIP_CALL( SCIPaddBoolParam(scip, "detection/conssadjcalculated", "conss adjecency datastructures should be calculated", &conshdlrdata->conssadjcalculated, FALSE, DEFAULT_CONSSADJCALCULATED, NULL, NULL) );
   SCIP_CALL( SCIPaddBoolParam(scip, "detection/origprob/enabled", "indicates whether to start detection for the original problem", &conshdlrdata->enableorigdetection, FALSE, DEFAULT_ENABLEORIGDETECTION, NULL, NULL) );
   SCIP_CALL( SCIPaddBoolParam(scip, "detection/origprob/classificationenabled", "indicates whether to classify constraints and variables for the original problem", &conshdlrdata->enableorigclassification, FALSE, DEFAULT_ENABLEORIGCLASSIFICATION, NULL, NULL) );
   SCIP_CALL( SCIPaddBoolParam(scip, "detection/consclassifier/nnonzeros/enabled", "indicates whether constraint classifier for nonzero entries is enabled", &conshdlrdata->conssclassnnonzenabled, FALSE, DEFAULT_CONSSCLASSNNONZENABLED, NULL, NULL) );
   SCIP_CALL( SCIPaddBoolParam(scip, "detection/consclassifier/nnonzeros/origenabled", "indicates whether constraint classifier for nonzero entries is enabled for the original problem", &conshdlrdata->conssclassnnonzenabledorig, FALSE, DEFAULT_CONSSCLASSNNONZENABLEDORIG, NULL, NULL) );
   SCIP_CALL( SCIPaddBoolParam(scip, "detection/consclassifier/scipconstype/enabled", "indicates whether constraint classifier for scipconstype is enabled", &conshdlrdata->conssclassnconstypeenabled, FALSE, DEFAULT_CONSSCLASSSCIPCONSTYPEENABLED, NULL, NULL) );
   SCIP_CALL( SCIPaddBoolParam(scip, "detection/consclassifier/scipconstype/origenabled", "indicates whether constraint classifier for scipconsstype is enabled for the original problem", &conshdlrdata->conssclassnconstypeenabledorig, FALSE, DEFAULT_CONSSCLASSSCIPCONSTYPEENABLEDORIG, NULL, NULL) );
   SCIP_CALL( SCIPaddBoolParam(scip, "detection/consclassifier/miplibconstype/enabled", "indicates whether constraint classifier for miplib constypes is enabled", &conshdlrdata->conssclassnmiplibconstypeenabled, FALSE, DEFAULT_CONSSCLASSMIPLIBCONSTYPEENABLED, NULL, NULL) );
   SCIP_CALL( SCIPaddBoolParam(scip, "detection/consclassifier/miplibconstype/origenabled", "indicates whether constraint classifier for miplib consstype is enabled for the original problem", &conshdlrdata->conssclassnmiplibconstypeenabledorig, FALSE, DEFAULT_CONSSCLASSMIPLIBCONSTYPEENABLEDORIG, NULL, NULL) );
   SCIP_CALL( SCIPaddBoolParam(scip, "detection/consclassifier/consnamenonumbers/enabled", "indicates whether constraint classifier for constraint names (remove digits; check for identity) is enabled", &conshdlrdata->consnamenonumbersenabled, FALSE, DEFAULT_CONSSCLASSCONSNAMENONUMBERENABLED, NULL, NULL) );
   SCIP_CALL( SCIPaddBoolParam(scip, "detection/consclassifier/consnamenonumbers/origenabled", "indicates whether constraint classifier for constraint names (remove digits; check for identity) is enabled for the original problem", &conshdlrdata->consnamenonumbersenabledorig, FALSE, DEFAULT_CONSSCLASSCONSNAMENONUMBERENABLEDORIG, NULL, NULL) );
   SCIP_CALL( SCIPaddBoolParam(scip, "detection/consclassifier/consnamelevenshtein/enabled", "indicates whether constraint classifier for constraint names (according to levenshtein distance graph) is enabled", &conshdlrdata->conssclasslevenshteinabled, FALSE, DEFAULT_CONSSCLASSLEVENSHTEINENABLED, NULL, NULL) );
   SCIP_CALL( SCIPaddBoolParam(scip, "detection/consclassifier/consnamelevenshtein/origenabled", "indicates whether constraint classifier for constraint names (according to levenshtein distance graph) is enabled for the original problem", &conshdlrdata->conssclasslevenshteinenabledorig, FALSE, DEFAULT_CONSSCLASSLEVENSHTEINENABLEDORIG, NULL, NULL) );
   SCIP_CALL( SCIPaddBoolParam(scip, "detection/varclassifier/scipvartype/enabled", "indicates whether variable classifier for scipvartypes is enabled", &conshdlrdata->varclassvartypesenabled, FALSE, DEFAULT_VARCLASSSCIPVARTYPESENABLED, NULL, NULL) );
   SCIP_CALL( SCIPaddBoolParam(scip, "detection/varclassifier/scipvartype/origenabled", "indicates whether variable classifier for scipvartypes is enabled for the original problem", &conshdlrdata->varclassvartypesenabledorig, FALSE, DEFAULT_VARCLASSSCIPVARTYPESENABLEDORIG, NULL, NULL) );
   SCIP_CALL( SCIPaddBoolParam(scip, "detection/varclassifier/objectivevalues/enabled", "indicates whether variable classifier for objective function values is enabled", &conshdlrdata->varclassobjvalsenabled,
      FALSE, DEFAULT_VARCLASSOBJVALSENABLED, NULL, NULL) );
   SCIP_CALL( SCIPaddBoolParam(scip, "detection/blocknumbercandidates/medianvarspercons", "should for block number candidates calcluation the medianvarspercons calculation be considered", &conshdlrdata->blocknumbercandsmedianvarspercons,
      FALSE, DEFAULT_BLOCKNUMBERCANDSMEDIANVARSPERCONS, NULL, NULL) );
   SCIP_CALL( SCIPaddBoolParam(scip, "detection/benders/onlycontsubpr", "indicates whether only decomposition with only continiuous variables in the subproblems should be searched", &conshdlrdata->bendersonlycontsubpr, FALSE, DEFAULT_BENDERSONLYCONTSUBPR, NULL, NULL) );
   SCIP_CALL( SCIPaddBoolParam(scip, "detection/benders/onlybinmaster", "indicates whether only decomposition with only binary variables in the master should be searched", &conshdlrdata->bendersonlybinmaster, FALSE, DEFAULT_BENDERSONLYBINMASTER, NULL, NULL) );
   SCIP_CALL( SCIPaddBoolParam(scip, "detection/varclassifier/objectivevalues/origenabled", "indicates whether variable classifier for objective function values is enabled for the original problem", &conshdlrdata->varclassobjvalsenabledorig, FALSE, DEFAULT_VARCLASSOBJVALSENABLEDORIG, NULL, NULL) );
   SCIP_CALL( SCIPaddBoolParam(scip, "detection/varclassifier/objectivevaluesigns/enabled", "indicates whether variable classifier for objective function value signs is enabled", &conshdlrdata->varclassobjvalsignsenabled, FALSE, DEFAULT_VARCLASSOBJVALSIGNSENABLED, NULL, NULL) );
   SCIP_CALL( SCIPaddBoolParam(scip, "detection/varclassifier/objectivevaluesigns/origenabled", "indicates whether variable classifier for objective function value signs is enabled for the original problem", &conshdlrdata->varclassobjvalsignsenabledorig, FALSE, DEFAULT_VARCLASSOBJVALSIGNSENABLEDORIG, NULL, NULL) );
   SCIP_CALL( SCIPaddBoolParam(scip, "detection/legacymode/onlylegacymode", "indicates whether detection should only consist of legacy mode detection", &conshdlrdata->onlylegacymode, FALSE, DEFAULT_ONLYLEGACYMODE, NULL, NULL) );
   SCIP_CALL( SCIPaddBoolParam(scip, "detection/legacymode/enabled", "indicates whether detection consist of legacy mode detection", &conshdlrdata->legacymodeenabled, FALSE, DEFAULT_LEGACYMODE, NULL, NULL) );
   SCIP_CALL( SCIPaddBoolParam(scip, "detection/legacymode/stairlinkingheur", "indicates whether heuristic to reassign linking vars to stairlinking in legacy mode should be activated", &conshdlrdata->stairlinkingheur, FALSE, DEFAULT_STAIRLINKINGHEUR, NULL, NULL) );
   SCIP_CALL( SCIPaddBoolParam(scip, "detection/benders/enabled", "indicates whether benders detection is enabled", &conshdlrdata->detectbenders, FALSE, DEFAULT_DETECTBENDERS, NULL, NULL) );

   SCIP_CALL( SCIPaddIntParam(scip, "detection/strong_detection/dualvalrandommethod",
      "Method for random dual values use for strong decomposition: 1) naive, 2) expected equality exponential distributed, 3) expected overestimation exponential distributed ", &conshdlrdata->strongdetectiondualvalrandommethod, FALSE,
      DEFAULT_DUALVALRANDOMMETHOD, 1, 3, NULL, NULL) );

   SCIP_CALL( SCIPaddRealParam(scip, "detection/strong_detection/coeffactororigvsrandom",
      " convex coefficient for orig dual val (1-this coef is factor for random dual value) ", &conshdlrdata->coeffactororigvsrandom, FALSE,
      DEFAULT_COEFFACTORORIGVSRANDOM, 0., 1., NULL, NULL) );

   SCIP_CALL( SCIPaddIntParam(scip, "detection/maxrounds",
      "Maximum number of detection loop rounds", &conshdlrdata->maxndetectionrounds, FALSE,
      DEFAULT_MAXDETECTIONROUNDS, 0, INT_MAX, NULL, NULL) );

   SCIP_CALL( SCIPaddIntParam(scip, "detection/maxnclassesfornblockcandidates",
      "Maximum number of classes a classifier can have to be used for voting nblockcandidates", &conshdlrdata->maxnclassesfornblockcandidates, FALSE,
      DEFAULT_MAXNCLASSESFORNBLOCKCANDIDATES, 0, INT_MAX, NULL, NULL) );

   SCIP_CALL( SCIPaddIntParam(scip, "detection/maxnclassesperclassifier",
      "Maximum number of classes per classifier", &conshdlrdata->maxnclassesperclassifier, FALSE,
      DEFAULT_MAXNCLASSES, 0, INT_MAX, NULL, NULL) );

   SCIP_CALL( SCIPaddIntParam(scip, "detection/aggregation/limitnconssperblock",
      "if this limit on the number of constraints of a block is exceeded the aggregation information for this block is not calculated ", &conshdlrdata->aggregationlimitnconssperblock, FALSE,
      DEFAULT_AGGREGATIONLIMITNCONSSPERBLOCK, 0, INT_MAX, NULL, NULL) );

   SCIP_CALL( SCIPaddIntParam(scip, "detection/aggregation/limitnvarsperblock",
      "if this limit on the number of variables of a block is exceeded the aggregation information for this block is not calculated ", &conshdlrdata->aggregationlimitnvarsperblock, FALSE,
      DEFAULT_AGGREGATIONLIMITNVARSPERBLOCK, 0, INT_MAX, NULL, NULL) );


   SCIP_CALL( SCIPaddIntParam(scip, "detection/maxnclassesperclassifierforlargeprobs",
      "Maximum number of classes per classifier for large problems (nconss + nvars >= 50000)", &conshdlrdata->maxnclassesperclassifierforlargeprobs, FALSE,
      DEFAULT_MAXNCLASSESLARGEPROBS, 0, INT_MAX, NULL, NULL) );

   SCIP_CALL( SCIPaddIntParam(scip, "detection/origprob/weightinggpresolvedoriginaldecomps",
      "Weighting method when comparing decompositions for presolved and unpresolved problem", &conshdlrdata->weightinggpresolvedoriginaldecomps, TRUE,
      NO_MODIF, 0, 3, NULL, NULL) );

   SCIP_CALL( SCIPaddIntParam(scip, "detection/scoretype",
         "indicates which score should be used for comparing (partial) decompositions (0:max white, 1: border area, 2:classic, 3:max foreseeing white, 4: ppc-max-white, 5:max foreseeing white with aggregation info, 6: ppc-max-white with aggregation info, 7: experimental benders score): ", &conshdlrdata->currscoretype, FALSE,
         scoretype::SETPART_FWHITE, 0, 7, NULL, NULL) );


   assert(conshdlrdata->candidates != NULL);

   return SCIP_OKAY;
}


/**
 * finds a non duplicate constraint name of the form c_{a} with minimal natural number {a}
 * @return non duplicate constraint name of the form c_{a} with minimal natural number {a}
 */
static
int findGenericConsname(
   SCIP*              scip,                  /**< SCIP data structure */
   int                startcount,            /**< natural number, lowest candidate number to test */
   char*              consname,              /**< char pointer to store the new non-duplicate name */
   int                namelength             /**< max length of the name */
   )
{
   int candidatenumber;

   candidatenumber = startcount;

   /* terminates since there are only finitely many constraints and i (for c_i) increases every iteration */
   while( TRUE )
   {
      char candidatename[SCIP_MAXSTRLEN] = "c_";
      char number[20];
      sprintf(number, "%d", candidatenumber );
      strcat(candidatename, number );

      if ( SCIPfindCons( scip, candidatename ) == NULL )
      {
         strncpy(consname, candidatename, namelength - 1);
         return candidatenumber;
      }
      else
         ++candidatenumber;
   }
   return -1;
}


/*
 * method to eliminate duplicate constraint names and name unnamed constraints
 * @return SCIP return code
 */
SCIP_RETCODE SCIPconshdlrDecompRepairConsNames(
   SCIP*                 scip                   /* SCIP data structure */
   )
{
   long int startcount;
   SCIP_CONS** conss;

   SCIP_CONSHDLR* conshdlr;
   SCIP_CONSHDLRDATA* conshdlrdata;
   assert(scip != NULL);
   conshdlr = SCIPfindConshdlr(scip, CONSHDLR_NAME);
   assert( conshdlr != NULL );

   conshdlrdata = SCIPconshdlrGetData(conshdlr);
   assert(conshdlrdata != NULL);

   startcount = 1;

   if( conshdlrdata->consnamesalreadyrepaired )
      return SCIP_OKAY;

   unordered_map<std::string, bool> consnamemap;

   SCIPdebugMessage("start repair conss \n ");

   conss = SCIPgetConss(scip);

   for( int i = 0; i < (int) SCIPgetNConss(scip); ++i )
   {
      SCIP_CONS* cons = conss[i];

      SCIPdebugMessage( "cons name: %s\n ", SCIPconsGetName(cons));

      if( SCIPconsGetName(cons) == NULL || strcmp(SCIPconsGetName(cons), "") == 0 || consnamemap[SCIPconsGetName(cons)] )
      {
         if( SCIPgetStage(scip) <= SCIP_STAGE_PROBLEM )
         {
            char newconsname[SCIP_MAXSTRLEN];
            startcount = findGenericConsname(scip, startcount, newconsname, SCIP_MAXSTRLEN ) + 1;
            SCIPdebugMessage( "Change consname to %s\n", newconsname );
            SCIPchgConsName(scip, cons, newconsname );
            consnamemap[newconsname] = true;
         }
         else
         {
            if ( SCIPconsGetName(cons) == NULL )
               SCIPwarningMessage(scip, "Name of constraint is NULL \n");
            else if ( strcmp(SCIPconsGetName(cons), "") == 0 )
               SCIPwarningMessage(scip, "Name of constraint is not set \n");
            else
               SCIPwarningMessage(scip, "Constraint name duplicate: %s \n", SCIPconsGetName(cons) );
         }
      }
      else
      {
         consnamemap[SCIPconsGetName(cons)] = true;
      }

      SCIPdebugMessage( " number of elements: %d \n " , (int) consnamemap.size() );
   }

   conshdlrdata->consnamesalreadyrepaired = TRUE;

   return SCIP_OKAY;
}


/** Shows header for seeed information in explore menu
 *
 * @returns SCIP status */
static
SCIP_RETCODE SCIPconshdlrDecompShowListExtractHeader(
   SCIP*                   scip  /**< SCIP data structure */
   )
{
   SCIP_CONSHDLR* conshdlr;
   SCIP_CONSHDLRDATA* conshdlrdata;
   assert(scip != NULL);
   conshdlr = SCIPfindConshdlr(scip, CONSHDLR_NAME);
   assert( conshdlr != NULL );

   int ndetectedpresolved;
   int ndetectedunpresolved;
   int nuserpresolvedfull;
   int nuserpresolvedpartial;
   int nuserunpresolvedfull;
   int nuserunpresolvedpartial;

   char* scorename;

   size_t i;

   conshdlrdata = SCIPconshdlrGetData(conshdlr);
   assert(conshdlrdata != NULL);

   scorename = SCIPconshdlrDecompGetScoretypeShortName(scip, SCIPconshdlrdataGetScoretype(conshdlrdata) );

   ndetectedpresolved = 0;
   ndetectedunpresolved = 0;
   nuserpresolvedfull = 0;
   nuserpresolvedpartial = 0;
   nuserunpresolvedfull = 0;
   nuserunpresolvedpartial = 0;

   /* count corresponding seeeds */
   for ( i = 0; i < conshdlrdata->listall->size(); ++i )
   {
      SeeedPtr seeed;
      seeed = conshdlrdata->listall->at(i);
      if( seeed->isComplete() && seeed->getUsergiven() == gcg::USERGIVEN::NOT && !seeed->isFromUnpresolved() )
         ++ndetectedpresolved;
      if( seeed->isComplete() && seeed->getUsergiven() == gcg::USERGIVEN::NOT && seeed->isFromUnpresolved() )
         ++ndetectedunpresolved;
      if( seeed->isComplete() && ( seeed->getUsergiven() == gcg::USERGIVEN::COMPLETE || seeed->getUsergiven() == gcg::USERGIVEN::COMPLETED_CONSTOMASTER) && !seeed->isFromUnpresolved() )
         ++nuserpresolvedfull;
      if( !seeed->isComplete() && seeed->getUsergiven() == gcg::USERGIVEN::PARTIAL && !seeed->isFromUnpresolved() )
         ++nuserpresolvedpartial;
      if( seeed->isComplete() && ( seeed->getUsergiven() == gcg::USERGIVEN::COMPLETE || seeed->getUsergiven() == gcg::USERGIVEN::COMPLETED_CONSTOMASTER) && seeed->isFromUnpresolved() )
         ++nuserunpresolvedfull;
      if( !seeed->isComplete() && seeed->getUsergiven() == gcg::USERGIVEN::PARTIAL && seeed->isFromUnpresolved() )
         ++nuserunpresolvedpartial;

   }

   SCIPdialogMessage(scip, NULL, "\n");
   SCIPdialogMessage(scip, NULL, "============================================================================================= ");
   SCIPdialogMessage(scip, NULL, "\n");
   SCIPdialogMessage(scip, NULL, "Summary              presolved       original \n");
   SCIPdialogMessage(scip, NULL, "                     ---------       -------- \n");
   SCIPdialogMessage(scip, NULL, "detected             ");
   SCIPdialogMessage(scip, NULL, "%9d       ", ndetectedpresolved );
   SCIPdialogMessage(scip, NULL, "%8d\n", ndetectedunpresolved );
   SCIPdialogMessage(scip, NULL, "user given (partial) ");
   SCIPdialogMessage(scip, NULL, "%9d       ", nuserpresolvedpartial );
   SCIPdialogMessage(scip, NULL, "%8d\n", nuserunpresolvedpartial );
   SCIPdialogMessage(scip, NULL, "user given (full)    ");
   SCIPdialogMessage(scip, NULL, "%9d       ", nuserpresolvedfull );
   SCIPdialogMessage(scip, NULL, "%8d\n", nuserunpresolvedfull );

   SCIPdialogMessage(scip, NULL, "============================================================================================= \n");
   SCIPdialogMessage(scip, NULL, "   id   nbloc  nmacon  nlivar  nmavar  nstlva  %.6s  history  pre  nopcon  nopvar  usr  sel \n", scorename );
   SCIPdialogMessage(scip, NULL, " ----   -----  ------  ------  ------  ------  ------  -------  ---  ------  ------  ---  --- \n");

   SCIPfreeBlockMemoryArrayNull(scip, &scorename, SCIP_MAXSTRLEN);


   return SCIP_OKAY;
}

/** Shows information about the current user seeed in toolbox
 *
 * @returns SCIP status */
static
SCIP_RETCODE SCIPconshdlrDecompShowCurrUserSeeedInfo(
   SCIP*                   scip     /**< SCIP data structure */
   )
{
   SCIP_CONSHDLR* conshdlr;
   SCIP_CONSHDLRDATA* conshdlrdata;
   assert(scip != NULL);
   conshdlr = SCIPfindConshdlr(scip, CONSHDLR_NAME);
   assert( conshdlr != NULL );

   conshdlrdata = SCIPconshdlrGetData(conshdlr);
   assert(conshdlrdata != NULL);

   if ( conshdlrdata->curruserseeed->isFromUnpresolved() )
      conshdlrdata->curruserseeed->displaySeeed();
   else
      conshdlrdata->curruserseeed->displaySeeed();


   return SCIP_OKAY;
}

/** Shows detailed information about seeeds in explore menu
 *
 *@returns SCIP status
 * */
static
SCIP_RETCODE SCIPconshdlrDecompShowListExtract(
   SCIP*                 scip               /**< SCIP data structure */
   )
{
   SCIP_CONSHDLR* conshdlr;
   SCIP_CONSHDLRDATA* conshdlrdata;
   assert(scip != NULL);
   conshdlr = SCIPfindConshdlr(scip, CONSHDLR_NAME);
   assert( conshdlr != NULL );

   conshdlrdata = SCIPconshdlrGetData(conshdlr);
   assert(conshdlrdata != NULL);

   size_t i;

   for( i = conshdlrdata->startidvisu; i < (size_t) conshdlrdata->startidvisu + (size_t) conshdlrdata->selectvisulength && i < conshdlrdata->listall->size(); ++i)
   {
      SeeedPtr seeed;

      seeed = conshdlrdata->listall->at(i);

      assert( seeed->checkConsistency( ) );

      SCIPdialogMessage(scip, NULL, " %4d   ", i );
      SCIPdialogMessage(scip, NULL, "%5d  ", seeed->getNBlocks() );
      SCIPdialogMessage(scip, NULL, "%6d  ", seeed->getNMasterconss() );
      SCIPdialogMessage(scip, NULL, "%6d  ", seeed->getNLinkingvars() );
      SCIPdialogMessage(scip, NULL, "%6d  ", seeed->getNMastervars() );
      SCIPdialogMessage(scip, NULL, "%6d  ", seeed->getNTotalStairlinkingvars() );
      if( seeed->isComplete() )
         SCIPdialogMessage(scip, NULL, "%.4f  ",  seeed->getScore(SCIPconshdlrdataGetScoretype(conshdlrdata)) );
      else
         SCIPdialogMessage(scip, NULL, "<=%.2f  ", seeed->getScore(SCIPconshdlrdataGetScoretype(conshdlrdata)) );
      SCIPdialogMessage(scip, NULL, "%7s  ", seeed->getDetectorChainString() );
      SCIPdialogMessage(scip, NULL, "%3s  ", (seeed->isFromUnpresolved() ? "no" : "yes")  );
      SCIPdialogMessage(scip, NULL, "%6d  ", seeed->getNOpenconss() );
      SCIPdialogMessage(scip, NULL, "%6d  ", seeed->getNOpenvars() );
      SCIPdialogMessage(scip, NULL, "%3s  ", (seeed->getUsergiven() == gcg::USERGIVEN::NOT ? "no" : "yes")   );
      SCIPdialogMessage(scip, NULL, "%3s  \n", (seeed->isSelected() ? "yes" : "no")  );
   }

   SCIPdialogMessage(scip, NULL, "============================================================================================= \n");

   return SCIP_OKAY;
}


/*
 * @brief sets (and adds) the decomposition structure
 * @note this method should only be called if there is no seeed for this decomposition
 * @returns scip return code
 */
SCIP_RETCODE SCIPconshdlrDecompAddDecdecomp(
   SCIP*                 scip,               /* SCIP data structure */
   DEC_DECOMP*           decdecomp           /* DEC_DECOMP data structure */
   )
{
   SCIP_CONSHDLR* conshdlr;
   SCIP_CONSHDLRDATA* conshdlrdata;
   assert(scip != NULL);
   conshdlr = SCIPfindConshdlr(scip, CONSHDLR_NAME);
   assert( conshdlr != NULL );

   conshdlrdata = SCIPconshdlrGetData(conshdlr);
   assert(conshdlrdata != NULL);

   SeeedPtr seeed;

   if( conshdlrdata->seeedpool == NULL )
      SCIPconshdlrDecompCreateSeeedpool(scip);

   DECdecompSetPresolved(decdecomp, TRUE);

   SCIP_CALL( conshdlrdata->seeedpool->createSeeedFromDecomp(decdecomp, &seeed) );

   SCIP_CALL( SCIPconshdlrDecompAddSeeed(scip, seeed) );

   DECdecompFree(scip, &decdecomp);

   return SCIP_OKAY;
}


/** Shows information about the explore screen and its abbreviations
 *
 * @returns SCIP status */
static
SCIP_RETCODE SCIPconshdlrDecompShowLegend(
   SCIP* scip  /**< SCIP data structure */
   )
{
   SCIP_CONSHDLR* conshdlr;
   SCIP_CONSHDLRDATA* conshdlrdata;
   assert(scip != NULL);
   conshdlr = SCIPfindConshdlr(scip, CONSHDLR_NAME);
   assert( conshdlr != NULL );
   char * scorename;
   char * scoredescr;

   conshdlrdata = SCIPconshdlrGetData(conshdlr);
   assert(conshdlrdata != NULL);

   scorename = SCIPconshdlrDecompGetScoretypeShortName(scip, SCIPconshdlrdataGetScoretype(conshdlrdata) );
   scoredescr = SCIPconshdlrDecompGetScoretypeDescription(scip, SCIPconshdlrdataGetScoretype(conshdlrdata) );


   SCIPdialogMessage(scip, NULL, "List of included detectors for decompositions histories: \n" );

   SCIPdialogMessage(scip, NULL, "\n%30s    %4s\n", "detector" , "char"  );
   SCIPdialogMessage(scip, NULL, "%30s    %4s\n", "--------" , "----"  );

   for( int det = 0; det < conshdlrdata->ndetectors; ++det )
   {
      DEC_DETECTOR* detector;

      detector = conshdlrdata->detectors[det];

      SCIPdialogMessage(scip, NULL, "%30s    %4c\n", DECdetectorGetName(detector), DECdetectorGetChar(detector)  );
   }
   SCIPdialogMessage(scip, NULL, "%30s    %4s\n", "given by user" , "U"  );

   SCIPdialogMessage(scip, NULL, "\n" );

   SCIPdialogMessage(scip, NULL, "============================================================================================= \n");

   SCIPdialogMessage(scip, NULL, "\n" );

   SCIPdialogMessage(scip, NULL, "List of abbreviations of decomposition table \n" );
   SCIPdialogMessage(scip, NULL, "\n" );
   SCIPdialogMessage(scip, NULL, "%30s     %s\n", "abbreviation", "description");
   SCIPdialogMessage(scip, NULL, "%30s     %s\n", "------------", "-----------");
   SCIPdialogMessage(scip, NULL, "%30s     %s\n", "id", "id of the decomposition");
   SCIPdialogMessage(scip, NULL, "%30s     %s\n", "nbloc", "number of blocks");
   SCIPdialogMessage(scip, NULL, "%30s     %s\n", "nmacon", "number of master constraints");
   SCIPdialogMessage(scip, NULL, "%30s     %s\n", "nlivar", "number of linking variables");
   SCIPdialogMessage(scip, NULL, "%30s     %s\n", "nmavar", "number of master variables (do not occur in blocks)");
   SCIPdialogMessage(scip, NULL, "%30s     %s\n", "nstlva", "number of stairlinking variables (disjoint from linking variables)");
   SCIPdialogMessage(scip, NULL, "%30s     %s\n", scorename, scoredescr);
   SCIPdialogMessage(scip, NULL, "%30s     %s\n", "history", "list of detector chars worked on this decomposition ");
   SCIPdialogMessage(scip, NULL, "%30s     %s\n", "pre", "is this decomposition for the presolved problem");
   SCIPdialogMessage(scip, NULL, "%30s     %s\n", "nopcon", "number of open constraints");
   SCIPdialogMessage(scip, NULL, "%30s     %s\n", "nopvar", "number of open variables");
   SCIPdialogMessage(scip, NULL, "%30s     %s\n", "usr", "was this decomposition given by the user");
   SCIPdialogMessage(scip, NULL, "%30s     %s\n", "sel", "is this decomposition selected at the moment");

   SCIPdialogMessage(scip, NULL, "\n============================================================================================= \n");

   SCIPfreeBlockMemoryArrayNull(scip, &scorename, SCIP_MAXSTRLEN);
   SCIPfreeBlockMemoryArrayNull(scip, &scoredescr, SCIP_MAXSTRLEN);

   return SCIP_OKAY;
}


/** Shows help for the user toolbox
 *
 * @returns SCIP status */
static
SCIP_RETCODE SCIPconshdlrDecompShowToolboxInfo(
   SCIP* scip  /**< SCIP data structure */
   )
{
   assert(scip != NULL);

   SCIPdialogMessage(scip, NULL, "Options to proceed: \n" );
   SCIPdialogMessage(scip, NULL, "\n" );
   SCIPdialogMessage(scip, NULL, "%30s     %s\n", "option", "description");
   SCIPdialogMessage(scip, NULL, "%30s     %s\n", "------", "-----------");
   SCIPdialogMessage(scip, NULL, "%30s     %s\n", "conss", "assign unassigned constraints to master/blocks");
   SCIPdialogMessage(scip, NULL, "%30s     %s\n", "vars", "assign unassigned variables to master(only)/linking/blocks");
   SCIPdialogMessage(scip, NULL, "%30s     %s\n", "refine", "refine implicit constraint and variables assignments");
   SCIPdialogMessage(scip, NULL, "%30s     %s\n", "finish", "choose a finishing detector that completes the decomposition");
   SCIPdialogMessage(scip, NULL, "%30s     %s\n", "quit", "quit the modification process and returns to main menu");
   SCIPdialogMessage(scip, NULL, "%30s     %s\n", "undo", "last modification is undone (atm only the last modification can be undone)");
   SCIPdialogMessage(scip, NULL, "%30s     %s\n", "visualize", "shows a visualization of the current decomposition ");
   SCIPdialogMessage(scip, NULL, "%30s     %s\n", "propagate", "list all detectors that can propagate the current seeed and apply one to propagate it");
   SCIPdialogMessage(scip, NULL, "%30s     %s\n", "finish", "list all detectors that can finish the current seeed and apply one to finish it");
   SCIPdialogMessage(scip, NULL, "%30s     %s\n", "postprocess", "apply postprocessing to a finished seeed by selecting a suitable postprocessor");
   SCIPdialogMessage(scip, NULL, "\n============================================================================================= \n");

   return SCIP_OKAY;
}


/** Modifies the number of presented seeeds in the explore menu via dialog
 *
 * @returns SCIP status */
static
SCIP_RETCODE SCIPconshdlrDecompModifyNVisualized(
   SCIP*                   scip,       /**< SCIP data structure */
   SCIP_DIALOGHDLR*        dialoghdlr, /**< dialog handler for user input management */
   SCIP_DIALOG*            dialog      /**< dialog for user input management */
   )
{
   SCIP_CONSHDLR* conshdlr;
   SCIP_CONSHDLRDATA* conshdlrdata;
   char* ntovisualize;
   SCIP_Bool endoffile;
   int newval;

   int commandlen;

   assert(scip != NULL);
   conshdlr = SCIPfindConshdlr(scip, CONSHDLR_NAME);
   assert( conshdlr != NULL );

   conshdlrdata = SCIPconshdlrGetData(conshdlr);
   assert(conshdlrdata != NULL);

   SCIPdialogMessage(scip, NULL, "Please specify the maximum number of decompositions displayed at once in the table [%d]:\n",
      conshdlrdata->selectvisulength );
   SCIP_CALL( SCIPdialoghdlrGetWord(dialoghdlr, dialog, " ", &ntovisualize, &endoffile) );
   commandlen = strlen(ntovisualize);

   newval = conshdlrdata->selectvisulength;
   if( commandlen != 0)
      newval = atoi(ntovisualize);

   if (newval != 0)
      conshdlrdata->selectvisulength = newval;

   return SCIP_OKAY;
}


/** Shows a visualization of the seeed specified by the user via the dialog
 *
 * @returns SCIP status */
static
SCIP_RETCODE SCIPconshdlrDecompSelectVisualize(
   SCIP*                   scip,       /**< SCIP data structure */
   SCIP_DIALOGHDLR*        dialoghdlr, /**< dialog handler for user input management */
   SCIP_DIALOG*            dialog      /**< dialog for user input management */
   )
{
   SCIP_CONSHDLR* conshdlr;
   SCIP_CONSHDLRDATA* conshdlrdata;
   char* ntovisualize;
   SCIP_Bool endoffile;
   int idtovisu;

   int commandlen;

   assert(scip != NULL);
   conshdlr = SCIPfindConshdlr(scip, CONSHDLR_NAME);
   assert( conshdlr != NULL );

   conshdlrdata = SCIPconshdlrGetData(conshdlr);
   assert(conshdlrdata != NULL);

   SCIPdialogMessage(scip, NULL, "Please specify the id of the decomposition to be visualized:\n");
   SCIP_CALL( SCIPdialoghdlrGetWord(dialoghdlr, dialog, " ", &ntovisualize, &endoffile) );
   commandlen = strlen(ntovisualize);

   idtovisu = -1;
   if( commandlen != 0 )
      idtovisu = atoi(ntovisualize);

   /* check whether ID is in valid range */
   if( (int)conshdlrdata->listall->size() == 0 )
   {
      SCIPinfoMessage(scip, NULL, "No decompositions available. Please detect first.\n");
      return SCIP_OKAY;
   }
   if( commandlen == 0 || idtovisu < 0 || idtovisu >= (int)conshdlrdata->listall->size() )
   {
      SCIPdialogMessage( scip, NULL, "This id is out of range." );
      return SCIP_OKAY;
   }

   conshdlrdata->listall->at(idtovisu)->showVisualisation();

   return SCIP_OKAY;
}


/**
 * Calculates and displays the strong decomposition score for this decomposition in a dialog.
 *
 * @returns SCIP status
 */
static
SCIP_RETCODE SCIPconshdlrDecompSelectCalcStrongDecompositionScore(
   SCIP*                   scip,       /**< SCIP data structure */
   SCIP_DIALOGHDLR*        dialoghdlr, /**< dialog handler for user input management */
   SCIP_DIALOG*            dialog      /**< dialog for user input management */
   )
{
   SCIP_CONSHDLR* conshdlr;
   SCIP_CONSHDLRDATA* conshdlrdata;
   char* ntocalcstrong;
   SCIP_Bool endoffile;
   int idtocalcstrong;
   int commandlen;

   assert( scip != NULL );
   conshdlr = SCIPfindConshdlr( scip, CONSHDLR_NAME );
   assert( conshdlr != NULL );

   conshdlrdata = SCIPconshdlrGetData( conshdlr );
   assert( conshdlrdata != NULL );

   /* read the id of the decomposition to be calculate strong decomp score */
   SCIPdialogMessage( scip, NULL,
      "Please specify the id of the decomposition that should be evaluated by strong decomposition score:\n" );
   SCIP_CALL( SCIPdialoghdlrGetWord( dialoghdlr, dialog, " ", &ntocalcstrong, &endoffile ) );
   commandlen = strlen( ntocalcstrong );

   idtocalcstrong = -1;
   if( commandlen != 0 )
   {
      std::stringstream convert( ntocalcstrong );
      convert >> idtocalcstrong;

      if ( idtocalcstrong == 0 && ntocalcstrong[0] != '0' )
      {
         idtocalcstrong = -1;
      }
   }

   /* call calculation strong decomp score method according to chosen parameters */
   if( 0 <= idtocalcstrong && idtocalcstrong < (int)conshdlrdata->listall->size() )
   {
      SCIP_Real score;
      gcg::Seeedpool* seeedpool = ( conshdlrdata->listall->at( idtocalcstrong )->isFromUnpresolved() ?
         conshdlrdata->seeedpoolunpresolved : conshdlrdata->seeedpool );
      seeedpool->calcStrongDecompositionScore(conshdlrdata->listall->at( idtocalcstrong ), &score);
      SCIPdialogMessage( scip, NULL, "Strong decomposition score of this decomposition is %f.", score) ;
   }
   else
   {
      SCIPdialogMessage( scip, NULL, "This is not an existing id." );
   }

   return SCIP_OKAY;
}


/**
 * Displays information about a seeed that is chosen by the user in a dialog.
 *
 * @returns SCIP status
 */
static
SCIP_RETCODE SCIPconshdlrDecompSelectInspect(
   SCIP*                   scip,       /**< SCIP data structure */
   SCIP_DIALOGHDLR*        dialoghdlr, /**< dialog handler for user input management */
   SCIP_DIALOG*            dialog      /**< dialog for user input management */
   )
{
   SCIP_CONSHDLR* conshdlr;
   SCIP_CONSHDLRDATA* conshdlrdata;
   char* ntoinspect;
   char* ndetaillevel;
   SCIP_Bool endoffile;
   int idtoinspect;
   int detaillevel;

   int commandlen;

   assert( scip != NULL );
   conshdlr = SCIPfindConshdlr( scip, CONSHDLR_NAME );
   assert( conshdlr != NULL );

   conshdlrdata = SCIPconshdlrGetData( conshdlr );
   assert( conshdlrdata != NULL );

   /* read the id of the decomposition to be inspected */
   SCIPdialogMessage( scip, NULL, "Please specify the id of the decomposition to be inspected:\n");
   SCIP_CALL( SCIPdialoghdlrGetWord( dialoghdlr, dialog, " ", &ntoinspect, &endoffile ) );
   commandlen = strlen( ntoinspect );

   idtoinspect = -1;
   if( commandlen != 0 )
      idtoinspect = atoi( ntoinspect );

   /* check whether ID is in valid range */
   if( idtoinspect < 0 || idtoinspect >= (int)conshdlrdata->listall->size() )
   {
      SCIPdialogMessage( scip, NULL, "This id is out of range." );
      return SCIP_PARAMETERWRONGVAL;
   }

   /* read the desired detail level; for wrong input, it is set to 1 by default */
   SCIPdialogMessage( scip, NULL,
      "Please specify the detail level:\n  0 - brief overview\n  1 - block and detector info (default)\n  2 - cons and var assignments\n" );
   SCIP_CALL( SCIPdialoghdlrGetWord( dialoghdlr, dialog, " ", &ndetaillevel, &endoffile ) );
   commandlen = strlen( ndetaillevel );

   detaillevel = 1;
   if( commandlen != 0 )
   {
      std::stringstream convert( ndetaillevel );
      convert >> detaillevel;

      if ( detaillevel < 0 || ( detaillevel == 0 && ndetaillevel[0] != '0' ) )
      {
         detaillevel = 1;
      }
   }

   /* call displayInfo method according to chosen parameters */
   assert( 0 <= idtoinspect && idtoinspect < (int)conshdlrdata->listall->size() );
   conshdlrdata->listall->at( idtoinspect )->displayInfo( detaillevel );

   return SCIP_OKAY;
}


/** shows a visualization of current user seeed
 *
 * @returns SCip status*/
static
SCIP_RETCODE SCIPconshdlrDecompSelectVisualizeCurrentUserSeeed(
   SCIP*                   scip,       /**< SCIP data structure */
   SCIP_DIALOGHDLR*        dialoghdlr, /**< dialog handler for user input management */
   SCIP_DIALOG*            dialog      /**< dialog for user input management */
   )
{
   SCIP_CONSHDLR* conshdlr;
   SCIP_CONSHDLRDATA* conshdlrdata;

   assert(scip != NULL);
   conshdlr = SCIPfindConshdlr(scip, CONSHDLR_NAME);
   assert( conshdlr != NULL );

   conshdlrdata = SCIPconshdlrGetData(conshdlr);
   assert(conshdlrdata != NULL);

   conshdlrdata->curruserseeed->showVisualisation();

   return SCIP_OKAY;
}


/** Lets the user select a seeed to modify in toolbox
 *
 * @returns SCIP status */
static
SCIP_RETCODE SCIPconshdlrDecompToolboxChoose(
   SCIP*                   scip,       /**< SCIP data structure */
   SCIP_DIALOGHDLR*        dialoghdlr, /**< dialog handler for user input management */
   SCIP_DIALOG*            dialog      /**< dialog for user input management */
   )
{
   SCIP_CONSHDLR* conshdlr;
   SCIP_CONSHDLRDATA* conshdlrdata;
   char* ntochoose;
   SCIP_Bool endoffile;
   int idtochoose;

   int commandlen;

   assert(scip != NULL);
   conshdlr = SCIPfindConshdlr(scip, CONSHDLR_NAME);
   assert( conshdlr != NULL );

   conshdlrdata = SCIPconshdlrGetData(conshdlr);
   assert(conshdlrdata != NULL);

   SCIPdialogMessage(scip, NULL, "Please specify the id of the (partial) decomposition to be chosen for modification:\n",
      conshdlrdata->selectvisulength );
   SCIP_CALL( SCIPdialoghdlrGetWord(dialoghdlr, dialog, " ", &ntochoose, &endoffile) );
   commandlen = strlen(ntochoose);

   idtochoose = conshdlrdata->selectvisulength;
   if( commandlen != 0)
      idtochoose = atoi(ntochoose);

   if ( commandlen == 0 || idtochoose < 0 || idtochoose >= (int)conshdlrdata->listall->size() )
   {
      SCIPdialogMessage( scip, NULL, "This id is out of range." );
      return SCIP_PARAMETERWRONGVAL;
   }

   if( conshdlrdata->curruserseeed != NULL )
      delete conshdlrdata->curruserseeed;

   conshdlrdata->curruserseeed = new gcg::Seeed( conshdlrdata->listall->at(idtochoose) );

   return SCIP_OKAY;
}

/** Lets the user select decompositions from the explore menu
 *
 * @returns SCIP status */
static
SCIP_RETCODE SCIPconshdlrDecompExploreSelect(
   SCIP*                   scip,       /**< SCIP data structure */
   SCIP_DIALOGHDLR*        dialoghdlr, /**< dialog handler for user input management */
   SCIP_DIALOG*            dialog      /**< dialog for user input management */
   )
{
   SCIP_CONSHDLR* conshdlr;
   SCIP_CONSHDLRDATA* conshdlrdata;
   char* ntovisualize;
   SCIP_Bool endoffile;
   int idtovisu;
   SeeedPtr toselect;

   int commandlen;

   assert(scip != NULL);
   conshdlr = SCIPfindConshdlr(scip, CONSHDLR_NAME);
   assert( conshdlr != NULL );

   conshdlrdata = SCIPconshdlrGetData(conshdlr);
   assert(conshdlrdata != NULL);

   SCIPdialogMessage(scip, NULL, "Please specify the id of the decomposition to be selected:\n", conshdlrdata->selectvisulength );
   SCIP_CALL( SCIPdialoghdlrGetWord(dialoghdlr, dialog, " ", &ntovisualize, &endoffile) );
   commandlen = strlen(ntovisualize);

   idtovisu = conshdlrdata->selectvisulength;
   if( commandlen != 0)
      idtovisu = atoi(ntovisualize);

   toselect = conshdlrdata->listall->at(idtovisu);

   toselect->setSelected(!toselect->isSelected() );

   if( !toselect->isSelected() )
   {
      conshdlrdata->selected->erase(  find( conshdlrdata->selected->begin(), conshdlrdata->selected->end(), idtovisu) );
   }
   else
   {
      std::cout << "is selected!" << toselect->isSelected() <<std::endl;
      conshdlrdata->selected->push_back(idtovisu);
      assert(toselect->isSelected());
   }

   conshdlrdata->selectedexists = (conshdlrdata->selected->size() > 0);

   return SCIP_OKAY;
}

/** Shows help section of explore menu
 *
 * @returns SCIP status */
static
SCIP_RETCODE SCIPconshdlrDecompShowHelp(
   SCIP* scip  /**< SCIP data structure */
   )
{
   assert(scip != NULL);

   SCIPdialogMessage(scip, NULL, "============================================================================================= \n");
   SCIPdialogMessage(scip, NULL, "\n" );
   SCIPdialogMessage(scip, NULL, "List of selection commands \n" );
   SCIPdialogMessage(scip, NULL, "\n" );
   SCIPdialogMessage(scip, NULL, "%30s     %s\n", "command", "description");
   SCIPdialogMessage(scip, NULL, "%30s     %s\n", "-------", "-----------");
   SCIPdialogMessage(scip, NULL, "%30s     %s\n", "select", "selects/unselects decomposition with given id");
   SCIPdialogMessage(scip, NULL, "%30s     %s\n", "modify", "modify an existing decomposition");
   SCIPdialogMessage(scip, NULL, "%30s     %s\n", "create", "create a new decomposition");
   SCIPdialogMessage(scip, NULL, "%30s     %s\n", "back", "displays the preceding decompositions (if there are any)");
   SCIPdialogMessage(scip, NULL, "%30s     %s\n", "next", "displays the subsequent decompositions (if there are any)");
   SCIPdialogMessage(scip, NULL, "%30s     %s\n", "top", "displays the first decompositions");
   SCIPdialogMessage(scip, NULL, "%30s     %s\n", "end", "displays the last decompositions");
   SCIPdialogMessage(scip, NULL, "%30s     %s\n", "legend", "displays the legend for table header and history abbreviations");
   SCIPdialogMessage(scip, NULL, "%30s     %s\n", "help", "displays this help");
   SCIPdialogMessage(scip, NULL, "%30s     %s\n", "dispNEntries", "modifies the number of displayed decompositions ");
   SCIPdialogMessage(scip, NULL, "%30s     %s\n", "quit", "finishes decomposition explorer and goes back to main menu");
   SCIPdialogMessage(scip, NULL, "%30s     %s\n", "visualize", "experimental feature: visualizes the specified decomposition ");
   SCIPdialogMessage(scip, NULL, "%30s     %s\n", "inspect", "displays detailed information for the specified decomposition ");
   SCIPdialogMessage(scip, NULL, "%30s     %s\n", "calc_strong", "calculates and displays the strong decomposition score for this decomposition");

   SCIPdialogMessage(scip, NULL, "\n============================================================================================= \n");

   return SCIP_OKAY;
}

/** Checks whether benders detection is enabled
 *
 * @returns true if benders is enabled, false otherwise */
static
SCIP_Bool SCIPconshdlrDecompDetectBenders(
   SCIP*                   scip  /**< SCIP data structure */
   )
{
   SCIP_Bool benders;

   SCIPgetBoolParam(scip, "detection/benders/enabled", &benders);

   return benders;
}

/* Checks whether the currently best candidate is from the unpresolved seeedpool
 *
 * @returns true if best candidate is unpresolved, false otherwise */
SCIP_Bool SCIPconshdlrDecompIsBestCandidateUnpresolved(
   SCIP*                   scip  /* SCIP data structure */
   )
{
   SCIP_CONSHDLR* conshdlr;
   SCIP_CONSHDLRDATA* conshdlrdata;

   assert(scip != NULL);
   conshdlr = SCIPfindConshdlr(scip, CONSHDLR_NAME);
   assert( conshdlr != NULL );

   conshdlrdata = SCIPconshdlrGetData(conshdlr);
   assert(conshdlrdata != NULL);

   if( conshdlrdata->candidates->size() == 0 )
      return FALSE;

   return conshdlrdata->candidates->at(0).first->isFromUnpresolved();
}

/*
 * @brief method too handle user input for "explore" command
 * @param scip SCIP data structure
 * @param dialoghdlr dialog handler to handle user input
 * @param dialog dialog to handle user input
 * @returns SCIP return code
 */
SCIP_RETCODE SCIPconshdlrDecompExecSelect(
   SCIP*                   scip,       /* SCIP data structure */
   SCIP_DIALOGHDLR*        dialoghdlr, /* dialog handler for user input management */
   SCIP_DIALOG*            dialog      /* dialog for user input management */
   )
{
   SCIP_CONSHDLR* conshdlr;
   SCIP_CONSHDLRDATA* conshdlrdata;
   SCIP_Bool         finished;
   char* command;
   SCIP_Bool endoffile;

   assert(scip != NULL);
   conshdlr = SCIPfindConshdlr(scip, CONSHDLR_NAME);
   assert( conshdlr != NULL );
   finished = FALSE;

   conshdlrdata = SCIPconshdlrGetData(conshdlr);
   assert(conshdlrdata != NULL);


   SCIP_CALL( SCIPconshdlrDecompUpdateSeeedlist(scip) );
   /* while user has not aborted: show current list extract */

   while ( !finished )
   {
      int commandlen;

      SCIP_CALL( SCIPconshdlrDecompShowListExtractHeader(scip) );

      SCIP_CALL( SCIPconshdlrDecompShowListExtract(scip) );


      SCIP_CALL( SCIPdialoghdlrGetWord(dialoghdlr, dialog,
         "Please enter command or decomposition id to select (or \"h\" for help) : \nGCG/explore> ", &command, &endoffile) );

      commandlen = strlen(command);

      if( strncmp( command, "back", commandlen) == 0 )
      {
         conshdlrdata->startidvisu -= conshdlrdata->selectvisulength;
         if(conshdlrdata->startidvisu < 0 )
            conshdlrdata->startidvisu = 0;
         continue;
      }
      if( strncmp( command, "next", commandlen) == 0 )
      {
         conshdlrdata->startidvisu += conshdlrdata->selectvisulength;
         if( conshdlrdata->startidvisu > (int) conshdlrdata->listall->size() - conshdlrdata->selectvisulength )
            conshdlrdata->startidvisu = conshdlrdata->listall->size() - conshdlrdata->selectvisulength ;
         continue;
      }
      if( strncmp( command, "top", commandlen) == 0 )
      {
         conshdlrdata->startidvisu = 0;
         continue;
      }
      if( strncmp( command, "end", commandlen) == 0 )
      {
         conshdlrdata->startidvisu = conshdlrdata->listall->size() - conshdlrdata->selectvisulength ;
         continue;
      }

      if( strncmp( command, "quit", commandlen) == 0 )
      {
         finished = TRUE;
         SCIP_CALL(SCIPconshdlrDecompChooseCandidatesFromSelected(scip, FALSE) );
         continue;
      }

      if( strncmp( command, "legend", commandlen) == 0 )
      {
         SCIP_CALL(SCIPconshdlrDecompShowLegend(scip) );
         continue;
      }

      if( strncmp( command, "dispNEntries", commandlen) == 0 )
      {
         SCIP_CALL(SCIPconshdlrDecompModifyNVisualized(scip, dialoghdlr, dialog) );
         continue;
      }

      if( strncmp( command, "help", commandlen) == 0 )
      {
         SCIP_CALL(SCIPconshdlrDecompShowHelp(scip) );
         continue;
      }

      if( strncmp( command, "visualize", commandlen) == 0 )
      {
         SCIP_CALL(SCIPconshdlrDecompSelectVisualize(scip, dialoghdlr, dialog ) );
         continue;
      }

      if( strncmp( command, "inspect", commandlen) == 0 )
      {
         SCIP_CALL( SCIPconshdlrDecompSelectInspect( scip, dialoghdlr, dialog ) );
         continue;
      }

      if( strncmp( command, "calc_strong", commandlen) == 0 )
      {
         SCIP_CALL( SCIPconshdlrDecompSelectCalcStrongDecompositionScore( scip, dialoghdlr, dialog ) );
         continue;
      }

      if( strncmp( command, "select", commandlen) == 0 )
      {
         SCIP_CALL(SCIPconshdlrDecompExploreSelect(scip, dialoghdlr, dialog ) );
         continue;
      }

      if( strncmp( command, "toolbox", commandlen) == 0 )
      {
	 //@todo deprecated, use create/modify instead
         SCIP_CALL( SCIPconshdlrDecompExecToolbox(scip, dialoghdlr, dialog) );
         SCIP_CALL( SCIPconshdlrDecompUpdateSeeedlist(scip) );
         continue;
      }
      if( strncmp( command, "modify", commandlen) == 0 )
      {
         SCIP_CALL( SCIPconshdlrDecompExecToolboxModify(scip, dialoghdlr, dialog) );
         SCIP_CALL( SCIPconshdlrDecompUpdateSeeedlist(scip) );
         continue;
      }
      if( strncmp( command, "create", commandlen) == 0 )
      {
         SCIP_CALL( SCIPconshdlrDecompExecToolboxCreate(scip, dialoghdlr, dialog) );
         SCIP_CALL( SCIPconshdlrDecompUpdateSeeedlist(scip) );
         continue;
      }
   }

   return SCIP_OKAY;
}


/** Lets user modify conss during modification of seeed in toolbox
 *
 * @returns SCIP status */
static
SCIP_RETCODE SCIPconshdlrDecompToolboxModifyConss(
   SCIP*                   scip,       /**< SCIP data structure */
   SCIP_DIALOGHDLR*        dialoghdlr, /**< dialog handler for user input management */
   SCIP_DIALOG*            dialog      /**< dialog for user input management */
   )
{
   SCIP_CONSHDLR* conshdlr;
    SCIP_CONSHDLRDATA* conshdlrdata;
    SCIP_Bool         matching;
    char* consregex;
    char* command;
    char* command2;
    SCIP_Bool endoffile;
    int commandlen;

    assert(scip != NULL);
    conshdlr = SCIPfindConshdlr(scip, CONSHDLR_NAME);
    assert( conshdlr != NULL );
    matching = FALSE;


    conshdlrdata = SCIPconshdlrGetData(conshdlr);
    assert(conshdlrdata != NULL);

    SeeedPtr seeed  = conshdlrdata->curruserseeed;
    gcg::Seeedpool* seeedpool;
    std::vector<int> matchingconss  = std::vector<int>(0);

    seeedpool = seeed->isFromUnpresolved() ? conshdlrdata->seeedpoolunpresolved : conshdlrdata->seeedpool;
    /* Does user want to modify existing or create a new partial decomposition ?*/
    SCIP_CALL( SCIPdialoghdlrGetWord(dialoghdlr, dialog,
       "Please specify a regular expression (modified ECMAScript regular expression grammar) matching the names of unassigned constraints you want to assign : \nGCG/toolbox> ",
       &consregex, &endoffile) );

    /* case distinction: */

    std::regex expr;
    try  {
       expr = std::regex(consregex);
    }
    catch (const std::regex_error& e) {
       std::cout << "regex_error caught: " << e.what() << '\n';
       if (e.code() == std::regex_constants::error_brack) {
          std::cout << "The code was error_brack\n";
       }
    }

    for( int oc = 0; oc < seeed->getNOpenconss(); ++oc )
    {
       const char* consname;

       consname = SCIPconsGetName(  seeedpool->getConsForIndex(seeed->getOpenconss()[oc] ) );


       if( std::regex_match(consname, expr) )
       {
          matching = TRUE;
          matchingconss.push_back(seeed->getOpenconss()[oc]);
          SCIPdebugMessage(" consname %s matches regex %s \n", consname, consregex );
       } else
          SCIPdebugMessage(" consname %s does not match regex %s \n", consname, consregex);
    }

    if( !matching )
    {
       SCIPdialogMessage(scip, NULL, " There are no unassigned constraints with names matching given regular expression. Return to toolbox main menu.\n");
       return SCIP_OKAY;
    }

    if( conshdlrdata->lastuserseeed != NULL)
       delete conshdlrdata->lastuserseeed;
    conshdlrdata->lastuserseeed = new gcg::Seeed( conshdlrdata->curruserseeed) ;


    if( matchingconss.size() > 10 )
       SCIPdebugMessage(" There are %d unassigned constraints with names matching given regular expression. Showing the first 10:\n", (int) matchingconss.size());
    else
       SCIPdebugMessage(" There are %d unassigned constraints with names matching given regular expression: \n", (int) matchingconss.size());

    for( size_t mc = 0 ; mc < 10 && mc < matchingconss.size(); ++mc )
       SCIPdialogMessage(scip, NULL, " %s \n", SCIPconsGetName( seeedpool->getConsForIndex( matchingconss[mc] ) ));

    SCIPdialogMessage(scip, NULL, "\n Should these constraints be added to: \n");
    SCIPdialogMessage(scip, NULL, " master \n");
    SCIPdialogMessage(scip, NULL, " block (to be specified) \n");
    SCIPdialogMessage(scip, NULL, " nothing (return to toolbox main menu)? \n");


    SCIP_CALL( SCIPdialoghdlrGetWord(dialoghdlr, dialog, "Please specify how to proceed: \nGCG/toolbox> ", &command, &endoffile) );

    commandlen = strlen(command);

    /* case distinction: */
    if( strncmp( command, "master", commandlen) == 0 )
    {
       for( size_t mc = 0 ;  mc < matchingconss.size(); ++mc )
       {
          seeed->bookAsMasterCons( matchingconss[mc] );
       }
    }
    else if( strncmp( command, "block", commandlen) == 0 )
    {
       SCIP_CALL( SCIPdialoghdlrGetWord(dialoghdlr, dialog, "Please specify the block number these constraints should be assigned to: \nGCG/toolbox> ", &command2, &endoffile) );
       char* tail;
       int blockid = strtol(command2, &tail, 10);
       for( size_t mc = 0 ;  mc < matchingconss.size(); ++mc )
       {
          seeed->bookAsBlockCons( matchingconss[mc], blockid );
       }
    }
    else
       return SCIP_OKAY;

    seeed->flushBooked();

   return SCIP_OKAY;
}

/** Lets user specify how to finish the modified seeed while using the toolbox
 *
 * @returns SCIP status*/
static
SCIP_RETCODE SCIPconshdlrDecompToolboxModifyFinish(
   SCIP*                   scip,       /**< SCIP data structure */
   SCIP_DIALOGHDLR*        dialoghdlr, /**< dialog handler for user input management */
   SCIP_DIALOG*            dialog      /**< dialog for user input management */
   )
{
   SCIP_CONSHDLR* conshdlr;
   SCIP_CONSHDLRDATA* conshdlrdata;
   SCIP_Bool         choosenfinisher;

   char* command;
   SCIP_Bool endoffile;
   char* tail;
   int finisherid;
   SEEED_PROPAGATION_DATA* seeedPropData;
   DEC_DETECTOR* finisher;
   SCIP_Result result;

   assert(scip != NULL);
   conshdlr = SCIPfindConshdlr(scip, CONSHDLR_NAME);
   assert( conshdlr != NULL );

   conshdlrdata = SCIPconshdlrGetData(conshdlr);
   assert(conshdlrdata != NULL);

   SeeedPtr seeed  = conshdlrdata->curruserseeed;
   gcg::Seeedpool* seeedpool;
   std::vector<int> matchingvars  = std::vector<int>(0);

   seeedpool = seeed->isFromUnpresolved() ? conshdlrdata->seeedpoolunpresolved : conshdlrdata->seeedpool;
   choosenfinisher = FALSE;
   while ( !choosenfinisher )
   {
       SCIPdialogMessage(scip, NULL, " Available finisher: \n");
       /* 1) print out available finisher */
       SCIPdialogMessage(scip, NULL, "%d :  %s \n", -1, "abort" );
       for( int fi = 0; fi < seeedpool->getNFinishingDetectors(); ++fi )
       {
          SCIPdialogMessage(scip, NULL, "%d :  %s \n", fi, DECdetectorGetName(seeedpool->getFinishingDetectorForIndex(fi) ) );
       }

       /* Does user want to modify existing or create a new partial decomposition ?*/
       SCIP_CALL( SCIPdialoghdlrGetWord(dialoghdlr, dialog,
          "Please specify the index of the finisher to use : \nGCG/toolbox> ", &command, &endoffile) );

       finisherid = strtol(command, &tail, 10);

       if( finisherid >= seeedpool->getNFinishingDetectors() || finisherid < -1 )
       {
            SCIPdialogMessage(scip, NULL, "The specified id is invalid \n"  );
            continue;
       }
       choosenfinisher = TRUE;
   }

   seeedPropData = new SEEED_PROPAGATION_DATA();
   seeedPropData->seeedpool = seeedpool;
   seeedPropData->nNewSeeeds = 0;
   seeedPropData->seeedToPropagate = new gcg::Seeed(conshdlrdata->curruserseeed);

   if( conshdlrdata->lastuserseeed != NULL)
      delete conshdlrdata->lastuserseeed;
   conshdlrdata->lastuserseeed = new gcg::Seeed( conshdlrdata->curruserseeed) ;

   finisher = seeedpool->getFinishingDetectorForIndex(finisherid);
   finisher->finishSeeed(scip, finisher, seeedPropData, &result);

   delete conshdlrdata->curruserseeed;

   for( int i = 0; i <  seeedPropData->nNewSeeeds; ++i)
   {
      delete seeedPropData->newSeeeds[i];
   }

   delete seeedPropData->seeedToPropagate;
   delete seeedPropData;

   return SCIP_OKAY;
}

/** Lets user modify vars during use of the toolbox
 *
 * @returns SCIP status */
static
SCIP_RETCODE SCIPconshdlrDecompToolboxModifyVars(
   SCIP*                   scip,       /**< SCIP data structure */
   SCIP_DIALOGHDLR*        dialoghdlr, /**< dialog handler for user input management */
   SCIP_DIALOG*            dialog      /**< dialog for user input management */
   )
{

   SCIP_CONSHDLR* conshdlr;
    SCIP_CONSHDLRDATA* conshdlrdata;
    SCIP_Bool         matching;
    char* varregex;
    char* command;
    char* command2;
    SCIP_Bool endoffile;
    int commandlen;

    assert(scip != NULL);
    conshdlr = SCIPfindConshdlr(scip, CONSHDLR_NAME);
    assert( conshdlr != NULL );
    matching = FALSE;


    conshdlrdata = SCIPconshdlrGetData(conshdlr);
    assert(conshdlrdata != NULL);

    SeeedPtr seeed  = conshdlrdata->curruserseeed;
    gcg::Seeedpool* seeedpool;
    std::vector<int> matchingvars  = std::vector<int>(0);

    seeedpool = seeed->isFromUnpresolved() ? conshdlrdata->seeedpoolunpresolved : conshdlrdata->seeedpool;
    /* Does user want to modify existing or create a new partial decomposition ?*/
    SCIP_CALL( SCIPdialoghdlrGetWord(dialoghdlr, dialog,
       "Please specify a regular expression (modified ECMAScript regular expression grammar) matching the names of unassigned variables you want to assign : \nGCG/toolbox> ",
       &varregex, &endoffile) );

    /* case distinction: */

    std::regex expr;
    try  {
       expr = std::regex(varregex);
    }
    catch (const std::regex_error& e) {
       std::cout << "regex_error caught: " << e.what() << '\n';
       if (e.code() == std::regex_constants::error_brack) {
          SCIPdebugMessage("The code was error_brack\n");
       }
    }

    for( int oc = 0; oc < seeed->getNOpenvars(); ++oc )
    {
       const char* varname;

       varname = SCIPvarGetName(  seeedpool->getVarForIndex(seeed->getOpenvars()[oc] ) );

       SCIPdebugMessage("check var %s for regex %s \n", varname, varregex);

       if( std::regex_match(varname, expr) )
       {
          matching = TRUE;
          matchingvars.push_back(seeed->getOpenvars()[oc]);
          SCIPdebugMessage( " varname %s matches regex %s \n", varname, varregex );
       } else
          SCIPdebugMessage(" varname %s does not match regex %s \n", varname, varregex);
    }

    if( !matching )
    {
       SCIPdialogMessage(scip, NULL,
          " There are no unassigned variables with names matching given regular expression. Return to toolbox main menu.\n");
       return SCIP_OKAY;
    }

    if( conshdlrdata->lastuserseeed != NULL)
       delete conshdlrdata->lastuserseeed;
    conshdlrdata->lastuserseeed = new gcg::Seeed( conshdlrdata->curruserseeed) ;


    if( matchingvars.size() > 10 )
       SCIPdialogMessage(scip, NULL,
          " There are %d unassigned variables with names matching given regular expression. Showing the first 10:\n",
          matchingvars.size());
    else
       SCIPdialogMessage(scip, NULL, " There are %d unassigned variables with names matching given regular expression: \n",
          matchingvars.size());

    for( size_t mc = 0 ; mc < 10 && mc < matchingvars.size(); ++mc )
       SCIPdialogMessage(scip, NULL, " %s \n", SCIPvarGetName( seeedpool->getVarForIndex( matchingvars[mc] ) ));

    SCIPdialogMessage(scip, NULL, "\n Should these variables be added to: \n");
    SCIPdialogMessage(scip, NULL, " master-only (static) \n");
    SCIPdialogMessage(scip, NULL, " linking \n");
    SCIPdialogMessage(scip, NULL, " block (to be specified) \n");
    SCIPdialogMessage(scip, NULL, " nothing (return to toolbox main menu)? \n");

    SCIP_CALL( SCIPdialoghdlrGetWord(dialoghdlr, dialog, "Please specify how to proceed: \nGCG/toolbox> ", &command,
       &endoffile) );

    commandlen = strlen(command);

    /* case distinction: */
    if( strncmp( command, "master", commandlen) == 0 )
    {
       for( size_t mc = 0 ;  mc < matchingvars.size(); ++mc )
       {
          seeed->bookAsMasterVar( matchingvars[mc] );
       }
    } else
       if( strncmp( command, "linking", commandlen) == 0 )
           {
              for( size_t mc = 0 ;  mc < matchingvars.size(); ++mc )
              {
                 seeed->bookAsLinkingVar( matchingvars[mc] );
              }
           }
    else if( strncmp( command, "block", commandlen) == 0 )
    {
       SCIP_CALL( SCIPdialoghdlrGetWord(dialoghdlr, dialog,
          "Please specify the block number these variables should be assigned to: \nGCG/toolbox> ", &command2, &endoffile) );
       char* tail;
       int blockid = strtol(command2, &tail, 10);
       for( size_t mc = 0 ;  mc < matchingvars.size(); ++mc )
       {
          seeed->bookAsBlockVar( matchingvars[mc], blockid );
       }
    }
    else
       return SCIP_OKAY;

    seeed->flushBooked();
    seeed->deleteEmptyBlocks(true);

   return SCIP_OKAY;
}

/** Apply propagation, finishing or postprocessing to the current user seeed via dialog
 *
 * @returns SCIP status */
static
SCIP_RETCODE SCIPconshdlrDecompToolboxActOnSeeed(
   SCIP*                   scip,       /**< SCIP data structure */
   SCIP_DIALOGHDLR*        dialoghdlr, /**< dialog handler for user input management */
   SCIP_DIALOG*            dialog,     /**< dialog for user input management */
   toolboxtype             action      /**< what to do: can be set to PROPAGATE, FINISH or POSTPROCESS */
   )
{
   char* command;
   int commandlen;
   SCIP_Bool endoffile;
   SCIP_CONSHDLR* conshdlr;
   SCIP_CONSHDLRDATA* conshdlrdata;
   SCIP_Result result;
   DEC_Detector** detectors;
   int ndetectors;
   int i, j;
   SEEED_PROPAGATION_DATA* seeedPropData;
   gcg::Seeedpool* seeedpool;
   SCIP_Bool finished, displayinfo;
   char stri[SCIP_MAXSTRLEN];
   const char* actiontype;

   /* set string for dialog */
   if( action == PROPAGATE )
     actiontype = "propagated";
   else if( action == FINISH )
      actiontype = "finished";
   else if( action == POSTPROCESS )
      actiontype = "postprocessed";
   else
      actiontype = "UNDEFINED_ACTION";

   conshdlr = SCIPfindConshdlr(scip, CONSHDLR_NAME);
   conshdlrdata = SCIPconshdlrGetData(conshdlr);

   if( action == POSTPROCESS && conshdlrdata->curruserseeed->isComplete() == FALSE ) 
   {
      SCIPinfoMessage(scip, NULL, "The currently selected seeed is not finished, postprocessing not possible.\n");
      return SCIP_OKAY;
   }

   if( conshdlrdata->ndetectors == 0 )
   {
      SCIPinfoMessage(scip, NULL, "No detector available!\n\n");
      return SCIP_OKAY;
   }

   SCIP_CALL( SCIPallocBufferArray(scip, &detectors, conshdlrdata->ndetectors) );

   /* determine the detectors that implement the specified callback */
   ndetectors = 0;
   for( i = 0; i < conshdlrdata->ndetectors; ++i )
   {
      if( (action == PROPAGATE && conshdlrdata->detectors[i]->propagateFromToolbox)
       || (action == FINISH && conshdlrdata->detectors[i]->finishFromToolbox)
       || (action == POSTPROCESS && conshdlrdata->detectors[i]->postprocessSeeed) )
      {
         detectors[ndetectors] = conshdlrdata->detectors[i];
         ++ndetectors;
      }
   }

   if( ndetectors == 0 )
   {
      SCIPinfoMessage(scip, NULL, "No detector implements this callback, returning!\n\n");
      return SCIP_OKAY;
   }

   /* build seeed propagation data needed in callbacks */
   seeedpool = conshdlrdata->curruserseeed->isFromUnpresolved() ? conshdlrdata->seeedpoolunpresolved : conshdlrdata->seeedpool;

   seeedPropData = new SEEED_PROPAGATION_DATA();
   seeedPropData->seeedpool = seeedpool;
   seeedPropData->nNewSeeeds = 0;
   seeedPropData->seeedToPropagate = new gcg::Seeed(conshdlrdata->curruserseeed);
   seeedPropData->seeedToPropagate->setSeeedpool(seeedpool);
   if( action != POSTPROCESS )
   {
      SCIP_CALL( SCIPallocMemoryArray(scip, &(seeedPropData->newSeeeds), 1) );
      seeedPropData->newSeeeds[0] = NULL;
   }

   /* user dialog to select wanted detector, apply it and handle the returned seeeds, if any */
   finished = FALSE;
   while( !finished )
   {
      result = SCIP_DIDNOTFIND;
      /* list the detectors implementing the specified callback by name with a leading number */
      j = 1;
      SCIPinfoMessage(scip, NULL, "Available detectors:\n");
      for( i = 0; i < ndetectors; ++i )
      {
         SCIPinfoMessage(scip, NULL, "%d)", j);
         SCIPinfoMessage(scip, NULL, "%s\n", detectors[i]->name);
         ++j;
      }
      commandlen = 0;
      while( commandlen == 0 )
      {
         SCIP_CALL( SCIPdialoghdlrGetWord(dialoghdlr, dialog,
            "Type in the name or number of the detector that you want to use (or \"none\"): \nGCG/toolbox> ", &command,
            &endoffile) );
         commandlen = strlen(command);
      }

      if( !strncmp( command, "none", commandlen) == 0 && !strncmp( command, "quit", commandlen) == 0 )
      {
         for( i = 0; i < ndetectors; ++i )
         {
            sprintf(stri, "%d", i+1); //used for matching numberings in the list, off-by-one since detectors start with 0
            if( strncmp( command, detectors[i]->name, commandlen) == 0 || strncmp( command, stri, commandlen ) == 0 )
            {
               if( action == PROPAGATE )
                  SCIP_CALL( detectors[i]->propagateFromToolbox(scip, detectors[i], seeedPropData, &result, dialoghdlr, dialog) );
               else if( action == FINISH )
                  SCIP_CALL( detectors[i]->finishFromToolbox(scip, detectors[i], seeedPropData, &result, dialoghdlr, dialog) );
               else if( action == POSTPROCESS )
                  SCIP_CALL( detectors[i]->postprocessSeeed(scip, detectors[i], seeedPropData, &result) );
               break;
            }
         }
      }
      else
      {
         finished = TRUE;
         continue;
      }
      if( result == SCIP_SUCCESS )
      {
         if( action != POSTPROCESS )
         {
            SCIPinfoMessage(scip, NULL, "Considering implicits of newly found seeed(s)...\n");
            for( i = 0; i < seeedPropData->nNewSeeeds; ++i )
            {
               assert(seeedPropData->newSeeeds[i] != NULL);
               seeedPropData->newSeeeds[i]->considerImplicits( ); //There may be open vars/cons left that were not matched
            }
            
            SCIPinfoMessage(scip, NULL, "\nSeeed was successfully %s, %d potentially new seeed(s) found.\n", actiontype,
               seeedPropData->nNewSeeeds);
            
            displayinfo = TRUE;
            if( seeedPropData->nNewSeeeds > 1 )
            {
               commandlen = 0;
               while( commandlen == 0 )
               {
                  SCIP_CALL( SCIPdialoghdlrGetWord(dialoghdlr, dialog, 
                     "More than one seeed found. Do you want to display information about all found seeeds anyway? (\"yes\"/\"no\")?\nGCG/toolbox> ",
                     &command, &endoffile) );
                  commandlen = strlen(command);
               }
               if( strncmp( command, "no", commandlen) == 0 )
               {
                  displayinfo = FALSE;
               }
               else if( strncmp( command, "quit", commandlen) == 0 )
               {
                  finished = TRUE;
                  continue;
               }
            }

            if( displayinfo )
            {
               for( i = 0; i < seeedPropData->nNewSeeeds; ++i )
               {
                  seeedPropData->newSeeeds[i]->displayInfo( 0 );
               }
            }

            if( seeedPropData->nNewSeeeds == 1 )
            {
               commandlen = 0;
               while( commandlen == 0 )
               {
                  SCIP_CALL( SCIPdialoghdlrGetWord(dialoghdlr, dialog, 
                     "Do you want to visualize the new seeed (\"yes\"/\"no\")?\nGCG/toolbox> ", &command, &endoffile) );
                  commandlen = strlen(command);
               }
               if( strncmp( command, "yes", commandlen) == 0 )
               {
                  SCIP_CALL( SCIPconshdlrDecompSelectVisualize(scip, dialoghdlr, dialog ) );
               }
               else if( strncmp( command, "quit", commandlen) == 0 )
               {
                  finished = TRUE;
                  continue;
               }
            }

            SCIPinfoMessage(scip, NULL, "\nSaving newly found seeeds...\n\n");
            for( i = 0; i < seeedPropData->nNewSeeeds; ++i )
            {
               conshdlrdata->curruserseeed = new gcg::Seeed( seeedPropData->newSeeeds[i] );
               SCIP_CALL( SCIPconshdlrDecompUserSeeedFlush(scip) );
               assert(conshdlrdata->curruserseeed == NULL);
            }

            if( seeedPropData->nNewSeeeds == 1 )
            {
               commandlen = 0;
               while( commandlen == 0 )
               {
                  SCIP_CALL( SCIPdialoghdlrGetWord(dialoghdlr, dialog, 
                     "\nDo you want to continue the decomposition with the new Seeed (\"continue\"), or continue with the previous Seeed (\"previous\")?\nGCG/toolbox> ",
                     &command, &endoffile) );
                  commandlen = strlen(command);
               }
               if( strncmp( command, "continue", commandlen) == 0 )
               {
                  conshdlrdata->curruserseeed = new gcg::Seeed(seeedPropData->newSeeeds[0]);
               }
               else
               {
                  conshdlrdata->curruserseeed = new gcg::Seeed(seeedPropData->seeedToPropagate);
               }
            }
            else
            {
               conshdlrdata->curruserseeed = new gcg::Seeed(seeedPropData->seeedToPropagate);
            }
            finished = TRUE;
            continue;
         }
         else if( action == POSTPROCESS )
         {
            SCIPinfoMessage(scip, NULL, "\nSeeed successfully %s. %d seeed(s) found in the process.\n", actiontype,
               seeedPropData->nNewSeeeds);

            commandlen = 0;
            while( commandlen == 0 )
            {
               SCIP_CALL( SCIPdialoghdlrGetWord(dialoghdlr, dialog,
                  "Do you want to save all found seeeds (\"all\") or none (\"none\")?\nGCG/toolbox> ", &command, &endoffile) );
               commandlen = strlen(command);
            }
            if( strncmp(command, "all", commandlen) == 0 )
            {
               SCIPinfoMessage(scip, NULL, "Storing seeeds...\n");
               for( i = 0; i < seeedPropData->nNewSeeeds; ++i )
               {
                  conshdlrdata->curruserseeed = new gcg::Seeed(seeedPropData->newSeeeds[i]);
                  SCIP_CALL( SCIPconshdlrDecompUserSeeedFlush(scip) );
               }
               conshdlrdata->curruserseeed = new gcg::Seeed(seeedPropData->seeedToPropagate);
               SCIPinfoMessage(scip, NULL, "\nAll seeeds stored successfully!\n");
            }
            finished = TRUE;
            continue;
         }
      }
      else
      {
         SCIPinfoMessage(scip, NULL, "Seeed could not be %s.\n", actiontype);

         commandlen = 0;
         while( commandlen == 0 )
         {
            SCIP_CALL( SCIPdialoghdlrGetWord(dialoghdlr, dialog,
               "Do you want to select another detector (\"detector\") or return to the previous menu (\"previous\")?\nGCG/toolbox> ",
               &command, &endoffile) );
            commandlen = strlen(command);
         }
         if( strncmp( command, "detector", commandlen) == 0 )
         {
            continue;
         }
         else
         {
            finished = TRUE;
            continue;
         }
      }
   }

   SCIPfreeMemoryArrayNull( scip, &(seeedPropData->newSeeeds) );
   delete seeedPropData->seeedToPropagate;
   seeedPropData->newSeeeds = NULL;
   seeedPropData->nNewSeeeds = 0;
   delete seeedPropData;

   SCIPfreeBufferArray(scip, &detectors);
   return SCIP_OKAY;
}


/** Finishes a seeed created/modified in the toolbox
 *
 * @returns SCIP status*/
static
SCIP_RETCODE SCIPconshdlrDecompToolboxFinishSeeed(
   SCIP*                   scip,       /**< SCIP data structure */
   SCIP_DIALOGHDLR*        dialoghdlr, /**< dialog handler for user input management */
   SCIP_DIALOG*            dialog      /**< dialog for user input management */
   )
{
   return SCIPconshdlrDecompToolboxActOnSeeed(scip, dialoghdlr, dialog, FINISH);
}


/** Propagates a seeed created/modified in the toolbox
 *
 * @returns SCIP status */
static
SCIP_RETCODE SCIPconshdlrDecompToolboxPropagateSeeed(
   SCIP*                   scip,       /**< SCIP data structure */
   SCIP_DIALOGHDLR*        dialoghdlr, /**< dialog handler for user input management */
   SCIP_DIALOG*            dialog      /**< dialog for user input management */
   )
{
   return SCIPconshdlrDecompToolboxActOnSeeed(scip, dialoghdlr, dialog, PROPAGATE);
}


/** Postprocesses a seeed created/modified in the toolbox
 *
 * @returns SCIP status*/
static
SCIP_RETCODE SCIPconshdlrDecompToolboxPostprocessSeeed(
   SCIP*                   scip,       /**< SCIP data structure */
   SCIP_DIALOGHDLR*        dialoghdlr, /**< dialog handler for user input management */
   SCIP_DIALOG*            dialog      /**< dialog for user input management */
   )
{
   return SCIPconshdlrDecompToolboxActOnSeeed(scip, dialoghdlr, dialog, POSTPROCESS);
}


/*
 * @brief method to handle and moderate user input for modifying decompositions
 * @param scip SCIP data structure
 * @param dialoghdlr dialog handler to handle user input
 * @param dialog dialog to handle user input
 * @returns SCIP return code
 */
SCIP_RETCODE SCIPconshdlrDecompExecToolboxModify(
   SCIP*                   scip,       /* SCIP data structure */
   SCIP_DIALOGHDLR*        dialoghdlr, /* dialog handler for user input management */
   SCIP_DIALOG*            dialog      /* dialog for user input management */
   )
{
   SCIP_CONSHDLR* conshdlr;
   SCIP_Bool         finished;
   char* command;
   SCIP_Bool endoffile;
   int commandlen;
   SCIP_CONSHDLRDATA* conshdlrdata;
   SCIP_Bool selectedsomeseeed;

   selectedsomeseeed = TRUE;

   assert(scip != NULL);
   conshdlr = SCIPfindConshdlr(scip, CONSHDLR_NAME);
   assert( conshdlr != NULL );
   finished = FALSE;

   conshdlrdata = SCIPconshdlrGetData(conshdlr);
   assert(conshdlrdata != NULL);

   if( SCIPgetStage(scip) == SCIP_STAGE_INIT )
   {
      SCIPinfoMessage(scip, NULL, "No problem is loaded. Please read in a model first.\n");
      return SCIP_OKAY;
   }
   if( (int)conshdlrdata->listall->size() == 0 )
   {
      SCIPinfoMessage(scip, NULL, "No decompositions available. Please detect first.\n");
      return SCIP_OKAY;
   }
   if( SCIPgetStage(scip) < SCIP_STAGE_TRANSFORMED )
   {
      SCIP_CALL( SCIPtransformProb(scip) );
      SCIPinfoMessage(scip, NULL, "Applied tranformation to problem.\n");
   }
   /* 1) update list of interesting seeeds */
   SCIP_CALL( SCIPconshdlrDecompUpdateSeeedlist(scip) );

   /* 2) while user has not aborted: show current list extract */
   while ( !finished )
   {

      SCIP_CALL( SCIPconshdlrDecompShowListExtractHeader(scip) );

      SCIP_CALL( SCIPconshdlrDecompShowListExtract(scip) );

      SCIP_CALL( SCIPdialoghdlrGetWord(dialoghdlr, dialog, "Please choose an existing partial decomposition for modification (type \"choose <id>\" or \"h\" for help) : \nGCG/toolbox> ", &command, &endoffile) );

      commandlen = strlen(command);

      /* case distinction: */
      if( strncmp( command, "back", commandlen) == 0 )
      {
         conshdlrdata->startidvisu -= conshdlrdata->selectvisulength;
         if(conshdlrdata->startidvisu < 0 )
            conshdlrdata->startidvisu = 0;
         continue;
      }
      if( strncmp( command, "next", commandlen) == 0 )
      {
         conshdlrdata->startidvisu += conshdlrdata->selectvisulength;
         if( conshdlrdata->startidvisu > (int) conshdlrdata->listall->size() - conshdlrdata->selectvisulength )
            conshdlrdata->startidvisu = conshdlrdata->listall->size() - conshdlrdata->selectvisulength ;
         continue;
      }
      if( strncmp( command, "top", commandlen) == 0 )
      {
         conshdlrdata->startidvisu = 0;
         continue;
      }
      if( strncmp( command, "end", commandlen) == 0 )
      {
         conshdlrdata->startidvisu = conshdlrdata->listall->size() - conshdlrdata->selectvisulength ;
         continue;
      }

      if( strncmp( command, "quit", commandlen) == 0 )
      {
         finished = TRUE;
         selectedsomeseeed = FALSE;
         continue;
      }

      if( strncmp( command, "choose", commandlen) == 0 )
      {
         SCIP_RETCODE retcode = SCIPconshdlrDecompToolboxChoose(scip, dialoghdlr, dialog );
	 if (retcode != SCIP_OKAY) 
	 {
	    selectedsomeseeed = FALSE;
	    continue;
	 }
	 else
	 {
	    selectedsomeseeed = TRUE;
	    finished = TRUE;
	    break;
	 }
      }

      if( strncmp( command, "abort", commandlen) == 0 )
      {
         finished = TRUE;
         selectedsomeseeed = FALSE;
         continue;
      }

      if( strncmp( command, "change number displayed", commandlen) == 0 )
      {
         SCIP_CALL(SCIPconshdlrDecompModifyNVisualized(scip, dialoghdlr, dialog) );
         continue;
      }

      if( strncmp( command, "help", commandlen) == 0 )
      {
         SCIP_CALL(SCIPconshdlrDecompShowHelp(scip) );
         continue;
      }

      if( strncmp( command, "visualize", commandlen) == 0 )
      {
         SCIP_CALL(SCIPconshdlrDecompSelectVisualize(scip, dialoghdlr, dialog ) );
         continue;
      }

      if( strncmp( command, "propagate", commandlen) == 0 )
      {
         SCIP_CALL( SCIPconshdlrDecompToolboxPropagateSeeed(scip, dialoghdlr, dialog) );
         continue;
      }

      if( strncmp( command, "finishseeed", commandlen) == 0 )
      {
         SCIP_CALL( SCIPconshdlrDecompToolboxFinishSeeed(scip, dialoghdlr, dialog) );
         continue;
      }

      if( strncmp( command, "postprocess", commandlen) == 0 )
      {
         SCIP_CALL( SCIPconshdlrDecompToolboxPostprocessSeeed(scip, dialoghdlr, dialog) );
         continue;
      }
   }
   finished = FALSE;
   while ( !finished && selectedsomeseeed )
   {
      int commandlen2;
      SCIP_Bool success;

      SCIP_CALL( SCIPconshdlrDecompShowCurrUserSeeedInfo(scip) );

      SCIP_CALL( SCIPconshdlrDecompShowToolboxInfo(scip) );

      SCIP_CALL( SCIPdialoghdlrGetWord(dialoghdlr, dialog, "How do you want to proceed the with the current decomposition? (or \"h\" for help) : \nGCG/toolbox> ", &command, &endoffile) );

      commandlen2 = strlen(command);

      /* case distinction: */
      if( strncmp( command, "conss", commandlen2) == 0 )
      {
         SCIPconshdlrDecompToolboxModifyConss(scip, dialoghdlr, dialog);
         continue;
      }
      if( strncmp( command, "vars", commandlen2) == 0 )
      {
         SCIPconshdlrDecompToolboxModifyVars(scip, dialoghdlr, dialog);
         continue;
      }
      if( strncmp( command, "finish", commandlen2) == 0 )
      {
         SCIPconshdlrDecompToolboxModifyFinish(scip, dialoghdlr, dialog);
         continue;
      }
      if( strncmp( command, "refine", commandlen2) == 0 )
      {
         if( conshdlrdata->lastuserseeed != NULL)
            delete conshdlrdata->lastuserseeed;
         conshdlrdata->lastuserseeed = new gcg::Seeed( conshdlrdata->curruserseeed) ;
         conshdlrdata->curruserseeed->considerImplicits();
         continue;
      }

      if( strncmp( command, "quit", commandlen2) == 0 )
      {
         gcg::Seeedpool* seeedpool;
         if( !conshdlrdata->curruserseeed->isFromUnpresolved() && conshdlrdata->seeedpool == NULL )
            SCIPconshdlrDecompCreateSeeedpool(scip);

         seeedpool = ( conshdlrdata->curruserseeed->isFromUnpresolved() ? conshdlrdata->seeedpoolunpresolved : conshdlrdata->seeedpool);
         if( seeedpool == NULL )

         conshdlrdata->curruserseeed->sort();
         conshdlrdata->curruserseeed->considerImplicits();
         conshdlrdata->curruserseeed->calcHashvalue();
         assert( conshdlrdata->curruserseeed->checkConsistency() );



         if( conshdlrdata->curruserseeed->isComplete() )
         {
            seeedpool->addSeeedToFinished(conshdlrdata->curruserseeed, &success);
            if( !success )
            {
               delete conshdlrdata->curruserseeed;
            }
         } else
         {
            seeedpool->addSeeedToIncomplete(conshdlrdata->curruserseeed, &success);
            if( !success )
            {
               delete conshdlrdata->curruserseeed;
            }
         }
         conshdlrdata->curruserseeed = NULL;
         finished = TRUE;


         continue;
      }

      if( strncmp( command, "undo", commandlen2) == 0 )
      {
         if ( conshdlrdata->lastuserseeed == NULL )
            SCIPdialogMessage(scip, NULL, " nothing to be undone \n");
         else
         {
            delete conshdlrdata->curruserseeed;
            conshdlrdata->curruserseeed = conshdlrdata->lastuserseeed;
            conshdlrdata->lastuserseeed = NULL;
         }
         continue;
      }


      if( strncmp( command, "visualize", commandlen2) == 0 )
      {
         SCIP_CALL(SCIPconshdlrDecompSelectVisualizeCurrentUserSeeed(scip, dialoghdlr, dialog ) );
         continue;
      }

      if( strncmp( command, "propagate", commandlen2) == 0 )
      {
         SCIP_CALL( SCIPconshdlrDecompToolboxPropagateSeeed(scip, dialoghdlr, dialog) );
         continue;
      }
      if( strncmp( command, "finishseeed", commandlen2) == 0 )
      {
         SCIP_CALL( SCIPconshdlrDecompToolboxFinishSeeed(scip, dialoghdlr, dialog) );
         continue;
      }

      if( strncmp( command, "postprocess", commandlen2) == 0 )
      {
         SCIP_CALL( SCIPconshdlrDecompToolboxPostprocessSeeed(scip, dialoghdlr, dialog) );
         continue;
      }
   }
   return SCIP_OKAY;
}


/*
 * @brief method to handle and moderate user input for creating new decompositions by the user
 * @param scip SCIP data structure
 * @param dialoghdlr dialog handler to handle user input
 * @param dialog dialog to handle user input
 * @returns SCIP return data structure
 */
SCIP_RETCODE SCIPconshdlrDecompExecToolboxCreate(
   SCIP*                   scip,       /* SCIP data structure */
   SCIP_DIALOGHDLR*        dialoghdlr, /* dialog handler for user input management */
   SCIP_DIALOG*            dialog      /* dialog for user input management */
   )
{
   SCIP_CONSHDLR* conshdlr;
   char* command;
   SCIP_Bool endoffile;
   SCIP_Bool         finished;
   int commandlen;
   SCIP_CONSHDLRDATA* conshdlrdata;

   assert(scip != NULL);
   conshdlr = SCIPfindConshdlr(scip, CONSHDLR_NAME);
   assert( conshdlr != NULL );

   conshdlrdata = SCIPconshdlrGetData(conshdlr);
   assert(conshdlrdata != NULL);

   if( SCIPgetStage(scip) == SCIP_STAGE_INIT )
   {
      SCIPinfoMessage(scip, NULL, "No problem is loaded. Please read in a model first.\n");
      return SCIP_OKAY;
   }
   if( (int)conshdlrdata->listall->size() == 0 )
   {
      SCIPinfoMessage(scip, NULL, "No decompositions available. Please detect first.\n");
      return SCIP_OKAY;
   }
   if( SCIPgetStage(scip) < SCIP_STAGE_TRANSFORMED )
   {
      SCIP_CALL( SCIPtransformProb(scip) );
      SCIPinfoMessage(scip, NULL, "Applied tranformation to problem.\n");
   }

   /* create new decomposition */
   SCIP_CALL( SCIPdialoghdlrGetWord(dialoghdlr, dialog, "Should the new partial decomposition be for the presolved or the unpresolved problem? (type \"presolved\" or \"unpresolved\") : \nGCG/toolbox> ", &command, &endoffile) );
   commandlen = strlen(command);

   if( conshdlrdata->curruserseeed != NULL )
      delete conshdlrdata->curruserseeed;

   gcg::Seeedpool* seeedpool;
   SCIP_Bool isfromunpresolved;

   while( (strncmp( command, "presolved", commandlen) != 0 && strncmp( command, "unpresolved", commandlen) != 0) || commandlen == 0)
   {
      SCIP_CALL( SCIPdialoghdlrGetWord(dialoghdlr, dialog, "Invalid input. Should the new partial decomposition be for the presolved or the unpresolved problem? (type \"presolved\" or \"unpresolved\") : \nGCG/toolbox> ", &command, &endoffile) );
      commandlen = strlen(command);
   }

   /* case distinction: */
   if( strncmp( command, "presolved", commandlen) == 0 )
   {
      isfromunpresolved = FALSE;
      if (conshdlrdata->seeedpool != NULL )
         seeedpool = conshdlrdata->seeedpool;
      else
      {
         if( SCIPgetStage(scip) < SCIP_STAGE_PRESOLVED )
         {
            SCIPinfoMessage(scip, NULL, "Problem is not presolved yet. Please presolve it first!\n");
            return SCIP_OKAY;
         }

         conshdlrdata->seeedpool = new gcg::Seeedpool(scip, CONSHDLR_NAME, TRUE, SCIPconshdlrDecompDetectBenders(scip));
         seeedpool = conshdlrdata->seeedpool;
      }
   }
   else
   {
      isfromunpresolved = TRUE;
      if ( conshdlrdata->seeedpoolunpresolved == NULL )
         conshdlrdata->seeedpoolunpresolved = new gcg::Seeedpool(scip, CONSHDLR_NAME, FALSE, SCIPconshdlrDecompDetectBenders(scip));
       seeedpool = conshdlrdata->seeedpoolunpresolved;

   }
   if( seeedpool == NULL )
   {
      if( SCIPgetStage(scip) >= SCIP_STAGE_PRESOLVED )

      {
         if (conshdlrdata->seeedpool == NULL )
            conshdlrdata->seeedpool = new gcg::Seeedpool(scip, CONSHDLR_NAME, TRUE, SCIPconshdlrDecompDetectBenders(scip));
         seeedpool = conshdlrdata->seeedpool;
      }
      else
      {
         if ( conshdlrdata->seeedpoolunpresolved == NULL)
            conshdlrdata->seeedpoolunpresolved = new gcg::Seeedpool(scip, CONSHDLR_NAME, FALSE, SCIPconshdlrDecompDetectBenders(scip));
         seeedpool = conshdlrdata->seeedpoolunpresolved;
      }

   }
   conshdlrdata->curruserseeed = new gcg::Seeed( scip, SCIPconshdlrDecompGetNextSeeedID(scip), seeedpool );
   conshdlrdata->curruserseeed->setIsFromUnpresolved(isfromunpresolved);
   finished = FALSE;
   while ( !finished )
   {
      int commandlen2;
      SCIP_Bool success;

      SCIP_CALL( SCIPconshdlrDecompShowCurrUserSeeedInfo(scip) );

      SCIP_CALL( SCIPconshdlrDecompShowToolboxInfo(scip) );

      SCIP_CALL( SCIPdialoghdlrGetWord(dialoghdlr, dialog, "How do you want to proceed the with the current decomposition? (or \"h\" for help) : \nGCG/toolbox> ", &command, &endoffile) );

      commandlen2 = strlen(command);

      /* case distinction: */
      if( strncmp( command, "conss", commandlen2) == 0 )
      {
         SCIPconshdlrDecompToolboxModifyConss(scip, dialoghdlr, dialog);
         continue;
      }
      if( strncmp( command, "vars", commandlen2) == 0 )
      {
         SCIPconshdlrDecompToolboxModifyVars(scip, dialoghdlr, dialog);
         continue;
      }
      if( strncmp( command, "refine", commandlen2) == 0 )
      {
         if( conshdlrdata->curruserseeed->isFromUnpresolved() )
            seeedpool = conshdlrdata->seeedpoolunpresolved;
         else
            seeedpool = conshdlrdata->seeedpool;
         if( conshdlrdata->lastuserseeed != NULL)
            delete conshdlrdata->lastuserseeed;
         conshdlrdata->lastuserseeed = new gcg::Seeed( conshdlrdata->curruserseeed) ;
         conshdlrdata->curruserseeed->considerImplicits();
         continue;
      }

      if( strncmp( command, "quit", commandlen2) == 0 )
      {
         if( !conshdlrdata->curruserseeed->isFromUnpresolved() && conshdlrdata->seeedpool == NULL )
            SCIPconshdlrDecompCreateSeeedpool(scip);

         seeedpool = ( conshdlrdata->curruserseeed->isFromUnpresolved() ? conshdlrdata->seeedpoolunpresolved : conshdlrdata->seeedpool);
         if( seeedpool == NULL )

         conshdlrdata->curruserseeed->sort();
         conshdlrdata->curruserseeed->considerImplicits();
         conshdlrdata->curruserseeed->calcHashvalue();
         assert( conshdlrdata->curruserseeed->checkConsistency() );



         if( conshdlrdata->curruserseeed->isComplete() )
         {
            seeedpool->addSeeedToFinished(conshdlrdata->curruserseeed, &success);
            if( !success )
            {
               delete conshdlrdata->curruserseeed;
            }
         } else
         {
            seeedpool->addSeeedToIncomplete(conshdlrdata->curruserseeed, &success);
            if( !success )
            {
               delete conshdlrdata->curruserseeed;
            }
         }
         conshdlrdata->curruserseeed = NULL;
         finished = TRUE;


         continue;
      }

      if( strncmp( command, "undo", commandlen2) == 0 )
      {
         if ( conshdlrdata->lastuserseeed == NULL )
            SCIPdialogMessage(scip, NULL, " nothing to be undone \n");
         else
         {
            delete conshdlrdata->curruserseeed;
            conshdlrdata->curruserseeed = conshdlrdata->lastuserseeed;
            conshdlrdata->lastuserseeed = NULL;
         }
         continue;
      }


      if( strncmp( command, "visualize", commandlen2) == 0 )
      {
         SCIP_CALL(SCIPconshdlrDecompSelectVisualizeCurrentUserSeeed(scip, dialoghdlr, dialog ) );
         continue;
      }

      if( strncmp( command, "propagate", commandlen2) == 0 )
      {
         SCIP_CALL( SCIPconshdlrDecompToolboxPropagateSeeed(scip, dialoghdlr, dialog) );
         continue;
      }

      if( strncmp( command, "finish", commandlen2) == 0 )
      {
         SCIP_CALL( SCIPconshdlrDecompToolboxFinishSeeed(scip, dialoghdlr, dialog) );
         continue;
      }

      if( strncmp( command, "postprocess", commandlen2) == 0 )
      {
         SCIP_CALL( SCIPconshdlrDecompToolboxPostprocessSeeed(scip, dialoghdlr, dialog) );
         continue;
      }
   }
   return SCIP_OKAY;
}

/*
 * method to handle and moderate user input for creating new decompositions
 * and modifying existing decompositions by the user
 *
 * @param scip SCIP data structure
 * @param dialoghdlr dialog handler to handle user input
 * @param dialog dialog to handle user input
 * @returns SCIP return code
 */
SCIP_RETCODE SCIPconshdlrDecompExecToolbox(
   SCIP*                   scip,       /* SCIP data structure */
   SCIP_DIALOGHDLR*        dialoghdlr, /* dialog handler for user input management */
   SCIP_DIALOG*            dialog      /* dialog for user input management */
   )
{
   SCIP_CONSHDLR* conshdlr;
   SCIP_CONSHDLRDATA* conshdlrdata;
   SCIP_Bool         finished;
   char* command;
   SCIP_Bool endoffile;
   int commandlen;
   SCIP_Bool selectedsomeseeed;

   assert(scip != NULL);
   conshdlr = SCIPfindConshdlr(scip, CONSHDLR_NAME);
   assert( conshdlr != NULL );
   finished = FALSE;

   selectedsomeseeed = TRUE;
   conshdlrdata = SCIPconshdlrGetData(conshdlr);
   assert(conshdlrdata != NULL);

   if( SCIPgetStage(scip) == SCIP_STAGE_INIT )
   {
      SCIPinfoMessage(scip, NULL, "No problem is loaded. Please read in a model first.\n");
      return SCIP_OKAY;
   }
   if( (int)conshdlrdata->listall->size() == 0 )
   {
      SCIPinfoMessage(scip, NULL, "No decompositions available. Please detect first.\n");
      return SCIP_OKAY;
   }
   if( SCIPgetStage(scip) < SCIP_STAGE_TRANSFORMED )
   {
      SCIP_CALL( SCIPtransformProb(scip) );
      SCIPinfoMessage(scip, NULL, "Applied tranformation to problem.\n");
   }

   commandlen = 0;

   /* Does user want to modify existing or create a new partial decomposition ?*/
   while( (strncmp( command, "modify", commandlen) != 0 && strncmp( command, "create", commandlen) != 0) || commandlen == 0)
   {
      SCIP_CALL( SCIPdialoghdlrGetWord(dialoghdlr, dialog,
         "Do you want to modify an existing (\"modify\") or create a new partial decomposition (\"create\")? : \nGCG/toolbox> ",
         &command, &endoffile) );
      commandlen = strlen(command);
   }


   /* case distinction: */
   if( strncmp( command, "modify", commandlen) == 0 )
   {
      /* 1) update list of interesting seeeds */

         SCIP_CALL( SCIPconshdlrDecompUpdateSeeedlist(scip) );


         /* 2) while user has not aborted: show current list extract */

         while ( !finished )
         {
            int commandlen2;

            SCIP_CALL( SCIPconshdlrDecompShowListExtractHeader(scip) );

            SCIP_CALL( SCIPconshdlrDecompShowListExtract(scip) );

            SCIP_CALL( SCIPdialoghdlrGetWord(dialoghdlr, dialog,
               "Please choose an existing partial decomposition for modification (type \"choose <id>\" or \"h\" for help) : \nGCG/toolbox> ",
               &command, &endoffile) );

            commandlen2 = strlen(command);

            /* case distinction: */
            if( strncmp( command, "back", commandlen2) == 0 )
            {
               conshdlrdata->startidvisu -= conshdlrdata->selectvisulength;
               if(conshdlrdata->startidvisu < 0 )
                  conshdlrdata->startidvisu = 0;
               continue;
            }
            if( strncmp( command, "next", commandlen2) == 0 )
            {
               conshdlrdata->startidvisu += conshdlrdata->selectvisulength;
               if( conshdlrdata->startidvisu > (int) conshdlrdata->listall->size() - conshdlrdata->selectvisulength )
                  conshdlrdata->startidvisu = conshdlrdata->listall->size() - conshdlrdata->selectvisulength ;
               continue;
            }
            if( strncmp( command, "top", commandlen2) == 0 )
            {
               conshdlrdata->startidvisu = 0;
               continue;
            }
            if( strncmp( command, "end", commandlen2) == 0 )
            {
               conshdlrdata->startidvisu = conshdlrdata->listall->size() - conshdlrdata->selectvisulength ;
               continue;
            }

            if( strncmp( command, "quit", commandlen2) == 0 )
            {
               finished = TRUE;
               selectedsomeseeed = FALSE;
               continue;
            }


            if( strncmp( command, "choose", commandlen2) == 0 )
            {
               SCIP_RETCODE retcode = SCIPconshdlrDecompToolboxChoose(scip, dialoghdlr, dialog );
	       if (retcode != SCIP_OKAY) 
	       {
		  selectedsomeseeed = FALSE;
		  continue;
	       }
	       else
	       {
		  finished = TRUE;
		  break;
	       }
            }


            if( strncmp( command, "abort", commandlen2) == 0 )
            {
               finished = TRUE;
               selectedsomeseeed = FALSE;
               continue;
            }

            if( strncmp( command, "change number displayed", commandlen2) == 0 )
            {
               SCIP_CALL(SCIPconshdlrDecompModifyNVisualized(scip, dialoghdlr, dialog) );
               continue;
            }

            if( strncmp( command, "help", commandlen2) == 0 )
            {
               SCIP_CALL(SCIPconshdlrDecompShowHelp(scip) );
               continue;
            }

            if( strncmp( command, "visualize", commandlen2) == 0 )
            {
               SCIP_CALL(SCIPconshdlrDecompSelectVisualize(scip, dialoghdlr, dialog ) );
               continue;
            }

            if( strncmp( command, "propagate", commandlen2) == 0 )
            {
               SCIP_CALL( SCIPconshdlrDecompToolboxPropagateSeeed(scip, dialoghdlr, dialog) );
               continue;
            }

            if( strncmp( command, "finishseeed", commandlen2) == 0 )
            {
               SCIP_CALL( SCIPconshdlrDecompToolboxFinishSeeed(scip, dialoghdlr, dialog) );
               continue;
            }

            if( strncmp( command, "postprocess", commandlen2) == 0 )
            {
               SCIP_CALL( SCIPconshdlrDecompToolboxPostprocessSeeed(scip, dialoghdlr, dialog) );
               continue;
            }
         }
   } /* finished yes == modify */
   else
   {
      /* create new decomposition */
      SCIP_CALL( SCIPdialoghdlrGetWord(dialoghdlr, dialog,
         "Should the new partial decomposition be for the presolved or the unpresolved problem? (type \"presolved\" or \"unpresolved\") : \nGCG/toolbox> ",
         &command, &endoffile) );
      commandlen = strlen(command);

      if( conshdlrdata->curruserseeed != NULL )
         delete conshdlrdata->curruserseeed;

      gcg::Seeedpool* seeedpool;
      SCIP_Bool isfromunpresolved;

      while( (strncmp( command, "presolved", commandlen) != 0 && strncmp( command, "unpresolved", commandlen) != 0) || commandlen == 0)
      {
         SCIP_CALL( SCIPdialoghdlrGetWord(dialoghdlr, dialog,
            "Invalid input. Should the new partial decomposition be for the presolved or the unpresolved problem? (type \"presolved\" or \"unpresolved\") : \nGCG/toolbox> ",
            &command, &endoffile) );
         commandlen = strlen(command);
      }

      /* case distinction: */
      if( strncmp( command, "presolved", commandlen) == 0 )
      {
         isfromunpresolved = FALSE;
         if (conshdlrdata->seeedpool != NULL )
            seeedpool = conshdlrdata->seeedpool;
         else
         {
            if( SCIPgetStage(scip) < SCIP_STAGE_PRESOLVED )
            {
               SCIPinfoMessage(scip, NULL, "Problem is not presolved yet. Please presolve it first!\n");
               return SCIP_OKAY;
            }

            conshdlrdata->seeedpool = new gcg::Seeedpool(scip, CONSHDLR_NAME, TRUE, SCIPconshdlrDecompDetectBenders(scip));
            seeedpool = conshdlrdata->seeedpool;
         }
      }
      else
      {
         isfromunpresolved = TRUE;
         if ( conshdlrdata->seeedpoolunpresolved == NULL )
            conshdlrdata->seeedpoolunpresolved = new gcg::Seeedpool(scip, CONSHDLR_NAME, FALSE,
               SCIPconshdlrDecompDetectBenders(scip));
          seeedpool = conshdlrdata->seeedpoolunpresolved;

      }
      if( seeedpool == NULL )
      {
         if( SCIPgetStage(scip) >= SCIP_STAGE_PRESOLVED )

         {
            if (conshdlrdata->seeedpool == NULL )
               conshdlrdata->seeedpool = new gcg::Seeedpool(scip, CONSHDLR_NAME, TRUE, SCIPconshdlrDecompDetectBenders(scip));
            seeedpool = conshdlrdata->seeedpool;
         }
         else
         {
            if ( conshdlrdata->seeedpoolunpresolved == NULL)
               conshdlrdata->seeedpoolunpresolved = new gcg::Seeedpool(scip, CONSHDLR_NAME, FALSE,
                  SCIPconshdlrDecompDetectBenders(scip));
            seeedpool = conshdlrdata->seeedpoolunpresolved;
         }

      }
      conshdlrdata->curruserseeed = new gcg::Seeed( scip, SCIPconshdlrDecompGetNextSeeedID(scip), seeedpool );
      conshdlrdata->curruserseeed->setIsFromUnpresolved(isfromunpresolved);
   }

   /* curruserseeed is ready to modify */

   finished = FALSE;
   while ( !finished && selectedsomeseeed )
   {
      int commandlen2;
      SCIP_Bool success;

      SCIP_CALL( SCIPconshdlrDecompShowCurrUserSeeedInfo(scip) );

      SCIP_CALL( SCIPconshdlrDecompShowToolboxInfo(scip) );

      SCIP_CALL( SCIPdialoghdlrGetWord(dialoghdlr, dialog,
         "How do you want to proceed the with the current decomposition? (or \"h\" for help) : \nGCG/toolbox> ",
         &command, &endoffile) );

      commandlen2 = strlen(command);

      /* case distinction: */
      if( strncmp( command, "conss", commandlen2) == 0 )
      {
         SCIPconshdlrDecompToolboxModifyConss(scip, dialoghdlr, dialog);
         continue;
      }
      if( strncmp( command, "vars", commandlen2) == 0 )
      {
         SCIPconshdlrDecompToolboxModifyVars(scip, dialoghdlr, dialog);
         continue;
      }
      if( strncmp( command, "refine", commandlen2) == 0 )
      {
         if( conshdlrdata->lastuserseeed != NULL)
            delete conshdlrdata->lastuserseeed;
         conshdlrdata->lastuserseeed = new gcg::Seeed( conshdlrdata->curruserseeed) ;
         conshdlrdata->curruserseeed->considerImplicits();
         continue;
      }

      if( strncmp( command, "quit", commandlen2) == 0 )
      {
         gcg::Seeedpool* seeedpool;
         if( !conshdlrdata->curruserseeed->isFromUnpresolved() && conshdlrdata->seeedpool == NULL )
            SCIPconshdlrDecompCreateSeeedpool(scip);

         seeedpool = ( conshdlrdata->curruserseeed->isFromUnpresolved() ? conshdlrdata->seeedpoolunpresolved : conshdlrdata->seeedpool);
         assert( seeedpool != NULL );

         conshdlrdata->curruserseeed->sort();
         conshdlrdata->curruserseeed->considerImplicits();
         conshdlrdata->curruserseeed->calcHashvalue();
         assert( conshdlrdata->curruserseeed->checkConsistency() );



         if( conshdlrdata->curruserseeed->isComplete() )
         {
            seeedpool->addSeeedToFinished(conshdlrdata->curruserseeed, &success);
            if( !success )
            {
               delete conshdlrdata->curruserseeed;
            }
         } else
         {
            seeedpool->addSeeedToIncomplete(conshdlrdata->curruserseeed, &success);
            if( !success )
            {
               delete conshdlrdata->curruserseeed;
            }
         }
         conshdlrdata->curruserseeed = NULL;
         finished = TRUE;


         continue;
      }

      if( strncmp( command, "undo", commandlen2) == 0 )
      {
         if ( conshdlrdata->lastuserseeed == NULL )
            SCIPdialogMessage(scip, NULL, " nothing to be undone \n");
         else
         {
            delete conshdlrdata->curruserseeed;
            conshdlrdata->curruserseeed = conshdlrdata->lastuserseeed;
            conshdlrdata->lastuserseeed = NULL;
         }
         continue;
      }


      if( strncmp( command, "visualize", commandlen2) == 0 )
      {
         SCIP_CALL(SCIPconshdlrDecompSelectVisualizeCurrentUserSeeed(scip, dialoghdlr, dialog ) );
         continue;
      }

      if( strncmp( command, "propagate", commandlen2) == 0 )
      {
         SCIP_CALL( SCIPconshdlrDecompToolboxPropagateSeeed(scip, dialoghdlr, dialog) );
         continue;
      }
      if( strncmp( command, "finish", commandlen2) == 0 )
      {
         SCIP_CALL( SCIPconshdlrDecompToolboxFinishSeeed(scip, dialoghdlr, dialog) );
         continue;
      }

      if( strncmp( command, "postprocess", commandlen2) == 0 )
      {
         SCIP_CALL( SCIPconshdlrDecompToolboxPostprocessSeeed(scip, dialoghdlr, dialog) );
         continue;
      }
   }

   return SCIP_OKAY;
}


/* \brief returns an array containing all decompositions
 *
 *  Updates the decdecomp decomposition structure by converting all finished seeeds into decompositions and replacing the
 *  old list in the conshdlr.
 *
 *  @returns decomposition array
 *   */
DEC_DECOMP** SCIPconshdlrDecompGetDecdecomps(
   SCIP*                 scip                /* SCIP data structure */
   )
{
   SCIP_CONSHDLR* conshdlr;
   SCIP_CONSHDLRDATA* conshdlrdata;
   int decompcounter;

   decompcounter = 0;
   assert(scip != NULL);
   conshdlr = SCIPfindConshdlr(scip, CONSHDLR_NAME);
   assert( conshdlr != NULL );

   conshdlrdata = SCIPconshdlrGetData(conshdlr);
   assert(conshdlrdata != NULL);


   for( int i = 0; i < conshdlrdata->ndecomps; ++i )
   {
      DECdecompFree(scip, &conshdlrdata->decdecomps[conshdlrdata->ndecomps - i - 1]);
   }

   SCIPfreeBlockMemoryArray(scip, &conshdlrdata->decdecomps, conshdlrdata->ndecomps);

   SCIP_CALL_ABORT( SCIPallocBlockMemoryArray(scip, &conshdlrdata->decdecomps, SCIPconshdlrDecompGetNDecdecomps(scip) ) );

   conshdlrdata->ndecomps = SCIPconshdlrDecompGetNDecdecomps(scip) ;

   if( conshdlrdata->seeedpoolunpresolved != NULL )
   {
      for( int i = 0; i <  conshdlrdata->seeedpoolunpresolved->getNFinishedSeeeds(); ++i )
      {
         gcg::Seeed* seeed = conshdlrdata->seeedpoolunpresolved->getFinishedSeeed(i);
         conshdlrdata->seeedpoolunpresolved->createDecompFromSeeed(seeed, &conshdlrdata->decdecomps[decompcounter] );
         ++decompcounter;
      }
   }
   if( conshdlrdata->seeedpool != NULL )
   {
      for( int i = 0; i <  conshdlrdata->seeedpool->getNFinishedSeeeds(); ++i )
      {
         gcg::Seeed* seeed = conshdlrdata->seeedpool->getFinishedSeeed(i);
         conshdlrdata->seeedpool->createDecompFromSeeed(seeed, &conshdlrdata->decdecomps[decompcounter] );
         ++decompcounter;
      }
   }
   return conshdlrdata->decdecomps;
}

/* gets the number of decompositions (= amount of finished seeeds)
 *
 * @returns number of decompositions */
int SCIPconshdlrDecompGetNDecdecomps(
   SCIP*                 scip                /* SCIP data structure */
   )
{
   SCIP_CONSHDLR* conshdlr;
   SCIP_CONSHDLRDATA* conshdlrdata;
   int ndecomps;

   assert(scip != NULL);
   conshdlr = SCIPfindConshdlr(scip, CONSHDLR_NAME);
   assert( conshdlr != NULL );

   conshdlrdata = SCIPconshdlrGetData(conshdlr);
   assert(conshdlrdata != NULL);

   ndecomps = 0;

   if( conshdlrdata->seeedpoolunpresolved != NULL )
      ndecomps += conshdlrdata->seeedpoolunpresolved->getNFinishedSeeeds();

   if( conshdlrdata->seeedpool != NULL )
      ndecomps += conshdlrdata->seeedpool->getNFinishedSeeeds();

   return ndecomps;
}

/*
 * @brief returns the data of the provided detector
 * @returns data of the provided detector
 */
DEC_DETECTORDATA* DECdetectorGetData(
   DEC_DETECTOR*         detector            /* detector data structure */
   )
{
   assert(detector != NULL);
   return detector->decdata;
}


/*
 * Gets the number of constraints that were active while detecting the decomposition originating from the seeed with the
 * given id, this method is used to decide if the problem has changed since detection, if so the aggregation information
 * needs to be recalculated

 * @returns number of constraints that were active while detecting the decomposition
 */
int SCIPconshdlrDecompGetNFormerDetectionConssForID(
   SCIP*                 scip,               /* SCIP data structure */
   int                   id                  /* id of the seeed */
   )
{
   SCIP_CONSHDLR* conshdlr;
   SCIP_CONSHDLRDATA* conshdlrdata;
   gcg::Seeedpool* currseeedpool;
   gcg::Seeed* seeed;

   assert(scip != NULL);
   conshdlr = SCIPfindConshdlr(scip, CONSHDLR_NAME);
   assert( conshdlr != NULL );

   conshdlrdata = SCIPconshdlrGetData(conshdlr);
   assert(conshdlrdata != NULL);

   seeed = conshdlrdata->seeedpool->findFinishedSeeedByID(id);
   currseeedpool = conshdlrdata->seeedpool;

   if ( seeed == NULL )
   {
      seeed = conshdlrdata->seeedpoolunpresolved->findFinishedSeeedByID(id);
      currseeedpool = conshdlrdata->seeedpoolunpresolved;
   }

   /* seeed is not found hence we should not trust the isomorph information from detection */
   if (seeed == NULL)
      return -1;

   return currseeedpool->getNConss();
}


/*
 * @brief creates the seeedpool for the presolved problem
 * @returns scip return code
 */
SCIP_RETCODE SCIPconshdlrDecompCreateSeeedpool(
   SCIP*                 scip                /* SCIP data structure */
   )
{
   SCIP_CONSHDLR* conshdlr;
   SCIP_CONSHDLRDATA* conshdlrdata;
   assert(scip != NULL);
   conshdlr = SCIPfindConshdlr(scip, CONSHDLR_NAME);
   assert( conshdlr != NULL );

   conshdlrdata = SCIPconshdlrGetData(conshdlr);
   assert(conshdlrdata != NULL);

   if( conshdlrdata->seeedpool == NULL )
      conshdlrdata->seeedpool = new gcg::Seeedpool(scip, CONSHDLR_NAME, TRUE, SCIPconshdlrDecompDetectBenders(scip));


   return SCIP_OKAY;
}

/*
 * @brief creates the seeedpool for the unpresolved problem
 * @returns scip return code
 */
SCIP_RETCODE SCIPconshdlrDecompCreateSeeedpoolUnpresolved(
   SCIP*                 scip                /* SCIP data structure */
   )
{
   SCIP_CONSHDLR* conshdlr;
   SCIP_CONSHDLRDATA* conshdlrdata;
   assert(scip != NULL);
   conshdlr = SCIPfindConshdlr(scip, CONSHDLR_NAME);
   assert( conshdlr != NULL );

   conshdlrdata = SCIPconshdlrGetData(conshdlr);
   assert(conshdlrdata != NULL);

   if( conshdlrdata->seeedpoolunpresolved == NULL )
      conshdlrdata->seeedpoolunpresolved = new gcg::Seeedpool(scip, CONSHDLR_NAME, FALSE, SCIPconshdlrDecompDetectBenders(scip));

   return SCIP_OKAY;
}

/*
 * @brief help method to access seeedpool for unpresolved problem
 * @TODO: consider deleting this method will be deleted if the corresponding wrapper classes are introduced
 * @returns pointer to seeedpool wrapper data structure
 */
SEEEDPOOL_WRAPPER* SCIPconshdlrDecompGetSeeedpoolUnpresolvedExtern(
   SCIP*                 scip                /* SCIP data structure */
   ){
   SCIP_CONSHDLR* conshdlr;
   SCIP_CONSHDLRDATA* conshdlrdata;
   SEEEDPOOL_WRAPPER* help;

   assert(scip != NULL);
   conshdlr = SCIPfindConshdlr(scip, CONSHDLR_NAME);
   assert( conshdlr != NULL );

   conshdlrdata = SCIPconshdlrGetData(conshdlr);
   assert(conshdlrdata != NULL);

   help = (SEEEDPOOL_WRAPPER*) conshdlrdata->seeedpoolunpresolved;

   return (SEEEDPOOL_WRAPPER*) help;
}

/*
 * @brief help method to access seeedpool for transformed problem
 * @TODO: consider deleting this method will be deleted if the corresponidng wrapper classes are introduced
 * @returns pointer to seeedpool wrapper data structure
 */
SEEEDPOOL_WRAPPER* SCIPconshdlrDecompGetSeeedpoolExtern(
   SCIP*                 scip                /* SCIP data structure */
   )
{
   SCIP_CONSHDLR* conshdlr;
   SCIP_CONSHDLRDATA* conshdlrdata;
   SEEEDPOOL_WRAPPER* help;
   assert(scip != NULL);
   conshdlr = SCIPfindConshdlr(scip, CONSHDLR_NAME);
   assert( conshdlr != NULL );

   conshdlrdata = SCIPconshdlrGetData(conshdlr);
   assert(conshdlrdata != NULL);

   help = (SEEEDPOOL_WRAPPER*) conshdlrdata->seeedpool;

   return (SEEEDPOOL_WRAPPER*) help;

}


/*
 * @brief counts up the counter for created decompositions and returns it
 * @returns number of created decompositions that was recently increased
 */
int SCIPconshdlrDecompIncreaseAndGetNCallsCreateDecomp(
   SCIP*                 scip                /* SCIP data structure */
   )
{
   SCIP_CONSHDLR* conshdlr;
   SCIP_CONSHDLRDATA* conshdlrdata;
   assert(scip != NULL);
   conshdlr = SCIPfindConshdlr(scip, CONSHDLR_NAME);
   assert( conshdlr != NULL );

   conshdlrdata = SCIPconshdlrGetData(conshdlr);
   assert(conshdlrdata != NULL);

   ++conshdlrdata->ncallscreatedecomp;

   return conshdlrdata->ncallscreatedecomp;
}

/*
 * @brief decreases the counter for created decompositions and returns it
 * @returns number of created decompositions that was recently decreased
 */
int SCIPconshdlrDecompDecreaseAndGetNCallsCreateDecomp(
   SCIP*                 scip                /* SCIP data structure */
   )
{
   SCIP_CONSHDLR* conshdlr;
   SCIP_CONSHDLRDATA* conshdlrdata;
   assert(scip != NULL);
   conshdlr = SCIPfindConshdlr(scip, CONSHDLR_NAME);
   assert( conshdlr != NULL );

   conshdlrdata = SCIPconshdlrGetData(conshdlr);
   assert(conshdlrdata != NULL);

   --conshdlrdata->ncallscreatedecomp;

   return conshdlrdata->ncallscreatedecomp;
}


/*
 * @brief returns the name of the provided detector
 * @returns name of the given detector
 */
const char* DECdetectorGetName(
   DEC_DETECTOR*         detector            /* detector data structure */
   )
{
   assert(detector != NULL);
   return detector->name;
}

/*
 * @brief searches for the detector with the given name and returns it or NULL if detector is not found
 * @returns detector pointer or NULL if detector with given name is not found
 */
DEC_DETECTOR* DECfindDetector(
   SCIP*                 scip,               /* SCIP data structure */
   const char*           name                /* name of the detector */
   )
{
   SCIP_CONSHDLR* conshdlr;
   SCIP_CONSHDLRDATA* conshdlrdata;
   int i;
   assert(scip != NULL);
   conshdlr = SCIPfindConshdlr(scip, CONSHDLR_NAME);
   if( conshdlr == NULL )
      return NULL;

   conshdlrdata = SCIPconshdlrGetData(conshdlr);
   assert(conshdlrdata != NULL);

   for( i = 0; i < conshdlrdata->ndetectors; ++i )
   {
      DEC_DETECTOR *detector;
      detector = conshdlrdata->detectors[i];
      assert(detector != NULL);
      if( strcmp(detector->name, name) == 0 )
      {
         return detector;
      }
   }

   return NULL;
}

/*
 * @brief includes one detector
 * @param scip scip data structure
 * @param name name of the detector
 * @param decchar char that is used in detector chain history for this detector
 * @param description describing main idea of this detector
 * @param freqCallRound frequency the detector gets called in detection loop ,ie it is called in round r if and only if minCallRound <= r <= maxCallRound AND  (r - minCallRound) mod freqCallRound == 0
 * @param maxCallRound last detection round the detector gets called
 * @param minCallRound first round the detector gets called (offset in detection loop)
 * @param freqCallRoundOriginal frequency the detector gets called in detection loop while detecting of the original problem
 * @param maxCallRoundOriginal last round the detector gets called while detecting of the original problem
 * @param minCallRoundOriginal first round the detector gets called (offset in detection loop) while detecting of the original problem
 * @param priority  priority of the detector
 * @param enabled whether the detector should be enabled by default
 * @param enabledOriginal whether the detector should be enabled by default for detecting the original problem
 * @param enabledFinishing whether the finishing should be enabled
 * @param enabledPostprocessing whether the postprocessing should be enabled
 * @param skip whether the detector should be skipped if others found structure
 * @param usefulRecall is it useful to call this detector on a descendant of the propagated seeed
 * @param legacymode whether (old) DETECTSTRUCTURE method should also be used for detection
 * @param detectordata the associated detector data (or NULL)
 * @param DEC_DECL_DETECTSTRUCTURE((*detectStructure))   the method that will detect the structure (may be NULL), only used in legecy detection mode
 * @param DEC_DECL_FREEDETECTOR((*freeDetector)) destructor of detector (or NULL)
 * @param DEC_DECL_INITDETECTOR((*initDetector)) initialization method of detector (or NULL)
 * @param DEC_DECL_EXITDETECTOR((*exitDetector)) deinitialization method of detector (or NULL)
 * @param DEC_DECL_PROPAGATESEEED((*propagateSeeedDetector)) method to refine a partial decomposition inside detection loop (or NULL)
 * @param DEC_DECL_PROPAGATEFROMTOOLBOX((*propagateFromToolboxDetector)) method to refine a partial decomposition when called by user from console (or NULL)
 * @param DEC_DECL_FINISHFROMTOOLBOX((*finishFromToolboxDetector)) method to complete a partial decomposition when called by user from console (or NULL)
 * @param DEC_DECL_FINISHSEEED((*finishSeeedDetector)) method to complete a partial decomposition when called in detection loop (or NULL)
 * @param DEC_DECL_POSTPROCESSSEEED((*postprocessSeeedDetector)) method to postprocess a complete decomposition, called after detection loop (or NULL)
 * @param DEC_DECL_SETPARAMAGGRESSIVE((*setParamAggressiveDetector)) method that is called if the detection emphasis setting aggressive is chosen
 * @param DEC_DECL_SETPARAMDEFAULT((*setParamDefaultDetector))  method that is called if the detection emphasis setting default is chosen
 * @param DEC_DECL_SETPARAMFAST((*setParamFastDetector))  method that is called if the detection emphasis setting fast is chosen
 * @returns scip return code
 */
SCIP_RETCODE DECincludeDetector(
   SCIP*                 scip,                   /* SCIP data structure */
   const char*           name,                   /* name of the detector */
   const char            decchar,                /* display character of the detector */
   const char*           description,            /* description of the detector */
   int                   freqCallRound,          /* frequency the detector gets called in detection loop ,ie it is called
                                                      in round r if and only if minCallRound <= r <= maxCallRound AND
                                                      (r - minCallRound) mod freqCallRound == 0 */
   int                   maxCallRound,           /* last round the detector gets called                              */
   int                   minCallRound,           /* first round the detector gets called (offset in detection loop) */
   int                   freqCallRoundOriginal,  /* frequency the detector gets called in detection loop while detecting
                                                      of the original problem */
   int                   maxCallRoundOriginal,   /* last round the detector gets called while detecting of the original
                                                      problem */
   int                   minCallRoundOriginal,   /* first round the detector gets called (offset in detection loop) while
                                                      detecting of the original problem */
   int                   priority,               /* priority of the detector                                           */
   SCIP_Bool             enabled,                /* whether the detector should be enabled by default                  */
   SCIP_Bool             enabledOriginal,        /* whether the detector should be enabled by default for detecting the
                                                      original problem */
   SCIP_Bool             enabledFinishing,       /* whether the finishing should be enabled */
   SCIP_Bool             enabledPostprocessing,  /* whether the postprocessing should be enabled */
   SCIP_Bool             skip,                   /* whether the detector should be skipped if others found structure   */
   SCIP_Bool             usefulRecall,           /* is it useful to call this detector on a descendant of the propagated
                                                      seeed */
   SCIP_Bool             legacymode,             /* whether (old) DETECTSTRUCTURE method should also be used for
                                                      detection */
   DEC_DETECTORDATA*     detectordata,           /* the associated detector data (or NULL) */
   DEC_DECL_DETECTSTRUCTURE((*detectStructure)), /* the method that will detect the structure (must not be NULL)*/
   DEC_DECL_FREEDETECTOR((*freeDetector)),       /* destructor of detector (or NULL) */
   DEC_DECL_INITDETECTOR((*initDetector)),       /* initialization method of detector (or NULL) */
   DEC_DECL_EXITDETECTOR((*exitDetector)),       /* deinitialization method of detector (or NULL) */
   DEC_DECL_PROPAGATESEEED((*propagateSeeedDetector)),   /* propagation method of detector (or NULL) */
   DEC_DECL_PROPAGATEFROMTOOLBOX((*propagateFromToolboxDetector)),   /* propagation from toolbox method of detector
                                                                          (or NULL) */
   DEC_DECL_FINISHFROMTOOLBOX((*finishFromToolboxDetector)),   /* finish from toolbox method of detector (or NULL) */
   DEC_DECL_FINISHSEEED((*finishSeeedDetector)),               /* finish method of detector (or NULL) */
   DEC_DECL_POSTPROCESSSEEED((*postprocessSeeedDetector)),     /* postprocess method of detector (or NULL) */
   DEC_DECL_SETPARAMAGGRESSIVE((*setParamAggressiveDetector)), /* set method for aggressive parameters of detector
                                                                    (or NULL) */
   DEC_DECL_SETPARAMDEFAULT((*setParamDefaultDetector)),       /* set method for default parameters of detector
                                                                    (or NULL) */
   DEC_DECL_SETPARAMFAST((*setParamFastDetector))              /* set method for fast parameters of detector (or NULL) */
   )
{
   SCIP_CONSHDLR* conshdlr;
   SCIP_CONSHDLRDATA* conshdlrdata;
   DEC_DETECTOR *detector;
   char setstr[SCIP_MAXSTRLEN];
   char descstr[SCIP_MAXSTRLEN];

   assert(scip != NULL);
   assert(name != NULL);
   assert(description != NULL);
   conshdlr = SCIPfindConshdlr(scip, CONSHDLR_NAME);

   if( conshdlr == NULL )
   {
      SCIPerrorMessage("Decomp constraint handler is not included, cannot add detector!\n");
      return SCIP_ERROR;
   }

   conshdlrdata = SCIPconshdlrGetData(conshdlr);
   assert(conshdlrdata != NULL);

   SCIP_CALL( SCIPallocBlockMemory(scip, &detector) );
   assert(detector != NULL);

   SCIPdebugMessage("Adding detector %i: %s\n", conshdlrdata->ndetectors+1, name);

#ifndef NDEBUG
   assert(DECfindDetector(scip, name) == NULL);
#endif

   detector->decdata = detectordata;
   detector->name = name;
   detector->description = description;
   detector->decchar = decchar;

   detector->freeDetector = freeDetector;
   detector->initDetector = initDetector;
   detector->exitDetector = exitDetector;
   detector->detectStructure = detectStructure;

   detector->propagateSeeed = propagateSeeedDetector;
   detector->propagateFromToolbox = propagateFromToolboxDetector;
   detector->finishFromToolbox = finishFromToolboxDetector;
   detector->finishSeeed = finishSeeedDetector;
   detector->postprocessSeeed = postprocessSeeedDetector;
   detector->setParamAggressive =  setParamAggressiveDetector;
   detector->setParamDefault =  setParamDefaultDetector;
   detector->setParamFast =  setParamFastDetector;

   detector->decchar = decchar;

   detector->freqCallRound = freqCallRound;
   detector->maxCallRound = maxCallRound;
   detector->minCallRound = minCallRound;
   detector->freqCallRoundOriginal = freqCallRoundOriginal;
   detector->maxCallRoundOriginal = maxCallRoundOriginal;
   detector->minCallRoundOriginal= minCallRoundOriginal;
   detector->priority = priority;
   detector->enabled = enabled;
   detector->enabledOrig = enabledOriginal;
   detector->enabledFinishing = enabledFinishing;
   detector->enabledPostprocessing = enabledPostprocessing;
   detector->skip = skip;
   detector->usefulRecall = usefulRecall;
   detector->legacymode = legacymode;
   detector->overruleemphasis = FALSE;
   detector->ndecomps = 0;
   detector->decomps = NULL;
   detector->dectime = 0.;

   (void) SCIPsnprintf(setstr, SCIP_MAXSTRLEN, "detection/detectors/%s/enabled", name);
   (void) SCIPsnprintf(descstr, SCIP_MAXSTRLEN, "flag to indicate whether detector <%s> is enabled", name);
   SCIP_CALL( SCIPaddBoolParam(scip, setstr, descstr, &(detector->enabled), FALSE, enabled, NULL, NULL) );

   (void) SCIPsnprintf(setstr, SCIP_MAXSTRLEN, "detection/detectors/%s/origenabled", name);
   (void) SCIPsnprintf(descstr, SCIP_MAXSTRLEN, "flag to indicate whether detector <%s> is enabled for detecting in the original problem", name);
   SCIP_CALL( SCIPaddBoolParam(scip, setstr, descstr, &(detector->enabledOrig), FALSE, enabled, NULL, NULL) );

   (void) SCIPsnprintf(setstr, SCIP_MAXSTRLEN, "detection/detectors/%s/finishingenabled", name);
   (void) SCIPsnprintf(descstr, SCIP_MAXSTRLEN, "flag to indicate whether detector <%s> is enabled for finishing of incomplete decompositions", name);
   SCIP_CALL( SCIPaddBoolParam(scip, setstr, descstr, &(detector->enabledFinishing), FALSE, enabledFinishing, NULL, NULL) );

   (void) SCIPsnprintf(setstr, SCIP_MAXSTRLEN, "detection/detectors/%s/postprocessingenabled", name);
   (void) SCIPsnprintf(descstr, SCIP_MAXSTRLEN, "flag to indicate whether detector <%s> is enabled for postprocessing of finished decompositions", name);
   SCIP_CALL( SCIPaddBoolParam(scip, setstr, descstr, &(detector->enabledPostprocessing), FALSE, enabledPostprocessing, NULL, NULL) );

   (void) SCIPsnprintf(setstr, SCIP_MAXSTRLEN, "detection/detectors/%s/skip", name);
   (void) SCIPsnprintf(descstr, SCIP_MAXSTRLEN, "flag to indicate whether detector <%s> should be skipped if others found decompositions", name);
   SCIP_CALL( SCIPaddBoolParam(scip, setstr, descstr, &(detector->skip), FALSE, skip, NULL, NULL) );

   (void) SCIPsnprintf(setstr, SCIP_MAXSTRLEN, "detection/detectors/%s/usefullrecall", name);
   (void) SCIPsnprintf(descstr, SCIP_MAXSTRLEN, "flag to indicate whether detector <%s> should be called on descendants of the current seeed", name);
   SCIP_CALL( SCIPaddBoolParam(scip, setstr, descstr, &(detector->usefulRecall), FALSE, usefulRecall, NULL, NULL) );

   (void) SCIPsnprintf(setstr, SCIP_MAXSTRLEN, "detection/detectors/%s/legacymode", name);
   (void) SCIPsnprintf(descstr, SCIP_MAXSTRLEN, "flag to indicate whether (old) DETECTSTRUCTURE method of detector <%s> should also be used for detection", name);
   SCIP_CALL( SCIPaddBoolParam(scip, setstr, descstr, &(detector->legacymode), FALSE, legacymode, NULL, NULL) );

   (void) SCIPsnprintf(setstr, SCIP_MAXSTRLEN, "detection/detectors/%s/overruleemphasis", name);
   (void) SCIPsnprintf(descstr, SCIP_MAXSTRLEN, "flag to indicate whether emphasis settings for detector <%s> should be overruled by normal settings", name);
   SCIP_CALL( SCIPaddBoolParam(scip, setstr, descstr, &(detector->overruleemphasis), FALSE, FALSE, NULL, NULL) );


   (void) SCIPsnprintf(setstr, SCIP_MAXSTRLEN, "detection/detectors/%s/freqcallround", name);
   (void) SCIPsnprintf(descstr, SCIP_MAXSTRLEN, "frequency the detector gets called in detection loop ,ie it is called in round r if and only if minCallRound <= r <= maxCallRound AND  (r - minCallRound) mod freqCallRound == 0 <%s>", name);
   SCIP_CALL( SCIPaddIntParam(scip, setstr, descstr, &(detector->freqCallRound), FALSE, freqCallRound, 0, INT_MAX, NULL, NULL) );

   (void) SCIPsnprintf(setstr, SCIP_MAXSTRLEN, "detection/detectors/%s/maxcallround", name);
   (void) SCIPsnprintf(descstr, SCIP_MAXSTRLEN, "maximum round the detector gets called in detection loop <%s>", name);
   SCIP_CALL( SCIPaddIntParam(scip, setstr, descstr, &(detector->maxCallRound), FALSE, maxCallRound, 0, INT_MAX, NULL, NULL) );

   (void) SCIPsnprintf(setstr, SCIP_MAXSTRLEN, "detection/detectors/%s/mincallround", name);
   (void) SCIPsnprintf(descstr, SCIP_MAXSTRLEN, "minimum round the detector gets called in detection loop <%s>", name);
   SCIP_CALL( SCIPaddIntParam(scip, setstr, descstr, &(detector->minCallRound), FALSE, minCallRound, 0, INT_MAX, NULL, NULL) );

   (void) SCIPsnprintf(setstr, SCIP_MAXSTRLEN, "detection/detectors/%s/origfreqcallround", name);
   (void) SCIPsnprintf(descstr, SCIP_MAXSTRLEN, "frequency the detector gets called in detection loop,i.e., it is called in round r if and only if minCallRound <= r <= maxCallRound AND  (r - minCallRound) mod freqCallRound == 0 <%s>", name);
   SCIP_CALL( SCIPaddIntParam(scip, setstr, descstr, &(detector->freqCallRoundOriginal), FALSE, freqCallRoundOriginal, 0, INT_MAX, NULL, NULL) );

   (void) SCIPsnprintf(setstr, SCIP_MAXSTRLEN, "detection/detectors/%s/origmaxcallround", name);
   (void) SCIPsnprintf(descstr, SCIP_MAXSTRLEN, "maximum round the detector gets called in detection loop <%s>", name);
   SCIP_CALL( SCIPaddIntParam(scip, setstr, descstr, &(detector->maxCallRoundOriginal), FALSE, maxCallRoundOriginal, 0, INT_MAX, NULL, NULL) );

   (void) SCIPsnprintf(setstr, SCIP_MAXSTRLEN, "detection/detectors/%s/origmincallround", name);
   (void) SCIPsnprintf(descstr, SCIP_MAXSTRLEN, "minimum round the detector gets called in detection loop <%s>", name);
   SCIP_CALL( SCIPaddIntParam(scip, setstr, descstr, &(detector->minCallRoundOriginal), FALSE, minCallRoundOriginal, 0, INT_MAX, NULL, NULL) );

   (void) SCIPsnprintf(setstr, SCIP_MAXSTRLEN, "detection/detectors/%s/priority", name);
   (void) SCIPsnprintf(descstr, SCIP_MAXSTRLEN, "priority of detector <%s>", name);
   SCIP_CALL( SCIPaddIntParam(scip, setstr, descstr, &(detector->priority), FALSE, priority, INT_MIN, INT_MAX, NULL, NULL) );



   SCIP_CALL( SCIPreallocMemoryArray(scip, &conshdlrdata->detectors, (size_t)conshdlrdata->ndetectors+1) );
   SCIP_CALL( SCIPreallocMemoryArray(scip, &conshdlrdata->priorities,(size_t) conshdlrdata->ndetectors+1) );

   conshdlrdata->detectors[conshdlrdata->ndetectors] = detector;
   conshdlrdata->ndetectors = conshdlrdata->ndetectors+1;

   return SCIP_OKAY;

}

/*
 * @brief returns the remaining time of scip that the decomposition may use
 * @returns remaining  time that the decompositon may use
 */
SCIP_Real DECgetRemainingTime(
   SCIP*                 scip                /* SCIP data structure */
   )
{
   SCIP_Real timelimit;
   assert(scip != NULL);
   SCIP_CALL_ABORT(SCIPgetRealParam(scip, "limits/time", &timelimit));
   if( !SCIPisInfinity(scip, timelimit) )
      timelimit -= SCIPgetSolvingTime(scip);
   return timelimit;
}

/*
 * checks if two pricing problems are identical based on information from detection
 * @returns scip return code
 */
SCIP_RETCODE SCIPconshdlrDecompArePricingprobsIdenticalForSeeedid(
   SCIP*                scip,       /* SCIP data structure */
   int                  seeedid,    /* id of seeed */
   int                  probnr1,    /* block id of first problem */
   int                  probnr2,    /* block id of second problem */
   SCIP_Bool*           identical   /* output Bool, true if identical */
   )
{
   SCIP_CONSHDLR* conshdlr;
   SCIP_CONSHDLRDATA* conshdlrdata;
   gcg::Seeed* seeed;

   conshdlr = SCIPfindConshdlr(scip, CONSHDLR_NAME);

   if( conshdlr == NULL )
   {
      SCIPerrorMessage("Decomp constraint handler is not included, cannot add detector!\n");
      return SCIP_ERROR;
   }

   conshdlrdata = SCIPconshdlrGetData(conshdlr);
   assert(conshdlrdata != NULL);

   seeed = conshdlrdata->seeedpool->findFinishedSeeedByID(seeedid);

   if ( seeed == NULL )
   {
      seeed = conshdlrdata->seeedpoolunpresolved->findFinishedSeeedByID(seeedid);
   }


   if( seeed->getNReps() == 0 )
   {
      SCIPdebugMessage("calc aggregation information for seeed!\n");
      seeed->calcAggregationInformation();
   }

   assert(seeed != NULL);

   if( seeed->getRepForBlock(probnr1) == seeed->getRepForBlock(probnr2) )
      *identical = TRUE;
   else
      *identical = FALSE;

   SCIPverbMessage(scip, SCIP_VERBLEVEL_FULL, NULL, " block %d and block %d are represented by %d and %d hence they are identical=%d.\n", probnr1, probnr2, seeed->getRepForBlock(probnr1), seeed->getRepForBlock(probnr2), *identical );

   return SCIP_OKAY;
}

/*
 * @brief for two identical pricing problems a corresponding varmap is created
 * @param scip scip data structure
 * @param hashorig2pricingvar  mapping from orig to pricingvar
 * @param seeedid id of the partial decompostion for which the pricing problems are checked for identity
 * @param probnr1 index of first block
 * @param probnr2 index of second block
 * @param scip1 subscip of first block
 * @param scip2 subscip of second block
 * @param varmap mapping from orig to pricingvar
 * @returns scip return code
 */
SCIP_RETCODE SCIPconshdlrDecompCreateVarmapForSeeedId(
   SCIP*                scip,                /* SCIP data structure */
   SCIP_HASHMAP**       hashorig2pricingvar, /* mapping from orig to pricingvar  */
   int                  seeedid,             /* id of seeed for which to create the varmap */
   int                  probnr1,             /* block id of first problem */
   int                  probnr2,             /* block id of second problem */
   SCIP*                scip1,               /* SCIP data structure for first problem */
   SCIP*                scip2,               /* SCIP data structure for second problem */
   SCIP_HASHMAP*        varmap               /* output varmap */
   )
{
   gcg::Seeed* seeed;
   SCIP_CONSHDLR* conshdlr;
   SCIP_CONSHDLRDATA* conshdlrdata;
   gcg::Seeedpool* currseeedpool;

   int blockid1;
   int blockid2;
   int representative;
   int repid1;
   int repid2;
   int nblocksforrep;
   std::vector<int> pidtopid;

   repid1 = -1;
   repid2 = -1;

   conshdlr = SCIPfindConshdlr(scip, CONSHDLR_NAME);

   if( conshdlr == NULL )
   {
      SCIPerrorMessage("Decomp constraint handler is not included, cannot add detector!\n");
      return SCIP_ERROR;
   }

   conshdlrdata = SCIPconshdlrGetData(conshdlr);
   assert(conshdlrdata != NULL);

   seeed = conshdlrdata->seeedpool->findFinishedSeeedByID(seeedid);
   currseeedpool = conshdlrdata->seeedpool;

   if ( seeed == NULL )
   {
      seeed = conshdlrdata->seeedpoolunpresolved->findFinishedSeeedByID(seeedid);
      currseeedpool = conshdlrdata->seeedpoolunpresolved;
   }

   assert(seeed != NULL);

   if( probnr1 > probnr2 )
   {
      blockid1 = probnr2;
      blockid2 = probnr1;
   }
   else
   {
      blockid1 = probnr1;
      blockid2 = probnr2;
   }

   representative = seeed->getRepForBlock(blockid1);
   assert( representative == seeed->getRepForBlock(blockid2) );
   nblocksforrep = (int) seeed->getBlocksForRep(representative).size();

   /* find index in representatives */
   for( int i = 0; i < nblocksforrep; ++i )
   {
      if( seeed->getBlocksForRep(representative)[i] == blockid1 )
         repid1 = i;
      if( seeed->getBlocksForRep(representative)[i] == blockid2 )
      {
         repid2 = i;
         break;
      }
   }

   /* blockid1 should be the representative */
   if( repid1 != 0 )
   {
      SCIPhashmapFree(&varmap);
      varmap = NULL;
      SCIPwarningMessage(scip, NULL, "blockid1 should be the representative (hence has id=0 in reptoblocksarray but in fact has %d) \n", repid1);
      return SCIP_OKAY;
   }

   pidtopid = seeed->getRepVarmap(representative, repid2);

   for( int v = 0; v < SCIPgetNVars(scip2); ++v )
   {
      SCIP_VAR* var1;
      SCIP_VAR* var2;
      SCIP_VAR* var1orig;
      SCIP_VAR* var2orig;
      int var1origid;
      int var2origid;
      int var1originblockid;
      int var2originblockid;

      var2 = SCIPgetVars(scip2)[v];
      assert(var2 != NULL);
      var2orig = GCGpricingVarGetOriginalVar(var2);
      assert(var2orig!=NULL);
      var2origid = currseeedpool->getIndexForVar(var2orig) ;
      assert(var2origid>=0);
      var2originblockid = seeed->getVarProbindexForBlock(var2origid, blockid2) ;
      assert(var2originblockid >= 0);
      var1originblockid = pidtopid[var2originblockid];
      assert(var1originblockid>=0);
      var1origid = seeed->getVarsForBlock(blockid1)[var1originblockid];
      assert(var1origid>=0);
      var1orig = currseeedpool->getVarForIndex(var1origid) ;
      assert(var1orig != NULL);
      var1 = (SCIP_VAR*) SCIPhashmapGetImage(hashorig2pricingvar[blockid1], (void*) var1orig ) ;
      assert(var1 != NULL);

      SCIPhashmapInsert(varmap, (void*) var2, (void*) var1);
   }

   return SCIP_OKAY;
}



/*
 * @brief creates a user seeed for the problem
 *  @returns SCIP return code
 */
SCIP_RETCODE SCIPconshdlrDecompCreateUserSeeed(
   SCIP*                 scip,               /* SCIP data structure */
   SCIP_Bool             presolved,          /* should the user seeed be created for the presolved problem */
   SCIP_Bool             markedincomplete    /* should the user seeed be a partial one */
   )
{
   SCIP_CONSHDLR* conshdlr;
   SCIP_CONSHDLRDATA* conshdlrdata;
   gcg::Seeedpool* currseeedpool;

   conshdlr = SCIPfindConshdlr(scip, CONSHDLR_NAME);

   if( conshdlr == NULL )
   {
      SCIPerrorMessage("Decomp constraint handler is not included, cannot add detector!\n");
      return SCIP_ERROR;
   }

   conshdlrdata = SCIPconshdlrGetData(conshdlr);
   assert(conshdlrdata != NULL);

   if( conshdlrdata->curruserseeed != NULL )
   {
      SCIPwarningMessage(scip, "there is a current user seeed, it is going to be flushed..!\n");
      SCIP_CALL( SCIPconshdlrDecompUserSeeedFlush(scip) );
   }

   currseeedpool = presolved ? conshdlrdata->seeedpool : conshdlrdata->seeedpoolunpresolved;

   assert( currseeedpool != NULL );
   assert( conshdlrdata->curruserseeed == NULL );

   conshdlrdata->curruserseeed = new gcg::Seeed(scip, currseeedpool->getNewIdForSeeed(), currseeedpool );

      conshdlrdata->curruserseeed->setIsFromUnpresolved( !presolved );

   if( markedincomplete )
      conshdlrdata->curruserseeed->setUsergiven(USERGIVEN::PARTIAL);
   else
      conshdlrdata->curruserseeed->setUsergiven(USERGIVEN::COMPLETED_CONSTOMASTER);

   return SCIP_OKAY;
}


/*
 * @brief returns whether or not an unpresolved (untransformed) decompositions exists in the data structures
 * @returns SCIP return code
 */
SCIP_Bool SCIPconshdlrDecompUnpresolvedSeeedExists(
   SCIP*                 scip                /* SCIP data structure */
   )
{
   SCIP_CONSHDLR* conshdlr;
   SCIP_CONSHDLRDATA* conshdlrdata;

   conshdlr = SCIPfindConshdlr(scip, CONSHDLR_NAME);

   if( conshdlr == NULL )
   {
      SCIPerrorMessage("Decomp constraint handler is not included, cannot add detector!\n");
      return SCIP_ERROR;
   }

   conshdlrdata = SCIPconshdlrGetData(conshdlr);
   assert(conshdlrdata != NULL);

   if ( conshdlrdata->seeedpoolunpresolved == NULL )
      return FALSE;


   return ( conshdlrdata->seeedpoolunpresolved->getNFinishedSeeeds() > 0 );

}


/*
 * @brief method to update the list of incomplete decompositions in "explore" submenu ( this list changes due to new decompositions,  modified, decompositions or changes of the score
 *
 *  unselects all seeeds and updates list:
 * 1) add presolved finished
 * 2) add presolved unfinished
 * 3) add unpresolved finished
 * 4) add unpresolved partial
 *
 * @param scip SCIP data structure
 * @returns SCIP return code
 */
SCIP_RETCODE SCIPconshdlrDecompUpdateSeeedlist(
   SCIP*          scip     /* SCIP data structure */
   )
{
   SCIP_CONSHDLR* conshdlr;
   SCIP_CONSHDLRDATA* conshdlrdata;

   int i;

   conshdlr = SCIPfindConshdlr(scip, CONSHDLR_NAME);

   if( conshdlr == NULL )
   {
      SCIPerrorMessage("Decomp constraint handler is not included, cannot add detector!\n");
      return SCIP_ERROR;
   }

   conshdlrdata = SCIPconshdlrGetData(conshdlr);
   assert(conshdlrdata != NULL);

   assert( SCIPconshdlrDecompCheckConsistency(scip) );

   conshdlrdata->startidvisu = 0;
   SCIPconshdlrdataDecompUnselectAll(scip);
   conshdlrdata->listall->clear();


   if( conshdlrdata->hasrun && conshdlrdata->seeedpool == NULL && conshdlrdata->seeedpoolunpresolved == NULL)
      return SCIP_OKAY;

   /* sort decomposition and finished seeeds according to max white score */
   SCIP_CALL( DECconshdlrDecompSortDecompositionsByScore(scip) );

   /* add seeeds to list */
   /* 1) add presolved finished */
   for( i = 0; conshdlrdata->seeedpool != NULL && i < conshdlrdata->seeedpool->getNFinishedSeeeds(); ++i )
    {
       SeeedPtr seeed;
       seeed = conshdlrdata->seeedpool->getFinishedSeeed( i );

       conshdlrdata->listall->push_back(seeed);
    }

   /* 2) add presolved unfinished */
   for( i = 0; conshdlrdata->seeedpool != NULL && i < conshdlrdata->seeedpool->getNIncompleteSeeeds(); ++i)
   {
      SeeedPtr seeed;
      seeed = conshdlrdata->seeedpool->getIncompleteSeeed( i );

      conshdlrdata->listall->push_back(seeed);
   }


   /* 3) add unpresolved finished */
   for( i = 0; conshdlrdata->seeedpoolunpresolved != NULL && i < conshdlrdata->seeedpoolunpresolved->getNFinishedSeeeds() ; ++i)
   {
      SeeedPtr seeed;
      seeed = conshdlrdata->seeedpoolunpresolved->getFinishedSeeed(i);
      seeed->setIsFromUnpresolved( TRUE );
      conshdlrdata->listall->push_back(seeed);
   }

   /* 4) add unpresolved partial */
   for( i = 0; conshdlrdata->seeedpoolunpresolved != NULL && i < conshdlrdata->seeedpoolunpresolved->getNIncompleteSeeeds(); ++i )
   {
      SeeedPtr seeed;
      seeed = conshdlrdata->seeedpoolunpresolved->getIncompleteSeeed( i );
      seeed->setIsFromUnpresolved( TRUE );

      conshdlrdata->listall->push_back(seeed);
   }


   return SCIP_OKAY;
}


/*
 * @brief sets the number of blocks
 *
 * set the number of blocks in the current user seeed (which is used for user input (read or modify) )
 * @returns SCIP return code
 */
SCIP_RETCODE SCIPconshdlrDecompUserSeeedSetnumberOfBlocks(
   SCIP*                 scip,                /* SCIP data structure */
   int                   nblocks              /* number of blocks */
   )
{
   SCIP_CONSHDLR* conshdlr;
   SCIP_CONSHDLRDATA* conshdlrdata;

   conshdlr = SCIPfindConshdlr(scip, CONSHDLR_NAME);

   if( conshdlr == NULL )
   {
      SCIPerrorMessage("Decomp constraint handler is not included, cannot add detector!\n");
      return SCIP_ERROR;
   }

   conshdlrdata = SCIPconshdlrGetData(conshdlr);
   assert(conshdlrdata != NULL);

   if( conshdlrdata->curruserseeed == NULL )
   {
      SCIPwarningMessage(scip, "there is no current user seeed, you have to create one..!\n");
      return SCIP_OKAY;
   }

   conshdlrdata->curruserseeed->setNBlocks(nblocks);

   return SCIP_OKAY;
}


/*
 * @brief sets a constraint by name to a block in the current user seeed
 * @param scip SCIP data structure
 * @param consname name of the constraint that should be set to a block
 * @param blockid index of the block the constraint should be assigned to
 * @returns SCIP return code
 */
SCIP_RETCODE SCIPconshdlrDecompUserSeeedSetConsToBlock(
   SCIP*                 scip,                /* SCIP data structure */
   const char*           consname,            /* name of the constraint */
   int                   blockid              /* block index ( counting from 0) */
   )
{
   SCIP_CONSHDLR* conshdlr;
   SCIP_CONSHDLRDATA* conshdlrdata;
   SCIP_CONS* cons;
   gcg::Seeedpool* currseeedpool;
   int consindex;

   conshdlr = SCIPfindConshdlr(scip, CONSHDLR_NAME);

   if( conshdlr == NULL )
   {
      SCIPerrorMessage("Decomp constraint handler is not included, cannot add detector!\n");
      return SCIP_ERROR;
   }

   conshdlrdata = SCIPconshdlrGetData(conshdlr);

   assert(conshdlrdata != NULL);

   if( conshdlrdata->curruserseeed == NULL )
   {
      SCIPwarningMessage(scip, "there is no current user seeed, you have to create one..!\n");
      return SCIP_OKAY;
   }

   currseeedpool = conshdlrdata->curruserseeed->isFromUnpresolved() ? conshdlrdata->seeedpoolunpresolved : conshdlrdata->seeedpool;
   cons = conshdlrdata->curruserseeed->isFromUnpresolved() ? (SCIPfindOrigCons(scip, consname ) == NULL ? SCIPfindCons(scip, consname ): SCIPfindOrigCons(scip, consname )) : SCIPfindCons(scip, consname );
   consindex = currseeedpool->getIndexForCons( cons ) ;

   if( blockid >= conshdlrdata->curruserseeed->getNBlocks() )
         conshdlrdata->curruserseeed->setNBlocks(blockid+1);
   conshdlrdata->curruserseeed->bookAsBlockCons(consindex, blockid);

   return SCIP_OKAY;
}


/*
 * @brief sets a constraint by name to master in the current user seeed
 * @param consname of the constraint that should be set to master
 * @returns SCIP return code
 */
SCIP_RETCODE SCIPconshdlrDecompUserSeeedSetConsToMaster(
   SCIP*                 scip,                /* SCIP data structure */
   const char*           consname             /* name of constraint */
   )
{
   SCIP_CONSHDLR* conshdlr;
   SCIP_CONSHDLRDATA* conshdlrdata;
   gcg::Seeedpool* currseeedpool;
   int consindex;
   SCIP_CONS* cons;

   conshdlr = SCIPfindConshdlr(scip, CONSHDLR_NAME);

   if( conshdlr == NULL )
   {
      SCIPerrorMessage("Decomp constraint handler is not included, cannot add detector!\n");
      return SCIP_ERROR;
   }

   conshdlrdata = SCIPconshdlrGetData(conshdlr);
   assert(conshdlrdata != NULL);

   if( conshdlrdata->curruserseeed == NULL )
   {
      SCIPwarningMessage(scip, "there is no current user seeed, you have to create one..!\n");
      return SCIP_OKAY;
   }

   currseeedpool = conshdlrdata->curruserseeed->isFromUnpresolved() ? conshdlrdata->seeedpoolunpresolved : conshdlrdata->seeedpool;

   cons = conshdlrdata->curruserseeed->isFromUnpresolved() ? SCIPfindOrigCons(scip, consname ) : SCIPfindCons(scip, consname );
   consindex = currseeedpool->getIndexForCons( cons );

   conshdlrdata->curruserseeed->bookAsMasterCons(consindex);

   return SCIP_OKAY;

}


/*
 * @brief sets a variable by name to a block in the current user seeed
 * @returns SCIP return code
 */
SCIP_RETCODE SCIPconshdlrDecompUserSeeedSetVarToBlock(
   SCIP*                 scip,                /* SCIP data structure */
   const char*           varname,             /* name of the variable */
   int                   blockid              /* block index ( counting from 0) */
   )
{
   SCIP_CONSHDLR* conshdlr;
   SCIP_CONSHDLRDATA* conshdlrdata;
   gcg::Seeedpool* currseeedpool;
   int varindex;

   conshdlr = SCIPfindConshdlr(scip, CONSHDLR_NAME);

   if( conshdlr == NULL )
   {
      SCIPerrorMessage("Decomp constraint handler is not included, cannot add detector!\n");
      return SCIP_ERROR;
   }

   conshdlrdata = SCIPconshdlrGetData(conshdlr);
   assert(conshdlrdata != NULL);

   if( conshdlrdata->curruserseeed == NULL )
   {
      SCIPwarningMessage(scip, "there is no current user seeed, you have to create one..!\n");
      return SCIP_OKAY;
   }

   currseeedpool = conshdlrdata->curruserseeed->isFromUnpresolved() ? conshdlrdata->seeedpoolunpresolved : conshdlrdata->seeedpool;
   varindex = currseeedpool->getIndexForVar( SCIPfindVar(scip, varname ) );

   if( blockid >= conshdlrdata->curruserseeed->getNBlocks() )
      conshdlrdata->curruserseeed->setNBlocks(blockid+1);
   conshdlrdata->curruserseeed->bookAsBlockVar(varindex, blockid);

   return SCIP_OKAY;
}


/*
 * @brief sets a variable by name to the master in the current user seeed
 * @returns SCIP return code
 */
SCIP_RETCODE SCIPconshdlrDecompUserSeeedSetVarToMaster(
   SCIP*                 scip,                /* SCIP data structure */
   const char*           varname              /* name of the variable */
   )
{
   SCIP_CONSHDLR* conshdlr;
   SCIP_CONSHDLRDATA* conshdlrdata;
   gcg::Seeedpool* currseeedpool;
   int varindex;

   conshdlr = SCIPfindConshdlr(scip, CONSHDLR_NAME);

   if( conshdlr == NULL )
   {
      SCIPerrorMessage("Decomp constraint handler is not included, cannot add detector!\n");
      return SCIP_ERROR;
   }

   conshdlrdata = SCIPconshdlrGetData(conshdlr);
   assert(conshdlrdata != NULL);

   if( conshdlrdata->curruserseeed == NULL )
   {
      SCIPwarningMessage(scip, "there is no current user seeed, you have to create one..!\n");
      return SCIP_OKAY;
   }

   currseeedpool = conshdlrdata->curruserseeed->isFromUnpresolved() ? conshdlrdata->seeedpoolunpresolved : conshdlrdata->seeedpool;
   varindex = currseeedpool->getIndexForVar( SCIPfindVar(scip, varname ) );

   conshdlrdata->curruserseeed->bookAsMasterVar(varindex);

   return SCIP_OKAY;

}


/*
 * @brief add block number user candidate (user candidates are prioritized over found ones)
 * @returns SCIP return code
 */
SCIP_RETCODE SCIPconshdlrDecompAddBlockNumberCandidate(
   SCIP*                 scip,                /* SCIP data structure */
   int                   blockNumberCandidate /* new block number candidate */
   ){

   SCIP_CONSHDLR* conshdlr;
   SCIP_CONSHDLRDATA* conshdlrdata;

   conshdlr = SCIPfindConshdlr(scip, CONSHDLR_NAME);

   if( conshdlr == NULL )
   {
      SCIPerrorMessage("Decomp constraint handler is not included, cannot add detector!\n");
      return SCIP_ERROR;
   }

   conshdlrdata = SCIPconshdlrGetData(conshdlr);
   assert(conshdlrdata != NULL);

   conshdlrdata->userblocknrcandidates->push_back(blockNumberCandidate);

   if( conshdlrdata->seeedpool != NULL ){
      conshdlrdata->seeedpool->addUserCandidatesNBlocks(blockNumberCandidate);
   }

   if( conshdlrdata->seeedpoolunpresolved != NULL )
         conshdlrdata->seeedpoolunpresolved->addUserCandidatesNBlocks(blockNumberCandidate);

   return SCIP_OKAY;
}

/*
 * @brief returns the number of block candidates given by the user
 * @returns number of block candidates given by the user
 */
int SCIPconshdlrDecompGetNBlockNumberCandidates(
  SCIP*                 scip                /* SCIP data structure */
   )
{
   SCIP_CONSHDLR* conshdlr;
   SCIP_CONSHDLRDATA* conshdlrdata;

   conshdlr = SCIPfindConshdlr(scip, CONSHDLR_NAME);

   if( conshdlr == NULL )
   {
      SCIPerrorMessage("Decomp constraint handler is not included, cannot add detector!\n");
      return SCIP_ERROR;
   }

   conshdlrdata = SCIPconshdlrGetData(conshdlr);
   assert(conshdlrdata != NULL);


   return (int) conshdlrdata->userblocknrcandidates->size();
}


/*
 * @brief returns block number user candidate with given index
 * @param scip SCIP data structure
 * @param index index of block number user candidate that should be returned
 * @returns block number user candidate with given index
 */
int SCIPconshdlrDecompGetBlockNumberCandidate(
   SCIP*                 scip,                /* SCIP data structure */
   int                   index                /* index in conshdlrdata->userblocknrcandidates vector */
    ){
   SCIP_CONSHDLR* conshdlr;
   SCIP_CONSHDLRDATA* conshdlrdata;

   conshdlr = SCIPfindConshdlr(scip, CONSHDLR_NAME);

   if( conshdlr == NULL )
   {
      SCIPerrorMessage("Decomp constraint handler is not included, cannot add detector!\n");
      return SCIP_ERROR;
   }

   conshdlrdata = SCIPconshdlrGetData(conshdlr);
   assert(conshdlrdata != NULL);


   return conshdlrdata->userblocknrcandidates->at(index);
}

/*
 * @brief returns the total detection time
 * @param scip SCIP data structure
 * @returns total detection time
 */
SCIP_Real SCIPconshdlrDecompGetCompleteDetectionTime(
<<<<<<< HEAD
    SCIP*                 scip   /* SCIP data structure */
    )
{
=======
    SCIP*                 scip
    ){

   SCIP_CONSHDLR* conshdlr;
   SCIP_CONSHDLRDATA* conshdlrdata;

   conshdlr = SCIPfindConshdlr(scip, CONSHDLR_NAME);

   if( conshdlr == NULL )
   {
      SCIPerrorMessage("Decomp constraint handler is not included, cannot add detector!\n");
      return SCIP_ERROR;
   }

   conshdlrdata = SCIPconshdlrGetData(conshdlr);
   assert(conshdlrdata != NULL);

   return SCIPgetClockTime( scip, conshdlrdata->completedetectionclock );
}


SCIP_RETCODE SCIPconshdlrDecompBlockNumberCandidateToSeeedpool(
   SCIP*                 scip,                /**< SCIP data structure */
   SCIP_Bool             transformed
   ){

>>>>>>> 2847b9d2
   SCIP_CONSHDLR* conshdlr;
   SCIP_CONSHDLRDATA* conshdlrdata;

   conshdlr = SCIPfindConshdlr(scip, CONSHDLR_NAME);

   if( conshdlr == NULL )
   {
      SCIPerrorMessage("Decomp constraint handler is not included, cannot add detector!\n");
      return SCIP_ERROR;
   }

   conshdlrdata = SCIPconshdlrGetData(conshdlr);
   assert(conshdlrdata != NULL);

   return SCIPgetClockTime( scip, conshdlrdata->completedetectionclock );
}


/*
 * @brief sets a variable by name to the linking variables in the current user seeed
 * @returns SCIP return code
 */
SCIP_RETCODE SCIPconshdlrDecompUserSeeedSetVarToLinking(
   SCIP*                 scip,                /* SCIP data structure */
   const char*           varname              /* name of the variable */
   )
{
   SCIP_CONSHDLR* conshdlr;
   SCIP_CONSHDLRDATA* conshdlrdata;
   gcg::Seeedpool* currseeedpool;
   int varindex;

   conshdlr = SCIPfindConshdlr(scip, CONSHDLR_NAME);

   if( conshdlr == NULL )
   {
      SCIPerrorMessage("Decomp constraint handler is not included, cannot add detector!\n");
      return SCIP_ERROR;
   }

   conshdlrdata = SCIPconshdlrGetData(conshdlr);
   assert(conshdlrdata != NULL);

   if( conshdlrdata->curruserseeed == NULL )
   {
      SCIPwarningMessage(scip, "there is no current user seeed, you have to create one..!\n");
      return SCIP_OKAY;
   }

      currseeedpool = conshdlrdata->curruserseeed->isFromUnpresolved() ? conshdlrdata->seeedpoolunpresolved : conshdlrdata->seeedpool;
      varindex = currseeedpool->getIndexForVar( SCIPfindVar(scip, varname ) );

      conshdlrdata->curruserseeed->bookAsLinkingVar(varindex);

      return SCIP_OKAY;

}


/*
 * finalizes and flushes the current user seeed, i.e. consider implicits, calc hashvalue, construct decdecomp if
 * complete etc
 * @returns SCIP return code
 */
SCIP_RETCODE SCIPconshdlrDecompUserSeeedFlush(
   SCIP*                 scip                 /* SCIP data structure */
   )
{
   SCIP_CONSHDLR* conshdlr;
   SCIP_CONSHDLRDATA* conshdlrdata;
   gcg::Seeedpool* currseeedpool;
   SeeedPtr        seeed;

   char const *            usergiveninfo;
   char const *            presolvedinfo;

   conshdlr = SCIPfindConshdlr(scip, CONSHDLR_NAME);

   if( conshdlr == NULL )
   {
      SCIPerrorMessage("Decomp constraint handler is not included, cannot add detector!\n");
      return SCIP_ERROR;
   }

   conshdlrdata = SCIPconshdlrGetData(conshdlr);
   assert(conshdlrdata != NULL);

   if( conshdlrdata->curruserseeed == NULL )
   {
      SCIPwarningMessage(scip, "there is no current user seeed, you have to create one..!\n");
      return SCIP_OKAY;
   }

   seeed = conshdlrdata->curruserseeed;
   currseeedpool = seeed->isFromUnpresolved() ? conshdlrdata->seeedpoolunpresolved : conshdlrdata->seeedpool;
   seeed->setSeeedpool(currseeedpool);
   seeed->flushBooked();

   if( seeed->shouldCompletedByConsToMaster() )
   {
      for( int opencons = 0; opencons < seeed->getNOpenconss(); ++opencons)
         seeed->bookAsMasterCons( seeed->getOpenconss()[opencons] );
      seeed->flushBooked();
   }

   seeed->considerImplicits();
   currseeedpool->prepareSeeed(conshdlrdata->curruserseeed);

   if( !seeed->checkConsistency() )
   {
      SCIPconshdlrDecompUserSeeedReject(scip);
      SCIPwarningMessage(scip, "seeed that was given by the user was rejected because of inconsistencies! \n");
      return SCIP_OKAY;
   }
   conshdlrdata->curruserseeed->buildDecChainString();
   if( conshdlrdata->curruserseeed->isComplete() )
   {
      if( !seeed->shouldCompletedByConsToMaster() )
         conshdlrdata->curruserseeed->setUsergiven( gcg::USERGIVEN::COMPLETE );
      /* stems from presolved problem? */
      if( !conshdlrdata->curruserseeed->isFromUnpresolved() )
      {
         SCIP_CALL( SCIPconshdlrDecompAddCompleteSeeedForPresolved(scip, conshdlrdata->curruserseeed));

      }
      /* stems from unpresolved problem */
      else
      {

         SCIP_CALL( SCIPconshdlrDecompAddCompleteSeeedForUnpresolved(scip, seeed) );

         if ( conshdlrdata->seeedpool != NULL ) /* seeedpool for presolved problem already exist try to translate seeed */
         {
            std::vector<SeeedPtr> seeedtotranslate(0);
            std::vector<SeeedPtr> newseeeds(0);
            seeedtotranslate.push_back(seeed);
            conshdlrdata->seeedpool->translateSeeeds(conshdlrdata->seeedpoolunpresolved, seeedtotranslate, newseeeds);
            if( newseeeds.size() != 0 )
            {
               SCIP_CALL( SCIPconshdlrDecompAddCompleteSeeedForPresolved(scip, newseeeds[0]) );
            }
         }
      }
   }
   else
   {
      assert( !seeed->shouldCompletedByConsToMaster() );
      conshdlrdata->curruserseeed->setUsergiven( gcg::USERGIVEN::PARTIAL );

      if ( !conshdlrdata->curruserseeed->isFromUnpresolved() )
         SCIP_CALL(SCIPconshdlrDecompAddPartialSeeedForPresolved(scip, conshdlrdata->curruserseeed) );
      else
         SCIP_CALL(SCIPconshdlrDecompAddPartialSeeedForUnpresolved(scip, conshdlrdata->curruserseeed) );
   }

   /* set statistics */
   {
      int nvarstoblock = 0;
      int nconsstoblock = 0;

      for ( int b = 0; b < conshdlrdata->curruserseeed->getNBlocks(); ++b )
      {
         nvarstoblock += conshdlrdata->curruserseeed->getNVarsForBlock(b);
         nconsstoblock += conshdlrdata->curruserseeed->getNConssForBlock(b);
      }
      conshdlrdata->curruserseeed->setDetectorPropagated(NULL);

      conshdlrdata->curruserseeed->addClockTime(0.);
      conshdlrdata->curruserseeed->addPctVarsFromFree( (nvarstoblock + conshdlrdata->curruserseeed->getNMastervars() +conshdlrdata->curruserseeed->getNLinkingvars())/(SCIP_Real) conshdlrdata->curruserseeed->getNVars()  );
      conshdlrdata->curruserseeed->addPctVarsToBlock((nvarstoblock )/(SCIP_Real) conshdlrdata->curruserseeed->getNVars() );
      conshdlrdata->curruserseeed->addPctVarsToBorder( (conshdlrdata->curruserseeed->getNMastervars() +conshdlrdata->curruserseeed->getNLinkingvars())/(SCIP_Real) conshdlrdata->curruserseeed->getNVars() ) ;
      conshdlrdata->curruserseeed->addPctConssToBorder( (conshdlrdata->curruserseeed->getNMasterconss() ) / (SCIP_Real) conshdlrdata->curruserseeed->getNConss() ) ;
      conshdlrdata->curruserseeed->addPctConssFromFree( (conshdlrdata->curruserseeed->getNMasterconss() + nconsstoblock ) / (SCIP_Real) conshdlrdata->curruserseeed->getNConss() ) ;
      conshdlrdata->curruserseeed->addPctConssToBlock( (nconsstoblock ) / (SCIP_Real) conshdlrdata->curruserseeed->getNConss() );
      conshdlrdata->curruserseeed->addNNewBlocks(conshdlrdata->curruserseeed->getNBlocks());
   }

   conshdlrdata->curruserseeed->findVarsLinkingToMaster();
   conshdlrdata->curruserseeed->findVarsLinkingToStairlinking();


   if( conshdlrdata->curruserseeed->getUsergiven() == gcg::USERGIVEN::PARTIAL )
      usergiveninfo = "partial";
   if( conshdlrdata->curruserseeed->getUsergiven() == gcg::USERGIVEN::COMPLETE )
      usergiveninfo = "complete";
   if( conshdlrdata->curruserseeed->getUsergiven() == gcg::USERGIVEN::COMPLETED_CONSTOMASTER )
         usergiveninfo = "complete";
   if( conshdlrdata->curruserseeed->isFromUnpresolved() )
         presolvedinfo = "unpresolved";
   else presolvedinfo = "presolved";


   SCIPverbMessage(scip, SCIP_VERBLEVEL_HIGH, NULL, " added %s decomp for %s problem with %d blocks and %d masterconss, %d linkingvars, "
      "%d mastervars, and max white score of %s %f \n", usergiveninfo, presolvedinfo,
      conshdlrdata->curruserseeed->getNBlocks(), conshdlrdata->curruserseeed->getNMasterconss(),
      conshdlrdata->curruserseeed->getNLinkingvars(), conshdlrdata->curruserseeed->getNMastervars(), (conshdlrdata->curruserseeed->isComplete() ? " " : " at best "),
      conshdlrdata->curruserseeed->getScore(SCORETYPE::MAX_WHITE) );

   conshdlrdata->curruserseeed = NULL;

   return SCIP_OKAY;
}

/*
 * @brief rejects and deletes the current user seeed
 * @returns SCIP return code
 */
SCIP_RETCODE SCIPconshdlrDecompUserSeeedReject(
   SCIP*                 scip                 /* SCIP data structure */
   )
{
   SCIP_CONSHDLR* conshdlr;
   SCIP_CONSHDLRDATA* conshdlrdata;

   conshdlr = SCIPfindConshdlr(scip, CONSHDLR_NAME);

   if( conshdlr == NULL )
   {
      SCIPerrorMessage("Decomp constraint handler is not included, cannot add detector!\n");
      return SCIP_ERROR;
   }

   conshdlrdata = SCIPconshdlrGetData(conshdlr);
   assert(conshdlrdata != NULL);

   if( conshdlrdata->curruserseeed == NULL )
   {
      SCIPwarningMessage(scip, "there is no current user seeed, you have to create one  before you can reject it\n");
      return SCIP_OKAY;
   }

   delete conshdlrdata->curruserseeed;

   conshdlrdata->curruserseeed = NULL;

   return SCIP_OKAY;
}



/*
 * @brief translates unpresolved seeed to a complete presolved one
 * @param scip SCIP data structure
 * @param success  at least one unpresolved seeed could not be translated in a complete presolved one
 * @returns SCIP return code
 */
SCIP_RETCODE SCIPconshdlrDecompTranslateAndAddCompleteUnpresolvedSeeeds(
   SCIP*                 scip,        /* SCIP data structure */
   SCIP_Bool*            success      /* at least one unpresolved seeed could be translated in a complete presolved one */
   )
{
   SCIP_CONSHDLR* conshdlr;
   SCIP_CONSHDLRDATA* conshdlrdata;
   gcg::Seeedpool* seeedpool;
   gcg::Seeedpool* seeedpoolunpresolved;
   std::vector<SeeedPtr> seeedstotranslate(0);
   std::vector<SeeedPtr> seeedstranslated(0);
   std::vector<SeeedPtr>::iterator seeediter;
   std::vector<SeeedPtr>::iterator seeediterend;

   conshdlr = SCIPfindConshdlr(scip, CONSHDLR_NAME);

   *success = FALSE;

   if( conshdlr == NULL )
   {
      SCIPerrorMessage("Decomp constraint handler is not included, cannot add detector!\n");
      return SCIP_ERROR;
   }

   conshdlrdata = SCIPconshdlrGetData(conshdlr);
   assert(conshdlrdata != NULL);



   seeedpool = conshdlrdata->seeedpool;
   seeedpoolunpresolved = conshdlrdata->seeedpoolunpresolved;

   if( seeedpool == NULL )
      SCIPconshdlrDecompCreateSeeedpool(scip);

   seeedpool = conshdlrdata->seeedpool;

   assert(seeedpool != NULL);
   assert(seeedpoolunpresolved != NULL);

   for( int i = 0; i < seeedpoolunpresolved->getNFinishedSeeeds(); ++i )
   {
      SeeedPtr finseeed = seeedpoolunpresolved->getFinishedSeeed(i);
      if( finseeed->isComplete() )
      {
         assert( finseeed->checkConsistency( ) );
         seeedstotranslate.push_back(finseeed);
      }
   }


   seeedpool->translateSeeeds(seeedpoolunpresolved, seeedstotranslate, seeedstranslated);

   seeediter = seeedstranslated.begin();
   seeediterend = seeedstranslated.end();


   for(; seeediter != seeediterend; ++seeediter )
   {
      seeedpool->prepareSeeed( *seeediter);
      if( (*seeediter)->isComplete() )
      {
         SCIP_CALL(SCIPconshdlrDecompAddCompleteSeeedForPresolved(scip, *seeediter ) );
         *success = TRUE;
      }
      else
      {
         (*seeediter)->completeByConnected();
         if ( (*seeediter)->isComplete() )
         {
            SCIP_CALL(SCIPconshdlrDecompAddCompleteSeeedForPresolved(scip, *seeediter ) );
            *success = TRUE;
         }
         else
            SCIP_CALL(SCIPconshdlrDecompAddPartialSeeedForPresolved(scip, *seeediter ) );
      }
   }

   return SCIP_OKAY;
}

/** method to adapt score for unpresolved decomps
 * @TODO: change score for some parameter settings
 *
 * @returns new score */
static
SCIP_Real SCIPconshdlrDecompAdaptScore(
   SCIP*             scip,    /**< SCIP data structure */
   SCIP_Real         oldscore /**< current score (to be updated) */
   )
{
   SCIP_Real score = oldscore;
   int method;

   SCIP_CONSHDLR* conshdlr;
   SCIP_CONSHDLRDATA* conshdlrdata;
   conshdlr = SCIPfindConshdlr(scip, CONSHDLR_NAME);
   gcg::Seeedpool* seeedpool;
   gcg::Seeedpool* seeedpoolunpresolved;

   if( conshdlr == NULL )
   {
      SCIPerrorMessage("Decomp constraint handler is not included, cannot add detector!\n");
      return SCIP_ERROR;
   }

   conshdlrdata = SCIPconshdlrGetData(conshdlr);
   assert(conshdlrdata != NULL);

   seeedpool = conshdlrdata->seeedpool;
   seeedpoolunpresolved = conshdlrdata->seeedpoolunpresolved;

   SCIP_CALL(SCIPgetIntParam(scip, "detection/origprob/weightinggpresolvedoriginaldecomps", &method) );

   if( method == FRACTION_OF_NNONZEROS )
   {
      if ( seeedpool == NULL || seeedpoolunpresolved == NULL )
         return score;

      score *= (SCIP_Real) seeedpoolunpresolved->getNNonzeros() / seeedpool->getNNonzeros();
   }

   if( method == FRACTION_OF_NROWS )
   {
      if ( seeedpool == NULL || seeedpoolunpresolved == NULL )
         return score;

      score *= (SCIP_Real) seeedpoolunpresolved->getNConss() / seeedpool->getNConss();

   }

   if( method == FAVOUR_PRESOLVED )
   {
      score += 1.;
   }

   return score;
}

/*
 * @brief returns whether or not there exists at least one (complete or incomplete) decomposition
 * @param scip SCIP data structure
 * @returns TRUE if there exists at least one (complete or incomplete) decomposition
 */
SCIP_Bool SCIPconshdlrDecompHasDecomp(
   SCIP*    scip     /* SCIP data structure */
   )
{
   SCIP_CONSHDLR* conshdlr;
   SCIP_CONSHDLRDATA* conshdlrdata;
   conshdlr = SCIPfindConshdlr(scip, CONSHDLR_NAME);

   if( conshdlr == NULL )
   {
      SCIPerrorMessage("Decomp constraint handler is not included, cannot add detector!\n");
      return SCIP_ERROR;
         }

   conshdlrdata = SCIPconshdlrGetData(conshdlr);
   assert(conshdlrdata != NULL);

   return ( (conshdlrdata->seeedpool != NULL && conshdlrdata->seeedpool->getNFinishedSeeeds() > 0 )  ||
      ( conshdlrdata->seeedpool != NULL && conshdlrdata->seeedpool->getNIncompleteSeeeds() > 0 ) ||
      ( conshdlrdata->seeedpoolunpresolved != NULL && conshdlrdata->seeedpoolunpresolved->getNIncompleteSeeeds() > 0 )  ||
      ( conshdlrdata->seeedpoolunpresolved != NULL && conshdlrdata->seeedpoolunpresolved->getNFinishedSeeeds() > 0 )      ) ;
}


/*
 * @brief returns if there is a decomposition that is currently selected by the user (done in explore menu)
 * @param scip SCIP data structure
 * @returns TRUE if there is a decomposition that is currently selected by the user (done in explore menu)
 */
SCIP_Bool SCIPconshdlrDecompExistsSelected(
   SCIP* scip     /* SCIP data structure */
   )
{
   SCIP_CONSHDLR* conshdlr;
    SCIP_CONSHDLRDATA* conshdlrdata;

    conshdlr = SCIPfindConshdlr(scip, CONSHDLR_NAME);

    if( conshdlr == NULL )
    {
       SCIPerrorMessage("Decomp constraint handler is not included, cannot add detector!\n");
       return SCIP_ERROR;
    }

    conshdlrdata = SCIPconshdlrGetData(conshdlr);
    assert(conshdlrdata != NULL);

    return conshdlrdata->selectedexists;
}


/*
 * @brief initilizes the candidates data structures with selected seeeds (or all if there are no selected seeeds) and sort them according to the current scoretype
 * @param scip SCIP data structure
 * @param updatelist whether or not the seeed list should be updated
 * @returns SCIP return code
 */
SCIP_RETCODE SCIPconshdlrDecompChooseCandidatesFromSelected(
   SCIP* scip,             /* SCIP data structure */
   SCIP_Bool updatelist    /* whether to update seeed list beforehand */
   )
{
   SCIP_CONSHDLR* conshdlr;
   SCIP_CONSHDLRDATA* conshdlrdata;
   std::vector<SeeedPtr>::iterator seeediter;
   std::vector<SeeedPtr>::iterator seeediterend;


   std::vector<SeeedPtr> tofinishpresolved(0);
   std::vector<SeeedPtr> tofinishunpresolved(0);
   std::vector<SeeedPtr> selectedseeeds(0);
   std::vector<SeeedPtr> finished(0);
   std::vector<SeeedPtr> finishedunpresolved(0);

   conshdlr = SCIPfindConshdlr(scip, CONSHDLR_NAME);

   if( conshdlr == NULL )
   {
      SCIPerrorMessage("Decomp constraint handler is not included, cannot add detector!\n");
      return SCIP_ERROR;
   }

   conshdlrdata = SCIPconshdlrGetData(conshdlr);
   assert(conshdlrdata != NULL);

   SCIPdebugMessage("Starting decomposition candidate choosing \n");

   assert(conshdlrdata->candidates != NULL);

   conshdlrdata->candidates->clear();

   if( updatelist )
      SCIP_CALL(SCIPconshdlrDecompUpdateSeeedlist(scip) );

   for( size_t selid = 0; selid < conshdlrdata->selected->size(); ++selid )
   {
      selectedseeeds.push_back(conshdlrdata->listall->at(conshdlrdata->selected->at(selid) ) );
   }

   if ( selectedseeeds.size() == 0 )
   {
      SCIPverbMessage(scip, SCIP_VERBLEVEL_FULL,  NULL, "currently no decomposition is selected, hence every known decomposition is considered: \n");
      selectedseeeds = *conshdlrdata->listall;
      SCIPverbMessage(scip, SCIP_VERBLEVEL_FULL,  NULL,  "number that is examined: %d \n", selectedseeeds.size() );
   }

   /* if there are selected decomps, check if some of them needs to be finished and do so */
   seeediter = selectedseeeds.begin();
   seeediterend = selectedseeeds.end();

   for( ; seeediter != seeediterend; ++seeediter)
   {
      if( !(*seeediter)->isComplete() && (*seeediter)->isFromUnpresolved() )
      {
         tofinishunpresolved.push_back(*seeediter);
      }

      if( !(*seeediter)->isComplete() && !(*seeediter)->isFromUnpresolved() )
      {
         tofinishpresolved.push_back(*seeediter);
      }
   }

   finished = conshdlrdata->seeedpool->finishIncompleteSeeeds(tofinishpresolved);
   if( conshdlrdata->seeedpoolunpresolved != NULL )
      finishedunpresolved = conshdlrdata->seeedpoolunpresolved->finishIncompleteSeeeds(tofinishunpresolved);

   seeediter = selectedseeeds.begin();
   seeediterend = selectedseeeds.end();


   /* get decomp candidates and calculate corresponding score (possibly weighted for unpresolved) */
   for( ; seeediter != seeediterend; ++seeediter )
   {
      SeeedPtr seeed = *seeediter ;
      if( seeed->isComplete() && !seeed->isFromUnpresolved() )
      {
         conshdlrdata->candidates->push_back( std::pair<SeeedPtr, SCIP_Real>(seeed, seeed->getScore(SCIPconshdlrdataGetScoretype(conshdlrdata)) ) );
      }
      if( seeed->isComplete() && seeed->isFromUnpresolved() )
      {
         conshdlrdata->candidates->push_back( std::pair<SeeedPtr, SCIP_Real>(seeed, SCIPconshdlrDecompAdaptScore(scip, seeed->getScore(SCIPconshdlrdataGetScoretype(conshdlrdata)) ) ) );
      }
   }

   seeediter = finished.begin();
   seeediterend = finished.end();

   for( ; seeediter != seeediterend; ++seeediter )
   {
      conshdlrdata->candidates->push_back(std::pair<SeeedPtr, SCIP_Real>(*seeediter, (*seeediter)->getScore(SCIPconshdlrdataGetScoretype(conshdlrdata)) )  );
   }

   seeediter = finishedunpresolved.begin();
   seeediterend = finishedunpresolved.end();

   for( ; seeediter != seeediterend; ++seeediter )
   {
      conshdlrdata->candidates->push_back(std::pair<SeeedPtr, SCIP_Real>(*seeediter, SCIPconshdlrDecompAdaptScore(scip, (*seeediter)->getScore(SCIPconshdlrdataGetScoretype(conshdlrdata)) ) ) );
   }

   /* sort decomp candidates according score */
   std::sort( conshdlrdata->candidates->begin(), conshdlrdata->candidates->end(), sort_pred() );

   return SCIP_OKAY;
}

/*@todo cleanup: is SCIPconshdlrDecompAddLegacymodeDecompositions still used?*/
/**
 * @brief calls old detectStructure methods of chosen detectors, translates the resulting decompositions
 *  into seeeds and adds these seeeds to (presolved) seeedpool
 * @param scip SCIP data structure
 * @param result was the legacy call successful
 * @returns SCIP return code
 */
static
SCIP_RETCODE SCIPconshdlrDecompAddLegacymodeDecompositions(
   SCIP* scip,
   SCIP_RESULT* result
   )
{
   /* access to relevant data structures of the conshdlr */
   SCIP_CONSHDLR* conshdlr;
   SCIP_CONSHDLRDATA* conshdlrdata;
   gcg::Seeedpool* seeedpool;

   /* detector data and their detection results */
   char detectorchaininfo[SCIP_MAXSTRLEN];
   int d;
   DEC_DETECTOR* detector;
   DEC_DECOMP** decdecomps;
   int ndecdecomps;
   SCIP_CLOCK* detectorclock;
   SCIP_RESULT decResult;

   /* decompositions and seeeds */
   gcg::SeeedPtr dummyAncestor;
   int dec;
   gcg::SeeedPtr seeed;
   int dupcount;
   SCIP_Bool legacyenabled;
   SCIP_Bool onlylegacy;


   conshdlr = SCIPfindConshdlr(scip, CONSHDLR_NAME);

   if( conshdlr == NULL )
   {
      SCIPerrorMessage("Decomp constraint handler is not included, cannot add detector!\n");
      return SCIP_ERROR;
   }

   conshdlrdata = SCIPconshdlrGetData(conshdlr);
   assert(conshdlrdata != NULL);

   /* check whether legacymode of at least one detector is enabled */
   SCIPgetBoolParam(scip, "detection/legacymode/enabled", &legacyenabled);
   SCIPgetBoolParam(scip, "detection/legacymode/onlylegacymode", &onlylegacy);

   if( !legacyenabled && !onlylegacy )
      return SCIP_OKAY;

   SCIPverbMessage(scip, SCIP_VERBLEVEL_NORMAL, NULL, "Start legacy mode detection.\n");

   /* do transformations and initializations if necessary */
   if( SCIPgetStage(scip) < SCIP_STAGE_TRANSFORMED )
      SCIP_CALL( SCIPtransformProb( scip ) );

   if ( SCIPgetStage(scip) < SCIP_STAGE_PRESOLVED )
      SCIP_CALL( SCIPpresolve( scip ) );

   if( SCIPgetStage(scip) == SCIP_STAGE_INIT || SCIPgetNVars(scip) == 0 || SCIPgetNConss(scip) == 0 )
   {
      SCIPverbMessage(scip, SCIP_VERBLEVEL_DIALOG, NULL, "No problem exists, cannot detect structure!\n");

      *result = SCIP_DIDNOTRUN;
      return SCIP_OKAY;
   }

   if ( conshdlrdata->seeedpool == NULL )
      conshdlrdata->seeedpool = new gcg::Seeedpool( scip, CONSHDLR_NAME, TRUE, SCIPconshdlrDecompDetectBenders(scip) );

   seeedpool = conshdlrdata->seeedpool;

   dummyAncestor = new gcg::Seeed( scip, seeedpool->getNewIdForSeeed(), seeedpool );
   seeedpool->addSeeedToAncestor( dummyAncestor );

   SCIPdebugMessagePrint(scip, "Checking %d detectors for legacy mode.\n", conshdlrdata->ndetectors);

   /* for each detector: check whether legacymode is enabled */
   for( d = 0; d < conshdlrdata->ndetectors; ++d )
   {
      decdecomps = NULL;
      ndecdecomps = -1;
      detector = conshdlrdata->detectors[d];
      assert(detector != NULL);

      if( detector->legacymode )
      {
         if( detector->detectStructure == NULL )
         {
            SCIPverbMessage( scip, SCIP_VERBLEVEL_NORMAL , NULL,
               "Legacy mode is not supported by detector <%s>.\n", detector->name );
         }
         else
         {
            SCIPverbMessage( scip, SCIP_VERBLEVEL_NORMAL , NULL,
               "Start legacy mode detection for detector <%s>.\n", detector->name );

            /* measure time detector needs for detecting decompositions */
            SCIPcreateClock( scip, & detectorclock );
            SCIP_CALL_ABORT( SCIPstartClock( scip, detectorclock ) );

            /* call old detectStructure callback method */
            SCIP_CALL( (*detector->detectStructure)( scip, detector->decdata, &decdecomps, &ndecdecomps, &decResult ) );

            SCIP_CALL_ABORT( SCIPstopClock( scip, detectorclock ) );

            if( decResult == SCIP_SUCCESS )
            {
               /* check for duplicates and redundant information */
               for( dec = 0; dec < ndecdecomps; ++dec )
               {
                  assert( decdecomps[dec] != NULL );
               }
               if( ndecdecomps > 2 )
               {
                  int nunique = DECfilterSimilarDecompositions(scip, decdecomps, ndecdecomps);

                  for( dec = nunique; dec < ndecdecomps; ++dec )
                  {
                     SCIP_CALL( DECdecompFree(scip, &(decdecomps[dec])) );
                     decdecomps[dec] = NULL;
                  }

                  ndecdecomps = nunique;
               }

               SCIPdebugMessagePrint( scip, "Translate %d non-redundant decompositions into seeeds.\n", ndecdecomps );

               /* set up detectorchaininfo */
               SCIPsnprintf( detectorchaininfo, SCIP_MAXSTRLEN, "%c(lgc)", detector->decchar );

               dupcount = 0;

               /* translate found decompositions to seeeds and add them to (presolved) seeedpool */
               for( dec = 0; dec < ndecdecomps; ++dec )
               {
                  seeedpool->createSeeedFromDecomp( decdecomps[dec], &seeed );

                  seeed->setDetectorChainString( detectorchaininfo );

                  /* set statistical data */
                  seeed->setDetectorPropagated(detector);
                  /* @todo this is actually the whole detector time! in propagate seeeds methods, time of each seeed
                   * is set after detecting this seeed */
                  seeed->addClockTime( SCIPgetClockTime( scip, detectorclock ) );
                  seeed->addDecChangesFromAncestor( dummyAncestor );
                  seeed->setLegacymode( true );

                  SCIP_Bool success = TRUE;
                  seeedpool->addSeeedToFinished( seeed, &success );

                  if( success == FALSE )
                  {
                     ++dupcount;
                  }
               }

               if ( dupcount > 0 )
               {
                  SCIPdebugMessagePrint( scip, "%d of the resulting seeeds are already contained in the seeedpool.\n", dupcount );
               }

               SCIPfreeClock( scip, & detectorclock );
            }
            else
            {
               SCIPdebugPrintf( "Failure!\n" );
            }
            SCIPfreeMemoryArrayNull( scip, &decdecomps ); // @todo necessary/correct?
         }
      }
   }

   seeedpool->sortFinishedForScore();

   SCIPverbMessage(scip, SCIP_VERBLEVEL_NORMAL, NULL, "Finished legacy mode detection.\n");

   *result = SCIP_SUCCESS;
   return SCIP_OKAY;
}



/* Checks whether
 *  1) the predecessors of all finished seeeds in both seeedpools can be found
 *  2) selected list is syncron with selected information in seeeds
 *  3) selected exists is synchronized with seleced list
 *
 *  @returns true if seeed information is consistent */
SCIP_Bool SCIPconshdlrDecompCheckConsistency(
   SCIP* scip  /* SCIP data structure */
   )
{
   SCIP_CONSHDLR* conshdlr;
   SCIP_CONSHDLRDATA* conshdlrdata;
   int i;
   int selectedcounter;

   std::vector<int> livingnoncompleteseeedids(0); /* this is a vector of seeed ids that should be living (living: there is no complete seeed having ) */
   std::vector<int>::const_iterator selectediter;
   std::vector<int>::const_iterator selectediterend;

   std::vector<SeeedPtr>::const_iterator seeediter;
   std::vector<SeeedPtr>::const_iterator seeediterend;


   conshdlr = SCIPfindConshdlr(scip, CONSHDLR_NAME);

   if( conshdlr == NULL )
   {
      SCIPerrorMessage("Decomp constraint handler is not included, cannot add detector!\n");
      return SCIP_ERROR;
   }

   conshdlrdata = SCIPconshdlrGetData(conshdlr);
   assert(conshdlrdata != NULL);

   /* 1) the predecessors of all finished seeeds in both seeedpools can be found */
   if( conshdlrdata->seeedpool != NULL)
   {
      for( i = 0; i < conshdlrdata->seeedpool->getNFinishedSeeeds(); ++i )
      {
         SeeedPtr seeed = conshdlrdata->seeedpool->getFinishedSeeed( i );

         for( int j = 0; j < seeed->getNAncestors(); ++j )
         {
            int id = seeed->getAncestorID( j );
            if( SCIPconshdlrDecompGetSeeed(scip, id) == NULL )
            {
               SCIPwarningMessage(scip, "Warning: presolved seeed %d has an ancestor (id: %d) that is not found! \n", seeed->getID(), id );
               return FALSE;
            }
         }
      }
   }


   if( conshdlrdata->seeedpoolunpresolved != NULL )
   {
      for( i = 0; i < conshdlrdata->seeedpoolunpresolved->getNFinishedSeeeds(); ++i )
      {
         SeeedPtr seeed = conshdlrdata->seeedpoolunpresolved->getFinishedSeeed( i );

         for( int j = 0; j < seeed->getNAncestors(); ++j )
         {
            int id = seeed->getAncestorID( j );
            if( SCIPconshdlrDecompGetSeeed(scip, id) == NULL )
            {
               SCIPwarningMessage(scip, "Warning: unpresolved seeed %d has an ancestor (id: %d) that is not found! \n", seeed->getID(), id );
               return FALSE;
            }
         }
      }
   }

   /* 2) selected list is syncronized with selected information in seeeds */
   selectediter = conshdlrdata->selected->begin();
   selectediterend = conshdlrdata->selected->end();

   selectedcounter = 0;

   for( ; selectediter != selectediterend; ++selectediter )
   {
      SeeedPtr seeed = conshdlrdata->listall->at(*selectediter);

      if( !seeed->isSelected() )
      {
         SCIPwarningMessage(scip, "Warning: seeed %d is not selected but in slected list  \n", seeed->getID() );
         return FALSE;
      }
   }

   seeediter = conshdlrdata->listall->begin();
   seeediterend = conshdlrdata->listall->end();

   for( ; seeediter != seeediterend; ++seeediter )
   {
      if( (*seeediter)->isSelected() )
         ++selectedcounter;
   }

   if( (size_t) selectedcounter != conshdlrdata->selected->size() )
   {
      SCIPwarningMessage(scip, "Warning: there are selected seeeds not part of the list (selectedcounter: %d, nselected list> %d) \n", selectedcounter, (int) conshdlrdata->selected->size() );
      return FALSE;
   }

   /* 3) selected exists is syncronized with seleced list */

   if( conshdlrdata->selectedexists != (conshdlrdata->selected->size() > 0) )
   {
      SCIPwarningMessage(scip, "Warning: selectedexists is %d but number of selected is %d   \n", conshdlrdata->selectedexists, conshdlrdata->selected->size() );
      return FALSE;
   }

   return TRUE;
}

/* Gets the next seeed id managed by cons_decomp
 * @returns the next seeed id managed by cons_decomp */
int SCIPconshdlrDecompGetNextSeeedID(
   SCIP* scip   /* SCIP data structure */
   )
{
   SCIP_CONSHDLR* conshdlr;
   SCIP_CONSHDLRDATA* conshdlrdata;

   conshdlr = SCIPfindConshdlr(scip, CONSHDLR_NAME);

   if( conshdlr == NULL )
   {
      SCIPerrorMessage("Decomp constraint handler is not included, cannot add detector!\n");
      return SCIP_ERROR;
   }

   conshdlrdata = SCIPconshdlrGetData(conshdlr);
   assert(conshdlrdata != NULL);

   return ++conshdlrdata->seeedcounter;
}


/*
 * sort the finished decompositions according to the currently chosen score in the according datastructures for the
 * presolved and original problem
 * @returns scip return code
 */
SCIP_RETCODE DECconshdlrDecompSortDecompositionsByScore(
   SCIP*       scip     /* SCIP data structure */
   )
{
   SCIP_CONSHDLR* conshdlr;
   SCIP_CONSHDLRDATA* conshdlrdata;

   conshdlr = SCIPfindConshdlr(scip, CONSHDLR_NAME);

   if( conshdlr == NULL )
   {
      SCIPerrorMessage("Decomp constraint handler is not included, cannot add detector!\n");
      return SCIP_ERROR;
   }

   conshdlrdata = SCIPconshdlrGetData(conshdlr);
   assert(conshdlrdata != NULL);

   if( conshdlrdata->seeedpool != NULL )
      conshdlrdata->seeedpool->sortFinishedForScore();


   if( conshdlrdata->seeedpoolunpresolved != NULL )
      conshdlrdata->seeedpoolunpresolved->sortFinishedForScore();

   return SCIP_OKAY;
}

/* interface method to detect the structure including presolving
 * @returns SCIP return code */
SCIP_RETCODE DECdetectStructure(
   SCIP*                 scip,               /* SCIP data structure */
   SCIP_RESULT*          result              /* Result pointer to indicate whether some structure was found */
   )
{
   SCIP_CONSHDLR* conshdlr;
   SCIP_CONSHDLRDATA* conshdlrdata;
   SCIP_Bool onlylegacymode;

   conshdlr = SCIPfindConshdlr(scip, CONSHDLR_NAME);
   assert(conshdlr != NULL);

   conshdlrdata = SCIPconshdlrGetData(conshdlr);
   assert(conshdlrdata != NULL);

   if( conshdlrdata->seeedpool != NULL )
   {
      delete conshdlrdata->seeedpool;
      conshdlrdata->seeedpool = NULL;
   }

   *result = SCIP_DIDNOTRUN;


   if( SCIPgetNOrigVars(scip) == 0 && SCIPgetNOrigConss(scip) == 0 )
      return SCIP_OKAY;

   /* if the original problem should be solved, then no decomposition will be performed */
   if( GCGgetDecompositionMode(scip) == DEC_DECMODE_ORIGINAL )
      return SCIP_OKAY;

   SCIP_CALL(SCIPresetClock(scip, conshdlrdata->completedetectionclock));
   SCIP_CALL(SCIPstartClock(scip, conshdlrdata->completedetectionclock));


   /* check whether only legacy mode should be executed */
   SCIPgetBoolParam(scip, "detection/legacymode/onlylegacymode", &onlylegacymode);

   SCIPdebugMessage("start only legacy mode? %s \n", (onlylegacymode ? "yes": "no") );
   if( !onlylegacymode )
   {
      std::vector<std::pair<int, int>> candidatesNBlocks(0); /* collection of different variable class distributions */
      std::vector<gcg::ConsClassifier*> consClassDistributions; /* collection of different constraint class distributions */
      std::vector<gcg::VarClassifier*> varClassDistributions; /* collection of different variable class distributions */

      std::vector<SCIP_CONS*> indexToCons; /* stores the corresponding scip constraints pointer */
      std::vector<gcg::SeeedPtr> seeedsunpresolved(0); /* seeeds that were found for the unpresolved problem */
      int i;
      SCIP_Bool presolveOrigProblem;
      SCIP_Bool calculateOrigDecomps;
      SCIP_Bool classifyOrig;

      /* indicate wether only for the unpresolved problem the detection shpuld take place */
      SCIP_Bool detectonlyorig;

      assert(scip != NULL);

      presolveOrigProblem = TRUE;
      detectonlyorig = FALSE;

      SCIPgetBoolParam(scip, "detection/origprob/enabled", &calculateOrigDecomps);
      SCIPgetBoolParam(scip, "detection/origprob/classificationenabled", &classifyOrig);

      /* get data of the seeedpool with original vars and conss */
      SCIPdebugMessage("is seeedpoolunpresolved not initilized yet but needed ? %s -> %s create it \n", (conshdlrdata->seeedpoolunpresolved == NULL ? "yes" : "no"), (conshdlrdata->seeedpoolunpresolved == NULL ? "" : "Do not")  );

      /* scip is not presolved yet => only detect for original problem */
      if( SCIPgetStage(scip) < SCIP_STAGE_PRESOLVED )
         detectonlyorig = TRUE;

      if ( conshdlrdata->seeedpoolunpresolved == NULL && ( classifyOrig || calculateOrigDecomps || detectonlyorig) )
         conshdlrdata->seeedpoolunpresolved = new gcg::Seeedpool(scip, CONSHDLR_NAME, FALSE, SCIPconshdlrDecompDetectBenders(scip));         /*< seeedpool with original variables and constraints */


      SCIP_CALL(SCIPstopClock(scip, conshdlrdata->completedetectionclock));

      SCIPdebugMessage("is stage < transformed ? %s -> do %s transformProb() ", (SCIPgetStage(scip) < SCIP_STAGE_TRANSFORMED ? "yes" : "no"), (SCIPgetStage(scip) < SCIP_STAGE_TRANSFORMED ? "" : "not")  );
      if( SCIPgetStage(scip) < SCIP_STAGE_TRANSFORMED )
         SCIP_CALL(SCIPtransformProb(scip));

      SCIP_CALL(SCIPstartClock(scip, conshdlrdata->completedetectionclock));

      /* get block number candidates and conslcassifier for original problem*/
      if( classifyOrig || detectonlyorig )
      {
         SCIPdebugMessage("classification for orig problem enabled: calc classifier and nblock candidates \n" );
         conshdlrdata->seeedpoolunpresolved->calcClassifierAndNBlockCandidates(scip);
         candidatesNBlocks = conshdlrdata->seeedpoolunpresolved->getSortedCandidatesNBlocksFull();
         if( conshdlrdata->seeedpoolunpresolved != NULL && SCIPgetVerbLevel(scip) >= SCIP_VERBLEVEL_FULL )
                  conshdlrdata->seeedpoolunpresolved->printBlockcandidateInformation(scip, NULL);
      }
      else
         SCIPdebugMessage("classification for orig problem disabled \n" );

      /* detection for original problem */
      if( calculateOrigDecomps || detectonlyorig )
      {
         SCIPdebugMessage("start finding decompositions for original problem!\n" );
         SCIPverbMessage(scip, SCIP_VERBLEVEL_NORMAL, NULL, "start finding decompositions for original problem!\n");
         seeedsunpresolved = conshdlrdata->seeedpoolunpresolved->findSeeeds();
         SCIPverbMessage(scip, SCIP_VERBLEVEL_NORMAL, NULL, "finished finding decompositions for original problem!\n");
         SCIPdebugMessage("finished finding decompositions for original problem!\n" );
      } else
         SCIPdebugMessage("finding decompositions for original problem is NOT enabled!\n" );

      /* get the cons and var classifier for translating them later*/
      if( classifyOrig )
      {
         for( i = 0; i < conshdlrdata->seeedpoolunpresolved->getNConsClassifiers(); ++i )
         {
            gcg::ConsClassifier* classifier = new gcg::ConsClassifier(
               conshdlrdata->seeedpoolunpresolved->getConsClassifier(i));
            consClassDistributions.push_back(classifier);
         }
         for( i = 0; i < conshdlrdata->seeedpoolunpresolved->getNVarClassifiers(); ++i )
         {
            gcg::VarClassifier* classifier = new gcg::VarClassifier(conshdlrdata->seeedpoolunpresolved->getVarClassifier(i));
            varClassDistributions.push_back(classifier);
         }
      }

      SCIP_CALL(SCIPstopClock(scip, conshdlrdata->completedetectionclock));

      if( !detectonlyorig )
      {

         /*Presolving*/
         if( presolveOrigProblem )
            SCIP_CALL(SCIPpresolve(scip));

         /* detection for presolved problem */

         if( SCIPgetStage(scip) == SCIP_STAGE_INIT || SCIPgetNVars(scip) == 0 || SCIPgetNConss(scip) == 0 )
         {
            SCIPverbMessage(scip, SCIP_VERBLEVEL_DIALOG, NULL, "No problem exists, cannot detect structure!\n");

            /* presolving removed all constraints or variables */
            if( SCIPgetNVars(scip) == 0 || SCIPgetNConss(scip) == 0 )
               conshdlrdata->hasrun = TRUE;

            *result = SCIP_DIDNOTRUN;
            return SCIP_OKAY;
         }

         /* start detection clocks */
         SCIP_CALL(SCIPresetClock(scip, conshdlrdata->detectorclock));
         SCIP_CALL(SCIPstartClock(scip, conshdlrdata->detectorclock));
         SCIP_CALL(SCIPstartClock(scip, conshdlrdata->completedetectionclock));
         if( conshdlrdata->seeedpool == NULL )
         {
            SCIPdebugMessagePrint(scip, "start creating seeedpool for current problem \n");
            conshdlrdata->seeedpool = new gcg::Seeedpool(scip, CONSHDLR_NAME, TRUE, SCIPconshdlrDecompDetectBenders(scip));
            SCIPdebugMessagePrint(scip, "created seeedpool for current problem, n detectors: %d \n", conshdlrdata->ndetectors);
         }
         else
            SCIPdebugMessagePrint(scip, "seeedpool is not NULL \n");

         conshdlrdata->seeedpool->calcClassifierAndNBlockCandidates(scip);

         /* get block number candidates and translate orig classification and found seeeds (if any) to presolved problem */
         if( calculateOrigDecomps ||  classifyOrig )
         {
            std::vector<gcg::Seeed*> translatedSeeeds(0);
            std::vector<gcg::ConsClassifier*> translatedConsDistributions(0);
            std::vector<gcg::VarClassifier*> translatedVarDistributions(0);

            conshdlrdata->seeedpool->translateSeeedData(conshdlrdata->seeedpoolunpresolved, seeedsunpresolved,
               translatedSeeeds, consClassDistributions, translatedConsDistributions, varClassDistributions,
               translatedVarDistributions);

            SCIPverbMessage(scip, SCIP_VERBLEVEL_FULL , NULL, "number of translated original seeeds: %d \n " , translatedSeeeds.size() );

            conshdlrdata->seeedpool->populate(translatedSeeeds);

            for( size_t d = 0; d < translatedConsDistributions.size(); ++d )
               conshdlrdata->seeedpool->addConsClassifier(translatedConsDistributions[d]);

            for( size_t d = 0; d < translatedVarDistributions.size(); ++d )
               conshdlrdata->seeedpool->addVarClassifier(translatedVarDistributions[d]);

            SCIPverbMessage(scip, SCIP_VERBLEVEL_FULL , NULL, "finished translate seeed method!\n");

            for( size_t c = 0; c < candidatesNBlocks.size(); ++c )
               conshdlrdata->seeedpool->addCandidatesNBlocksNVotes(candidatesNBlocks[c].first, candidatesNBlocks[c].second );
         }
      }

     for( int j = 0; j < (int) consClassDistributions.size(); ++j )
        delete consClassDistributions[j];

     for( int j = 0; j < (int) varClassDistributions.size(); ++j )
        delete varClassDistributions[j];

     if( !detectonlyorig )
     {
        conshdlrdata->seeedpool->findDecompositions();
        SCIP_CALL(SCIPstopClock(scip, conshdlrdata->detectorclock));
     }

      if( conshdlrdata->seeedpool != NULL && conshdlrdata->seeedpool->getNFinishedSeeeds() > 0 )
         *result = SCIP_SUCCESS;

      if( conshdlrdata->seeedpoolunpresolved != NULL &&  conshdlrdata->seeedpoolunpresolved->getNFinishedSeeeds() > 0 )
         *result = SCIP_SUCCESS;

      SCIPdebugMessage("Detection took %fs\n", SCIPgetClockTime( scip, conshdlrdata->detectorclock));

   } /* end of if( !onlylegacy ) */


   if( conshdlrdata->seeedpool != NULL && SCIPgetVerbLevel(scip) >= SCIP_VERBLEVEL_FULL )
      conshdlrdata->seeedpool->printBlockcandidateInformation(scip, NULL);

   SCIP_CALL(SCIPstartClock(scip, conshdlrdata->completedetectionclock) );
   SCIPconshdlrDecompAddLegacymodeDecompositions( scip, result );
   SCIP_CALL(SCIPstopClock(scip, conshdlrdata->completedetectionclock) );

   if( *result == SCIP_DIDNOTRUN )
   {
      return SCIP_OKAY;
   }

   /* show that we done our duty */
   conshdlrdata->hasrun = TRUE;
   *result = SCIP_SUCCESS;
   SCIPconshdlrDecompChooseCandidatesFromSelected(scip, TRUE);

   return SCIP_OKAY;
}


/* writes all selected decompositions */
SCIP_RETCODE DECwriteSelectedDecomps(
   SCIP*                 scip,               /**< SCIP data structure */
   char*                 directory,          /**< directory for decompositions */
   char*                 extension          /**< extension for decompositions */
   )
{
   MiscVisualization* misc = new MiscVisualization();
   SCIP_CONSHDLR* conshdlr;
   SCIP_CONSHDLRDATA* conshdlrdata;
   char outname[SCIP_MAXSTRLEN];
   char tempstring[SCIP_MAXSTRLEN];
   SCIP_Bool nodecomps;

   assert(scip != NULL);
   assert(extension != NULL);

   conshdlr = SCIPfindConshdlr(scip, CONSHDLR_NAME);
   assert(conshdlr != NULL);

   conshdlrdata = SCIPconshdlrGetData(conshdlr);
   assert(conshdlrdata != NULL);


   nodecomps = ( conshdlrdata->seeedpool == NULL && conshdlrdata->seeedpoolunpresolved == NULL );


   if( nodecomps )
   {
      SCIPwarningMessage(scip, "No decomposition available.\n");
      return SCIP_OKAY;
   }


   if(  conshdlrdata->selected->size() == 0 )
   {
      SCIPwarningMessage(scip, "No decomposition selected.\n");
      return SCIP_OKAY;
   }


   for( size_t selid = 0; selid < conshdlrdata->selected->size(); ++selid )
   {
      SeeedPtr seeed;

      seeed = conshdlrdata->listall->at(conshdlrdata->selected->at(selid) );

      misc->GCGgetVisualizationFilename(scip, seeed, extension, tempstring);
      if( directory != NULL )
      {
         (void) SCIPsnprintf(outname, SCIP_MAXSTRLEN, "%s/%s.%s", directory, tempstring, extension);
      }
      else
      {
         (void) SCIPsnprintf(outname, SCIP_MAXSTRLEN, "%s.%s", tempstring, extension);
      }

      conshdlrdata->seeedtowrite = seeed;

      if ( seeed->isFromUnpresolved() )
         SCIP_CALL_QUIET( SCIPwriteOrigProblem(scip, outname, extension, FALSE) );
      else
         SCIP_CALL_QUIET( SCIPwriteTransProblem(scip, outname, extension, FALSE) );

      conshdlrdata->seeedtowrite = NULL;
   }

   return SCIP_OKAY;
}


/* write out all known decompositions
 * @returns SCIP return code  */
SCIP_RETCODE DECwriteAllDecomps(
   SCIP*                 scip,               /* SCIP data structure */
   char*                 directory,          /* directory for decompositions */
   char*                 extension,          /* extension for decompositions */
   SCIP_Bool             original,           /* should decomps for original problem be written */
   SCIP_Bool             presolved           /* should decomps for preoslved problem be written */

   )
{
   MiscVisualization* misc = new MiscVisualization();
   SCIP_CONSHDLR* conshdlr;
   SCIP_CONSHDLRDATA* conshdlrdata;
   char outname[SCIP_MAXSTRLEN];
   char tempstring[SCIP_MAXSTRLEN];
   int i;
   SCIP_Bool nodecomps;

   int maxtowrite;
   int nwritten;

   assert(scip != NULL);
   assert(extension != NULL);

   conshdlr = SCIPfindConshdlr(scip, CONSHDLR_NAME);
   assert(conshdlr != NULL);

   conshdlrdata = SCIPconshdlrGetData(conshdlr);
   assert(conshdlrdata != NULL);

   maxtowrite = -1;
   nwritten = 0;

   nodecomps = ( conshdlrdata->seeedpool == NULL && conshdlrdata->seeedpoolunpresolved == NULL );

   nodecomps = nodecomps || ( !presolved && !original );

   nodecomps = nodecomps || (
      ( presolved && conshdlrdata->seeedpool != NULL && conshdlrdata->seeedpool->getNFinishedSeeeds() == 0) &&
      ( original && conshdlrdata->seeedpoolunpresolved != NULL && conshdlrdata->seeedpoolunpresolved->getNFinishedSeeeds() == 0)
       )
      ;


   if( presolved && conshdlrdata->seeedpool != NULL && conshdlrdata->seeedpool->getNFinishedSeeeds() == 0 )
   {
      SCIPwarningMessage(scip, "No decomposition available.\n");
      return SCIP_OKAY;
   }

   SCIPgetIntParam(scip, "visual/nmaxdecompstowrite", &maxtowrite );

   /* write presolved decomps */
   for( i = 0; presolved && conshdlrdata->seeedpool!= NULL && i < conshdlrdata->seeedpool->getNFinishedSeeeds(); ++i )
   {
      SeeedPtr seeed;

      seeed = conshdlrdata->seeedpool->getFinishedSeeed( i );

      misc->GCGgetVisualizationFilename(scip, seeed, extension, tempstring);
      if( directory != NULL )
      {
         (void) SCIPsnprintf(outname, SCIP_MAXSTRLEN, "%s/%s.%s", directory, tempstring, extension);
      }
      else
      {
         (void) SCIPsnprintf(outname, SCIP_MAXSTRLEN, "%s.%s", tempstring, extension);
      }

      conshdlrdata->seeedtowrite = seeed;

      SCIP_CALL( SCIPwriteTransProblem(scip, outname, extension, FALSE) );

      ++nwritten;

      conshdlrdata->seeedtowrite = NULL;

      if( maxtowrite != -1 && nwritten >= maxtowrite )
         break;


   }

   /* write orig decomps */
   for( i = 0; original && conshdlrdata->seeedpoolunpresolved != NULL &&  i < conshdlrdata->seeedpoolunpresolved->getNFinishedSeeeds() ; ++i )
   {
      SeeedPtr seeed;

      seeed = conshdlrdata->seeedpoolunpresolved->getFinishedSeeed( i );

      misc->GCGgetVisualizationFilename(scip, seeed, extension, tempstring);
      if( directory != NULL )
      {
         (void) SCIPsnprintf(outname, SCIP_MAXSTRLEN, "%s/%s.%s", directory, tempstring, extension);
      }
      else
      {
         (void) SCIPsnprintf(outname, SCIP_MAXSTRLEN, "%s.%s", tempstring, extension);
      }

      conshdlrdata->seeedtowrite = seeed;

      SCIP_CALL_QUIET( SCIPwriteOrigProblem(scip, outname, extension, FALSE) );
      ++nwritten;
      conshdlrdata->seeedtowrite = NULL;

      if( maxtowrite != -1 && nwritten >= maxtowrite )
         break;
   }


     return SCIP_OKAY;
}


/* Gets whether the detection already took place
 * @returns true if detection took place, false otherwise */
SCIP_Bool GCGdetectionTookPlace(
   SCIP*  scip /* SCIP data structure */
     ){
   SCIP_CONSHDLR* conshdlr;
    SCIP_CONSHDLRDATA* conshdlrdata;

    assert(scip != NULL);

    conshdlr = SCIPfindConshdlr(scip, CONSHDLR_NAME);
    assert(conshdlr != NULL);

    conshdlrdata = SCIPconshdlrGetData(conshdlr);
    assert(conshdlrdata != NULL);

    return (conshdlrdata->seeedpool != NULL ) || (conshdlrdata->seeedpoolunpresolved != NULL );
}


/* Gets the number of all detectors
 * @returns number of detectors */
int SCIPconshdlrDecompGetNDetectors(
   SCIP* scip  /* SCIP data structure */
   )
{
   SCIP_CONSHDLR* conshdlr;
    SCIP_CONSHDLRDATA* conshdlrdata;

    assert(scip != NULL);

    conshdlr = SCIPfindConshdlr(scip, CONSHDLR_NAME);
    assert(conshdlr != NULL);

    conshdlrdata = SCIPconshdlrGetData(conshdlr);
    assert(conshdlrdata != NULL);

    return conshdlrdata->ndetectors;
}


/* Gets an array of all detectors
 *
 * @returns array of detectors */
DEC_DETECTOR** SCIPconshdlrDecompGetDetectors(
   SCIP* scip  /* SCIP data structure */
   )
{
   SCIP_CONSHDLR* conshdlr;
    SCIP_CONSHDLRDATA* conshdlrdata;

    assert(scip != NULL);

    conshdlr = SCIPfindConshdlr(scip, CONSHDLR_NAME);
    assert(conshdlr != NULL);

    conshdlrdata = SCIPconshdlrGetData(conshdlr);
    assert(conshdlrdata != NULL);

    return conshdlrdata->detectors;
}


/* @brief switch nonfinalfreetransform to TRUE
 *
 * used before calling SCIPfreeTransform(),, if called to revoke presolving (e.g. if unpresolved decomposition is used, and
 * transformation is not successful), this seems mandatory to decide during consExitDecomp if the original detection
 * information should be freed
 * @returns scip return code
 */
SCIP_RETCODE SCIPconshdlrDecompNotifyNonFinalFreeTransform(
   SCIP*                scip  /* SCIP data structure */
   )
{
   SCIP_CONSHDLR* conshdlr;
   SCIP_CONSHDLRDATA* conshdlrdata;

   assert(scip != NULL);

   conshdlr = SCIPfindConshdlr(scip, CONSHDLR_NAME);
   assert(conshdlr != NULL);

   conshdlrdata = SCIPconshdlrGetData(conshdlr);
   assert(conshdlrdata != NULL);

   conshdlrdata->nonfinalfreetransform = TRUE;

   return SCIP_OKAY;
}


/* @brief switch nonfinalfreetransform to FALSE
 * used after calling SCIPfreeTransform() if called to revoke presolving (e.g. if unpresolved decomposition is used,
 * and transformation is not successful), this seems mandatory to decide during consExitDecomp if the original detection
 * information should be freed
 * @returns scip return code
 */
SCIP_RETCODE SCIPconshdlrDecompNotifyFinishedNonFinalFreeTransform(
   SCIP*                scip  /* SCIP data structure */
   )
{
   SCIP_CONSHDLR* conshdlr;
   SCIP_CONSHDLRDATA* conshdlrdata;

   assert(scip != NULL);

   conshdlr = SCIPfindConshdlr(scip, CONSHDLR_NAME);
   assert(conshdlr != NULL);

   conshdlrdata = SCIPconshdlrGetData(conshdlr);
   assert(conshdlrdata != NULL);

   conshdlrdata->nonfinalfreetransform = FALSE;

   return SCIP_OKAY;
}



/* gets an array of all seeeds that are currently considered relevant
 * @params seeedswr  output of the relevant seeeds (don't forget to free the individual wrappers after use)
 * @params nseeeds   amount of seeeds that are put in the array
 * @retruns SCIP return code
 */
SCIP_RETCODE SCIPconshdlrDecompGetAllRelevantSeeeds(
   SCIP* scip,                /* SCIP data structure */
   SEEED_WRAPPER** seeedswr,  /* seeed wrapper array for output of the relevant seeeds (don't forget to free the individual wrappers after use) */
   int* nseeeds               /* amount of seeeds that are put in the output array */
   )
{
   SCIP_CONSHDLR* conshdlr;
   SCIP_CONSHDLRDATA* conshdlrdata;

   assert(scip != NULL);
   assert(seeedswr != NULL);

   conshdlr = SCIPfindConshdlr(scip, CONSHDLR_NAME);
   assert(conshdlr != NULL);

   conshdlrdata = SCIPconshdlrGetData(conshdlr);
   assert(conshdlrdata != NULL);

   /* get the current max id */
   int maxid  = 0;

   for( int i = 0; conshdlrdata->seeedpool != NULL && i < conshdlrdata->seeedpool->getNAncestorSeeeds(); ++i )
   {
      if( conshdlrdata->seeedpool->getAncestorSeeed( i ) != NULL &&
         conshdlrdata->seeedpool->getAncestorSeeed( i )->getID() > maxid )
         maxid = conshdlrdata->seeedpool->getAncestorSeeed( i )->getID();
   }

   for( int i = 0; conshdlrdata->seeedpoolunpresolved != NULL && i < conshdlrdata->seeedpoolunpresolved->getNAncestorSeeeds(); ++i )
   {
      if( conshdlrdata->seeedpoolunpresolved->getAncestorSeeed( i ) != NULL &&
         conshdlrdata->seeedpoolunpresolved->getAncestorSeeed( i )->getID() > maxid )
         maxid = conshdlrdata->seeedpoolunpresolved->getAncestorSeeed( i )->getID();
   }

   for( int i = 0; conshdlrdata->seeedpool != NULL && i < conshdlrdata->seeedpool->getNFinishedSeeeds(); ++i )
      {
         if( conshdlrdata->seeedpool->getFinishedSeeed( i ) != NULL &&
            conshdlrdata->seeedpool->getFinishedSeeed( i )->getID() > maxid )
            maxid = conshdlrdata->seeedpool->getFinishedSeeed( i )->getID();
      }

      for( int i = 0; conshdlrdata->seeedpoolunpresolved != NULL && i < conshdlrdata->seeedpoolunpresolved->getNFinishedSeeeds(); ++i )
      {
         if( conshdlrdata->seeedpoolunpresolved->getFinishedSeeed( i ) != NULL &&
            conshdlrdata->seeedpoolunpresolved->getFinishedSeeed( i )->getID() > maxid )
            maxid = conshdlrdata->seeedpoolunpresolved->getFinishedSeeed( i )->getID();
      }

   /* initialize the output array with NULL */
   *nseeeds = maxid+1;

   for( int i = 0; i < *nseeeds; i++ )
   {
      SCIP_CALL( SCIPallocBlockMemory( scip, &(seeedswr[i]) ) );
      seeedswr[i]->seeed = NULL;
      seeedswr[i]->seeedpool = NULL; /* not needed, initialization just for safety reasons */
   }

   /* fill the output array with relevant seeeds */
   for( int i = 0; conshdlrdata->seeedpoolunpresolved != NULL && i < conshdlrdata->seeedpoolunpresolved->getNAncestorSeeeds(); ++i )
      {
         if( conshdlrdata->seeedpoolunpresolved->getAncestorSeeed( i ) == NULL ||
            conshdlrdata->seeedpoolunpresolved->getAncestorSeeed( i )->getID() < 0  )
            continue;
         seeedswr[conshdlrdata->seeedpoolunpresolved->getAncestorSeeed( i )->getID()]->seeed =
            conshdlrdata->seeedpoolunpresolved->getAncestorSeeed( i );
      }

   for( int i = 0; conshdlrdata->seeedpool != NULL && i < conshdlrdata->seeedpool->getNAncestorSeeeds(); ++i )
      {
         if( conshdlrdata->seeedpool->getAncestorSeeed( i ) == NULL ||
            conshdlrdata->seeedpool->getAncestorSeeed( i )->getID() < 0  )
            continue;
         seeedswr[conshdlrdata->seeedpool->getAncestorSeeed( i )->getID()]->seeed =
            conshdlrdata->seeedpool->getAncestorSeeed( i );
      }

   for( int i = 0; conshdlrdata->seeedpoolunpresolved != NULL && i < conshdlrdata->seeedpoolunpresolved->getNFinishedSeeeds(); ++i )
      {
         if( conshdlrdata->seeedpoolunpresolved->getFinishedSeeed( i ) == NULL ||
            conshdlrdata->seeedpoolunpresolved->getFinishedSeeed( i )->getID() < 0  )
            continue;
         seeedswr[conshdlrdata->seeedpoolunpresolved->getFinishedSeeed( i )->getID()]->seeed =
            conshdlrdata->seeedpoolunpresolved->getFinishedSeeed( i );
      }

   for( int i = 0; conshdlrdata->seeedpool != NULL && i < conshdlrdata->seeedpool->getNFinishedSeeeds(); ++i )
      {
         if( conshdlrdata->seeedpool->getFinishedSeeed( i ) == NULL ||
            conshdlrdata->seeedpool->getFinishedSeeed( i )->getID() < 0  )
            continue;
         seeedswr[conshdlrdata->seeedpool->getFinishedSeeed( i )->getID()]->seeed =
            conshdlrdata->seeedpool->getFinishedSeeed( i );
      }

   return SCIP_OKAY;
}


/* write the seeed in conshdlrdata->seeedtowrite into the file as dec
 *
 * @returns SCIP return code */
SCIP_RETCODE SCIPconshdlrDecompWriteDec(
   SCIP*     scip,         /* SCIP data structure */
   FILE*     file,         /* file for output */
   SCIP_Bool transformed,  /* is the problem transformed yet */
   SCIP_RESULT* result     /* result of writing dec */
   )
{
   SCIP_CONSHDLR* conshdlr;
   SCIP_CONSHDLRDATA* conshdlrdata;
   assert(scip != NULL);
   Seeedpool* seeedpool;

   conshdlr = SCIPfindConshdlr(scip, CONSHDLR_NAME);
   seeedpool = NULL;
   assert(conshdlr != NULL);

   conshdlrdata = SCIPconshdlrGetData(conshdlr);
   assert(conshdlrdata != NULL);

   if( transformed )
   {
      if (conshdlrdata->seeedpool == NULL )
         conshdlrdata->seeedpool = new gcg::Seeedpool(scip, CONSHDLR_NAME, TRUE, SCIPconshdlrDecompDetectBenders(scip));
      seeedpool = conshdlrdata->seeedpool;
   }
   else
   {
      if (conshdlrdata->seeedpoolunpresolved == NULL )
         conshdlrdata->seeedpoolunpresolved = new gcg::Seeedpool(scip, CONSHDLR_NAME, FALSE, SCIPconshdlrDecompDetectBenders(scip));
      seeedpool = conshdlrdata->seeedpoolunpresolved;
   }

   if( conshdlrdata->seeedtowrite != NULL )
   {
      conshdlrdata->seeedtowrite->writeAsDec(file, seeedpool, result);
      return SCIP_OKAY;
   }

   if( conshdlrdata->candidates->size() == 0 )
   {
      SCIPconshdlrDecompChooseCandidatesFromSelected(scip, TRUE);
   }


   if( conshdlrdata->candidates->size() == 0 )
   {
      SCIPwarningMessage(scip, "There are no candidate decompositions!\n");
      return SCIP_OKAY;
   }

   conshdlrdata->candidates->at(0).first->writeAsDec(file, seeedpool, result);


   return SCIP_OKAY;
}


/* Runs the bender detector to create a block matrix and outputs its visualization as .png file
 * @returns SCIP return code*/
SCIP_RETCODE SCIPconshdlrDecompWriteMatrix(
   SCIP*                 scip,               /* scip data structure */
   const char*           filename,           /* filename the output should be written to (including directory) */
   const char*           workfolder,         /* directory in which should be worked */
   SCIP_Bool             originalmatrix      /* should the original (or transformed) matrix be written */
)
{
   SCIP_CONSHDLR* conshdlr;
   SCIP_CONSHDLRDATA* conshdlrdata;
   assert(scip != NULL);
   Seeedpool* seeedpool;

   conshdlr = SCIPfindConshdlr(scip, CONSHDLR_NAME);
   seeedpool = NULL;
   assert(conshdlr != NULL);

   conshdlrdata = SCIPconshdlrGetData(conshdlr);
   assert(conshdlrdata != NULL);

   SCIPinfoMessage(scip, NULL, "start creating seeedpool \n");
   if( !originalmatrix )
   {
      if (conshdlrdata->seeedpool == NULL )
         conshdlrdata->seeedpool = new gcg::Seeedpool(scip, CONSHDLR_NAME, TRUE, SCIPconshdlrDecompDetectBenders(scip));
      seeedpool = conshdlrdata->seeedpool;
   }
   else
   {
      if (conshdlrdata->seeedpoolunpresolved == NULL )
         conshdlrdata->seeedpoolunpresolved = new gcg::Seeedpool(scip, CONSHDLR_NAME, FALSE, SCIPconshdlrDecompDetectBenders(scip));
      seeedpool = conshdlrdata->seeedpoolunpresolved;
   }

   SCIPinfoMessage(scip, NULL, "finished creating seeedpool \n");
   SCIP_CALL( seeedpool->writeMatrix(filename, workfolder ) );

   return SCIP_OKAY;

}

/* Gets the best known decomposition
 * @note caller has to free returned DEC_DECOMP
 * @returns the decomposition if available and NULL otherwise */
DEC_DECOMP* DECgetBestDecomp(
   SCIP*                 scip                /* SCIP data structure */
   )
{
   SCIP_CONSHDLR* conshdlr;
   SCIP_CONSHDLRDATA* conshdlrdata;
   assert(scip != NULL);

   DEC_DECOMP* decomp;
   gcg::Seeedpool* seeedpool;
   gcg::Seeedpool* seeedpoolunpresolved;
   SeeedPtr seeed;


   conshdlr = SCIPfindConshdlr(scip, CONSHDLR_NAME);
   assert(conshdlr != NULL);

   conshdlrdata = SCIPconshdlrGetData(conshdlr);
   assert(conshdlrdata != NULL);

   if ( SCIPgetStage(scip) < SCIP_STAGE_PROBLEM )
      return NULL;

   if( conshdlrdata->seeedpool == NULL )
      conshdlrdata->seeedpool = new gcg::Seeedpool(scip, CONSHDLR_NAME, TRUE, SCIPconshdlrDecompDetectBenders(scip));

   seeedpool = conshdlrdata->seeedpool;
   seeedpoolunpresolved = conshdlrdata->seeedpoolunpresolved;

   if( conshdlrdata->candidates->size() == 0 && conshdlrdata->useddecomp == NULL)
   {
      SCIPconshdlrDecompChooseCandidatesFromSelected(scip, TRUE);
      if (conshdlrdata->candidates->size() == 0)
         return NULL;
   }


   if( conshdlrdata->useddecomp != NULL )
      return conshdlrdata->useddecomp;

   seeed = conshdlrdata->candidates->at( 0 ).first;

   SCIPdebugMessage("In get bestdecomp\n");

   if( SCIPconshdlrDecompIsBestCandidateUnpresolved(scip) )
   {
      std::vector<SeeedPtr> seeedtotranslate(0);
      std::vector<SeeedPtr> translatedseeeds(0);

      seeedtotranslate.push_back(seeed);
      seeedpool->translateSeeeds(seeedpoolunpresolved, seeedtotranslate, translatedseeeds);
      seeed = translatedseeeds[0];
   }

   seeedpool->createDecompFromSeeed(seeed, &decomp);


   return decomp;
}

/* Gets the currently considered best seeed
 * @returns the Seeed of the best Seeed if available and seeedwrapper->seeed = NULL otherwise */
SCIP_RETCODE DECgetSeeedToWrite(
   SCIP*                 scip,               /* SCIP data structure */
   SCIP_Bool             transformed,        /* is the problem transformed yet */
   SEEED_WRAPPER*        seeedwrapper        /* seeed wrapper to output */
   )
{
   SCIP_CONSHDLR* conshdlr;
   SCIP_CONSHDLRDATA* conshdlrdata;
   assert(scip != NULL);
   int dec;
   conshdlr = SCIPfindConshdlr(scip, CONSHDLR_NAME);
   assert(conshdlr != NULL);

   conshdlrdata = SCIPconshdlrGetData(conshdlr);
   assert(conshdlrdata != NULL);

   if( conshdlrdata->seeedtowrite != NULL )
   {
      seeedwrapper->seeed = conshdlrdata->seeedtowrite;

      return SCIP_OKAY;
   }

   if( conshdlrdata->candidates->size() == 0 )
   {
      SCIPconshdlrDecompChooseCandidatesFromSelected(scip, TRUE);
   }

   if( conshdlrdata->candidates->size() == 0 )
   {
      SCIPwarningMessage(scip, "There are no candidate decompositions!\n");
      seeedwrapper->seeed = NULL;
      return SCIP_OKAY;
   }

   for( dec = 0; dec  < (int) conshdlrdata->candidates->size(); ++dec )
   {
      if ( conshdlrdata->candidates->at(dec).first->isFromUnpresolved() == !transformed )
         break;
   }
   if( dec !=  (int) conshdlrdata->candidates->size() )
      seeedwrapper->seeed = conshdlrdata->candidates->at(dec).first;
   else
      SCIPwarningMessage(scip, "There is no candidate decomposition for the %s problem we can write information for!\n",
         transformed ? "transformed" : "untransformed");

   return SCIP_OKAY;
}

/* writes out a list of all detectors
 * @returns nothing */
void DECprintListOfDetectors(
   SCIP*                 scip                /* SCIP data structure */
   )
{
   SCIP_CONSHDLR* conshdlr;
   SCIP_CONSHDLRDATA* conshdlrdata;
   int ndetectors;
   int i;

   assert(scip != NULL);

   conshdlr = SCIPfindConshdlr(scip, CONSHDLR_NAME);
   assert(conshdlr != NULL);

   conshdlrdata = SCIPconshdlrGetData(conshdlr);
   assert(conshdlrdata != NULL);

   ndetectors = conshdlrdata->ndetectors;

   SCIPdialogMessage(scip, NULL, " detector             char priority enabled  description\n");
   SCIPdialogMessage(scip, NULL, " --------------       ---- -------- -------  -----------\n");

   for( i = 0; i < ndetectors; ++i )
   {
      SCIPdialogMessage(scip, NULL,  " %-20s", conshdlrdata->detectors[i]->name);
      SCIPdialogMessage(scip, NULL,  "    %c", conshdlrdata->detectors[i]->decchar);
      SCIPdialogMessage(scip, NULL,  " %8d", conshdlrdata->detectors[i]->priority);
      SCIPdialogMessage(scip, NULL,  " %7s", conshdlrdata->detectors[i]->enabled ? "TRUE" : "FALSE");
      SCIPdialogMessage(scip, NULL,  "  %s\n", conshdlrdata->detectors[i]->description);
   }
}


/*
 * Gets the current scoretype
 * @returns the current scoretype */
scoretype SCIPconshdlrDecompGetCurrScoretype(
   SCIP* scip  /* SCIP data structure */
)
{
   SCIP_CONSHDLR* conshdlr;
   SCIP_CONSHDLRDATA* conshdlrdata;
   assert(scip != NULL);

   conshdlr = SCIPfindConshdlr(scip, CONSHDLR_NAME);
   assert(conshdlr != NULL);

   conshdlrdata = SCIPconshdlrGetData(conshdlr);
   assert(conshdlrdata != NULL);

   return  static_cast<scoretype>(conshdlrdata->currscoretype);

}


/* Gets whether the detection has been performed
 * @returns whether the detection has been performed */
SCIP_Bool DEChasDetectionRun(
   SCIP*                 scip                /* SCIP data structure */
   )
{
   SCIP_CONSHDLR* conshdlr;
   SCIP_CONSHDLRDATA* conshdlrdata;

   assert(scip != NULL);

   conshdlr = SCIPfindConshdlr(scip, CONSHDLR_NAME);
   assert(conshdlr != NULL);

   conshdlrdata = SCIPconshdlrGetData(conshdlr);
   assert(conshdlrdata != NULL);

   return conshdlrdata->hasrun;
}

/* Gets the character of the detector
 * @returns detector character */
char DECdetectorGetChar(
   DEC_DETECTOR*         detector            /* pointer to detector */
)
{
   if( detector == NULL )
     return '0';
   else
      return detector->decchar;
}

/* gets all currently finished decomps
 * @note: the array is allocated and needs to be freed after use!
 * @returns an array containg all finished decompositions
 * */
DEC_DECOMP** SCIPconshdlrDecompGetFinishedDecomps(
   SCIP*     scip /* SCIP data structure */
)
{
   SCIP_CONSHDLR* conshdlr;
   SCIP_CONSHDLRDATA* conshdlrdata;

   DEC_DECOMP** decomps;

   int ndecomps;

   assert(scip != NULL);

   conshdlr = SCIPfindConshdlr(scip, CONSHDLR_NAME);
   assert(conshdlr != NULL);

   conshdlrdata = SCIPconshdlrGetData(conshdlr);
   assert(conshdlrdata != NULL);

   ndecomps = SCIPconshdlrDecompGetNFinishedDecomps(scip);

   SCIP_CALL_ABORT( SCIPallocMemoryArray(scip, &decomps, ndecomps) );

   if ( conshdlrdata->seeedpool != NULL )
   {
      for( int i = 0; i < conshdlrdata->seeedpool->getNFinishedSeeeds(); ++i )
      {
         DEC_DECOMP* decomp;
         SCIP_CALL_ABORT(conshdlrdata->seeedpool->createDecompFromSeeed(conshdlrdata->seeedpool->getFinishedSeeed( i ),
            &decomp ) );

         decomps[i] = decomp;
      }
   }
   if ( conshdlrdata->seeedpoolunpresolved != NULL )
   {
      /*  atm presolved decomposition are allowed (for visualization, by family tree, write all decomps etc)*/
      for( int i = 0; i <  conshdlrdata->seeedpoolunpresolved->getNFinishedSeeeds(); ++i )
      {
         DEC_DECOMP* decomp;
         int offset = 0;
         conshdlrdata->seeedpoolunpresolved->createDecompFromSeeed(conshdlrdata->seeedpoolunpresolved->getFinishedSeeed( i ),
            &decomp );

         if( conshdlrdata->seeedpool != NULL )
            offset = conshdlrdata->seeedpool->getNFinishedSeeeds();
         decomps[i + offset] = decomp;
      }
   }
   return decomps;
}

/* Gets the number of all finished Seeeds
 * @returns number of finished Seeeds */
int SCIPconshdlrDecompGetNFinishedDecomps(
   SCIP*       scip  /* SCIP data structure */
   )
{
   SCIP_CONSHDLR* conshdlr;
   SCIP_CONSHDLRDATA* conshdlrdata;

   assert(scip != NULL);

   conshdlr = SCIPfindConshdlr(scip, CONSHDLR_NAME);
   assert(conshdlr != NULL);

   conshdlrdata = SCIPconshdlrGetData(conshdlr);
   assert(conshdlrdata != NULL);

   /* case if there is no seeedpool in data yet */
   if( conshdlrdata->seeedpool == NULL && conshdlrdata->seeedpoolunpresolved == NULL )
      return 0;

   if( conshdlrdata->seeedpool == NULL )
      return conshdlrdata->seeedpoolunpresolved->getNFinishedSeeeds();

   if( conshdlrdata->seeedpoolunpresolved == NULL )
         return conshdlrdata->seeedpool->getNFinishedSeeeds();

   /* all other cases */
   return (int) conshdlrdata->seeedpoolunpresolved->getNFinishedSeeeds() + conshdlrdata->seeedpool->getNFinishedSeeeds();
}

/* Gets the number of all seeeds
 * @returns number of Seeeds */
int SCIPconshdlrDecompGetNSeeeds(
   SCIP*       scip  /* SCIP data structure */
   )
{
   SCIP_CONSHDLR* conshdlr;
   SCIP_CONSHDLRDATA* conshdlrdata;
   int nseeeds;

   assert(scip != NULL);

   conshdlr = SCIPfindConshdlr(scip, CONSHDLR_NAME);
   assert(conshdlr != NULL);

   conshdlrdata = SCIPconshdlrGetData(conshdlr);
   assert(conshdlrdata != NULL);

   nseeeds = 0;
   if( conshdlrdata->seeedpoolunpresolved != NULL )
      nseeeds += (int)
         conshdlrdata->seeedpoolunpresolved->getNAncestorSeeeds() +
         conshdlrdata->seeedpoolunpresolved->getNCurrentSeeeds() +
         conshdlrdata->seeedpoolunpresolved->getNFinishedSeeeds();



   if( conshdlrdata->seeedpool != NULL )
      nseeeds += (int)
      conshdlrdata->seeedpool->getNAncestorSeeeds() +
      conshdlrdata->seeedpool->getNCurrentSeeeds() +
      conshdlrdata->seeedpool->getNFinishedSeeeds();

   return nseeeds;
}

/* display statistics about detectors
 * @returns SCIP return code */
SCIP_RETCODE GCGprintDetectorStatistics(
   SCIP*                 scip,               /* SCIP data structure */
   FILE*                 file                /* output file or NULL for standard output */
   )
{
   SCIP_CONSHDLR* conshdlr;
   SCIP_CONSHDLRDATA* conshdlrdata;
   int i;
   int j;
   assert(scip != NULL);

   conshdlr = SCIPfindConshdlr(scip, CONSHDLR_NAME);
   assert(conshdlr != NULL);

   conshdlrdata = SCIPconshdlrGetData(conshdlr);
   assert(conshdlrdata != NULL);
   assert(scip != NULL);

   SCIPmessageFPrintInfo(SCIPgetMessagehdlr(scip), file, "Detector statistics:       time     number     blocks\n");
   for( i = 0; i < conshdlrdata->ndetectors; ++i )
   {
      SCIPmessageFPrintInfo(SCIPgetMessagehdlr(scip), file,
         "  %-10.10s       :   %8.2f %10d    ", conshdlrdata->detectors[i]->name, conshdlrdata->detectors[i]->dectime,
         conshdlrdata->detectors[i]->ndecomps );
      for( j = 0; j < conshdlrdata->detectors[i]->ndecomps; ++j )
      {
         SCIPmessageFPrintInfo(SCIPgetMessagehdlr(scip), file, " %d",
            DECdecompGetNBlocks(conshdlrdata->detectors[i]->decomps[j]));
      }
      SCIPmessageFPrintInfo(SCIPgetMessagehdlr(scip), file, "\n");
   }
   return SCIP_OKAY;
}

/** resets the parameters to their default value
 * @returns SCIP return code */
static
SCIP_RETCODE setDetectionDefault(
   SCIP*                 scip,               /**< SCIP data structure */
   SCIP_CONSHDLRDATA*    conshdlrdata,       /**< constraint handler data structure */
   SCIP_Bool             quiet               /**< should the parameter be set quiet (no output) */
   )
{ /*lint --e{715}*/
   int i;
   assert(scip != NULL);
   assert(conshdlrdata != NULL);

   SCIP_CALL (SCIPsetIntParam(scip, "detection/maxrounds", 2) );
   SCIP_CALL (SCIPsetBoolParam(scip, "detection/origprob/enabled", FALSE) );

   SCIP_CALL(SCIPsetBoolParam(scip, "detection/consclassifier/nnonzeros/enabled", TRUE) );
   SCIP_CALL(SCIPsetBoolParam(scip, "detection/consclassifier/scipconstype/enabled", TRUE) );
   SCIP_CALL(SCIPsetBoolParam(scip, "detection/consclassifier/miplibconstype/enabled", TRUE) );
   SCIP_CALL(SCIPsetBoolParam(scip, "detection/consclassifier/consnamenonumbers/enabled", TRUE) );

   if( SCIPgetStage(scip) >= SCIP_STAGE_PROBLEM && SCIPgetNVars(scip) + SCIPgetNConss(scip) < DEFAULT_LEVENSHTEIN_MAXMATRIXHALFPERIMETER )
      SCIP_CALL(SCIPsetBoolParam(scip, "detection/consclassifier/consnamelevenshtein/enabled", TRUE) );
   else
      SCIP_CALL(SCIPsetBoolParam(scip, "detection/consclassifier/consnamelevenshtein/enabled", FALSE) );

   for( i = 0; i < conshdlrdata->ndetectors; ++i )
   {
      SCIP_Result result;

      char paramname[SCIP_MAXSTRLEN];
      SCIP_Bool paramval;
      (void) SCIPsnprintf(paramname, SCIP_MAXSTRLEN,
         "detection/detectors/%s/enabled", conshdlrdata->detectors[i]->name);

      SCIP_CALL( SCIPresetParam(scip, paramname) );

      result = SCIP_DIDNOTRUN;
      if( conshdlrdata->detectors[i]->setParamDefault != NULL )
         conshdlrdata->detectors[i]->setParamDefault(scip, conshdlrdata->detectors[i], &result);
      if( !quiet )
      {
         SCIP_Bool written = FALSE;

         (void) SCIPsnprintf(paramname, SCIP_MAXSTRLEN,
            "detection/detectors/%s/enabled", conshdlrdata->detectors[i]->name);
         SCIP_CALL( SCIPgetBoolParam(scip, paramname, &paramval) );
         if( paramval == TRUE )
         {
            SCIPinfoMessage(scip, NULL, "%s = %s\n", paramname, paramval == TRUE ? "TRUE" : "FALSE");
            written = TRUE;
         }

         (void) SCIPsnprintf(paramname, SCIP_MAXSTRLEN,
            "detection/detectors/%s/origenabled", conshdlrdata->detectors[i]->name);
         SCIP_CALL( SCIPgetBoolParam(scip, paramname, &paramval) );
         if( paramval == TRUE )
         {
            SCIPinfoMessage(scip, NULL, "%s = %s\n", paramname, paramval == TRUE ? "TRUE" : "FALSE");
            written = TRUE;
         }

         (void) SCIPsnprintf(paramname, SCIP_MAXSTRLEN,
            "detection/detectors/%s/finishingenabled", conshdlrdata->detectors[i]->name);
         SCIP_CALL( SCIPgetBoolParam(scip, paramname, &paramval) );
         if( paramval == TRUE )
         {
            SCIPinfoMessage(scip, NULL, "%s = %s\n", paramname, paramval == TRUE ? "TRUE" : "FALSE");
            written = TRUE;
         }

         if( written )
            SCIPinfoMessage(scip, NULL, "\n", paramname, paramval == TRUE ? "TRUE" : "FALSE");

      }
   }

   return SCIP_OKAY;
}

/** sets the parameters to aggressive values
 *
 * @returns SCIP return code */
static
SCIP_RETCODE setDetectionAggressive(
   SCIP*                 scip,               /**< SCIP data structure */
   SCIP_CONSHDLRDATA*    conshdlrdata,       /**< constraint handler data structure */
   SCIP_Bool             quiet               /**< should the parameter be set quiet (no output) */
   )
{ /*lint --e{715}*/
   int i;

   assert(scip != NULL);
   assert(conshdlrdata != NULL);


   SCIP_CALL (SCIPsetIntParam(scip, "detection/maxrounds", 3) );

   SCIP_CALL (SCIPsetBoolParam(scip, "detection/origprob/enabled", TRUE) );

   SCIP_CALL(SCIPsetBoolParam(scip, "detection/consclassifier/nnonzeros/enabled", TRUE) );
   SCIP_CALL(SCIPsetBoolParam(scip, "detection/consclassifier/scipconstype/enabled", TRUE) );
   SCIP_CALL(SCIPsetBoolParam(scip, "detection/consclassifier/miplibconstype/enabled", TRUE) );
   SCIP_CALL(SCIPsetBoolParam(scip, "detection/consclassifier/consnamenonumbers/enabled", TRUE) );

   if( SCIPgetStage(scip) >= SCIP_STAGE_PROBLEM && SCIPgetNVars(scip) + SCIPgetNConss(scip) < AGGRESSIVE_LEVENSHTEIN_MAXMATRIXHALFPERIMETER)
      SCIP_CALL(SCIPsetBoolParam(scip, "detection/consclassifier/consnamelevenshtein/enabled", TRUE) );
   else
      SCIP_CALL(SCIPsetBoolParam(scip, "detection/consclassifier/consnamelevenshtein/enabled", FALSE) );

   for( i = 0; i < conshdlrdata->ndetectors; ++i )
      {
         SCIP_Result result;

         result = SCIP_DIDNOTRUN;
         if( conshdlrdata->detectors[i]->setParamAggressive != NULL )
            conshdlrdata->detectors[i]->setParamAggressive(scip, conshdlrdata->detectors[i], &result);

         if( !quiet )
         {
            char paramname[SCIP_MAXSTRLEN];
            SCIP_Bool paramval;
            SCIP_Bool written = FALSE;

            (void) SCIPsnprintf(paramname, SCIP_MAXSTRLEN,
               "detection/detectors/%s/enabled", conshdlrdata->detectors[i]->name);
            SCIP_CALL( SCIPgetBoolParam(scip, paramname, &paramval) );
            if( paramval == TRUE )
            {
               SCIPinfoMessage(scip, NULL, "%s = %s\n", paramname, paramval == TRUE ? "TRUE" : "FALSE");
               written = TRUE;
            }

            (void) SCIPsnprintf(paramname, SCIP_MAXSTRLEN,
               "detection/detectors/%s/origenabled", conshdlrdata->detectors[i]->name);
            SCIP_CALL( SCIPgetBoolParam(scip, paramname, &paramval) );
            if( paramval == TRUE )
            {
               SCIPinfoMessage(scip, NULL, "%s = %s\n", paramname, paramval == TRUE ? "TRUE" : "FALSE");
               written = TRUE;
            }

            (void) SCIPsnprintf(paramname, SCIP_MAXSTRLEN,
               "detection/detectors/%s/finishingenabled", conshdlrdata->detectors[i]->name);
            SCIP_CALL( SCIPgetBoolParam(scip, paramname, &paramval) );
            if( paramval == TRUE )
            {
               SCIPinfoMessage(scip, NULL, "%s = %s\n", paramname, paramval == TRUE ? "TRUE" : "FALSE");
               written = TRUE;
            }

            if( written )
               SCIPinfoMessage(scip, NULL, "\n", paramname, paramval == TRUE ? "TRUE" : "FALSE");

         }
      }

   return SCIP_OKAY;
}

/** disables detectors
 *
 * @returns SCIP return code */
static
SCIP_RETCODE setDetectionOff(
   SCIP*                 scip,               /**< SCIP data structure */
   SCIP_CONSHDLRDATA*    conshdlrdata,       /**< constraint handler data structure */
   SCIP_Bool             quiet               /**< should the parameter be set quiet (no output) */
   )
{ /*lint --e{715}*/
   int i;
   assert(scip != NULL);
   assert(conshdlrdata != NULL);

   for( i = 0; i < conshdlrdata->ndetectors; ++i )
   {
      char paramname[SCIP_MAXSTRLEN];
      (void) SCIPsnprintf(paramname, SCIP_MAXSTRLEN, "detection/detectors/%s/enabled", conshdlrdata->detectors[i]->name);

      SCIP_CALL( SCIPsetBoolParam(scip, paramname, FALSE) );
      if( !quiet )
      {
         SCIPinfoMessage(scip, NULL, "%s = FALSE\n", paramname);
      }
   }

   for( i = 0; i < conshdlrdata->ndetectors; ++i )
   {
      char paramname[SCIP_MAXSTRLEN];
      (void)SCIPsnprintf(paramname, SCIP_MAXSTRLEN,
         "detection/detectors/%s/origenabled", conshdlrdata->detectors[i]->name);

      SCIP_CALL(SCIPsetBoolParam(scip, paramname, FALSE));
      if( !quiet )
      {
         SCIPinfoMessage(scip, NULL, "%s = FALSE\n", paramname);
      }
   }

   for( i = 0; i < conshdlrdata->ndetectors; ++i )
   {
      char paramname[SCIP_MAXSTRLEN];
      (void)SCIPsnprintf(paramname, SCIP_MAXSTRLEN, "detection/detectors/%s/legacymode", conshdlrdata->detectors[i]->name);

      SCIP_CALL(SCIPsetBoolParam(scip, paramname, FALSE));
      if( !quiet )
      {
         SCIPinfoMessage(scip, NULL, "%s = FALSE\n", paramname);
      }
   }

   return SCIP_OKAY;
}

/** sets the parameters to fast values
 *
 * @returns SCIP return code  */
static
SCIP_RETCODE setDetectionFast(
   SCIP*                 scip,               /**< SCIP data structure */
   SCIP_CONSHDLRDATA*    conshdlrdata,       /**< constraint handler data structure */
   SCIP_Bool             quiet               /**< should the parameter be set quiet (no output) */
   )
{ /*lint --e{715} */
   int i;

   assert(scip != NULL);
   assert(conshdlrdata != NULL);

   SCIP_CALL (SCIPsetIntParam(scip, "detection/maxrounds", 1) );


   SCIP_CALL (SCIPsetBoolParam(scip, "detection/origprob/enabled", FALSE) );
   SCIP_CALL (SCIPsetBoolParam(scip, "detection/origprob/classificationenabled", FALSE) );


   SCIP_CALL(SCIPsetBoolParam(scip, "detection/consclassifier/nnonzeros/enabled", TRUE) );
   SCIP_CALL(SCIPsetBoolParam(scip, "detection/consclassifier/scipconstype/enabled", TRUE) );
   SCIP_CALL(SCIPsetBoolParam(scip, "detection/consclassifier/miplibconstype/enabled", TRUE) );
   SCIP_CALL(SCIPsetBoolParam(scip, "detection/consclassifier/consnamenonumbers/enabled", TRUE) );

   if( SCIPgetStage(scip) >= SCIP_STAGE_PROBLEM && SCIPgetNVars(scip) + SCIPgetNConss(scip) < FAST_LEVENSHTEIN_MAXMATRIXHALFPERIMETER )
      SCIP_CALL(SCIPsetBoolParam(scip, "detection/consclassifier/consnamelevenshtein/enabled", TRUE) );
   else
      SCIP_CALL(SCIPsetBoolParam(scip, "detection/consclassifier/consnamelevenshtein/enabled", FALSE) );

   for( i = 0; i < conshdlrdata->ndetectors; ++i )
   {
      SCIP_Result result;

      result = SCIP_DIDNOTRUN;
      if( conshdlrdata->detectors[i]->overruleemphasis )
         continue;

      if( conshdlrdata->detectors[i]->setParamFast != NULL )
         conshdlrdata->detectors[i]->setParamFast(scip, conshdlrdata->detectors[i], &result);
      if( !quiet )
      {
         char paramname[SCIP_MAXSTRLEN];
         SCIP_Bool paramval;
         SCIP_Bool written = FALSE;

         (void) SCIPsnprintf(paramname, SCIP_MAXSTRLEN,
            "detection/detectors/%s/enabled", conshdlrdata->detectors[i]->name);
         SCIP_CALL( SCIPgetBoolParam(scip, paramname, &paramval) );
         if( paramval == TRUE )
         {
            SCIPinfoMessage(scip, NULL, "%s = %s\n", paramname, paramval == TRUE ? "TRUE" : "FALSE");
            written = TRUE;
         }

         (void) SCIPsnprintf(paramname, SCIP_MAXSTRLEN,
            "detection/detectors/%s/origenabled", conshdlrdata->detectors[i]->name);
         SCIP_CALL( SCIPgetBoolParam(scip, paramname, &paramval) );
         if( paramval == TRUE )
         {
            SCIPinfoMessage(scip, NULL, "%s = %s\n", paramname, paramval == TRUE ? "TRUE" : "FALSE");
            written = TRUE;
         }

         (void) SCIPsnprintf(paramname, SCIP_MAXSTRLEN,
            "detection/detectors/%s/finishingenabled", conshdlrdata->detectors[i]->name);
         SCIP_CALL( SCIPgetBoolParam(scip, paramname, &paramval) );
         if( paramval == TRUE )
         {
            SCIPinfoMessage(scip, NULL, "%s = %s\n", paramname, paramval == TRUE ? "TRUE" : "FALSE");
            written = TRUE;
         }

         if( written )
            SCIPinfoMessage(scip, NULL, "\n", paramname, paramval == TRUE ? "TRUE" : "FALSE");
      }
   }

   return SCIP_OKAY;
}

/* sets detector parameters values to
 *
 *  - SCIP_PARAMSETTING_DEFAULT which are the default values of all detector parameters
 *  - SCIP_PARAMSETTING_FAST such that the time spend for detection is decreased
 *  - SCIP_PARAMSETTING_AGGRESSIVE such that the detectors produce more decompositions
 *  - SCIP_PARAMSETTING_OFF which turns off all detection
 *
 *   @returns SCIP return code
 */
SCIP_RETCODE GCGsetDetection(
   SCIP*                 scip,               /* SCIP data structure */
   SCIP_PARAMSETTING     paramsetting,       /* parameter settings */
   SCIP_Bool             quiet               /* should the parameter be set quiet (no output) */
   )
{
   SCIP_CONSHDLR* conshdlr;
   SCIP_CONSHDLRDATA* conshdlrdata;

   assert(scip != NULL);

   conshdlr = SCIPfindConshdlr(scip, CONSHDLR_NAME);
   assert(conshdlr != NULL);

   conshdlrdata = SCIPconshdlrGetData(conshdlr);
   assert(conshdlrdata != NULL);


   switch( paramsetting )
   {
   case SCIP_PARAMSETTING_AGGRESSIVE:
      SCIP_CALL( setDetectionAggressive(scip, conshdlrdata, quiet) );
      break;
   case SCIP_PARAMSETTING_OFF:
      SCIP_CALL( setDetectionOff(scip, conshdlrdata, quiet) );
      break;
   case SCIP_PARAMSETTING_FAST:
      SCIP_CALL( setDetectionFast(scip, conshdlrdata, quiet) );
      break;
   case SCIP_PARAMSETTING_DEFAULT:
      SCIP_CALL( setDetectionDefault(scip, conshdlrdata, quiet) );
      break;
   default:
      SCIPerrorMessage("The given paramsetting is invalid!\n");
      break;
   }

   return SCIP_OKAY;
}


/* returns wrapped Seeed with given id
 *
 * @returns SCIP status */
SCIP_RETCODE GCGgetSeeedFromID(
   SCIP*          scip,       /* SCIP data structure */
   int*           seeedid,    /* id of Seeed */
   SEEED_WRAPPER* seeedwr     /* wrapper for output Seeed */
   )
{
   SeeedPtr s;

   s = SCIPconshdlrDecompGetSeeed(scip, *seeedid);
   seeedwr->seeed = s;

   return SCIP_OKAY;
}


/* prints blockcandiateinformation in following format:
 * NCANDIDATES
 * CANDIDATE : NVOTES for each candidate
 *
 * @returns SCIP status
 */
SCIP_RETCODE GCGprintBlockcandidateInformation(
   SCIP*                 scip,               /* SCIP data structure */
   FILE*                 file                /* output file or NULL for standard output */
)
{
   SCIP_CONSHDLR* conshdlr;
   SCIP_CONSHDLRDATA* conshdlrdata;
   gcg::Seeedpool* seeedpool;
   conshdlr = SCIPfindConshdlr(scip, CONSHDLR_NAME);

   conshdlrdata = SCIPconshdlrGetData(conshdlr);
   assert(conshdlrdata != NULL);

   seeedpool = (conshdlrdata->seeedpool == NULL ? conshdlrdata->seeedpoolunpresolved : conshdlrdata->seeedpool );

   if( seeedpool == NULL )
      SCIPmessageFPrintInfo(SCIPgetMessagehdlr(scip), NULL, "No block number candidates are calculated yet, consider detecting first..  \n" );
   else
      seeedpool->printBlockcandidateInformation(scip, file);

   return SCIP_OKAY;
}


/* Prints complete detection time to given file
 *
 * @returns SCIP status */
SCIP_RETCODE GCGprintCompleteDetectionTime(
 SCIP*                 givenscip,          /* SCIP data structure */
 FILE*                 file                /* output file or NULL for standard output */
)
{
   SCIPmessageFPrintInfo(SCIPgetMessagehdlr(givenscip), file, "DETECTIONTIME   \n" );
   SCIPmessageFPrintInfo(SCIPgetMessagehdlr(givenscip), file, "%f \n", (SCIP_Real) SCIPconshdlrDecompGetCompleteDetectionTime(givenscip) );

   return SCIP_OKAY;
}



/* prints classifier information in following format:
 * NCLASSIFIER
 * CLASSIFIERNAME  for each classifier
 * NCLASSES
 * CLASSNAME  for each class
 * NMEMBERS
 *
 * @returns SCIP status
 */
SCIP_RETCODE GCGprintClassifierInformation(
   SCIP*                 scip,               /* SCIP data structure */
   FILE*                 file                /* output file or NULL for standard output */
   )
{
   SCIP_CONSHDLR* conshdlr;
   SCIP_CONSHDLRDATA* conshdlrdata;
   gcg::Seeedpool* seeedpool;
   conshdlr = SCIPfindConshdlr(scip, CONSHDLR_NAME);

   conshdlrdata = SCIPconshdlrGetData(conshdlr);
   assert(conshdlrdata != NULL);

   seeedpool = (conshdlrdata->seeedpool == NULL ? conshdlrdata->seeedpoolunpresolved : conshdlrdata->seeedpool );

   seeedpool->printClassifierInformation(scip, file);

   return SCIP_OKAY;
}


/* prints block candiate information in following format:
 * NDECOMPS
 * NBLOCKS  for each decomp
 * NCONSS for each block
 * NVARS
 * end for each block
 * NMASTERCONSS
 * NLINKINGVARS
 * NMASTERVARS
 * NSTAIRLINKINGVARS
 * MAXWHITESCORE
 * CLASSICALSCORE
 * HASSETPARTITIONINGMASTER
 * NDETECTORS
 * DETECTORNAME for each detector
 * NCONSCLASSIFIERS
 * CONSCLASSIFIERNAME for each consclassifier
 * nCLASSESMASTER
 * CLASSNAME for each class
 * NVARCLASSIFIERS
 * VARCLASSIFIERNAME for each varclassifier
 * nCLASSESMASTER
 * CLASSNAME for each class
 *
 * @returns SCIP status
 */
SCIP_RETCODE GCGprintDecompInformation(
   SCIP*                 scip,   /* SCIP data structure */
   FILE*                 file    /* output file or NULL for standard output */
)
{
   SCIP_CONSHDLR* conshdlr;
   SCIP_CONSHDLRDATA* conshdlrdata;
   conshdlr = SCIPfindConshdlr(scip, CONSHDLR_NAME);
   std::vector<gcg::Seeed*>::const_iterator seeediter;
   std::vector<gcg::Seeed*>::const_iterator seeediterend;

   conshdlrdata = SCIPconshdlrGetData(conshdlr);
   assert(conshdlrdata != NULL);

   SCIP_CALL( SCIPconshdlrDecompUpdateSeeedlist(scip) );

   seeediter = conshdlrdata->listall->begin();
   seeediterend = conshdlrdata->listall->end();

   SCIPmessageFPrintInfo(SCIPgetMessagehdlr(scip), file, "DECOMPINFO  \n" );
      SCIPmessageFPrintInfo(SCIPgetMessagehdlr(scip), file, "%d\n", (int) conshdlrdata->listall->size() );

   for( ; seeediter != seeediterend; ++seeediter)
   {
      gcg::Seeed* seeed;
      int nblocks = (*seeediter)->getNBlocks();

      seeed = *seeediter;

      SCIPmessageFPrintInfo(SCIPgetMessagehdlr(scip), file, "NEWDECOMP  \n" );

      SCIPmessageFPrintInfo(SCIPgetMessagehdlr(scip), file, "%d\n", (*seeediter)->getNBlocks() );
      SCIPmessageFPrintInfo(SCIPgetMessagehdlr(scip), file, "%d\n", (*seeediter)->getID() );
      for( int block = 0; block < nblocks; ++block )
      {
         SCIPmessageFPrintInfo(SCIPgetMessagehdlr(scip), file, "%d\n", seeed->getNConssForBlock(block) );
         SCIPmessageFPrintInfo(SCIPgetMessagehdlr(scip), file, "%d\n", seeed->getNVarsForBlock(block) );
      }
      SCIPmessageFPrintInfo(SCIPgetMessagehdlr(scip), file, "%d\n", seeed->getNMasterconss() );
      SCIPmessageFPrintInfo(SCIPgetMessagehdlr(scip), file, "%d\n", seeed->getNLinkingvars() );
      SCIPmessageFPrintInfo(SCIPgetMessagehdlr(scip), file, "%d\n", seeed->getNMastervars() );

      SCIPmessageFPrintInfo(SCIPgetMessagehdlr(scip), file, "%d\n", seeed->getNTotalStairlinkingvars() );

      SCIPmessageFPrintInfo(SCIPgetMessagehdlr(scip), file, "%f\n",  seeed->getMaxWhiteScore() );

      SCIPmessageFPrintInfo(SCIPgetMessagehdlr(scip), file, "%f\n",  seeed->getScore(scoretype::CLASSIC) );
      SCIPmessageFPrintInfo(SCIPgetMessagehdlr(scip), file, "%f\n",  seeed->getScore(scoretype::MAX_FORESSEEING_WHITE) );

      SCIPmessageFPrintInfo(SCIPgetMessagehdlr(scip), file, "%d\n",  seeed->hasSetppccardMaster() );

      SCIPmessageFPrintInfo(SCIPgetMessagehdlr(scip), file, "%d\n", (int) seeed->getDetectorchainVector( ).size() );

      for( int detector = 0; detector <(int) seeed->getDetectorchainVector( ).size(); ++ detector )
      {
         SCIPmessageFPrintInfo(SCIPgetMessagehdlr(scip), file, "%s\n",
            DECdetectorGetName(seeed->getDetectorchainVector( )[detector]) );
      }
      seeed->printClassifierInformation(scip, file);
   }

   return SCIP_OKAY;
}<|MERGE_RESOLUTION|>--- conflicted
+++ resolved
@@ -4838,12 +4838,7 @@
  * @returns total detection time
  */
 SCIP_Real SCIPconshdlrDecompGetCompleteDetectionTime(
-<<<<<<< HEAD
-    SCIP*                 scip   /* SCIP data structure */
-    )
-{
-=======
-    SCIP*                 scip
+    SCIP*                 scip                /**< SCIP data structure */
     ){
 
    SCIP_CONSHDLR* conshdlr;
@@ -4869,7 +4864,6 @@
    SCIP_Bool             transformed
    ){
 
->>>>>>> 2847b9d2
    SCIP_CONSHDLR* conshdlr;
    SCIP_CONSHDLRDATA* conshdlrdata;
 
@@ -4884,9 +4878,17 @@
    conshdlrdata = SCIPconshdlrGetData(conshdlr);
    assert(conshdlrdata != NULL);
 
-   return SCIPgetClockTime( scip, conshdlrdata->completedetectionclock );
-}
-
+
+   for ( size_t i = 0; i < conshdlrdata->userblocknrcandidates->size(); ++i )
+   {
+      if( transformed )
+         conshdlrdata->seeedpool->addUserCandidatesNBlocks(conshdlrdata->userblocknrcandidates->at(i) );
+      else
+         conshdlrdata->seeedpoolunpresolved->addUserCandidatesNBlocks(conshdlrdata->userblocknrcandidates->at(i) );
+   }
+
+   return SCIP_OKAY;
+}
 
 /*
  * @brief sets a variable by name to the linking variables in the current user seeed
