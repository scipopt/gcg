--- conflicted
+++ resolved
@@ -4051,10 +4051,6 @@
    return (selectedseeeds.size() == 0) ? false : true;
 }
 
-<<<<<<< HEAD
-
-=======
->>>>>>> c557ce9a
 /* gets number of seeeds for public interface (pub_decomp.h)*/
 int DECgetNDecomps(
    SCIP* scip
