--- conflicted
+++ resolved
@@ -2114,222 +2114,6 @@
    SCIP_CONSHDLRDATA* conshdlrdata;
 
    conshdlr = SCIPfindConshdlr(scip, CONSHDLR_NAME);
-<<<<<<< HEAD
-=======
-
-   if( conshdlr == NULL )
-   {
-      SCIPerrorMessage("Decomp constraint handler is not included, cannot add detector!\n");
-      return SCIP_ERROR;
-   }
-
-   conshdlrdata = SCIPconshdlrGetData(conshdlr);
-   assert(conshdlrdata != NULL);
-
-
-   return conshdlrdata->userblocknrcandidates->at(index);
-}
-
-/*
- * @brief returns the total detection time
- * @param scip SCIP data structure
- * @returns total detection time
- */
-SCIP_Real SCIPconshdlrDecompGetCompleteDetectionTime(
-    SCIP*                 scip                /**< SCIP data structure */
-    ){
-
-   SCIP_CONSHDLR* conshdlr;
-   SCIP_CONSHDLRDATA* conshdlrdata;
-
-   conshdlr = SCIPfindConshdlr(scip, CONSHDLR_NAME);
-
-   if( conshdlr == NULL )
-   {
-      SCIPerrorMessage("Decomp constraint handler is not included, cannot add detector!\n");
-      return SCIP_ERROR;
-   }
-
-   conshdlrdata = SCIPconshdlrGetData(conshdlr);
-   assert(conshdlrdata != NULL);
-
-   return SCIPgetClockTime( scip, conshdlrdata->completedetectionclock );
-}
-
-
-SCIP_RETCODE SCIPconshdlrDecompBlockNumberCandidateToSeeedpool(
-   SCIP*                 scip,                /**< SCIP data structure */
-   SCIP_Bool             transformed
-   ){
-
-   SCIP_CONSHDLR* conshdlr;
-   SCIP_CONSHDLRDATA* conshdlrdata;
-
-   conshdlr = SCIPfindConshdlr(scip, CONSHDLR_NAME);
-
-   if( conshdlr == NULL )
-   {
-      SCIPerrorMessage("Decomp constraint handler is not included, cannot add detector!\n");
-      return SCIP_ERROR;
-   }
-
-   conshdlrdata = SCIPconshdlrGetData(conshdlr);
-   assert(conshdlrdata != NULL);
-
-
-   for ( size_t i = 0; i < conshdlrdata->userblocknrcandidates->size(); ++i )
-   {
-      if( transformed )
-         conshdlrdata->seeedpool->addUserCandidatesNBlocks(conshdlrdata->userblocknrcandidates->at(i) );
-      else
-         conshdlrdata->seeedpoolunpresolved->addUserCandidatesNBlocks(conshdlrdata->userblocknrcandidates->at(i) );
-   }
-
-   return SCIP_OKAY;
-}
-
-/*
- * @brief sets a variable by name to the linking variables in the current user seeed
- * @returns SCIP return code
- */
-SCIP_RETCODE SCIPconshdlrDecompUserSeeedSetVarToLinking(
-   SCIP*                 scip,                /* SCIP data structure */
-   const char*           varname              /* name of the variable */
-   )
-{
-   SCIP_CONSHDLR* conshdlr;
-   SCIP_CONSHDLRDATA* conshdlrdata;
-   gcg::Seeedpool* currseeedpool;
-   int varindex;
-
-   conshdlr = SCIPfindConshdlr(scip, CONSHDLR_NAME);
-
-   if( conshdlr == NULL )
-   {
-      SCIPerrorMessage("Decomp constraint handler is not included, cannot add detector!\n");
-      return SCIP_ERROR;
-   }
-
-   conshdlrdata = SCIPconshdlrGetData(conshdlr);
-   assert(conshdlrdata != NULL);
-
-   if( conshdlrdata->curruserseeed == NULL )
-   {
-      SCIPwarningMessage(scip, "there is no current user seeed, you have to create one..!\n");
-      return SCIP_OKAY;
-   }
-
-      currseeedpool = conshdlrdata->curruserseeed->isFromUnpresolved() ? conshdlrdata->seeedpoolunpresolved : conshdlrdata->seeedpool;
-      varindex = currseeedpool->getIndexForVar( SCIPfindVar(scip, varname ) );
-
-      conshdlrdata->curruserseeed->bookAsLinkingVar(varindex);
-
-      return SCIP_OKAY;
-
-}
-
-
-/*
- * finalizes and flushes the current user seeed, i.e. consider implicits, calc hashvalue, construct decdecomp if
- * complete etc
- * @returns SCIP return code
- */
-SCIP_RETCODE SCIPconshdlrDecompUserSeeedFlush(
-   SCIP*                 scip                 /* SCIP data structure */
-   )
-{
-   SCIP_CONSHDLR* conshdlr;
-   SCIP_CONSHDLRDATA* conshdlrdata;
-   gcg::Seeedpool* currseeedpool;
-   SeeedPtr        seeed;
-
-   char const *            usergiveninfo;
-   char const *            presolvedinfo;
-
-   conshdlr = SCIPfindConshdlr(scip, CONSHDLR_NAME);
-
-   if( conshdlr == NULL )
-   {
-      SCIPerrorMessage("Decomp constraint handler is not included, cannot add detector!\n");
-      return SCIP_ERROR;
-   }
-
-   conshdlrdata = SCIPconshdlrGetData(conshdlr);
-   assert(conshdlrdata != NULL);
-
-   if( conshdlrdata->curruserseeed == NULL )
-   {
-      SCIPwarningMessage(scip, "there is no current user seeed, you have to create one..!\n");
-      return SCIP_OKAY;
-   }
-
-   seeed = conshdlrdata->curruserseeed;
-   currseeedpool = seeed->isFromUnpresolved() ? conshdlrdata->seeedpoolunpresolved : conshdlrdata->seeedpool;
-   seeed->setSeeedpool(currseeedpool);
-   seeed->flushBooked();
-
-   if( seeed->shouldCompletedByConsToMaster() )
-   {
-      for( int opencons = 0; opencons < seeed->getNOpenconss(); ++opencons)
-         seeed->bookAsMasterCons( seeed->getOpenconss()[opencons] );
-      seeed->flushBooked();
-   }
-
-   seeed->considerImplicits();
-   currseeedpool->prepareSeeed(conshdlrdata->curruserseeed);
-
-   if( !seeed->checkConsistency() )
-   {
-      SCIPconshdlrDecompUserSeeedReject(scip);
-      SCIPwarningMessage(scip, "seeed that was given by the user was rejected because of inconsistencies! \n");
-      return SCIP_OKAY;
-   }
-   conshdlrdata->curruserseeed->buildDecChainString();
-   if( conshdlrdata->curruserseeed->isComplete() )
-   {
-      if( !seeed->shouldCompletedByConsToMaster() )
-         conshdlrdata->curruserseeed->setUsergiven( gcg::USERGIVEN::COMPLETE );
-      /* stems from presolved problem? */
-      if( !conshdlrdata->curruserseeed->isFromUnpresolved() )
-      {
-         SCIP_CALL( SCIPconshdlrDecompAddCompleteSeeedForPresolved(scip, conshdlrdata->curruserseeed));
-
-      }
-      /* stems from unpresolved problem */
-      else
-      {
-
-         SCIP_CALL( SCIPconshdlrDecompAddCompleteSeeedForUnpresolved(scip, seeed) );
-
-         if ( conshdlrdata->seeedpool != NULL ) /* seeedpool for presolved problem already exist try to translate seeed */
-         {
-            std::vector<SeeedPtr> seeedtotranslate(0);
-            std::vector<SeeedPtr> newseeeds(0);
-            seeedtotranslate.push_back(seeed);
-            conshdlrdata->seeedpool->translateSeeeds(conshdlrdata->seeedpoolunpresolved, seeedtotranslate, newseeeds);
-            if( newseeeds.size() != 0 )
-            {
-               SCIP_CALL( SCIPconshdlrDecompAddCompleteSeeedForPresolved(scip, newseeeds[0]) );
-            }
-         }
-      }
-   }
-   else
-   {
-      assert( !seeed->shouldCompletedByConsToMaster() );
-      conshdlrdata->curruserseeed->setUsergiven( gcg::USERGIVEN::PARTIAL );
-
-      if ( !conshdlrdata->curruserseeed->isFromUnpresolved() )
-         SCIP_CALL(SCIPconshdlrDecompAddPartialSeeedForPresolved(scip, conshdlrdata->curruserseeed) );
-      else
-         SCIP_CALL(SCIPconshdlrDecompAddPartialSeeedForUnpresolved(scip, conshdlrdata->curruserseeed) );
-   }
-
-   /* set statistics */
-   {
-      int nvarstoblock = 0;
-      int nconsstoblock = 0;
->>>>>>> c7a2af65
 
    if( conshdlr == NULL )
    {
