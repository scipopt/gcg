--- conflicted
+++ resolved
@@ -1812,17 +1812,10 @@
    }
 
    /** 4) add unpresolved partial */
-<<<<<<< HEAD
-   for( i = 0; conshdlrdata->seeedpoolunpresolved != NULL && i < conshdlrdata->seeedpoolunpresolved->getNCurrentSeeeds() ; ++i)
-   {
-      SeeedPtr seeed;
-      seeed = conshdlrdata->seeedpoolunpresolved->getCurrentSeeed(i);
-=======
-   for( i = 0; conshdlrdata->seeedpoolunpresolved != NULL && i < conshdlrdata->seeedpoolunpresolved->incompleteSeeeds.size() ; ++i)
+   for( i = 0; conshdlrdata->seeedpoolunpresolved != NULL && i < conshdlrdata->seeedpoolunpresolved->incompleteSeeeds.size() ; ++i )
    {
       SeeedPtr seeed;
       seeed = conshdlrdata->seeedpoolunpresolved->incompleteSeeeds[i];
->>>>>>> 337cca06
       seeed->isfromunpresolved = TRUE;
 
       conshdlrdata->listall->push_back(seeed);
@@ -2401,13 +2394,8 @@
    assert(conshdlrdata != NULL);
 
    return (conshdlrdata->ndecomps > 0 || conshdlrdata->nincompleteseeeds > 0 ||
-<<<<<<< HEAD
-      (conshdlrdata->seeedpoolunpresolved != NULL && conshdlrdata->seeedpoolunpresolved->getNFinishedSeeeds() > 0 ) ||
-      (conshdlrdata->seeedpoolunpresolved != NULL && conshdlrdata->seeedpoolunpresolved->getNCurrentSeeeds() > 0 ) ) ;
-=======
-      (conshdlrdata->seeedpoolunpresolved != NULL && conshdlrdata->seeedpoolunpresolved->finishedSeeeds.size() > 0 ) ||
-      (conshdlrdata->seeedpoolunpresolved != NULL && conshdlrdata->seeedpoolunpresolved->incompleteSeeeds.size() > 0 ) ) ;
->>>>>>> 337cca06
+      ( conshdlrdata->seeedpoolunpresolved != NULL && conshdlrdata->seeedpoolunpresolved->getNFinishedSeeeds() > 0 ) ||
+      ( conshdlrdata->seeedpoolunpresolved != NULL && conshdlrdata->seeedpoolunpresolved->incompleteSeeeds.size() > 0 ) ) ;
 }
 
 /** returns TRUE iff there is at least one full decompositions */
@@ -2868,12 +2856,12 @@
 //   if( conshdlrdata->ndecomps == 0)
 //   {
 //      candidatesNBlocks = seeedpoolunpresolved.getSortedCandidatesNBlocks();
-//      seeedpoolunpresolved.calcConsClassifierAndNBlockCandidates(scip);
+//      seeedpoolunpresolved.calcClassifierAndNBlockCandidates(scip);
 //   }
 //=======
 
    /** get block number candidates and conslcassifier for original problem*/
-   conshdlrdata->seeedpoolunpresolved->calcConsClassifierAndNBlockCandidates(scip);
+   conshdlrdata->seeedpoolunpresolved->calcClassifierAndNBlockCandidates(scip);
 
    candidatesNBlocks = conshdlrdata->seeedpoolunpresolved->getSortedCandidatesNBlocks();
 
@@ -2932,23 +2920,13 @@
    {
       SCIPdebugMessagePrint(scip, "create seeedpool for current problem, n detectors: %d \n", conshdlrdata->ndetectors);
 
-<<<<<<< HEAD
-     conshdlrdata->seeedpool->calcClassifierAndNBlockCandidates(scip);
-	  if( calculateOrigDecomps )
-	  {
-	     SCIPverbMessage(scip, SCIP_VERBLEVEL_NORMAL , NULL, "started translate seeed method!\n");
-	     std::vector<gcg::Seeed*> translatedSeeeds(0);
-	     std::vector<gcg::ConsClassifier*> translatedConsDistributions(0);
-	     std::vector<gcg::VarClassifier*> translatedVarDistributions(0);
-=======
       conshdlrdata->seeedpool = new gcg::Seeedpool(scip, CONSHDLR_NAME, TRUE);
       SCIPdebugMessagePrint(scip, "created seeedpool for current problem, n detectors: %d \n", conshdlrdata->ndetectors);
    }
    else
       SCIPdebugMessagePrint(scip, "seeedpool is not NULL \n");
->>>>>>> 337cca06
-
-   conshdlrdata->seeedpool->calcConsClassifierAndNBlockCandidates(scip);
+
+     conshdlrdata->seeedpool->calcClassifierAndNBlockCandidates(scip);
 
    /** get block number candidates and translate orig classification and found seeeds (if any) to presolved problem */
    {
@@ -2976,25 +2954,16 @@
          conshdlrdata->seeedpool->addCandidatesNBlocks(candidatesNBlocks[c]);
    }
 
-<<<<<<< HEAD
-	  for( i = 0; i < conshdlrdata->seeedpool->getNDecompositions(); ++i )
-	  {
+   conshdlrdata->seeedpool->findDecompositions();
+
+   /** these are the first finished decompositions to add */
+
+   for( i = 0; i < conshdlrdata->seeedpool->getNDecompositions(); ++i )
+   {
 	     SCIP_CALL( SCIPstoreSeeedAndDecomp(scip, conshdlrdata->seeedpool->getFinishedSeeed(i), conshdlrdata->seeedpool->getDecompositions()[i] ) );
-	  }
+   }
 
 	  conshdlrdata->seeedpool->clearFinishedSeeeds();
-=======
-   conshdlrdata->seeedpool->findDecompositions();
-
-   /** these are the first finished decompositions to add */
->>>>>>> 337cca06
-
-   for( i = 0; i < conshdlrdata->seeedpool->getNDecompositions(); ++i )
-   {
-      SCIP_CALL( SCIPstoreSeeedAndDecomp(scip, conshdlrdata->seeedpool->finishedSeeeds[i], conshdlrdata->seeedpool->getDecompositions()[i] ) );
-   }
-
-   conshdlrdata->seeedpool->finishedSeeeds.clear();
 
    SCIPdebugMessage("Sorting %i detectors\n", conshdlrdata->ndetectors);
    SCIPsortIntPtr(conshdlrdata->priorities, (void**)conshdlrdata->detectors, conshdlrdata->ndetectors);
@@ -3435,17 +3404,6 @@
 	std::vector<SeeedPtr> tovisualize(0);
 	assert(conshdlrdata != NULL);
 
-<<<<<<< HEAD
-	 /* test familiy tree visualization */
-
-	for( int i = 0; i < ndecompositions; ++i)
-		tovisualize.push_back(conshdlrdata->seeedpool->getFinishedSeeed(i));
-
-	conshdlrdata->seeedpool->writeFamilyTreeLatexFile( filename, workfolder, tovisualize, draft);
-
-
-	   return SCIP_OKAY;
-=======
 	if ( SCIPconshdlrDecompExistsSelected(scip) )
 	{
 	   for ( size_t i = 0; tovisualize.size() <= (size_t) ndecompositions &&  i < conshdlrdata->selected->size(); ++i )
@@ -3467,7 +3425,6 @@
 	SCIPconshdlrDecompWriteFamilyTreeLatexFile(scip, filename, workfolder, tovisualize, draft);
 
 	return SCIP_OKAY;
->>>>>>> 337cca06
 }
 
 /** returns the best known decomposition, if available and NULL otherwise */
