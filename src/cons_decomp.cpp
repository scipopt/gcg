/* * * * * * * * * * * * * * * * * * * * * * * * * * * * * * * * * * * * * * */
/*                                                                           */
/*                  This file is part of the program                         */
/*          GCG --- Generic Column Generation                                */
/*                  a Dantzig-Wolfe decomposition based extension            */
/*                  of the branch-cut-and-price framework                    */
/*         SCIP --- Solving Constraint Integer Programs                      */
/*                                                                           */
/* Copyright (C) 2010-2017 Operations Research, RWTH Aachen University       */
/*                         Zuse Institute Berlin (ZIB)                       */
/*                                                                           */
/* This program is free software; you can redistribute it and/or             */
/* modify it under the terms of the GNU Lesser General Public License        */
/* as published by the Free Software Foundation; either version 3            */
/* of the License, or (at your option) any later version.                    */
/*                                                                           */
/* This program is distributed in the hope that it will be useful,           */
/* but WITHOUT ANY WARRANTY; without even the implied warranty of            */
/* MERCHANTABILITY or FITNESS FOR A PARTICULAR PURPOSE.  See the             */
/* GNU Lesser General Public License for more details.                       */
/*                                                                           */
/* You should have received a copy of the GNU Lesser General Public License  */
/* along with this program; if not, write to the Free Software               */
/* Foundation, Inc., 51 Franklin St, Fifth Floor, Boston, MA 02110-1301, USA.*/
/*                                                                           */
/* * * * * * * * * * * * * * * * * * * * * * * * * * * * * * * * * * * * * * */

/**@file   cons_decomp.c
 * @ingroup CONSHDLRS
 * @brief  constraint handler for structure detection
 * @author Martin Bergner
 * @author Christian Puchert
 * @author Michael Bastubbe
 *
 * This constraint handler will run all registered structure detectors in
 * increasing priority until the first detector finds a suitable structure.
 *
 */

/*---+----1----+----2----+----3----+----4----+----5----+----6----+----7----+----8----+----9----+----0----+----1----+----2*/

//#define SCIP_DEBUG

#include <assert.h>
#include <iostream>
#include <stdio.h>
#include <sstream>
#include <regex>

#include "cons_decomp.h"
#include "dec_connected.h"
#include "gcg.h"
#include "struct_detector.h"
#include "string.h"
#include "scip_misc.h"
#include "scip/clock.h"
#include "class_seeed.h"
#include "class_seeedpool.h"


#include <vector>
#include <iomanip>
#include <queue>
#include <fstream>
#include <algorithm>

#include <iterator>

typedef gcg::Seeed* SeeedPtr;



/* constraint handler properties */
#define CONSHDLR_NAME          "decomp"
#define CONSHDLR_DESC          "constraint handler for structure detection"
#define CONSHDLR_ENFOPRIORITY         0 /**< priority of the constraint handler for constraint enforcing */
#define CONSHDLR_CHECKPRIORITY        0 /**< priority of the constraint handler for checking feasibility */
#define CONSHDLR_EAGERFREQ           -1 /**< frequency for using all instead of only the useful constraints in separation,
                                          *   propagation and enforcement, -1 for no eager evaluations, 0 for first only */
#define CONSHDLR_NEEDSCONS        FALSE /**< should the constraint handler be skipped, if no constraints are available? */

#define MAXNDECOMPS 5000                /**< indicates whether to create a decomposition with all constraints in the master if no other specified */

#define DEFAULT_CREATEBASICDECOMP FALSE /**< indicates whether to create a decomposition with all constraints in the master if no other specified */
#define DEFAULT_MAXDETECTIONROUNDS 2    /**< maximal number of detection rounds */
#define DEFAULT_ENABLEORIGDETECTION TRUE /**< indicates whether to start detection for the original problem */
#define DEFAULT_ENABLEORIGCLASSIFICATION TRUE /**< indicates whether to start detection for the original problem */

#define DEFAULT_CONSSCLASSNNONZENABLED                TRUE    /**<  indicates whether constraint classifier for nonzero entries is enabled */
#define DEFAULT_CONSSCLASSNNONZENABLEDORIG            TRUE    /**<  indicates whether constraint classifier for nonzero entries is enabled for the original problem */

#define DEFAULT_CONSSCLASSSCIPCONSTYPEENABLED         TRUE    /**< indicates whether constraint classifier for scipconstype is enabled */
#define DEFAULT_CONSSCLASSSCIPCONSTYPEENABLEDORIG     TRUE    /**< indicates whether constraint classifier for scipconsstype is enabled for the original problem */

#define DEFAULT_CONSSCLASSMIPLIBCONSTYPEENABLED         TRUE    /**< indicates whether constraint classifier for miplib consstype is enabled */
#define DEFAULT_CONSSCLASSMIPLIBCONSTYPEENABLEDORIG     TRUE    /**< indicates whether constraint classifier for miplib consstype is enabled for the original problem */

#define DEFAULT_CONSSCLASSCONSNAMENONUMBERENABLED     FALSE    /**< indicates whether constraint classifier for constraint names (remove digits; check for identity) is enabled */
#define DEFAULT_CONSSCLASSCONSNAMENONUMBERENABLEDORIG TRUE     /**< indicates whether constraint classifier for constraint names (remove digits; check for identity) is enabled for the original problem */

#define DEFAULT_CONSSCLASSLEVENSHTEINENABLED          FALSE    /**< indicates whether constraint classifier for constraint names (according to levenshtein distance graph) is enabled */
#define DEFAULT_CONSSCLASSLEVENSHTEINENABLEDORIG      TRUE     /**< indicates whether constraint classifier for constraint names (according to levenshtein distance graph) is enabled for the original problem */

#define DEFAULT_VARCLASSSCIPVARTYPESENABLED           TRUE     /**< indicates whether variable classifier for scipvartypes is enabled */
#define DEFAULT_VARCLASSSCIPVARTYPESENABLEDORIG       TRUE     /**< indicates whether variable classifier for scipvartypes is enabled for the original problem */

#define DEFAULT_VARCLASSOBJVALSENABLED                TRUE     /**< indicates whether variable classifier for objective function values is enabled */
#define DEFAULT_VARCLASSOBJVALSENABLEDORIG            TRUE     /**< indicates whether variable classifier for objective function values is enabled for the original problem */

#define DEFAULT_VARCLASSOBJVALSIGNSENABLED            TRUE     /**< indicates whether variable classifier for objective function value signs is enabled */
#define DEFAULT_VARCLASSOBJVALSIGNSENABLEDORIG        TRUE     /**< indicates whether variable classifier for objective function value signs is enabled for the original problem */

#define DEFAULT_LEVENSHTEIN_MAXMATRIXHALFPERIMETER    10000    /**< deactivate levenshtein constraint classifier if nrows + ncols exceeds this value for emphasis default */
#define AGGRESSIVE_LEVENSHTEIN_MAXMATRIXHALFPERIMETER  80000   /**< deactivate levenshtein constraint classifier if nrows + ncols exceeds this value for emphasis aggressive */
#define FAST_LEVENSHTEIN_MAXMATRIXHALFPERIMETER       2000     /**< deactivate levenshtein constraint classifier if nrows + ncols exceeds this value for emphasis fast */

/*
 * Data structures
 */

/** constraint handler data */
struct SCIP_ConshdlrData
{
   DEC_DECOMP*           useddecomp;                        /**< decomposition structures that was/will be used*/
   DEC_DECOMP**          decdecomps;                        /**< array of decomposition structures */
   DEC_DETECTOR**        detectors;                         /**< array of structure detectors */
   int*                  priorities;                        /**< priorities of the detectors */
 //  std::vector<SCIP_HASHMAP*> initalpartialdecomps;                      /**< possible incomplete decompositions given by user */
   int                   ndetectors;                        /**< number of detectors */
   SCIP_CLOCK*           detectorclock;                     /**< clock to measure detection time */
   SCIP_Bool             hasrun;                            /**< flag to indicate whether we have already detected */
   int                   ndecomps;                          /**< number of decomposition structures  */
   int                   sizedecomps;                       /**< size of the decomp and complete seeeds array */
   int                   sizeincompleteseeeds;              /**< size of the incomplete seeeds array */
   int                   maxndetectionrounds;               /**< maximum number of detection loop rounds  */
   int                   weightinggpresolvedoriginaldecomps; /**< weighing method for comparing presovled and original decompositions (see corresponding enum)   */
   SCIP_Bool             createbasicdecomp;                 /**< indicates whether to create a decomposition with all constraints in the master if no other specified */
   SCIP_Bool             enableorigdetection;               /**< indicates whether to start detection for the original problem */
   SCIP_Bool             enableorigclassification;               /**< indicates whether to start constraint classification for the original problem */
      SCIP_Bool             conssclassnnonzenabled;            /**< indicates whether constraint classifier for nonzero entries is enabled */
   SCIP_Bool             conssclassnnonzenabledorig;        /**< indicates whether constraint classifier for nonzero entries is enabled for the original problem */
   SCIP_Bool             conssclassnconstypeenabled;        /**< indicates whether constraint classifier for scipconstype is enabled */
   SCIP_Bool             conssclassnconstypeenabledorig;    /**< indicates whether constraint classifier for scipconstype is enabled for the original problem */
   SCIP_Bool             conssclassnmiplibconstypeenabled;        /**< indicates whether constraint classifier for miplib constype is enabled */
   SCIP_Bool             conssclassnmiplibconstypeenabledorig;    /**< indicates whether constraint classifier for miplib constype is enabled for the original problem */
   SCIP_Bool             consnamenonumbersenabled;          /**< indicates whether constraint classifier for constraint names (remove digits; check for identity) is enabled */
   SCIP_Bool             consnamenonumbersenabledorig;      /**< indicates whether constraint classifier for constraint names (remove digits; check for identity) is enabled for the original problem */
   SCIP_Bool             conssclasslevenshteinabled;        /**< indicates whether constraint classifier for constraint names (according to levenshtein distance graph) is enabled */
   SCIP_Bool             conssclasslevenshteinenabledorig;  /**< indicates whether constraint classifier for constraint names (according to levenshtein distance graph) is enabled for the original problem */
   SCIP_Bool             varclassvartypesenabled;           /**< indicates whether variable classifier for scipvartypes is enabled */
   SCIP_Bool             varclassvartypesenabledorig;       /**< indicates whether variable classifier for scipvartypes is enabled for the original problem */
   SCIP_Bool             varclassobjvalsenabled;            /**< indicates whether variable classifier for objective function values is enabled */
   SCIP_Bool             varclassobjvalsenabledorig;        /**< indicates whether variable classifier for objective function values is enabled for the original problem */
   SCIP_Bool             varclassobjvalsignsenabled;        /**< indicates whether variable classifier for objective function value signs is enabled */
   SCIP_Bool             varclassobjvalsignsenabledorig;    /**< indicates whether variable classifier for objective function value signs is enabled for the original problem */

   int**                 candidatesNBlocks;                 /**< pointer to store candidates for number of blocks calculated by the seeedpool */
   int*                  nCandidates;
   SCIP_HASHMAP*         consToIndex;                       /**< hashmap from constraints to indices, to be filled */
   int*                  nConss;

   gcg::Seeedpool*		 seeedpool;                         /** seeedpool that manages the detection  process for the presolved transformed problem */
   gcg::Seeedpool*       seeedpoolunpresolved;              /** seeedpool that manages the deetction of the unpresolved problem */

   SeeedPtr*             allrelevantfinishedseeeds;         /** collection  of all relevant seeeds ( i.e. all seeeds w.r.t. copies ) */
   SeeedPtr*             incompleteseeeds;                  /** collection of incomplete seeeds originatging from incomplete decompostions given by the users */
   int                   nallrelevantseeeds;                /** number  of all relevant seeeds ( i.e. all seeeds w.r.t. copies ) */
   int                   nincompleteseeeds;                 /** number  of incomplete seeeds originatging from incomplete decompostions given by the users */

 //  SCIP_HASHMAP*         seeedtodecdecomp;                  /**< hashmap from seeeds to the corresponding decdecomp (or NULL if the seeed is incomplete)  */
//   SCIP_HASHMAP*         decdecomptoseeed;                  /**< hashmap from decompositions to the corresponding seeed */

   SeeedPtr              curruserseeed;
   SeeedPtr              lastuserseeed;
   SCIP_Bool             unpresolveduserseeedadded;         /**< stores whether or not an unpresolved user seeed was added */

   /** new data fields for selection management */
   int                    startidvisu;                       /** when displaying the list of decomps, this is the starting index */
   int                    selectvisulength;                  /** number of decompositions to be displayed at once */
   std::vector<SeeedPtr>* listall;                           /** vector containing the current list of decomps to visualize*/
   std::vector<int>*      selected;                          /** vector containing the indices of selected decompositions */
   SCIP_Bool              selectedexists;                    /** are there some selected decompositions */

   int                    seeedcounter;                      /** counts the number of seeeds, used for seeed ids */
   int                    helpvisucounter;                   /** help counter for family tree visualization to iterate the heights */

   std::vector<std::pair<SeeedPtr, SCIP_Real> >* candidates;

   int                    currscoretype;
   SCIP_Bool              resortcandidates;

   std::vector<int>*       userblocknrcandidates;

};

enum weightinggpresolvedoriginaldecomps{
   NO_MODIF = 0,
   FRACTION_OF_NNONZEROS,
   FRACTION_OF_NROWS,
   FAVOUR_PRESOLVED
};



/*
 * Local methods
 */

SCORETYPE SCIPconshdlrdataGetScoretype(
   SCIP_CONSHDLRDATA* conshdlrdata
)
{
   return  static_cast<scoretype>(conshdlrdata->currscoretype);
}



char*  SCIPconshdlrDecompGetScoretypeShortName(
   SCIP*       scip,
   SCORETYPE   sctype
   )
{
   char scoretypename[SCIP_MAXSTRLEN];
   char* copy;
   /** set detector chain info string */
   SCIPsnprintf( scoretypename, SCIP_MAXSTRLEN, "") ;


   if( sctype == scoretype::MAX_WHITE)
      SCIPsnprintf( scoretypename, SCIP_MAXSTRLEN, "maxwhi") ;

   if( sctype == scoretype::CLASSIC)
         SCIPsnprintf( scoretypename, SCIP_MAXSTRLEN, "classi") ;

   if( sctype == scoretype::BORDER_AREA)
         SCIPsnprintf( scoretypename, SCIP_MAXSTRLEN, "border") ;


   SCIP_CALL_ABORT ( SCIPduplicateBlockMemoryArray(scip, &copy, scoretypename, SCIP_MAXSTRLEN ) );

   return copy;

}

char*  SCIPconshdlrDecompGetScoretypeDescription(
   SCIP*       scip,
   SCORETYPE   sctype
      )
{
   char scoretypename[SCIP_MAXSTRLEN];
   char* copy;
      /** set detector chain info string */
      SCIPsnprintf( scoretypename, SCIP_MAXSTRLEN, "") ;


      if( sctype == scoretype::MAX_WHITE)
         SCIPsnprintf( scoretypename, SCIP_MAXSTRLEN, "maximum white area score (i.e. maximize fraction of white area score; white area is nonblock and nonborder area, stairlinking variables count as linking)") ;

      if( sctype == scoretype::CLASSIC)
            SCIPsnprintf( scoretypename, SCIP_MAXSTRLEN, "classical score") ;

      if( sctype == scoretype::BORDER_AREA)
            SCIPsnprintf( scoretypename, SCIP_MAXSTRLEN, "minimum border score (i.e. minimizes fraction of border area score; )")  ;


      SCIP_CALL_ABORT ( SCIPduplicateBlockMemoryArray(scip, &copy, scoretypename, SCIP_MAXSTRLEN ) );

      return copy;

}




std::string getSeeedFolderLatex( SeeedPtr seeed )
{
   std::stringstream decompfilename;
   decompfilename << "dec" << seeed->getID() << ".pdf";

   return decompfilename.str();
}


SCIP_Bool unfinishedchildexists(std::vector<SCIP_Bool> const& childsfinished)
{
   for( size_t s = 0; s < childsfinished.size(); ++s )
   {
      if( !childsfinished[s] )
         return true;
   }
   return false;
}

int getfirstunfinishedchild(std::vector<SCIP_Bool> const& childsfinished, std::vector<int> const& childs)
{
   for( size_t s = 0; s < childsfinished.size(); ++s )
   {
      if( !childsfinished[s] )
         return childs[s];
   }
   return -1;
}

int getfirstunfinishedchildid(std::vector<SCIP_Bool> const& childsfinished, std::vector<int> const& childs)
{
   for( size_t s = 0; s < childsfinished.size(); ++s )
   {
      if( !childsfinished[s] )
         return (int)s;
   }
   return -1;
}


/**
 * @return is nextchild the last unfinished child
 */
SCIP_Bool finishnextchild( std::vector<int>& childs, std::vector<SCIP_Bool>& childsfinished, int child )
{
   for( size_t s = 0; s < childsfinished.size(); ++s )
   {
      if( !childsfinished[s] )
      {
         assert(childs[s] == child);
         childsfinished[s] = TRUE;
         return s == childsfinished.size() - 1;
      }
   }
   return FALSE;
}

std::string writeSeeedDetectorChainInfoLatex( SeeedPtr seeed, int currheight, int visucounter )
{
   std::stringstream line;
   std::string relposition;
   int position = visucounter % 3;
   if( position == 0 )
      relposition = "above";
   else if ( position == 1)
      relposition = "";
   else if ( position == 2)
      relposition = "below";
   else
      relposition = "below left";

   if ( currheight != 1)
      relposition = "";

   if ( currheight >  seeed->getNDetectorchainInfo() )
      line << "edge from parent node [" << relposition << "] {no info" << seeed->getID() << "-" << currheight -1 << " } " ;
   else
   {
      std::string oldinfo = seeed->getDetectorchainInfo( currheight - 1 );
      /** take latexified detctorchaininfo */
      size_t index = 0;
      while (true) {
         /* Locate the substring to replace. */
         index = oldinfo.find("_", index);
         if (index == std::string::npos)
            break;
         if ( index > 0 &&   oldinfo.at(index-1) == '\\' )
         {
            ++index;
            continue;
         }

         /* Make the replacement. */
         oldinfo.replace(index, 1, "\\_");

         /* Advance index forward so the next iteration doesn't pick it up as well. */
         index += 2;
      }
      std::cout << "oldinfo: " << oldinfo << std::endl;

      line << "edge from parent node [" << relposition << "] {" << oldinfo <<"} " ;
   }


   return line.str();
}


std::string writeSeeedInfoLatex( SeeedPtr seeed )
{
   std::stringstream line;
   line << "\\node[below = \\belowcaptionskip of s" << seeed->getID() << "] (caps" << seeed->getID() << ") {\\scriptsize " << seeed->getShortCaption() << "}; " << std::endl;

   return line.str();
}


std::string writeSeeedIncludeLatex( SeeedPtr seeed, std::string workfolder )
{
   std::stringstream line;
   line << " (s" << seeed->getID() << ") { \\includegraphics[width=0.15\\textwidth]{" << getSeeedFolderLatex(seeed) << "} }" << std::endl;

   return line.str();
}

/** local method to handle store a seeed in the correct seeedpool */
SCIP_RETCODE  SCIPconshdlrDecompAddCompleteSeeedForUnpresolved(
     SCIP* scip,
     SeeedPtr  seeed
   ){

      SCIP_CONSHDLR* conshdlr;
      SCIP_CONSHDLRDATA* conshdlrdata;
      SCIP_Bool success;
      conshdlr = SCIPfindConshdlr(scip, CONSHDLR_NAME);

      if( conshdlr == NULL )
      {
         SCIPerrorMessage("Decomp constraint handler is not included, cannot add detector!\n");
         return SCIP_ERROR;
      }

      conshdlrdata = SCIPconshdlrGetData(conshdlr);
      assert(conshdlrdata != NULL);

     assert( seeed->isComplete() );
     assert( seeed->isFromUnpresolved() );

     conshdlrdata->seeedpoolunpresolved->addSeeedToFinished(seeed, &success);


      return SCIP_OKAY;
   }

/** local method to handle store a seeed in the correct seeedpool */
SCIP_RETCODE  SCIPconshdlrDecompAddCompleteSeeedForPresolved(
     SCIP* scip,
     SeeedPtr  seeed
   ){

      SCIP_CONSHDLR* conshdlr;
      SCIP_CONSHDLRDATA* conshdlrdata;
      SCIP_Bool success;

      conshdlr = SCIPfindConshdlr(scip, CONSHDLR_NAME);

      if( conshdlr == NULL )
      {
         SCIPerrorMessage("Decomp constraint handler is not included, cannot add detector!\n");
         return SCIP_ERROR;
      }

      conshdlrdata = SCIPconshdlrGetData(conshdlr);
      assert(conshdlrdata != NULL);

     assert( seeed->isComplete() );
     assert( !seeed->isFromUnpresolved() );

     conshdlrdata->seeedpool->addSeeedToFinished(seeed, &success);


      return SCIP_OKAY;
   }

/** local method to handle store a seeed in the correct seeedpool */
SCIP_RETCODE  SCIPconshdlrDecompAddPartialSeeedForUnpresolved(
     SCIP* scip,
     SeeedPtr  seeed
   ){

      SCIP_CONSHDLR* conshdlr;
      SCIP_CONSHDLRDATA* conshdlrdata;
      SCIP_Bool success;

      conshdlr = SCIPfindConshdlr(scip, CONSHDLR_NAME);

      if( conshdlr == NULL )
      {
         SCIPerrorMessage("Decomp constraint handler is not included, cannot add detector!\n");
         return SCIP_ERROR;
      }

      conshdlrdata = SCIPconshdlrGetData(conshdlr);
      assert(conshdlrdata != NULL);

     assert( !seeed->isComplete() );
     assert( seeed->isFromUnpresolved() );

     conshdlrdata->seeedpoolunpresolved->addSeeedToIncomplete(seeed, &success);

      return SCIP_OKAY;
   }

/** local method to handle store a seeed in the correct seeedpool */
SCIP_RETCODE  SCIPconshdlrDecompAddPartialSeeedForPresolved(
     SCIP* scip,
     SeeedPtr  seeed
   ){

      SCIP_CONSHDLR* conshdlr;
      SCIP_CONSHDLRDATA* conshdlrdata;

      SCIP_Bool success;
      conshdlr = SCIPfindConshdlr(scip, CONSHDLR_NAME);

      if( conshdlr == NULL )
      {
         SCIPerrorMessage("Decomp constraint handler is not included, cannot add detector!\n");
         return SCIP_ERROR;
      }

      conshdlrdata = SCIPconshdlrGetData(conshdlr);
      assert(conshdlrdata != NULL);

     assert( !seeed->isComplete() );
     assert( !seeed->isFromUnpresolved() );

     conshdlrdata->seeedpool->addSeeedToIncomplete(seeed, &success);

      return SCIP_OKAY;
   }


/** local method to handle store a seeed in the correct seeedpool */
SCIP_RETCODE  SCIPconshdlrDecompAddSeeed(
     SCIP* scip,
     SeeedPtr  seeed
   ){

      SCIP_CONSHDLR* conshdlr;
      SCIP_CONSHDLRDATA* conshdlrdata;

      conshdlr = SCIPfindConshdlr(scip, CONSHDLR_NAME);

      if( conshdlr == NULL )
      {
         SCIPerrorMessage("Decomp constraint handler is not included, cannot add detector!\n");
         return SCIP_ERROR;
      }

      conshdlrdata = SCIPconshdlrGetData(conshdlr);
      assert(conshdlrdata != NULL);

      if( seeed->isComplete() )
      {
         if( seeed->isFromUnpresolved())
            SCIPconshdlrDecompAddCompleteSeeedForUnpresolved(scip, seeed);
         else
            SCIPconshdlrDecompAddCompleteSeeedForPresolved(scip, seeed);
      }
      else
      {
         if( seeed->isFromUnpresolved())
            SCIPconshdlrDecompAddPartialSeeedForUnpresolved(scip, seeed);
         else
            SCIPconshdlrDecompAddPartialSeeedForPresolved(scip, seeed);
      }

      return SCIP_OKAY;
   }

/** local method to find a seeed for a given id or NULL if no seeed with such id is found */
SeeedPtr  SCIPconshdlrDecompGetSeeedFromPresolved(
     SCIP* scip,
     int  seeedid
   ){

      SCIP_CONSHDLR* conshdlr;
      SCIP_CONSHDLRDATA* conshdlrdata;

      conshdlr = SCIPfindConshdlr(scip, CONSHDLR_NAME);

      if( conshdlr == NULL )
      {
         SCIPerrorMessage("Decomp constraint handler is not included, cannot add detector!\n");
         return NULL;
      }

      conshdlrdata = SCIPconshdlrGetData(conshdlr);
      assert(conshdlrdata != NULL);

      if( conshdlrdata->seeedpool == NULL )
         return NULL;

      for( int i = 0; i < conshdlrdata->seeedpool->getNAncestorSeeeds(); ++i)
      {
         if( conshdlrdata->seeedpool->getAncestorSeeed( i ) != NULL && conshdlrdata->seeedpool->getAncestorSeeed( i )->getID() == seeedid )
            return conshdlrdata->seeedpool->getAncestorSeeed( i );
      }


      for( int i = 0; i < conshdlrdata->seeedpool->getNIncompleteSeeeds(); ++i)
      {
         if( conshdlrdata->seeedpool->getIncompleteSeeed( i )->getID() == seeedid )
            return conshdlrdata->seeedpool->getIncompleteSeeed( i );
      }

      for( int i = 0; i < conshdlrdata->seeedpool->getNFinishedSeeeds(); ++i)
      {
         if( conshdlrdata->seeedpool->getFinishedSeeed( i )->getID() == seeedid )
            return conshdlrdata->seeedpool->getFinishedSeeed( i );
      }

      return NULL;

}

/** local method to find a seeed for a given id or NULL if no seeed with such id is found */
SeeedPtr  SCIPconshdlrDecompGetSeeedFromUnpresolved(
     SCIP* scip,
     int  seeedid
   ){

      SCIP_CONSHDLR* conshdlr;
      SCIP_CONSHDLRDATA* conshdlrdata;

      conshdlr = SCIPfindConshdlr(scip, CONSHDLR_NAME);

      if( conshdlr == NULL )
      {
         SCIPerrorMessage("Decomp constraint handler is not included, cannot add detector!\n");
         return NULL;
      }

      conshdlrdata = SCIPconshdlrGetData(conshdlr);
      assert(conshdlrdata != NULL);

      for( int i = 0; i < conshdlrdata->seeedpoolunpresolved->getNIncompleteSeeeds(); ++i)
      {
         if(  conshdlrdata->seeedpoolunpresolved->getIncompleteSeeed( i )->getID() == seeedid )
            return conshdlrdata->seeedpoolunpresolved->getIncompleteSeeed( i );
      }

      for( int i = 0; i < conshdlrdata->seeedpoolunpresolved->getNAncestorSeeeds(); ++i)
          {
             if( conshdlrdata->seeedpoolunpresolved->getAncestorSeeed( i )!= NULL &&  conshdlrdata->seeedpoolunpresolved->getAncestorSeeed( i )->getID() == seeedid )
                return conshdlrdata->seeedpoolunpresolved->getAncestorSeeed( i );
          }



      for( int i = 0; i < conshdlrdata->seeedpoolunpresolved->getNFinishedSeeeds(); ++i)
      {
         if( conshdlrdata->seeedpoolunpresolved->getFinishedSeeed( i )->getID() == seeedid )
            return conshdlrdata->seeedpoolunpresolved->getFinishedSeeed( i );
      }

      return NULL;


}



/** local method to find a seeed for a given id or NULL if no seeed with such id is found */
SeeedPtr  SCIPconshdlrDecompGetSeeed(
     SCIP* scip,
     int  seeedid
   ){

      SCIP_CONSHDLR* conshdlr;
      SCIP_CONSHDLRDATA* conshdlrdata;

      SeeedPtr seeed = NULL;

      conshdlr = SCIPfindConshdlr(scip, CONSHDLR_NAME);

      if( conshdlr == NULL )
      {
         SCIPerrorMessage("Decomp constraint handler is not included, cannot add detector!\n");
         return NULL;
      }

      conshdlrdata = SCIPconshdlrGetData(conshdlr);
      assert(conshdlrdata != NULL);

      seeed =  SCIPconshdlrDecompGetSeeedFromPresolved(scip, seeedid);

      if( seeed == NULL)
         return SCIPconshdlrDecompGetSeeedFromUnpresolved(scip, seeedid);
      else
         return seeed;
}








struct sort_pred {
    bool operator()(const std::pair<SeeedPtr, SCIP_Real> &left, const std::pair<SeeedPtr, SCIP_Real> &right) {
        return left.second < right.second;
    }
};


#ifdef ADDONEBLOCKDECOMP
/**
 * create a 'decomposition' consisting of only one single block; used if no other decomposition was found
 */
static
SCIP_RETCODE createOneBlockDecomp(
   SCIP*                 scip                /**< SCIP data structure */
   )
{
   SCIP_HASHMAP* newconstoblock;
   DEC_DECOMP* newdecomp;
   SCIP_CONS** conss;
   int nconss;
   int i;

   conss = SCIPgetConss(scip);
   nconss = SCIPgetNConss(scip);

   SCIP_CALL( SCIPhashmapCreate(&newconstoblock, SCIPblkmem(scip), nconss ) );

   /* assign each constraint to (the only) block 1 */
   for( i = 0; i < nconss; i++ )
   {
      assert(!SCIPhashmapExists(newconstoblock, conss[i]));
      SCIP_CALL( SCIPhashmapInsert(newconstoblock, conss[i], (void*) (size_t) 1) );
   }

   /* create the decomposition data structure and add it to SCIP */
   SCIP_CALL( DECdecompCreate(scip, &newdecomp) );
   assert(newdecomp != NULL);
   SCIP_CALL( DECfilloutDecompFromConstoblock(scip, newdecomp, newconstoblock, 1, FALSE) );

   SCIP_CALL( SCIPconshdlrDecompAddDecdecomp(scip, newdecomp) );

   return SCIP_OKAY;
}

#endif

/*
 * Callback methods of constraint handler
 */

/** initialization method of constraint handler (called after problem was transformed) */
static
SCIP_DECL_CONSINIT(consInitDecomp)
{ /*lint --e{715}*/
   SCIP_CONSHDLRDATA* conshdlrdata;
   int i;
   conshdlrdata = SCIPconshdlrGetData(conshdlr);
   assert(conshdlrdata != NULL);

   conshdlrdata->hasrun = FALSE;
   conshdlrdata->seeedpool = NULL;

   for( i = 0; i < conshdlrdata->ndetectors; ++i )
   {
      DEC_DETECTOR *detector;
      detector = conshdlrdata->detectors[i];
      assert(detector != NULL);

      detector->dectime = 0.;
      if( detector->initDetector != NULL )
      {
         SCIPdebugMessage("Calling initDetector of %s\n", detector->name);
         SCIP_CALL( (*detector->initDetector)(scip, detector) );
      }
   }

   return SCIP_OKAY;
}

/** deinitialization method of constraint handler (called before transformed problem is freed) */
static
SCIP_DECL_CONSEXIT(consExitDecomp)
{ /*lint --e{715}*/
   SCIP_CONSHDLRDATA* conshdlrdata;
   int i;

   assert(conshdlr != NULL);
   assert(scip != NULL);

   conshdlrdata = SCIPconshdlrGetData(conshdlr);
   assert(conshdlrdata != NULL);

   if( conshdlrdata->useddecomp != NULL )
      SCIP_CALL( DECdecompFree(scip, &conshdlrdata->useddecomp) );

//   if( conshdlrdata->ndecomps > 0 )
//   {
//      for( i = 0; i < conshdlrdata->ndecomps; ++i )
//      {
//         SCIP_CALL( DECdecompFree(scip, &conshdlrdata->decdecomps[i]) );
//      }
//      SCIPfreeMemoryArray(scip, &conshdlrdata->decdecomps);
//      conshdlrdata->decdecomps = NULL;
//      conshdlrdata->ndecomps = 0;
//   }

//   if( conshdlrdata->nallrelevantseeeds > 0 )
//   {
//      for( i = 0; i < conshdlrdata->nallrelevantseeeds; ++i )
//      {
//         delete conshdlrdata->allrelevantfinishedseeeds[i];
//      }
//
//   }
//
//   if( conshdlrdata->allrelevantfinishedseeeds != NULL )
//      SCIPfreeMemoryArray(scip, &conshdlrdata->allrelevantfinishedseeeds);
//   conshdlrdata->allrelevantfinishedseeeds = NULL;
//   conshdlrdata->nallrelevantseeeds = 0;

   conshdlrdata->hasrun = FALSE;

   for( i = 0; i < conshdlrdata->ndetectors; ++i )
   {
      DEC_DETECTOR *detector;
      detector = conshdlrdata->detectors[i];
      assert(detector != NULL);

//      detector->ndecomps = 0;
      SCIPfreeMemoryArrayNull(scip, &detector->decomps);
      if( detector->exitDetector != NULL )
      {
         SCIPdebugMessage("Calling exitDetector of %s\n", detector->name);
         SCIP_CALL( (*detector->exitDetector)(scip, detector) );
      }
   }


   delete conshdlrdata->seeedpool;

   conshdlrdata->seeedpool = NULL;
   return SCIP_OKAY;
}

/** destructor of constraint handler to free constraint handler data (called when SCIP is exiting) */
static
SCIP_DECL_CONSFREE(consFreeDecomp)
{
   SCIP_CONSHDLRDATA* conshdlrdata;
   int i;
   conshdlrdata = SCIPconshdlrGetData(conshdlr);
   assert(conshdlrdata != NULL);

   SCIP_CALL( SCIPfreeClock(scip, &conshdlrdata->detectorclock) );

   for( i = 0; i < conshdlrdata->ndetectors; ++i )
   {
      DEC_DETECTOR *detector;
      detector = conshdlrdata->detectors[i];
      assert(detector != NULL);

      if( detector->freeDetector != NULL )
      {
         SCIPdebugMessage("Calling freeDetector of %s\n", detector->name);
         SCIP_CALL( (*detector->freeDetector)(scip, detector) );
      }
      SCIPfreeBlockMemory(scip, &detector);
   }



   /* @todo: This is also done in consExitDecomp() and therefore probably makes no sense here. */
   SCIP_CALL( DECdecompFree(scip, &conshdlrdata->useddecomp) );

   if( conshdlrdata->seeedpool != NULL )
      delete conshdlrdata->seeedpool;

   if( conshdlrdata->seeedpoolunpresolved != NULL )
      delete conshdlrdata->seeedpoolunpresolved;

   if( conshdlrdata->candidates != NULL )
         delete &conshdlrdata->candidates;

//   SCIPfreeMemoryArrayNull(scip, &conshdlrdata->incompleteseeeds );
//   SCIPfreeMemoryArrayNull( scip, &conshdlrdata->allrelevantfinishedseeeds) ;
   SCIPfreeMemoryArray(scip, &conshdlrdata->priorities);
   SCIPfreeMemoryArray(scip, &conshdlrdata->detectors);
//   SCIPfreeMemoryArrayNull(scip, &conshdlrdata->decdecomps);

   delete &conshdlrdata->selected;
   delete &conshdlrdata->listall;
   delete &conshdlrdata->userblocknrcandidates;

   SCIPfreeMemory(scip, &conshdlrdata);

   return SCIP_OKAY;
}

/** constraint enforcing method of constraint handler for LP solutions */
static
SCIP_DECL_CONSENFOLP(consEnfolpDecomp)
{  /*lint --e{715}*/
   *result = SCIP_FEASIBLE;
   return SCIP_OKAY;
}

/** constraint enforcing method of constraint handler for pseudo solutions */
static
SCIP_DECL_CONSENFOPS(consEnfopsDecomp)
{  /*lint --e{715}*/
   *result = SCIP_FEASIBLE;
   return SCIP_OKAY;
}

/** feasibility check method of constraint handler for integral solutions */
static
SCIP_DECL_CONSCHECK(consCheckDecomp)
{
   /*lint --e{715}*/
   *result = SCIP_FEASIBLE;
   return SCIP_OKAY;
}

/** variable rounding lock method of constraint handler */
static
SCIP_DECL_CONSLOCK(consLockDecomp)
{  /*lint --e{715}*/
   return SCIP_OKAY;
}

/*
 * constraint specific interface methods
 */

/** creates the handler for decomp constraints and includes it in SCIP */
SCIP_RETCODE SCIPincludeConshdlrDecomp(
   SCIP*                 scip                /**< SCIP data structure */
   )
{
   SCIP_CONSHDLR* conshdlr;
   SCIP_CONSHDLRDATA* conshdlrdata;

   /* create decomp constraint handler data */
   SCIP_CALL( SCIPallocMemory(scip, &conshdlrdata) );
   assert(conshdlrdata != NULL);

   conshdlrdata->useddecomp = NULL;
//   conshdlrdata->decdecomps = NULL;
//   conshdlrdata->ndecomps = 0;
   conshdlrdata->ndetectors = 0;
   conshdlrdata->priorities = NULL;
   conshdlrdata->detectors = NULL;
   conshdlrdata->hasrun = FALSE;
   conshdlrdata->maxndetectionrounds = 0;
   conshdlrdata->enableorigdetection = FALSE;
   conshdlrdata->seeedpoolunpresolved = NULL;
   conshdlrdata->seeedpool = NULL;
//   conshdlrdata->allrelevantfinishedseeeds = NULL;
//   conshdlrdata->incompleteseeeds = NULL;
//   conshdlrdata->nallrelevantseeeds = 0;
//   conshdlrdata->nincompleteseeeds = 0;
   conshdlrdata->curruserseeed = NULL;
   conshdlrdata->lastuserseeed = NULL;
   conshdlrdata->unpresolveduserseeedadded = FALSE;
   conshdlrdata->startidvisu = 0;
   conshdlrdata->selectvisulength = 10;
   conshdlrdata->listall = new std::vector<SeeedPtr>(0, NULL);
   conshdlrdata->selected = new std::vector<int>(0, -1);
   conshdlrdata->candidates = new std::vector<std::pair<SeeedPtr, SCIP_Real > >(0);
   conshdlrdata->selectedexists = FALSE;
   conshdlrdata->sizedecomps = 10;
 //  conshdlrdata->sizeincompleteseeeds = 10;
   conshdlrdata->seeedcounter = 0;
   conshdlrdata->currscoretype = scoretype::MAX_WHITE;
   conshdlrdata->resortcandidates = TRUE;
   conshdlrdata->userblocknrcandidates = new std::vector<int>(0);

 //  SCIP_CALL( SCIPallocMemoryArray( scip, &conshdlrdata->decdecomps, conshdlrdata->sizedecomps) );
 //  SCIP_CALL( SCIPallocMemoryArray( scip, &conshdlrdata->allrelevantfinishedseeeds, conshdlrdata->sizedecomps) );
//   SCIP_CALL( SCIPallocMemoryArray( scip, &conshdlrdata->incompleteseeeds, conshdlrdata->sizeincompleteseeeds) );

   SCIP_CALL( SCIPcreateWallClock(scip, &conshdlrdata->detectorclock) );

   /* include constraint handler */
   SCIP_CALL( SCIPincludeConshdlrBasic(scip, &conshdlr, CONSHDLR_NAME, CONSHDLR_DESC,
         CONSHDLR_ENFOPRIORITY, CONSHDLR_CHECKPRIORITY, CONSHDLR_EAGERFREQ, CONSHDLR_NEEDSCONS,
         consEnfolpDecomp, consEnfopsDecomp, consCheckDecomp, consLockDecomp,
         conshdlrdata) );
   assert(conshdlr != FALSE);

   SCIP_CALL( SCIPsetConshdlrFree(scip, conshdlr, consFreeDecomp) );
   SCIP_CALL( SCIPsetConshdlrInit(scip, conshdlr, consInitDecomp) );
   SCIP_CALL( SCIPsetConshdlrExit(scip, conshdlr, consExitDecomp) );

   SCIP_CALL( SCIPaddBoolParam(scip, "constraints/decomp/createbasicdecomp", "indicates whether to create a decomposition with all constraints in the master if no other specified", &conshdlrdata->createbasicdecomp, FALSE, DEFAULT_CREATEBASICDECOMP, NULL, NULL) );
   SCIP_CALL( SCIPaddBoolParam(scip, "detection/origprob/enabled", "indicates whether to start detection for the original problem", &conshdlrdata->enableorigdetection, FALSE, DEFAULT_ENABLEORIGDETECTION, NULL, NULL) );
   SCIP_CALL( SCIPaddBoolParam(scip, "detection/origprob/classificationenabled", "indicates whether to classify constraints and variables for the original problem", &conshdlrdata->enableorigclassification, FALSE, DEFAULT_ENABLEORIGCLASSIFICATION, NULL, NULL) );
   SCIP_CALL( SCIPaddBoolParam(scip, "detection/consclassifier/nnonzeros/enabled", "indicates whether constraint classifier for nonzero entries is enabled", &conshdlrdata->conssclassnnonzenabled, FALSE, DEFAULT_CONSSCLASSNNONZENABLED, NULL, NULL) );
   SCIP_CALL( SCIPaddBoolParam(scip, "detection/consclassifier/nnonzeros/origenabled", "indicates whether constraint classifier for nonzero entries is enabled for the original problem", &conshdlrdata->conssclassnnonzenabledorig, FALSE, DEFAULT_CONSSCLASSNNONZENABLEDORIG, NULL, NULL) );
   SCIP_CALL( SCIPaddBoolParam(scip, "detection/consclassifier/scipconstype/enabled", "indicates whether constraint classifier for scipconstype is enabled", &conshdlrdata->conssclassnconstypeenabled, FALSE, DEFAULT_CONSSCLASSSCIPCONSTYPEENABLED, NULL, NULL) );
   SCIP_CALL( SCIPaddBoolParam(scip, "detection/consclassifier/scipconstype/origenabled", "indicates whether constraint classifier for scipconsstype is enabled for the original problem", &conshdlrdata->conssclassnconstypeenabledorig, FALSE, DEFAULT_CONSSCLASSSCIPCONSTYPEENABLEDORIG, NULL, NULL) );
   SCIP_CALL( SCIPaddBoolParam(scip, "detection/consclassifier/miplibconstype/enabled", "indicates whether constraint classifier for miplib constypes is enabled", &conshdlrdata->conssclassnmiplibconstypeenabled, FALSE, DEFAULT_CONSSCLASSMIPLIBCONSTYPEENABLED, NULL, NULL) );
   SCIP_CALL( SCIPaddBoolParam(scip, "detection/consclassifier/miplibconstype/origenabled", "indicates whether constraint classifier for miplib consstype is enabled for the original problem", &conshdlrdata->conssclassnmiplibconstypeenabledorig, FALSE, DEFAULT_CONSSCLASSMIPLIBCONSTYPEENABLEDORIG, NULL, NULL) );
   SCIP_CALL( SCIPaddBoolParam(scip, "detection/consclassifier/consnamenonumbers/enabled", "indicates whether constraint classifier for constraint names (remove digits; check for identity) is enabled", &conshdlrdata->consnamenonumbersenabled, FALSE, DEFAULT_CONSSCLASSCONSNAMENONUMBERENABLED, NULL, NULL) );
   SCIP_CALL( SCIPaddBoolParam(scip, "detection/consclassifier/consnamenonumbers/origenabled", "indicates whether constraint classifier for constraint names (remove digits; check for identity) is enabled for the original problem", &conshdlrdata->consnamenonumbersenabledorig, FALSE, DEFAULT_CONSSCLASSCONSNAMENONUMBERENABLEDORIG, NULL, NULL) );
   SCIP_CALL( SCIPaddBoolParam(scip, "detection/consclassifier/consnamelevenshtein/enabled", "indicates whether constraint classifier for constraint names (according to levenshtein distance graph) is enabled", &conshdlrdata->conssclasslevenshteinabled, FALSE, DEFAULT_CONSSCLASSLEVENSHTEINENABLED, NULL, NULL) );
   SCIP_CALL( SCIPaddBoolParam(scip, "detection/consclassifier/consnamelevenshtein/origenabled", "indicates whether constraint classifier for constraint names (according to levenshtein distance graph) is enabled for the original problem", &conshdlrdata->conssclasslevenshteinenabledorig, FALSE, DEFAULT_CONSSCLASSLEVENSHTEINENABLEDORIG, NULL, NULL) );
   SCIP_CALL( SCIPaddBoolParam(scip, "detection/varclassifier/scipvartype/enabled", "indicates whether variable classifier for scipvartypes is enabled", &conshdlrdata->varclassvartypesenabled, FALSE, DEFAULT_VARCLASSSCIPVARTYPESENABLED, NULL, NULL) );
   SCIP_CALL( SCIPaddBoolParam(scip, "detection/varclassifier/scipvartype/origenabled", "indicates whether variable classifier for scipvartypes is enabled for the original problem", &conshdlrdata->varclassvartypesenabledorig, FALSE, DEFAULT_VARCLASSSCIPVARTYPESENABLEDORIG, NULL, NULL) );
   SCIP_CALL( SCIPaddBoolParam(scip, "detection/varclassifier/objectivevalues/enabled", "indicates whether variable classifier for objective function values is enabled", &conshdlrdata->varclassobjvalsenabled, FALSE, DEFAULT_VARCLASSOBJVALSENABLED, NULL, NULL) );
   SCIP_CALL( SCIPaddBoolParam(scip, "detection/varclassifier/objectivevalues/origenabled", "indicates whether variable classifier for objective function values is enabled for the original problem", &conshdlrdata->varclassobjvalsenabledorig, FALSE, DEFAULT_VARCLASSOBJVALSENABLEDORIG, NULL, NULL) );
   SCIP_CALL( SCIPaddBoolParam(scip, "detection/varclassifier/objectivevaluesigns/enabled", "indicates whether variable classifier for objective function value signs is enabled", &conshdlrdata->varclassobjvalsignsenabled, FALSE, DEFAULT_VARCLASSOBJVALSIGNSENABLED, NULL, NULL) );
   SCIP_CALL( SCIPaddBoolParam(scip, "detection/varclassifier/objectivevaluesigns/origenabled", "indicates whether variable classifier for objective function value signs is enabled for the original problem", &conshdlrdata->varclassobjvalsignsenabledorig, FALSE, DEFAULT_VARCLASSOBJVALSIGNSENABLEDORIG, NULL, NULL) );
   SCIP_CALL( SCIPaddIntParam(scip, "detection/maxrounds",
      "Maximum number of detection loop rounds", &conshdlrdata->maxndetectionrounds, FALSE,
      DEFAULT_MAXDETECTIONROUNDS, 0, INT_MAX, NULL, NULL) );
   SCIP_CALL( SCIPaddIntParam(scip, "detection/origprob/weightinggpresolvedoriginaldecomps",
      "Weighting method when comparing decompositions for presolved and unpresolved problem", &conshdlrdata->weightinggpresolvedoriginaldecomps, TRUE,
      NO_MODIF, 0, 3, NULL, NULL) );

   SCIP_CALL( SCIPaddIntParam(scip, "detection/scoretype",
         "indicates which score should be used for comparing (partial) decompositions (0:max white, 1: border area, 2:classic): ", &conshdlrdata->currscoretype, TRUE,
         scoretype::MAX_WHITE, 0, 2, NULL, NULL) );



   assert(conshdlrdata->candidates != NULL);

   return SCIP_OKAY;
}

SCIP_RETCODE SCIPconshdlrDecompShowListExtractHeader(
   SCIP*                   scip
   )
{
   SCIP_CONSHDLR* conshdlr;
   SCIP_CONSHDLRDATA* conshdlrdata;
   assert(scip != NULL);
   conshdlr = SCIPfindConshdlr(scip, CONSHDLR_NAME);
   assert( conshdlr != NULL );

   int ndetectedpresolved;
   int ndetectedunpresolved;
   int nuserpresolvedfull;
   int nuserpresolvedpartial;
   int nuserunpresolvedfull;
   int nuserunpresolvedpartial;

   char* scorename;

   size_t i;

   conshdlrdata = SCIPconshdlrGetData(conshdlr);
   assert(conshdlrdata != NULL);


   scorename = SCIPconshdlrDecompGetScoretypeShortName(scip, SCIPconshdlrdataGetScoretype(conshdlrdata) );

   ndetectedpresolved = 0;
   ndetectedunpresolved = 0;
   nuserpresolvedfull = 0;
   nuserpresolvedpartial = 0;
   nuserunpresolvedfull = 0;
   nuserunpresolvedpartial = 0;



   /** count corresponding seeeds */
   for ( i = 0; i < conshdlrdata->listall->size(); ++i )
   {
      SeeedPtr seeed;
      seeed = conshdlrdata->listall->at(i);
      if( seeed->isComplete() && seeed->getUsergiven() == gcg::USERGIVEN::NOT && !seeed->isFromUnpresolved() )
         ++ndetectedpresolved;
      if( seeed->isComplete() && seeed->getUsergiven() == gcg::USERGIVEN::NOT && seeed->isFromUnpresolved() )
         ++ndetectedunpresolved;
      if( seeed->isComplete() && ( seeed->getUsergiven() == gcg::USERGIVEN::COMPLETE || seeed->getUsergiven() == gcg::USERGIVEN::COMPLETED_CONSTOMASTER) && !seeed->isFromUnpresolved() )
         ++nuserpresolvedfull;
      if( !seeed->isComplete() && seeed->getUsergiven() == gcg::USERGIVEN::PARTIAL && !seeed->isFromUnpresolved() )
         ++nuserpresolvedpartial;
      if( seeed->isComplete() && ( seeed->getUsergiven() == gcg::USERGIVEN::COMPLETE || seeed->getUsergiven() == gcg::USERGIVEN::COMPLETED_CONSTOMASTER) && seeed->isFromUnpresolved() )
         ++nuserunpresolvedfull;
      if( !seeed->isComplete() && seeed->getUsergiven() == gcg::USERGIVEN::PARTIAL && seeed->isFromUnpresolved() )
         ++nuserunpresolvedpartial;

   }


   SCIPdialogMessage(scip, NULL, "\n");
   SCIPdialogMessage(scip, NULL, "============================================================================================= ");
   SCIPdialogMessage(scip, NULL, "\n");
   SCIPdialogMessage(scip, NULL, "Summary              presolved       original \n");
   SCIPdialogMessage(scip, NULL, "                     ---------       -------- \n");
   SCIPdialogMessage(scip, NULL, "detected             ");
   SCIPdialogMessage(scip, NULL, "%9d       ", ndetectedpresolved );
   SCIPdialogMessage(scip, NULL, "%8d\n", ndetectedunpresolved );
   SCIPdialogMessage(scip, NULL, "user given (partial) ");
   SCIPdialogMessage(scip, NULL, "%9d       ", nuserpresolvedpartial );
   SCIPdialogMessage(scip, NULL, "%8d\n", nuserunpresolvedpartial );
   SCIPdialogMessage(scip, NULL, "user given (full)    ");
   SCIPdialogMessage(scip, NULL, "%9d       ", nuserpresolvedfull );
   SCIPdialogMessage(scip, NULL, "%8d\n", nuserunpresolvedfull );

   SCIPdialogMessage(scip, NULL, "============================================================================================= \n");
   SCIPdialogMessage(scip, NULL, "   id   nbloc  nmacon  nlivar  nmavar  nstlva  %.6s  history  pre  nopcon  nopvar  usr  sel \n", scorename );
   SCIPdialogMessage(scip, NULL, " ----   -----  ------  ------  ------  ------  ------  -------  ---  ------  ------  ---  --- \n");

   SCIPfreeBlockMemoryArrayNull(scip, &scorename, SCIP_MAXSTRLEN);


   return SCIP_OKAY;
}


SCIP_RETCODE SCIPconshdlrDecompShowCurrUserSeeedInfo
(
   SCIP*                   scip
   )
{
   SCIP_CONSHDLR* conshdlr;
   SCIP_CONSHDLRDATA* conshdlrdata;
   assert(scip != NULL);
   conshdlr = SCIPfindConshdlr(scip, CONSHDLR_NAME);
   assert( conshdlr != NULL );

   int ndetectedpresolved;
   int ndetectedunpresolved;
   int nuserpresolvedfull;
   int nuserpresolvedpartial;
   int nuserunpresolvedfull;
   int nuserunpresolvedpartial;

   char* scorename;

   size_t i;

   conshdlrdata = SCIPconshdlrGetData(conshdlr);
   assert(conshdlrdata != NULL);

   if ( conshdlrdata->curruserseeed->isFromUnpresolved() )
      conshdlrdata->curruserseeed->displaySeeed(conshdlrdata->seeedpoolunpresolved);
   else
      conshdlrdata->curruserseeed->displaySeeed(conshdlrdata->seeedpool);


   return SCIP_OKAY;
}

/** sets (and adds) the decomposition structure;
 * this method should only be called if there is no seeed for this decomposition
 *
 * **/
SCIP_RETCODE SCIPconshdlrDecompShowListExtract(
   SCIP*                 scip               /**< SCIP data structure */
   )
{
   SCIP_CONSHDLR* conshdlr;
   SCIP_CONSHDLRDATA* conshdlrdata;
   assert(scip != NULL);
   conshdlr = SCIPfindConshdlr(scip, CONSHDLR_NAME);
   assert( conshdlr != NULL );

   conshdlrdata = SCIPconshdlrGetData(conshdlr);
   assert(conshdlrdata != NULL);


   size_t i;

   for( i = conshdlrdata->startidvisu; i < (size_t) conshdlrdata->startidvisu + (size_t) conshdlrdata->selectvisulength && i < conshdlrdata->listall->size(); ++i)
   {
      SeeedPtr seeed;

      seeed = conshdlrdata->listall->at(i);

      assert( seeed->checkConsistency( seeed->isFromUnpresolved() ? conshdlrdata->seeedpoolunpresolved
                                                                  : conshdlrdata->seeedpool ) );

      SCIPdialogMessage(scip, NULL, " %4d   ", i );
      SCIPdialogMessage(scip, NULL, "%5d  ", seeed->getNBlocks() );
      SCIPdialogMessage(scip, NULL, "%6d  ", seeed->getNMasterconss() );
      SCIPdialogMessage(scip, NULL, "%6d  ", seeed->getNLinkingvars() );
      SCIPdialogMessage(scip, NULL, "%6d  ", seeed->getNMastervars() );
      SCIPdialogMessage(scip, NULL, "%6d  ", seeed->getNTotalStairlinkingvars() );
      if( seeed->isComplete() )
         SCIPdialogMessage(scip, NULL, "%.4f  ", 1. - seeed->getScore(SCIPconshdlrdataGetScoretype(conshdlrdata)) );
      else
         SCIPdialogMessage(scip, NULL, "<=%.2f  ", 1. - seeed->getScore(SCIPconshdlrdataGetScoretype(conshdlrdata)) );
      SCIPdialogMessage(scip, NULL, "%7s  ", seeed->getDetectorChainString() );
      SCIPdialogMessage(scip, NULL, "%3s  ", (seeed->isFromUnpresolved() ? "no" : "yes")  );
      SCIPdialogMessage(scip, NULL, "%6d  ", seeed->getNOpenconss() );
      SCIPdialogMessage(scip, NULL, "%6d  ", seeed->getNOpenvars() );
      SCIPdialogMessage(scip, NULL, "%3s  ", (seeed->getUsergiven() == gcg::USERGIVEN::NOT ? "no" : "yes")   );
      SCIPdialogMessage(scip, NULL, "%3s  \n", (seeed->isSelected() ? "yes" : "no")  );
   }

   SCIPdialogMessage(scip, NULL, "============================================================================================= \n");

   return SCIP_OKAY;
}


/** sets (and adds) the decomposition structure;
 * this method should only be called if there is no seeed for this decomposition
 *
 * **/
SCIP_RETCODE SCIPconshdlrDecompAddDecdecomp(
   SCIP*                 scip,               /**< SCIP data structure */
   DEC_DECOMP*           decdecomp           /**< DEC_DECOMP data structure */
   )
{
   SCIP_CONSHDLR* conshdlr;
   SCIP_CONSHDLRDATA* conshdlrdata;
   assert(scip != NULL);
   conshdlr = SCIPfindConshdlr(scip, CONSHDLR_NAME);
   assert( conshdlr != NULL );

   conshdlrdata = SCIPconshdlrGetData(conshdlr);
   assert(conshdlrdata != NULL);

   SeeedPtr seeed;

   SCIP_CALL( conshdlrdata->seeedpool->createSeeedFromDecomp(decdecomp, &seeed) );

   SCIP_CALL( SCIPconshdlrDecompAddSeeed(scip, seeed) );

   return SCIP_OKAY;
}

///** sets (and adds) the decomposition structure **/
//SCIP_RETCODE SCIPconshdlrDecompAddConsToBlock(
//   SCIP*                 scip,               /**< SCIP data structure */
//   SCIP_HASHMAP*         consToBlock,        /**< possible incomplete detection info */
//   SCIP_HASHMAP*         varsToBlock        /**< possible incomplete detection info stored as two hashmaps*/
//   )
//{
//   SCIP_CONSHDLR* conshdlr;
//   SCIP_CONSHDLRDATA* conshdlrdata;
//   assert(scip != NULL);
//   conshdlr = SCIPfindConshdlr(scip, CONSHDLR_NAME);
//   assert( conshdlr != NULL );
//
//   conshdlrdata = SCIPconshdlrGetData(conshdlr);
//   assert(conshdlrdata != NULL);
//
//   return SCIP_ERROR;
//
////   conshdlrdata->initalpartialdecomps.push_back(consToBlock);
//
//      }

SCIP_RETCODE SCIPconshdlrDecompShowLegend(
   SCIP* scip
   )
{

   SCIP_CONSHDLR* conshdlr;
   SCIP_CONSHDLRDATA* conshdlrdata;
   assert(scip != NULL);
   conshdlr = SCIPfindConshdlr(scip, CONSHDLR_NAME);
   assert( conshdlr != NULL );
   char * scorename;
   char * scoredescr;

   conshdlrdata = SCIPconshdlrGetData(conshdlr);
   assert(conshdlrdata != NULL);

   scorename = SCIPconshdlrDecompGetScoretypeShortName(scip, SCIPconshdlrdataGetScoretype(conshdlrdata) );
   scoredescr = SCIPconshdlrDecompGetScoretypeDescription(scip, SCIPconshdlrdataGetScoretype(conshdlrdata) );


   SCIPdialogMessage(scip, NULL, "List of included detectors for decompositions histories: \n" );

   SCIPdialogMessage(scip, NULL, "\n%30s    %4s\n", "detector" , "char"  );
   SCIPdialogMessage(scip, NULL, "%30s    %4s\n", "--------" , "----"  );

   for( int det = 0; det < conshdlrdata->ndetectors; ++det )
   {
      DEC_DETECTOR* detector;

      detector = conshdlrdata->detectors[det];

      SCIPdialogMessage(scip, NULL, "%30s    %4c\n", DECdetectorGetName(detector), DECdetectorGetChar(detector)  );
   }
   SCIPdialogMessage(scip, NULL, "%30s    %4s\n", "given by user" , "U"  );

   SCIPdialogMessage(scip, NULL, "\n" );

   SCIPdialogMessage(scip, NULL, "============================================================================================= \n");

//   SCIPdialogMessage(scip, NULL, "   id   nbloc  nmacon  nlivar  nmavar  nstlva  maxwhi  history  pre  nopcon  nopvar"
//      "  usr"
//      "  sel \n");
//   SCIPdialogMessage(scip, NULL, " ----   -----  ------  ------  ------  ------  ------  -------  ---  ------  ------"
//      "  ---"
//      "  --- \n");

   SCIPdialogMessage(scip, NULL, "\n" );

   SCIPdialogMessage(scip, NULL, "List of abbreviations of decomposition table \n" );
   SCIPdialogMessage(scip, NULL, "\n" );
   SCIPdialogMessage(scip, NULL, "%30s     %s\n", "abbreviation", "description");
   SCIPdialogMessage(scip, NULL, "%30s     %s\n", "------------", "-----------");
   SCIPdialogMessage(scip, NULL, "%30s     %s\n", "id", "id of the decomposition");
   SCIPdialogMessage(scip, NULL, "%30s     %s\n", "nbloc", "number of blocks");
   SCIPdialogMessage(scip, NULL, "%30s     %s\n", "nmacon", "number of master constraints");
   SCIPdialogMessage(scip, NULL, "%30s     %s\n", "nlivar", "number of linking variables");
   SCIPdialogMessage(scip, NULL, "%30s     %s\n", "nmavar", "number of master variables (do not occur in blocks)");
   SCIPdialogMessage(scip, NULL, "%30s     %s\n", "nstlva", "number of stairlinking variables (disjoint from linking variables)");
   SCIPdialogMessage(scip, NULL, "%30s     %s\n", scorename, scoredescr);
   SCIPdialogMessage(scip, NULL, "%30s     %s\n", "history", "list of detector chars worked on this decomposition ");
   SCIPdialogMessage(scip, NULL, "%30s     %s\n", "pre", "is this decomposition for the presolved problem");
   SCIPdialogMessage(scip, NULL, "%30s     %s\n", "nopcon", "number of open constraints");
   SCIPdialogMessage(scip, NULL, "%30s     %s\n", "nopvar", "number of open variables");
   SCIPdialogMessage(scip, NULL, "%30s     %s\n", "usr", "was this decomposition given by the user");
   SCIPdialogMessage(scip, NULL, "%30s     %s\n", "sel", "is this decomposition selected at the moment");

   SCIPdialogMessage(scip, NULL, "\n============================================================================================= \n");


SCIPfreeBlockMemoryArrayNull(scip, &scorename, SCIP_MAXSTRLEN);
SCIPfreeBlockMemoryArrayNull(scip, &scoredescr, SCIP_MAXSTRLEN);

return SCIP_OKAY;
}

SCIP_RETCODE SCIPconshdlrDecompShowToolboxInfo(
   SCIP* scip
   )
{

   SCIP_CONSHDLR* conshdlr;
   SCIP_CONSHDLRDATA* conshdlrdata;
   assert(scip != NULL);
   conshdlr = SCIPfindConshdlr(scip, CONSHDLR_NAME);
   assert( conshdlr != NULL );
   char * scorename;
   char * scoredescr;

   conshdlrdata = SCIPconshdlrGetData(conshdlr);
   assert(conshdlrdata != NULL);

   scorename = SCIPconshdlrDecompGetScoretypeShortName(scip, SCIPconshdlrdataGetScoretype(conshdlrdata) );
   scoredescr = SCIPconshdlrDecompGetScoretypeDescription(scip, SCIPconshdlrdataGetScoretype(conshdlrdata) );


   SCIPdialogMessage(scip, NULL, "Options to proceed: \n" );



   SCIPdialogMessage(scip, NULL, "\n" );
   SCIPdialogMessage(scip, NULL, "%30s     %s\n", "option", "description");
   SCIPdialogMessage(scip, NULL, "%30s     %s\n", "------", "-----------");
   SCIPdialogMessage(scip, NULL, "%30s     %s\n", "conss", "assign unassigned constraints to master/blocks");
   SCIPdialogMessage(scip, NULL, "%30s     %s\n", "vars", "assign unassigned variables to master(only)/linking/blocks");
   SCIPdialogMessage(scip, NULL, "%30s     %s\n", "refine ", "refine implicit constraint and variables assignments");
   SCIPdialogMessage(scip, NULL, "%30s     %s\n", "finish by detector", "choose a finishing detector that completes the decomposition");
   SCIPdialogMessage(scip, NULL, "%30s     %s\n", "quit", "quit the modification process and returns to main menu");
   SCIPdialogMessage(scip, NULL, "%30s     %s\n", "undo", "last modification is undone (atm only the last modification can be undone)");
   SCIPdialogMessage(scip, NULL, "%30s     %s\n", "visualize", "shows a visualization of the current decomposition ");

   SCIPdialogMessage(scip, NULL, "\n============================================================================================= \n");



return SCIP_OKAY;
}



SCIP_RETCODE SCIPconshdlrDecompModifyNVisualized(
   SCIP*                   scip,
   SCIP_DIALOGHDLR*        dialoghdlr,
   SCIP_DIALOG*            dialog
   )
{
   SCIP_CONSHDLR* conshdlr;
   SCIP_CONSHDLRDATA* conshdlrdata;
   char* ntovisualize;
   SCIP_Bool endoffile;
   int newval;

   int commandlen;

   assert(scip != NULL);
   conshdlr = SCIPfindConshdlr(scip, CONSHDLR_NAME);
   assert( conshdlr != NULL );

   conshdlrdata = SCIPconshdlrGetData(conshdlr);
   assert(conshdlrdata != NULL);

   SCIPdialogMessage(scip, NULL, "Please specify the maximum number of decompositions displayed at once in the table [%d]:\n", conshdlrdata->selectvisulength );
   SCIP_CALL( SCIPdialoghdlrGetWord(dialoghdlr, dialog, " ", &ntovisualize, &endoffile) );
   commandlen = strlen(ntovisualize);

   newval = conshdlrdata->selectvisulength;
   if( commandlen != 0)
      newval = atoi(ntovisualize);

   if (newval != 0)
      conshdlrdata->selectvisulength = newval;

   return SCIP_OKAY;
}

SCIP_RETCODE SCIPconshdlrDecompSelectVisualize(
   SCIP*                   scip,
   SCIP_DIALOGHDLR*        dialoghdlr,
   SCIP_DIALOG*            dialog
   )
{
   SCIP_CONSHDLR* conshdlr;
   SCIP_CONSHDLRDATA* conshdlrdata;
   char* ntovisualize;
   SCIP_Bool endoffile;
   int idtovisu;

   int commandlen;

   assert(scip != NULL);
   conshdlr = SCIPfindConshdlr(scip, CONSHDLR_NAME);
   assert( conshdlr != NULL );

   conshdlrdata = SCIPconshdlrGetData(conshdlr);
   assert(conshdlrdata != NULL);

   SCIPdialogMessage(scip, NULL, "Please specify the id of the decomposition to be visualized:\n", conshdlrdata->selectvisulength );
   SCIP_CALL( SCIPdialoghdlrGetWord(dialoghdlr, dialog, " ", &ntovisualize, &endoffile) );
   commandlen = strlen(ntovisualize);

   idtovisu = conshdlrdata->selectvisulength;
   if( commandlen != 0)
      idtovisu = atoi(ntovisualize);

   gcg::Seeedpool* seeedpool = (conshdlrdata->listall->at(idtovisu)->isFromUnpresolved() ? conshdlrdata->seeedpoolunpresolved : conshdlrdata->seeedpool );
   conshdlrdata->listall->at(idtovisu)->showVisualisation(seeedpool);

   return SCIP_OKAY;
}


SCIP_RETCODE SCIPconshdlrDecompSelectVisualizeCurrentUserSeeed
(
   SCIP*                   scip,
   SCIP_DIALOGHDLR*        dialoghdlr,
   SCIP_DIALOG*            dialog
   )
{
   SCIP_CONSHDLR* conshdlr;
   SCIP_CONSHDLRDATA* conshdlrdata;
   char* ntovisualize;
   SCIP_Bool endoffile;
   int idtovisu;

   int commandlen;

   assert(scip != NULL);
   conshdlr = SCIPfindConshdlr(scip, CONSHDLR_NAME);
   assert( conshdlr != NULL );

   conshdlrdata = SCIPconshdlrGetData(conshdlr);
   assert(conshdlrdata != NULL);


   gcg::Seeedpool* seeedpool = (conshdlrdata->curruserseeed->isFromUnpresolved() ? conshdlrdata->seeedpoolunpresolved : conshdlrdata->seeedpool );
   conshdlrdata->curruserseeed->showVisualisation(seeedpool);

   return SCIP_OKAY;
}

SCIP_RETCODE SCIPconshdlrDecompToolboxChoose(
   SCIP*                   scip,
   SCIP_DIALOGHDLR*        dialoghdlr,
   SCIP_DIALOG*            dialog
   )
{
   SCIP_CONSHDLR* conshdlr;
   SCIP_CONSHDLRDATA* conshdlrdata;
   char* ntochoose;
   SCIP_Bool endoffile;
   int idtochoose;

   int commandlen;

   assert(scip != NULL);
   conshdlr = SCIPfindConshdlr(scip, CONSHDLR_NAME);
   assert( conshdlr != NULL );

   conshdlrdata = SCIPconshdlrGetData(conshdlr);
   assert(conshdlrdata != NULL);

   SCIPdialogMessage(scip, NULL, "Please specify the id of the (partial) decomposition to be chosen for modification:\n", conshdlrdata->selectvisulength );
   SCIP_CALL( SCIPdialoghdlrGetWord(dialoghdlr, dialog, " ", &ntochoose, &endoffile) );
   commandlen = strlen(ntochoose);

   idtochoose = conshdlrdata->selectvisulength;
   if( commandlen != 0)
      idtochoose = atoi(ntochoose);

   if( conshdlrdata->curruserseeed != NULL )
      delete conshdlrdata->curruserseeed;

   conshdlrdata->curruserseeed = new gcg::Seeed( conshdlrdata->listall->at(idtochoose) );

   return SCIP_OKAY;
}




SCIP_RETCODE SCIPconshdlrDecompSelectSelect(
   SCIP*                   scip,
   SCIP_DIALOGHDLR*        dialoghdlr,
   SCIP_DIALOG*            dialog
   )
{
   SCIP_CONSHDLR* conshdlr;
   SCIP_CONSHDLRDATA* conshdlrdata;
   char* ntovisualize;
   SCIP_Bool endoffile;
   int idtovisu;
   SeeedPtr toselect;

   int commandlen;

   assert(scip != NULL);
   conshdlr = SCIPfindConshdlr(scip, CONSHDLR_NAME);
   assert( conshdlr != NULL );

   conshdlrdata = SCIPconshdlrGetData(conshdlr);
   assert(conshdlrdata != NULL);

   SCIPdialogMessage(scip, NULL, "Please specify the id of the decomposition to be visualized:\n", conshdlrdata->selectvisulength );
   SCIP_CALL( SCIPdialoghdlrGetWord(dialoghdlr, dialog, " ", &ntovisualize, &endoffile) );
   commandlen = strlen(ntovisualize);

   idtovisu = conshdlrdata->selectvisulength;
   if( commandlen != 0)
      idtovisu = atoi(ntovisualize);

//   seeedpool = (conshdlrdata->listall->at(idtovisu)->isFromUnpresolved() ? conshdlrdata->seeedpoolunpresolved : conshdlrdata->seeedpool );
   toselect = conshdlrdata->listall->at(idtovisu);

   toselect->setSelected(!toselect->isSelected() );

   if( !toselect->isSelected() )
   {
      conshdlrdata->selected->erase(  find( conshdlrdata->selected->begin(), conshdlrdata->selected->end(), idtovisu) );
   }
   else
   {
      conshdlrdata->selected->push_back(idtovisu);
   }

   conshdlrdata->selectedexists = (conshdlrdata->selected->size() > 0);

   return SCIP_OKAY;
}


SCIP_RETCODE SCIPconshdlrDecompShowHelp(
   SCIP* scip
   )
{

   SCIP_CONSHDLR* conshdlr;
   SCIP_CONSHDLRDATA* conshdlrdata;
   assert(scip != NULL);
   conshdlr = SCIPfindConshdlr(scip, CONSHDLR_NAME);
   assert( conshdlr != NULL );

   conshdlrdata = SCIPconshdlrGetData(conshdlr);
   assert(conshdlrdata != NULL);


   SCIPdialogMessage(scip, NULL, "============================================================================================= \n");

//   SCIPdialogMessage(scip, NULL, "   id   nbloc  nmacon  nlivar  nmavar  nstlva  maxwhi  history  pre  nopcon  nopvar"
//      "  usr"
//      "  sel \n");
//   SCIPdialogMessage(scip, NULL, " ----   -----  ------  ------  ------  ------  ------  -------  ---  ------  ------"
//      "  ---"
//      "  --- \n");

   SCIPdialogMessage(scip, NULL, "\n" );

   SCIPdialogMessage(scip, NULL, "List of selection commands \n" );
   SCIPdialogMessage(scip, NULL, "\n" );
   SCIPdialogMessage(scip, NULL, "%30s     %s\n", "command", "description");
   SCIPdialogMessage(scip, NULL, "%30s     %s\n", "-------", "-----------");
   SCIPdialogMessage(scip, NULL, "%30s     %s\n", "select", "selects/unselects decomposition with given id");
   SCIPdialogMessage(scip, NULL, "%30s     %s\n", "back", "displays the preceding decompositions (if there are some)");
   SCIPdialogMessage(scip, NULL, "%30s     %s\n", "next", "displays the subsequent decompositions (if there are some)");
   SCIPdialogMessage(scip, NULL, "%30s     %s\n", "top", "displays the first decompositions");
   SCIPdialogMessage(scip, NULL, "%30s     %s\n", "end", "displays the last decompositions");
   SCIPdialogMessage(scip, NULL, "%30s     %s\n", "legend", "displays the legend for table header and history abbreviations");
   SCIPdialogMessage(scip, NULL, "%30s     %s\n", "help", "displays this help");
   SCIPdialogMessage(scip, NULL, "%30s     %s\n", "modify", "modifies the number of displayed decompositions ");
   SCIPdialogMessage(scip, NULL, "%30s     %s\n", "quit", "finishes selection and goes back to main menu");
   SCIPdialogMessage(scip, NULL, "%30s     %s\n", "visualize", "experimental feature: visualizes the specified decomposition ");

   SCIPdialogMessage(scip, NULL, "\n============================================================================================= \n");


   return SCIP_OKAY;
}

SCIP_Bool SCIPconshdlrDecompIsBestCandidateUnpresolved(
   SCIP*                   scip
   )
{

   SCIP_CONSHDLR* conshdlr;
   SCIP_CONSHDLRDATA* conshdlrdata;


   assert(scip != NULL);
   conshdlr = SCIPfindConshdlr(scip, CONSHDLR_NAME);
   assert( conshdlr != NULL );

   conshdlrdata = SCIPconshdlrGetData(conshdlr);
   assert(conshdlrdata != NULL);

   if( conshdlrdata->candidates->size() == 0 )
      return FALSE;

   return conshdlrdata->candidates->at(0).first->isFromUnpresolved();
}


SCIP_RETCODE SCIPconshdlrDecompExecSelect(
   SCIP*                   scip,
   SCIP_DIALOGHDLR*        dialoghdlr,
   SCIP_DIALOG*            dialog )
{

   SCIP_CONSHDLR* conshdlr;
   SCIP_CONSHDLRDATA* conshdlrdata;
   SCIP_Bool         finished;
   char* command;
   SCIP_Bool endoffile;

   assert(scip != NULL);
   conshdlr = SCIPfindConshdlr(scip, CONSHDLR_NAME);
   assert( conshdlr != NULL );
   finished = FALSE;

   conshdlrdata = SCIPconshdlrGetData(conshdlr);
   assert(conshdlrdata != NULL);

   /** 1) update list of interesting seeeds */

   SCIP_CALL( SCIPconshdlrDecompUpdateSeeedlist(scip) );


   /** 2) while user has not aborted: show current list extract */

   while ( !finished )
   {
      int commandlen;

      SCIP_CALL( SCIPconshdlrDecompShowListExtractHeader(scip) );

      SCIP_CALL( SCIPconshdlrDecompShowListExtract(scip) );



      SCIP_CALL( SCIPdialoghdlrGetWord(dialoghdlr, dialog, "Please enter selection command or decomposition id to select (or \"h\" for help) : \nGCG/select> ", &command, &endoffile) );

      commandlen = strlen(command);

      /** case distinction: */
      if( strncmp( command, "back", commandlen) == 0 )
      {
         conshdlrdata->startidvisu -= conshdlrdata->selectvisulength;
         if(conshdlrdata->startidvisu < 0 )
            conshdlrdata->startidvisu = 0;
         continue;
      }
      if( strncmp( command, "next", commandlen) == 0 )
      {
         conshdlrdata->startidvisu += conshdlrdata->selectvisulength;
         if( conshdlrdata->startidvisu > (int) conshdlrdata->listall->size() - conshdlrdata->selectvisulength )
            conshdlrdata->startidvisu = conshdlrdata->listall->size() - conshdlrdata->selectvisulength ;
         continue;
      }
      if( strncmp( command, "top", commandlen) == 0 )
      {
         conshdlrdata->startidvisu = 0;
         continue;
      }
      if( strncmp( command, "end", commandlen) == 0 )
      {
         conshdlrdata->startidvisu = conshdlrdata->listall->size() - conshdlrdata->selectvisulength ;
         continue;
      }

      if( strncmp( command, "quit", commandlen) == 0 )
      {
         finished = TRUE;
         SCIP_CALL(SCIPconshdlrDecompChooseCandidatesFromSelected(scip, FALSE) );
         continue;
      }

      if( strncmp( command, "legend", commandlen) == 0 )
      {
         SCIP_CALL(SCIPconshdlrDecompShowLegend(scip) );
         continue;
      }

      if( strncmp( command, "modify", commandlen) == 0 )
      {
         SCIP_CALL(SCIPconshdlrDecompModifyNVisualized(scip, dialoghdlr, dialog) );
         continue;
      }

      if( strncmp( command, "help", commandlen) == 0 )
      {
         SCIP_CALL(SCIPconshdlrDecompShowHelp(scip) );
         continue;
      }

      if( strncmp( command, "visualize", commandlen) == 0 )
      {
         SCIP_CALL(SCIPconshdlrDecompSelectVisualize(scip, dialoghdlr, dialog ) );
         continue;
      }

      if( strncmp( command, "select", commandlen) == 0 )
      {
         SCIP_CALL(SCIPconshdlrDecompSelectSelect(scip, dialoghdlr, dialog ) );
         continue;
      }
   }

   return SCIP_OKAY;
}

SCIP_RETCODE SCIPconshdlrDecompToolboxModifyConss(
SCIP*                   scip,
SCIP_DIALOGHDLR*        dialoghdlr,
SCIP_DIALOG*            dialog )
{

   SCIP_CONSHDLR* conshdlr;
    SCIP_CONSHDLRDATA* conshdlrdata;
    SCIP_Bool         matching;
    char* consregex;
    char* command;
    char* command2;
    SCIP_Bool endoffile;
    int consregexlen;
    int commandlen;
    SCIP_Bool finished;

    assert(scip != NULL);
    conshdlr = SCIPfindConshdlr(scip, CONSHDLR_NAME);
    assert( conshdlr != NULL );
    matching = FALSE;


    conshdlrdata = SCIPconshdlrGetData(conshdlr);
    assert(conshdlrdata != NULL);

    SeeedPtr seeed  = conshdlrdata->curruserseeed;
    gcg::Seeedpool* seeedpool;
    std::vector<int> matchingconss  = std::vector<int>(0);

    seeedpool = seeed->isFromUnpresolved() ? conshdlrdata->seeedpoolunpresolved : conshdlrdata->seeedpool;
    /** Do user want to modify existing or create a new partial decomposition ?*/
    SCIP_CALL( SCIPdialoghdlrGetWord(dialoghdlr, dialog, "Please specify a regular expression (modified ECMAScript regular expression grammar) matching the names of unassigned constraints you want to assign : \nGCG/toolbox : ", &consregex, &endoffile) );

    consregexlen = strlen(consregex);

    /** case distinction: */

    std::regex expr;
    try  {
       expr = std::regex(consregex);//, std::regex_constants::extended);
    }
    catch (const std::regex_error& e) {
       std::cout << "regex_error caught: " << e.what() << '\n';
       if (e.code() == std::regex_constants::error_brack) {
          std::cout << "The code was error_brack\n";
       }
    }

    for( int oc = 0; oc < seeed->getNOpenconss(); ++oc )
    {
       const char* consname;

       consname = SCIPconsGetName(  seeedpool->getConsForIndex(seeed->getOpenconss()[oc] ) );


       if( std::regex_match(consname, expr) )
       {
          matching = TRUE;
          matchingconss.push_back(seeed->getOpenconss()[oc]);
          SCIPinfoMessage(scip, NULL, " consname %s matches regex %s \n", consname, regexstr.c_str() );
       } else
          SCIPinfoMessage(scip, NULL, " consname %s does not match regex %s \n", consname, regexstr.c_str());
    }

    if( !matching )
    {
       SCIPdialogMessage(scip, NULL, " There are no unassigned constraints with names matching given regular expression. Return to toolbox main menu.\n");
       return SCIP_OKAY;
    }

    if( conshdlrdata->lastuserseeed != NULL)
       delete conshdlrdata->lastuserseeed;
    conshdlrdata->lastuserseeed = new gcg::Seeed( conshdlrdata->curruserseeed) ;


    if( matchingconss.size() > 10 )
       SCIPdebugMessage(" There are %d unassigned constraints with names matching given regular expression. Showing the first 10:\n", matchingconss.size());
    else
       SCIPdebugMessage(" There are %d unassigned constraints with names matching given regular expression: \n", matchingconss.size());

    for( size_t mc = 0 ; mc < 10, mc < matchingconss.size(); ++mc )
       SCIPdialogMessage(scip, NULL, " %s \n", SCIPconsGetName( seeedpool->getConsForIndex( matchingconss[mc] ) ));

    SCIPdialogMessage(scip, NULL, "\n Should these constraints be added to: \n");
    SCIPdialogMessage(scip, NULL, " master \n");
    SCIPdialogMessage(scip, NULL, " block (to be specified) \n");
    SCIPdialogMessage(scip, NULL, " nothing (return to toolbox main menu)? \n");


    SCIP_CALL( SCIPdialoghdlrGetWord(dialoghdlr, dialog, "Please specify how to proceed: \nGCG/toolbox> ", &command, &endoffile) );

    commandlen = strlen(command);

    /** case distinction: */
    if( strncmp( command, "master", commandlen) == 0 )
    {
       for( size_t mc = 0 ;  mc < matchingconss.size(); ++mc )
       {
          seeed->bookAsMasterCons( matchingconss[mc] );
       }
    }
    else if( strncmp( command, "block", commandlen) == 0 )
    {
       SCIP_CALL( SCIPdialoghdlrGetWord(dialoghdlr, dialog, "Please specify the block number these constraints should be assigned to: \nGCG/toolbox> ", &command2, &endoffile) );
       char* tail;
       int blockid = strtol(command2, &tail, 10);
       for( size_t mc = 0 ;  mc < matchingconss.size(); ++mc )
       {
          seeed->bookAsBlockCons( matchingconss[mc], blockid );
       }
    }
    else
       return SCIP_OKAY;

    seeed->flushBooked();


   return SCIP_OKAY;
}

SCIP_RETCODE SCIPconshdlrDecompToolboxModifyFinish
(
SCIP*                   scip,
SCIP_DIALOGHDLR*        dialoghdlr,
SCIP_DIALOG*            dialog )
{

   SCIP_CONSHDLR* conshdlr;
    SCIP_CONSHDLRDATA* conshdlrdata;
    SCIP_Bool         matching;
    SCIP_Bool         choosenfinisher;

   char* command;
    char* command2;
    SCIP_Bool endoffile;
    int commandlen;
    SCIP_Bool finished;
    char* tail;
    int finisherid;
    SEEED_PROPAGATION_DATA* seeedPropData;
    DEC_DETECTOR* finisher;
    SCIP_Result result;

    assert(scip != NULL);
    conshdlr = SCIPfindConshdlr(scip, CONSHDLR_NAME);
    assert( conshdlr != NULL );
    matching = FALSE;


    conshdlrdata = SCIPconshdlrGetData(conshdlr);
    assert(conshdlrdata != NULL);

    SeeedPtr seeed  = conshdlrdata->curruserseeed;
    gcg::Seeedpool* seeedpool;
    std::vector<int> matchingvars  = std::vector<int>(0);

    seeedpool = seeed->isFromUnpresolved() ? conshdlrdata->seeedpoolunpresolved : conshdlrdata->seeedpool;
    choosenfinisher = FALSE;
    while ( !choosenfinisher )
    {
       SCIPdialogMessage(scip, NULL, " Available finisher: \n");
       /** 1) print out available finisher */
       SCIPdialogMessage(scip, NULL, "%d :  %s \n", -1, "abort" );
       for( int fi = 0; fi < seeedpool->getNFinishingDetectors(); ++fi )
       {
          SCIPdialogMessage(scip, NULL, "%d :  %s \n", fi, DECdetectorGetName(seeedpool->getFinishingDetectorForIndex(fi) ) );
       }

       /** Do user want to modify existing or create a new partial decomposition ?*/
       SCIP_CALL( SCIPdialoghdlrGetWord(dialoghdlr, dialog, "Please specify the index of the finisher to use : \nGCG/toolbox : ", &command, &endoffile) );

       commandlen = strlen(command);
       finisherid = strtol(command, &tail, 10);

       if( finisherid >= seeedpool->getNFinishingDetectors() || finisherid < -1 )
       {
          SCIPdialogMessage(scip, NULL, "The specified id is invalid \n"  );
          continue;
       }
       choosenfinisher = TRUE;
    }

    seeedPropData = new SEEED_PROPAGATION_DATA();
    seeedPropData->seeedpool = seeedpool;
    seeedPropData->nNewSeeeds = 0;
    seeedPropData->seeedToPropagate = new gcg::Seeed(conshdlrdata->curruserseeed);

    if( conshdlrdata->lastuserseeed != NULL)
           delete conshdlrdata->lastuserseeed;
    conshdlrdata->lastuserseeed = new gcg::Seeed( conshdlrdata->curruserseeed) ;

    finisher = seeedpool->getFinishingDetectorForIndex(finisherid);
    finisher->finishSeeed(scip, finisher, seeedPropData, &result);

    delete conshdlrdata->curruserseeed;

    conshdlrdata->curruserseeed = new gcg::Seeed( seeedPropData->newSeeeds[0] );
    conshdlrdata->curruserseeed->setID( seeedpool->getNewIdForSeeed() );
    conshdlrdata->curruserseeed->sort();
    conshdlrdata->curruserseeed->calcHashvalue();
    conshdlrdata->curruserseeed->setUsergiven(gcg::USERGIVEN::COMPLETE);
    conshdlrdata->curruserseeed->setFinishedByFinisher( true );

    for( int i = 0; i <  seeedPropData->nNewSeeeds; ++i)
    {
       delete seeedPropData->newSeeeds[i];
    }

    delete seeedPropData->seeedToPropagate;
    delete seeedPropData;

   return SCIP_OKAY;
}


SCIP_RETCODE SCIPconshdlrDecompToolboxModifyVars(
SCIP*                   scip,
SCIP_DIALOGHDLR*        dialoghdlr,
SCIP_DIALOG*            dialog )
{

   SCIP_CONSHDLR* conshdlr;
    SCIP_CONSHDLRDATA* conshdlrdata;
    SCIP_Bool         matching;
    char* varregex;
    char* command;
    char* command2;
    SCIP_Bool endoffile;
    int consregexlen;
    int commandlen;
    SCIP_Bool finished;

    assert(scip != NULL);
    conshdlr = SCIPfindConshdlr(scip, CONSHDLR_NAME);
    assert( conshdlr != NULL );
    matching = FALSE;


    conshdlrdata = SCIPconshdlrGetData(conshdlr);
    assert(conshdlrdata != NULL);

    SeeedPtr seeed  = conshdlrdata->curruserseeed;
    gcg::Seeedpool* seeedpool;
    std::vector<int> matchingvars  = std::vector<int>(0);

    seeedpool = seeed->isFromUnpresolved() ? conshdlrdata->seeedpoolunpresolved : conshdlrdata->seeedpool;
    /** Do user want to modify existing or create a new partial decomposition ?*/
    SCIP_CALL( SCIPdialoghdlrGetWord(dialoghdlr, dialog, "Please specify a regular expression (modified ECMAScript regular expression grammar) matching the names of unassigned variables you want to assign : \nGCG/toolbox : ", &varregex, &endoffile) );

    consregexlen = strlen(varregex);

    /** case distinction: */

    std::regex expr;
    try  {
       expr = std::regex(varregex);//, std::regex_constants::extended);
    }
    catch (const std::regex_error& e) {
       std::cout << "regex_error caught: " << e.what() << '\n';
       if (e.code() == std::regex_constants::error_brack) {
          SCIPdebugMessage("The code was error_brack\n");
       }
    }

    for( int oc = 0; oc < seeed->getNOpenvars(); ++oc )
    {
       const char* varname;

       varname = SCIPvarGetName(  seeedpool->getVarForIndex(seeed->getOpenvars()[oc] ) );


       if( std::regex_match(varname, expr) )
       {
          matching = TRUE;
          matchingvars.push_back(seeed->getOpenconss()[oc]);
          SCIPdebugMessage( " varname %s matches regex %s \n", varname, regexstr.c_str() );
       } else
          SCIPdebugMessage(" varname %s does not match regex %s \n", varname, regexstr.c_str());
    }

    if( !matching )
    {
       SCIPdialogMessage(scip, NULL, " There are no unassigned constraints with names matching given regular expression. Return to toolbox main menu.\n");
       return SCIP_OKAY;
    }

    if( conshdlrdata->lastuserseeed != NULL)
       delete conshdlrdata->lastuserseeed;
    conshdlrdata->lastuserseeed = new gcg::Seeed( conshdlrdata->curruserseeed) ;


    if( matchingvars.size() > 10 )
       SCIPdialogMessage(scip, NULL, " There are %d unassigned constraints with names matching given regular expression. Showing the first 10:\n", matchingvars.size());
    else
       SCIPdialogMessage(scip, NULL, " There are %d unassigned constraints with names matching given regular expression: \n", matchingvars.size());

    for( size_t mc = 0 ; mc < 10, mc < matchingvars.size(); ++mc )
       SCIPdialogMessage(scip, NULL, " %s \n", SCIPvarGetName( seeedpool->getVarForIndex( matchingvars[mc] ) ));

    SCIPdialogMessage(scip, NULL, "\n Should these constraints be added to: \n");
    SCIPdialogMessage(scip, NULL, " master \n");
    SCIPdialogMessage(scip, NULL, " block (to be specified) \n");
    SCIPdialogMessage(scip, NULL, " nothing (return to toolbox main menu)? \n");


    SCIP_CALL( SCIPdialoghdlrGetWord(dialoghdlr, dialog, "Please specify how to proceed: \nGCG/toolbox> ", &command, &endoffile) );

    commandlen = strlen(command);

    /** case distinction: */
    if( strncmp( command, "master", commandlen) == 0 )
    {
       for( size_t mc = 0 ;  mc < matchingvars.size(); ++mc )
       {
          seeed->bookAsMasterVar( matchingvars[mc] );
       }
    } else
       if( strncmp( command, "linking", commandlen) == 0 )
           {
              for( size_t mc = 0 ;  mc < matchingvars.size(); ++mc )
              {
                 seeed->bookAsLinkingVar( matchingvars[mc] );
              }
           }
    else if( strncmp( command, "block", commandlen) == 0 )
    {
       SCIP_CALL( SCIPdialoghdlrGetWord(dialoghdlr, dialog, "Please specify the block number these variables should be assigned to: \nGCG/toolbox> ", &command2, &endoffile) );
       char* tail;
       int blockid = strtol(command2, &tail, 10);
       for( size_t mc = 0 ;  mc < matchingvars.size(); ++mc )
       {
          seeed->bookAsBlockVar( matchingvars[mc], blockid );
       }
    }
    else
       return SCIP_OKAY;

    seeed->flushBooked();


   return SCIP_OKAY;
}




SCIP_RETCODE SCIPconshdlrDecompExecToolbox(
   SCIP*                   scip,
   SCIP_DIALOGHDLR*        dialoghdlr,
   SCIP_DIALOG*            dialog )
{

   SCIP_CONSHDLR* conshdlr;
   SCIP_CONSHDLRDATA* conshdlrdata;
   SCIP_Bool         finished;
   char* command;
   SCIP_Bool endoffile;
   int commandlen;

   assert(scip != NULL);
   conshdlr = SCIPfindConshdlr(scip, CONSHDLR_NAME);
   assert( conshdlr != NULL );
   finished = FALSE;


   conshdlrdata = SCIPconshdlrGetData(conshdlr);
   assert(conshdlrdata != NULL);


   /** Do user want to modify existing or create a new partial decomposition ?*/
   SCIP_CALL( SCIPdialoghdlrGetWord(dialoghdlr, dialog, "Do you want to modify an existing (\"yes\") or create a new partial decomposition (\"no\")? : \nGCG/toolbox : ", &command, &endoffile) );

   commandlen = strlen(command);

   /** case distinction: */
   if( strncmp( command, "yes", commandlen) == 0 )
   {
      /** 1) update list of interesting seeeds */

         SCIP_CALL( SCIPconshdlrDecompUpdateSeeedlist(scip) );


         /** 2) while user has not aborted: show current list extract */

         while ( !finished )
         {
            int commandlen2;

            SCIP_CALL( SCIPconshdlrDecompShowListExtractHeader(scip) );

            SCIP_CALL( SCIPconshdlrDecompShowListExtract(scip) );

            SCIP_CALL( SCIPdialoghdlrGetWord(dialoghdlr, dialog, "Please choose an existing partial decomposition for modification (type \"choose <id>\" or \"h\" for help) : \nGCG/toolbox> ", &command, &endoffile) );

            commandlen2 = strlen(command);

            /** case distinction: */
            if( strncmp( command, "back", commandlen2) == 0 )
            {
               conshdlrdata->startidvisu -= conshdlrdata->selectvisulength;
               if(conshdlrdata->startidvisu < 0 )
                  conshdlrdata->startidvisu = 0;
               continue;
            }
            if( strncmp( command, "next", commandlen2) == 0 )
            {
               conshdlrdata->startidvisu += conshdlrdata->selectvisulength;
               if( conshdlrdata->startidvisu > (int) conshdlrdata->listall->size() - conshdlrdata->selectvisulength )
                  conshdlrdata->startidvisu = conshdlrdata->listall->size() - conshdlrdata->selectvisulength ;
               continue;
            }
            if( strncmp( command, "top", commandlen2) == 0 )
            {
               conshdlrdata->startidvisu = 0;
               continue;
            }
            if( strncmp( command, "end", commandlen2) == 0 )
            {
               conshdlrdata->startidvisu = conshdlrdata->listall->size() - conshdlrdata->selectvisulength ;
               continue;
            }

            if( strncmp( command, "choose", commandlen2) == 0 )
            {
               SCIP_CALL(SCIPconshdlrDecompToolboxChoose(scip, dialoghdlr, dialog ) );
               finished = TRUE;
               break;
            }


            if( strncmp( command, "abort", commandlen2) == 0 )
            {
               finished = TRUE;
               continue;
            }

            if( strncmp( command, "change number displayed", commandlen2) == 0 )
            {
               SCIP_CALL(SCIPconshdlrDecompModifyNVisualized(scip, dialoghdlr, dialog) );
               continue;
            }

            if( strncmp( command, "help", commandlen2) == 0 )
            {
               SCIP_CALL(SCIPconshdlrDecompShowHelp(scip) );
               continue;
            }

            if( strncmp( command, "visualize", commandlen2) == 0 )
            {
               SCIP_CALL(SCIPconshdlrDecompSelectVisualize(scip, dialoghdlr, dialog ) );
               continue;
            }
         }
   } /* finished yes == modify */
   else
   {
      /* create new decomposition */
      SCIP_CALL( SCIPdialoghdlrGetWord(dialoghdlr, dialog, "Should the new partial decomposition be for the presolved or the unpresolved problem? (or \"h\" for help) : \nGCG/toolbox> ", &command, &endoffile) );
      commandlen = strlen(command);

      if( conshdlrdata->curruserseeed != NULL )
         delete conshdlrdata->curruserseeed;

      gcg::Seeedpool* seeedpool;
      SCIP_Bool isfromunpresolved;

      /** case distinction: */
      if( strncmp( command, "presolved", commandlen) == 0 )
      {
         isfromunpresolved = FALSE;
         if (conshdlrdata->seeedpool != NULL )
            seeedpool = conshdlrdata->seeedpool;
         else
         {
            SCIPdebugMessagePrint(scip, "create seeedpool for transformed problem, n detectors: %d \n", conshdlrdata->ndetectors);

            conshdlrdata->seeedpool = new gcg::Seeedpool(scip, CONSHDLR_NAME, TRUE);
            seeedpool = conshdlrdata->seeedpool;
         }
      }
      else
      {
         isfromunpresolved = TRUE;
         seeedpool = conshdlrdata->seeedpoolunpresolved;
      }
      conshdlrdata->curruserseeed = new gcg::Seeed( scip, SCIPconshdlrDecompGetNextSeeedID(scip), seeedpool->getNConss(), seeedpool->getNVars() );
      conshdlrdata->curruserseeed->setIsFromUnpresolved(isfromunpresolved);
   }

   /** curruserseeed is ready to modify */

   finished = FALSE;
   while ( !finished )
   {
      int commandlen2;
      SCIP_Bool success;

      SCIP_CALL( SCIPconshdlrDecompShowCurrUserSeeedInfo(scip) );

      SCIP_CALL( SCIPconshdlrDecompShowToolboxInfo(scip) );

      SCIP_CALL( SCIPdialoghdlrGetWord(dialoghdlr, dialog, "How do you want to proceed the with the current decomposition? (or \"h\" for help) : \nGCG/toolbox> ", &command, &endoffile) );

      commandlen2 = strlen(command);

      /** case distinction: */
      if( strncmp( command, "conss", commandlen2) == 0 )
      {
         SCIPconshdlrDecompToolboxModifyConss(scip, dialoghdlr, dialog);
         continue;
      }
      if( strncmp( command, "vars", commandlen2) == 0 )
      {
         SCIPconshdlrDecompToolboxModifyVars(scip, dialoghdlr, dialog);
         continue;
      }
      if( strncmp( command, "finish by detector", commandlen2) == 0 )
      {
         SCIPconshdlrDecompToolboxModifyFinish(scip, dialoghdlr, dialog);
         continue;
      }
      if( strncmp( command, "refine implicit constraint and variables assignments", commandlen2) == 0 )
      {
         gcg::Seeedpool* seeedpool;
         if( conshdlrdata->curruserseeed->isFromUnpresolved() )
            seeedpool = conshdlrdata->seeedpoolunpresolved;
         else
            seeedpool = conshdlrdata->seeedpool;
         if( conshdlrdata->lastuserseeed != NULL)
            delete conshdlrdata->lastuserseeed;
         conshdlrdata->lastuserseeed = new gcg::Seeed( conshdlrdata->curruserseeed) ;
         conshdlrdata->curruserseeed->considerImplicits(seeedpool);
         //SCIPconshdlrDecompToolboxModifyFinish(scip, dialoghdlr, dialog);
         continue;
      }

      if( strncmp( command, "quit", commandlen2) == 0 )
      {
         gcg::Seeedpool* seeedpool;
         if( !conshdlrdata->curruserseeed->isFromUnpresolved() && conshdlrdata->seeedpool == NULL )
            SCIPconshdlrDecompCreateSeeedpool(scip);

         seeedpool = ( conshdlrdata->curruserseeed->isFromUnpresolved() ? conshdlrdata->seeedpoolunpresolved : conshdlrdata->seeedpool);
         if( seeedpool == NULL )

         conshdlrdata->curruserseeed->sort();
         conshdlrdata->curruserseeed->considerImplicits(seeedpool);
         conshdlrdata->curruserseeed->calcHashvalue();
         assert( conshdlrdata->curruserseeed->checkConsistency(seeedpool) );



         if( conshdlrdata->curruserseeed->isComplete() )
         {
            seeedpool->addSeeedToFinished(conshdlrdata->curruserseeed, &success);
            if( !success )
            {
               delete conshdlrdata->curruserseeed;
            }
         } else
         {
            seeedpool->addSeeedToIncomplete(conshdlrdata->curruserseeed, &success);
            if( !success )
            {
               delete conshdlrdata->curruserseeed;
            }
         }
         conshdlrdata->curruserseeed = NULL;
         finished = TRUE;


         continue;
      }

      if( strncmp( command, "undo last modification", commandlen2) == 0 )
      {
         if ( conshdlrdata->lastuserseeed == NULL )
            SCIPdialogMessage(scip, NULL, " nothing to be undone \s");
         else
         {
            delete conshdlrdata->curruserseeed;
            conshdlrdata->curruserseeed = conshdlrdata->lastuserseeed;
            conshdlrdata->lastuserseeed = NULL;
         }
         continue;
      }


      if( strncmp( command, "visualize", commandlen2) == 0 )
      {
         SCIP_CALL(SCIPconshdlrDecompSelectVisualizeCurrentUserSeeed(scip, dialoghdlr, dialog ) );
         continue;
      }
   }


   return SCIP_OKAY;
}








/** returns the decomposition structure **/
DEC_DECOMP** SCIPconshdlrDecompGetDecdecomps(
   SCIP*                 scip                /**< SCIP data structure */
   )
{
   SCIP_CONSHDLR* conshdlr;
   SCIP_CONSHDLRDATA* conshdlrdata;
   assert(scip != NULL);
   conshdlr = SCIPfindConshdlr(scip, CONSHDLR_NAME);
   assert( conshdlr != NULL );

   conshdlrdata = SCIPconshdlrGetData(conshdlr);
   assert(conshdlrdata != NULL);

   return conshdlrdata->decdecomps;
}

/** returns the decomposition structure **/
int SCIPconshdlrDecompGetNDecdecomps(
   SCIP*                 scip                /**< SCIP data structure */
   )
{
   SCIP_CONSHDLR* conshdlr;
   SCIP_CONSHDLRDATA* conshdlrdata;
   assert(scip != NULL);
   conshdlr = SCIPfindConshdlr(scip, CONSHDLR_NAME);
   assert( conshdlr != NULL );

   conshdlrdata = SCIPconshdlrGetData(conshdlr);
   assert(conshdlrdata != NULL);

   return conshdlrdata->ndecomps;
}

/** returns the data of the provided detector */
DEC_DETECTORDATA* DECdetectorGetData(
   DEC_DETECTOR*         detector            /**< detector data structure */
   )
{
   assert(detector != NULL);
   return detector->decdata;

}


/** returns the seeedpool **/
gcg::Seeedpool* SCIPconshdlrDecompGetSeeedpool(
   SCIP*                 scip                /**< SCIP data structure */
   )
{
   SCIP_CONSHDLR* conshdlr;
   SCIP_CONSHDLRDATA* conshdlrdata;
   assert(scip != NULL);
   conshdlr = SCIPfindConshdlr(scip, CONSHDLR_NAME);
   assert( conshdlr != NULL );

   conshdlrdata = SCIPconshdlrGetData(conshdlr);
   assert(conshdlrdata != NULL);

   return conshdlrdata->seeedpool;
}

/** returns the seeedpool for the unpresolved problem **/
gcg::Seeedpool* SCIPconshdlrDecompGetSeeedpoolUnpresolved(
   SCIP*                 scip                /**< SCIP data structure */
   )
{
   SCIP_CONSHDLR* conshdlr;
   SCIP_CONSHDLRDATA* conshdlrdata;
   assert(scip != NULL);
   conshdlr = SCIPfindConshdlr(scip, CONSHDLR_NAME);
   assert( conshdlr != NULL );

   conshdlrdata = SCIPconshdlrGetData(conshdlr);
   assert(conshdlrdata != NULL);

   return conshdlrdata->seeedpoolunpresolved;
}

/** creates the seeedpool **/
SCIP_RETCODE SCIPconshdlrDecompCreateSeeedpool(
   SCIP*                 scip                /**< SCIP data structure */
   )
{
   SCIP_CONSHDLR* conshdlr;
   SCIP_CONSHDLRDATA* conshdlrdata;
   assert(scip != NULL);
   conshdlr = SCIPfindConshdlr(scip, CONSHDLR_NAME);
   assert( conshdlr != NULL );

   conshdlrdata = SCIPconshdlrGetData(conshdlr);
   assert(conshdlrdata != NULL);

   if( conshdlrdata->seeedpool == NULL )
      conshdlrdata->seeedpool = new gcg::Seeedpool(scip, CONSHDLR_NAME, TRUE);


   return SCIP_OKAY;
}

/** creates the seeedpool **/
SCIP_RETCODE SCIPconshdlrDecompCreateSeeedpoolUnpresolved(
   SCIP*                 scip                /**< SCIP data structure */
   )
{
   SCIP_CONSHDLR* conshdlr;
   SCIP_CONSHDLRDATA* conshdlrdata;
   assert(scip != NULL);
   conshdlr = SCIPfindConshdlr(scip, CONSHDLR_NAME);
   assert( conshdlr != NULL );

   conshdlrdata = SCIPconshdlrGetData(conshdlr);
   assert(conshdlrdata != NULL);

   if( conshdlrdata->seeedpoolunpresolved == NULL )
      conshdlrdata->seeedpoolunpresolved = new gcg::Seeedpool(scip, CONSHDLR_NAME, FALSE);

   return SCIP_OKAY;
}



/** returns the name of the provided detector */
const char* DECdetectorGetName(
   DEC_DETECTOR*         detector            /**< detector data structure */
   )
{
   assert(detector != NULL);
   return detector->name;
}

/** searches for the detector and returns it or returns NULL if detector is not found*/
DEC_DETECTOR* DECfindDetector(
   SCIP*                 scip,               /**< SCIP data structure */
   const char*           name                /**< name of the detector */
   )
{
   SCIP_CONSHDLR* conshdlr;
   SCIP_CONSHDLRDATA* conshdlrdata;
   int i;
   assert(scip != NULL);
   conshdlr = SCIPfindConshdlr(scip, CONSHDLR_NAME);
   if( conshdlr == NULL )
      return NULL;

   conshdlrdata = SCIPconshdlrGetData(conshdlr);
   assert(conshdlrdata != NULL);

   for( i = 0; i < conshdlrdata->ndetectors; ++i )
   {
      DEC_DETECTOR *detector;
      detector = conshdlrdata->detectors[i];
      assert(detector != NULL);
      if( strcmp(detector->name, name) == 0 )
      {
         return detector;
      }
   }

   return NULL;
}

/** includes the detector */
SCIP_RETCODE DECincludeDetector(
   SCIP*                 scip,                   /**< SCIP data structure */
   const char*           name,                   /**< name of the detector */
   const char            decchar,                /**< display character of the detector */
   const char*           description,            /**< description of the detector */
   int                   freqCallRound,          /** frequency the detector gets called in detection loop ,ie it is called in round r if and only if minCallRound <= r <= maxCallRound AND  (r - minCallRound) mod freqCallRound == 0 */
   int                   maxCallRound,           /** last round the detector gets called                              */
   int                   minCallRound,           /** first round the detector gets called (offset in detection loop) */
   int                   freqCallRoundOriginal,  /** frequency the detector gets called in detection loop while detecting of the original problem */
   int                   maxCallRoundOriginal,   /** last round the detector gets called while detecting of the original problem */
   int                   minCallRoundOriginal,   /** first round the detector gets called (offset in detection loop) while detecting of the original problem */
   int                   priority,               /**< priority of the detector                                           */
   SCIP_Bool             enabled,                /**< whether the detector should be enabled by default                  */
   SCIP_Bool             enabledOriginal,        /**< whether the detector should be enabled by default for detecting the original problem */
   SCIP_Bool             enabledFinishing,       /**< whether the finishing should be enabled */
   SCIP_Bool             skip,                   /**< whether the detector should be skipped if others found structure   */
   SCIP_Bool             usefulRecall,           /** is it useful to call this detector on a descendant of the propagated seeed */
   DEC_DETECTORDATA*     detectordata,           /**< the associated detector data (or NULL) */
   DEC_DECL_DETECTSTRUCTURE((*detectStructure)), /**< the method that will detect the structure (must not be NULL)*/
   DEC_DECL_FREEDETECTOR((*freeDetector)),       /**< destructor of detector (or NULL) */
   DEC_DECL_INITDETECTOR((*initDetector)),       /**< initialization method of detector (or NULL) */
   DEC_DECL_EXITDETECTOR((*exitDetector)),       /**< deinitialization method of detector (or NULL) */
   DEC_DECL_PROPAGATESEEED((*propagateSeeedDetector)),
   DEC_DECL_FINISHSEEED((*finishSeeedDetector)),
   DEC_DECL_SETPARAMAGGRESSIVE((*setParamAggressiveDetector)),
   DEC_DECL_SETPARAMDEFAULT((*setParamDefaultDetector)),
   DEC_DECL_SETPARAMFAST((*setParamFastDetector))
   )
{
   SCIP_CONSHDLR* conshdlr;
   SCIP_CONSHDLRDATA* conshdlrdata;
   DEC_DETECTOR *detector;
   char setstr[SCIP_MAXSTRLEN];
   char descstr[SCIP_MAXSTRLEN];

   assert(scip != NULL);
   assert(name != NULL);
   assert(description != NULL);
   assert(detectStructure != NULL);
   conshdlr = SCIPfindConshdlr(scip, CONSHDLR_NAME);

   if( conshdlr == NULL )
   {
      SCIPerrorMessage("Decomp constraint handler is not included, cannot add detector!\n");
      return SCIP_ERROR;
   }

   assert(detectStructure != NULL);

   conshdlrdata = SCIPconshdlrGetData(conshdlr);
   assert(conshdlrdata != NULL);

   SCIP_CALL( SCIPallocBlockMemory(scip, &detector) );
   assert(detector != NULL);

   SCIPdebugMessage("Adding detector %i: %s\n", conshdlrdata->ndetectors+1, name);

#ifndef NDEBUG
   assert(DECfindDetector(scip, name) == NULL);
#endif

   detector->decdata = detectordata;
   detector->name = name;
   detector->description = description;
   detector->decchar = decchar;

   detector->freeDetector = freeDetector;
   detector->initDetector = initDetector;
   detector->exitDetector = exitDetector;
   detector->detectStructure = detectStructure;

   detector->propagateSeeed = propagateSeeedDetector;
   detector->finishSeeed = finishSeeedDetector;
   detector->setParamAggressive =  setParamAggressiveDetector;
   detector->setParamDefault =  setParamDefaultDetector;
   detector->setParamFast =  setParamFastDetector;

   detector->decchar = decchar;

   detector->freqCallRound = freqCallRound;
   detector->maxCallRound = maxCallRound;
   detector->minCallRound = minCallRound;
   detector->freqCallRoundOriginal = freqCallRoundOriginal;
   detector->maxCallRoundOriginal = maxCallRoundOriginal;
   detector->minCallRoundOriginal= minCallRoundOriginal;
   detector->priority = priority;
   detector->enabled = enabled;
   detector->enabledOrig = enabledOriginal;
   detector->enabledFinishing = enabledFinishing;
   detector->skip = skip;
   detector->usefulRecall = usefulRecall;
   detector->ndecomps = 0;
   detector->decomps = NULL;
   detector->dectime = 0.;

   (void) SCIPsnprintf(setstr, SCIP_MAXSTRLEN, "detectors/%s/enabled", name);
   (void) SCIPsnprintf(descstr, SCIP_MAXSTRLEN, "flag to indicate whether detector <%s> is enabled", name);
   SCIP_CALL( SCIPaddBoolParam(scip, setstr, descstr, &(detector->enabled), FALSE, enabled, NULL, NULL) );

   (void) SCIPsnprintf(setstr, SCIP_MAXSTRLEN, "detectors/%s/origenabled", name);
   (void) SCIPsnprintf(descstr, SCIP_MAXSTRLEN, "flag to indicate whether detector <%s> is enabled for detecting in the original problem", name);
   SCIP_CALL( SCIPaddBoolParam(scip, setstr, descstr, &(detector->enabledOrig), FALSE, enabled, NULL, NULL) );

   (void) SCIPsnprintf(setstr, SCIP_MAXSTRLEN, "detectors/%s/finishingenabled", name);
   (void) SCIPsnprintf(descstr, SCIP_MAXSTRLEN, "flag to indicate whether detector <%s> is enabled for finishing of incomplete decompositions", name);
   SCIP_CALL( SCIPaddBoolParam(scip, setstr, descstr, &(detector->enabledFinishing), FALSE, enabledFinishing, NULL, NULL) );


   (void) SCIPsnprintf(setstr, SCIP_MAXSTRLEN, "detectors/%s/skip", name);
   (void) SCIPsnprintf(descstr, SCIP_MAXSTRLEN, "flag to indicate whether detector <%s> should be skipped if others found decompositions", name);
   SCIP_CALL( SCIPaddBoolParam(scip, setstr, descstr, &(detector->skip), FALSE, skip, NULL, NULL) );

   (void) SCIPsnprintf(setstr, SCIP_MAXSTRLEN, "detectors/%s/usefullrecall", name);
   (void) SCIPsnprintf(descstr, SCIP_MAXSTRLEN, "flag to indicate whether detector <%s> should be called on descendants of the current seeed", name);
   SCIP_CALL( SCIPaddBoolParam(scip, setstr, descstr, &(detector->usefulRecall), FALSE, usefulRecall, NULL, NULL) );


   (void) SCIPsnprintf(setstr, SCIP_MAXSTRLEN, "detectors/%s/freqcallround", name);
   (void) SCIPsnprintf(descstr, SCIP_MAXSTRLEN, "frequency the detector gets called in detection loop ,ie it is called in round r if and only if minCallRound <= r <= maxCallRound AND  (r - minCallRound) mod freqCallRound == 0 <%s>", name);
   SCIP_CALL( SCIPaddIntParam(scip, setstr, descstr, &(detector->freqCallRound), FALSE, freqCallRound, 0, INT_MAX, NULL, NULL) );

   (void) SCIPsnprintf(setstr, SCIP_MAXSTRLEN, "detectors/%s/maxcallround", name);
   (void) SCIPsnprintf(descstr, SCIP_MAXSTRLEN, "maximum round the detector gets called in detection loop <%s>", name);
   SCIP_CALL( SCIPaddIntParam(scip, setstr, descstr, &(detector->maxCallRound), FALSE, maxCallRound, 0, INT_MAX, NULL, NULL) );

   (void) SCIPsnprintf(setstr, SCIP_MAXSTRLEN, "detectors/%s/mincallround", name);
   (void) SCIPsnprintf(descstr, SCIP_MAXSTRLEN, "minimum round the detector gets called in detection loop <%s>", name);
   SCIP_CALL( SCIPaddIntParam(scip, setstr, descstr, &(detector->minCallRound), FALSE, minCallRound, 0, INT_MAX, NULL, NULL) );

   (void) SCIPsnprintf(setstr, SCIP_MAXSTRLEN, "detectors/%s/origfreqcallround", name);
   (void) SCIPsnprintf(descstr, SCIP_MAXSTRLEN, "frequency the detector gets called in detection loop,i.e., it is called in round r if and only if minCallRound <= r <= maxCallRound AND  (r - minCallRound) mod freqCallRound == 0 <%s>", name);
   SCIP_CALL( SCIPaddIntParam(scip, setstr, descstr, &(detector->freqCallRoundOriginal), FALSE, freqCallRoundOriginal, 0, INT_MAX, NULL, NULL) );

   (void) SCIPsnprintf(setstr, SCIP_MAXSTRLEN, "detectors/%s/origmaxcallround", name);
   (void) SCIPsnprintf(descstr, SCIP_MAXSTRLEN, "maximum round the detector gets called in detection loop <%s>", name);
   SCIP_CALL( SCIPaddIntParam(scip, setstr, descstr, &(detector->maxCallRoundOriginal), FALSE, maxCallRoundOriginal, 0, INT_MAX, NULL, NULL) );

   (void) SCIPsnprintf(setstr, SCIP_MAXSTRLEN, "detectors/%s/origmincallround", name);
   (void) SCIPsnprintf(descstr, SCIP_MAXSTRLEN, "minimum round the detector gets called in detection loop <%s>", name);
   SCIP_CALL( SCIPaddIntParam(scip, setstr, descstr, &(detector->minCallRoundOriginal), FALSE, minCallRoundOriginal, 0, INT_MAX, NULL, NULL) );

   (void) SCIPsnprintf(setstr, SCIP_MAXSTRLEN, "detectors/%s/priority", name);
   (void) SCIPsnprintf(descstr, SCIP_MAXSTRLEN, "priority of detector <%s>", name);
   SCIP_CALL( SCIPaddIntParam(scip, setstr, descstr, &(detector->priority), FALSE, priority, INT_MIN, INT_MAX, NULL, NULL) );



   SCIP_CALL( SCIPreallocMemoryArray(scip, &conshdlrdata->detectors, (size_t)conshdlrdata->ndetectors+1) );
   SCIP_CALL( SCIPreallocMemoryArray(scip, &conshdlrdata->priorities,(size_t) conshdlrdata->ndetectors+1) );

   conshdlrdata->detectors[conshdlrdata->ndetectors] = detector;
   conshdlrdata->ndetectors = conshdlrdata->ndetectors+1;

   return SCIP_OKAY;

}

/** returns the remaining time of scip that the decomposition may use */
SCIP_Real DECgetRemainingTime(
   SCIP*                 scip                /**< SCIP data structure */
   )
{
   SCIP_Real timelimit;
   assert(scip != NULL);
   SCIP_CALL_ABORT(SCIPgetRealParam(scip, "limits/time", &timelimit));
   if( !SCIPisInfinity(scip, timelimit) )
      timelimit -= SCIPgetSolvingTime(scip);
   return timelimit;
}

/** creates a user seeed for the presolved problem **/
SCIP_RETCODE SCIPconshdlrDecompCreateUserSeeed(
   SCIP*                 scip,               /**< SCIP data structure */
   SCIP_Bool             presolved           /**< should the user seeed be created for the presolved problem */
   )
{
   SCIP_CONSHDLR* conshdlr;
   SCIP_CONSHDLRDATA* conshdlrdata;
   gcg::Seeedpool* currseeedpool;

   conshdlr = SCIPfindConshdlr(scip, CONSHDLR_NAME);

   if( conshdlr == NULL )
   {
      SCIPerrorMessage("Decomp constraint handler is not included, cannot add detector!\n");
      return SCIP_ERROR;
   }

   conshdlrdata = SCIPconshdlrGetData(conshdlr);
   assert(conshdlrdata != NULL);

   if( conshdlrdata->curruserseeed != NULL )
   {
      SCIPwarningMessage(scip, "there is a current user seeed, it is going to be flushed..!\n");
      SCIP_CALL( SCIPconshdlrDecompUserSeeedFlush(scip) );
   }

   currseeedpool = presolved ? conshdlrdata->seeedpool : conshdlrdata->seeedpoolunpresolved;

   assert( currseeedpool != NULL );
   assert( conshdlrdata->curruserseeed == NULL );

   conshdlrdata->curruserseeed = new gcg::Seeed(scip, currseeedpool->getNewIdForSeeed(), currseeedpool->getNConss(), currseeedpool->getNVars() );


   conshdlrdata->curruserseeed->setStemsFromUnpresolved( !presolved );

   return SCIP_OKAY;
}

SCIP_Bool SCIPconshdlrDecompUnpresolvedUserSeeedAdded(
   SCIP*                 scip                /**< SCIP data structure */
   ){
   SCIP_CONSHDLR* conshdlr;
   SCIP_CONSHDLRDATA* conshdlrdata;

   conshdlr = SCIPfindConshdlr(scip, CONSHDLR_NAME);

   if( conshdlr == NULL )
   {
      SCIPerrorMessage("Decomp constraint handler is not included, cannot add detector!\n");
      return SCIP_ERROR;
   }

   conshdlrdata = SCIPconshdlrGetData(conshdlr);
   assert(conshdlrdata != NULL);

   return conshdlrdata->unpresolveduserseeedadded;
}

SCIP_RETCODE SCIPconshdlrdataDecompUnselectAll(
   SCIP*          scip
   )
{
   SCIP_CONSHDLR* conshdlr;
   SCIP_CONSHDLRDATA* conshdlrdata;

     conshdlr = SCIPfindConshdlr(scip, CONSHDLR_NAME);

   if( conshdlr == NULL )
   {
      SCIPerrorMessage("Decomp constraint handler is not included, cannot add detector!\n");
      return SCIP_ERROR;
   }

   conshdlrdata = SCIPconshdlrGetData(conshdlr);
   assert(conshdlrdata != NULL);

   std::vector<int>::const_iterator selectediter = conshdlrdata->selected->begin();
   std::vector<int>::const_iterator selectediterend = conshdlrdata->selected->end();

   for( ; selectediter != selectediterend; ++selectediter )
   {
      conshdlrdata->listall->at(*selectediter)->setSelected(false);
   }

   conshdlrdata->selected->clear();

   conshdlrdata->selectedexists = FALSE;

   return SCIP_OKAY;
}

SCIP_RETCODE   SCIPconshdlrDecompPopulateSelected(
   SCIP*       scip
   )
{

   SCIP_CONSHDLR* conshdlr;
   SCIP_CONSHDLRDATA* conshdlrdata;
   std::vector<SeeedPtr>  unfinishedunpresolved(0);
   std::vector<SeeedPtr>  unfinishedpresolved(0);
   SCIP_Bool selectedexists;
   size_t i;

   conshdlr = SCIPfindConshdlr(scip, CONSHDLR_NAME);

   if( conshdlr == NULL )
   {
      SCIPerrorMessage("Decomp constraint handler is not included, cannot add detector!\n");
      return SCIP_ERROR;
   }

   conshdlrdata = SCIPconshdlrGetData(conshdlr);
   assert(conshdlrdata != NULL);

   assert( SCIPconshdlrDecompCheckConsistency(scip) );

   selectedexists = SCIPconshdlrDecompExistsSelected(scip);

   /** check existence of seeedpools */
   if( conshdlrdata->seeedpoolunpresolved == NULL)
      SCIPconshdlrDecompCreateSeeedpoolUnpresolved(scip);

   if( conshdlrdata->seeedpool == NULL)
      SCIPconshdlrDecompCreateSeeedpool(scip);


   /** get unfinished unpresolved */
   for( i = 0; conshdlrdata->seeedpoolunpresolved != NULL && i < (size_t) conshdlrdata->seeedpoolunpresolved->getNIncompleteSeeeds(); ++i)
   {
      SeeedPtr seeed;
      seeed = conshdlrdata->seeedpoolunpresolved->getIncompleteSeeed( i );
      seeed->setIsFromUnpresolved( TRUE );

      if( seeed->isSelected() || (!selectedexists && seeed->getUsergiven() != gcg::USERGIVEN::NOT && !seeed->isComplete() ) )
         unfinishedunpresolved.push_back(seeed);
   }

   /** enable orig detection if there are unpresolved decompostions */
   if( unfinishedunpresolved.size() > 0)
         SCIPsetBoolParam(scip, "detection/origprob/enabled", TRUE );


   /** get unfinished presolved */
   for( i = 0; i < (size_t) conshdlrdata->seeedpool->getNIncompleteSeeeds(); ++i )
   {
      SeeedPtr seeed;
      seeed = conshdlrdata->seeedpool->getIncompleteSeeed( i );

      if( seeed->isSelected() || (!selectedexists && seeed->getUsergiven() != gcg::USERGIVEN::NOT && !seeed->isComplete() ) )
         unfinishedpresolved.push_back(seeed);
   }

   /** clear old seeds   */
   conshdlrdata->seeedpoolunpresolved->clearCurrentSeeeds();
   conshdlrdata->seeedpool->clearCurrentSeeeds();
 //  conshdlrdata->seeedpoolunpresolved->incompleteSeeeds.clear();
 //  conshdlrdata->seeedpool->incompleteSeeeds.clear();

   /** populate unpresolved */
   for( i = 0 ; i < unfinishedunpresolved.size() ; ++i)
   {
      conshdlrdata->seeedpoolunpresolved->populate(unfinishedunpresolved);
   }

   /** populate presolved */
   for( i = 0 ; i < unfinishedpresolved.size() ; ++i)
   {
      conshdlrdata->seeedpool->populate(unfinishedpresolved);
   }

   return SCIP_OKAY;
}




SCIP_RETCODE SCIPconshdlrDecompUpdateSeeedlist(
   SCIP*          scip
   )
{
   SCIP_CONSHDLR* conshdlr;
   SCIP_CONSHDLRDATA* conshdlrdata;

   int i;

   conshdlr = SCIPfindConshdlr(scip, CONSHDLR_NAME);

   if( conshdlr == NULL )
   {
      SCIPerrorMessage("Decomp constraint handler is not included, cannot add detector!\n");
      return SCIP_ERROR;
   }

   conshdlrdata = SCIPconshdlrGetData(conshdlr);
   assert(conshdlrdata != NULL);

   assert( SCIPconshdlrDecompCheckConsistency(scip) );

   conshdlrdata->startidvisu = 0;
   SCIPconshdlrdataDecompUnselectAll(scip);
   conshdlrdata->listall->clear();


   if( conshdlrdata->hasrun && conshdlrdata->seeedpool == NULL )
      return SCIP_OKAY;

   /** sort decomposition and finished seeeds according to max white score */
   SCIP_CALL( DECconshdlrDecompSortDecompositionsByScore(scip) );

   /** add seeeds to list */
   /** 1) add presolved finished */
   for( i = 0; conshdlrdata->seeedpool != NULL && i < conshdlrdata->seeedpool->getNFinishedSeeeds(); ++i )
    {
       SeeedPtr seeed;
       seeed = conshdlrdata->seeedpool->getFinishedSeeed( i );

       conshdlrdata->listall->push_back(seeed);
    }

   /** 2) add presolved unfinished */
   for( i = 0; conshdlrdata->seeedpool != NULL && i < conshdlrdata->seeedpool->getNIncompleteSeeeds(); ++i)
   {
      SeeedPtr seeed;
      seeed = conshdlrdata->seeedpool->getIncompleteSeeed( i );

      conshdlrdata->listall->push_back(seeed);
   }

   /** 3) add unpresolved finished */
   for( i = 0; conshdlrdata->seeedpoolunpresolved != NULL && i < conshdlrdata->seeedpoolunpresolved->getNFinishedSeeeds() ; ++i)
   {
      SeeedPtr seeed;
      seeed = conshdlrdata->seeedpoolunpresolved->getFinishedSeeed(i);
      seeed->setIsFromUnpresolved( TRUE );

      conshdlrdata->listall->push_back(seeed);
   }

   /** 4) add unpresolved partial */
   for( i = 0; conshdlrdata->seeedpoolunpresolved != NULL && i < conshdlrdata->seeedpoolunpresolved->getNIncompleteSeeeds(); ++i )
   {
      SeeedPtr seeed;
      seeed = conshdlrdata->seeedpoolunpresolved->getIncompleteSeeed( i );
      seeed->setIsFromUnpresolved( TRUE );

      conshdlrdata->listall->push_back(seeed);
   }


   return SCIP_OKAY;
}


/** sets the number of blocks */
SCIP_RETCODE SCIPconshdlrDecompUserSeeedSetnumberOfBlocks(
   SCIP*                 scip,                /**< SCIP data structure */
   int                   nblocks               /**< number of blocks */
   )
{

   SCIP_CONSHDLR* conshdlr;
   SCIP_CONSHDLRDATA* conshdlrdata;

   conshdlr = SCIPfindConshdlr(scip, CONSHDLR_NAME);

   if( conshdlr == NULL )
   {
      SCIPerrorMessage("Decomp constraint handler is not included, cannot add detector!\n");
      return SCIP_ERROR;
   }

   conshdlrdata = SCIPconshdlrGetData(conshdlr);
   assert(conshdlrdata != NULL);

   if( conshdlrdata->curruserseeed == NULL )
   {
      SCIPwarningMessage(scip, "there is no current user seeed, you have to create one..!\n");
      return SCIP_OKAY;
   }

   conshdlrdata->curruserseeed->setNBlocks(nblocks);

   return SCIP_OKAY;
}

/** returns whether there is an user seeed  */
SCIP_Bool SCIPconshdlrDecompUserSeeedIsActive(
   SCIP*                 scip                /**< SCIP data structure */
   ){
   SCIP_CONSHDLR* conshdlr;
   SCIP_CONSHDLRDATA* conshdlrdata;

   conshdlr = SCIPfindConshdlr(scip, CONSHDLR_NAME);

   if( conshdlr == NULL )
   {
      SCIPerrorMessage("Decomp constraint handler is not included, cannot add detector!\n");
      return SCIP_ERROR;
   }

   conshdlrdata = SCIPconshdlrGetData(conshdlr);
   assert(conshdlrdata != NULL);

   return conshdlrdata->curruserseeed != NULL;
}


/** sets the number of blocks */
SCIP_RETCODE SCIPconshdlrDecompUserSeeedSetConsDefaultMaster(
   SCIP*                 scip,                /**< SCIP data structure */
   SCIP_Bool             consdefaulttomaster  /**< are not specified constraints set to master for default */
   )
{

   SCIP_CONSHDLR* conshdlr;
   SCIP_CONSHDLRDATA* conshdlrdata;

   conshdlr = SCIPfindConshdlr(scip, CONSHDLR_NAME);

   if( conshdlr == NULL )
   {
      SCIPerrorMessage("Decomp constraint handler is not included, cannot add detector!\n");
      return SCIP_ERROR;
   }

   conshdlrdata = SCIPconshdlrGetData(conshdlr);
   assert(conshdlrdata != NULL);

   if( conshdlrdata->curruserseeed == NULL )
   {
      SCIPwarningMessage(scip, "there is no current user seeed, you have to create one..!\n");
      return SCIP_OKAY;
   }


   conshdlrdata->curruserseeed->setUsergiven( gcg::USERGIVEN::COMPLETED_CONSTOMASTER );


   return SCIP_OKAY;
}



/** sets a constraint by name to a block in the current user seeed */
SCIP_RETCODE SCIPconshdlrDecompUserSeeedSetConsToBlock(
   SCIP*                 scip,                /**< SCIP data structure */
   const char*           consname,            /**< name of the constraint */
   int                   blockid              /* block index ( counting from 0) */
   )
{
   SCIP_CONSHDLR* conshdlr;
   SCIP_CONSHDLRDATA* conshdlrdata;
   SCIP_CONS* cons;
   gcg::Seeedpool* currseeedpool;
   int consindex;

   conshdlr = SCIPfindConshdlr(scip, CONSHDLR_NAME);

   if( conshdlr == NULL )
   {
      SCIPerrorMessage("Decomp constraint handler is not included, cannot add detector!\n");
      return SCIP_ERROR;
   }

   conshdlrdata = SCIPconshdlrGetData(conshdlr);

   assert(conshdlrdata != NULL);

   if( conshdlrdata->curruserseeed == NULL )
   {
      SCIPwarningMessage(scip, "there is no current user seeed, you have to create one..!\n");
      return SCIP_OKAY;
   }

   currseeedpool = conshdlrdata->curruserseeed->getStemsFromUnpresolved() ? conshdlrdata->seeedpoolunpresolved : conshdlrdata->seeedpool;
   cons = conshdlrdata->curruserseeed->getStemsFromUnpresolved() ? (SCIPfindOrigCons(scip, consname ) == NULL ? SCIPfindCons(scip, consname ): SCIPfindOrigCons(scip, consname )) : SCIPfindCons(scip, consname );
   consindex = currseeedpool->getIndexForCons( cons ) ;

   if( blockid >= conshdlrdata->curruserseeed->getNBlocks() )
         conshdlrdata->curruserseeed->setNBlocks(blockid+1);
   conshdlrdata->curruserseeed->bookAsBlockCons(consindex, blockid);

   return SCIP_OKAY;
}


/** sets a constraint by name to the master in the current user seeed */
SCIP_RETCODE SCIPconshdlrDecompUserSeeedSetConsToMaster(
   SCIP*                 scip,                /**< SCIP data structure */
   const char*           consname
   )
{
   SCIP_CONSHDLR* conshdlr;
   SCIP_CONSHDLRDATA* conshdlrdata;
   gcg::Seeedpool* currseeedpool;
   int consindex;
   SCIP_CONS* cons;

   conshdlr = SCIPfindConshdlr(scip, CONSHDLR_NAME);

   if( conshdlr == NULL )
   {
      SCIPerrorMessage("Decomp constraint handler is not included, cannot add detector!\n");
      return SCIP_ERROR;
   }

   conshdlrdata = SCIPconshdlrGetData(conshdlr);
   assert(conshdlrdata != NULL);

   if( conshdlrdata->curruserseeed == NULL )
   {
      SCIPwarningMessage(scip, "there is no current user seeed, you have to create one..!\n");
      return SCIP_OKAY;
   }

   currseeedpool = conshdlrdata->curruserseeed->getStemsFromUnpresolved() ? conshdlrdata->seeedpoolunpresolved : conshdlrdata->seeedpool;

   cons = conshdlrdata->curruserseeed->getStemsFromUnpresolved() ? SCIPfindOrigCons(scip, consname ) : SCIPfindCons(scip, consname );
   consindex = currseeedpool->getIndexForCons( cons );

   conshdlrdata->curruserseeed->bookAsMasterCons(consindex);

   return SCIP_OKAY;

}


/** sets a variable by name to a block in the current user seeed */
SCIP_RETCODE SCIPconshdlrDecompUserSeeedSetVarToBlock(
   SCIP*                 scip,                /**< SCIP data structure */
   const char*           varname,             /**< name of the variable */
   int                   blockid              /**< block index ( counting from 0) */
   )
{
   SCIP_CONSHDLR* conshdlr;
   SCIP_CONSHDLRDATA* conshdlrdata;
   gcg::Seeedpool* currseeedpool;
   int varindex;

   conshdlr = SCIPfindConshdlr(scip, CONSHDLR_NAME);

   if( conshdlr == NULL )
   {
      SCIPerrorMessage("Decomp constraint handler is not included, cannot add detector!\n");
      return SCIP_ERROR;
   }

   conshdlrdata = SCIPconshdlrGetData(conshdlr);
   assert(conshdlrdata != NULL);

   if( conshdlrdata->curruserseeed == NULL )
   {
      SCIPwarningMessage(scip, "there is no current user seeed, you have to create one..!\n");
      return SCIP_OKAY;
   }

   currseeedpool = conshdlrdata->curruserseeed->getStemsFromUnpresolved() ? conshdlrdata->seeedpoolunpresolved : conshdlrdata->seeedpool;
   varindex = currseeedpool->getIndexForVar( SCIPfindVar(scip, varname ) );

   if( blockid >= conshdlrdata->curruserseeed->getNBlocks() )
      conshdlrdata->curruserseeed->setNBlocks(blockid+1);
   conshdlrdata->curruserseeed->bookAsBlockVar(varindex, blockid);

   return SCIP_OKAY;
}


/** sets a variable by name to the master in the current user seeed */
SCIP_RETCODE SCIPconshdlrDecompUserSeeedSetVarToMaster(
   SCIP*                 scip,                /**< SCIP data structure */
   const char*           varname              /**< name of the variable */
   )
{
   SCIP_CONSHDLR* conshdlr;
   SCIP_CONSHDLRDATA* conshdlrdata;
   gcg::Seeedpool* currseeedpool;
   int varindex;

   conshdlr = SCIPfindConshdlr(scip, CONSHDLR_NAME);

   if( conshdlr == NULL )
   {
      SCIPerrorMessage("Decomp constraint handler is not included, cannot add detector!\n");
      return SCIP_ERROR;
   }

   conshdlrdata = SCIPconshdlrGetData(conshdlr);
   assert(conshdlrdata != NULL);

   if( conshdlrdata->curruserseeed == NULL )
   {
      SCIPwarningMessage(scip, "there is no current user seeed, you have to create one..!\n");
      return SCIP_OKAY;
   }

   currseeedpool = conshdlrdata->curruserseeed->getStemsFromUnpresolved() ? conshdlrdata->seeedpoolunpresolved : conshdlrdata->seeedpool;
   varindex = currseeedpool->getIndexForVar( SCIPfindVar(scip, varname ) );

   conshdlrdata->curruserseeed->bookAsMasterVar(varindex);

   return SCIP_OKAY;

}

SCIP_RETCODE SCIPconshdlrDecompAddBlockNumberCandidate(
   SCIP*                 scip,                /**< SCIP data structure */
   int                   blockNumberCandidate /**< name of the variable */
   ){

   SCIP_CONSHDLR* conshdlr;
   SCIP_CONSHDLRDATA* conshdlrdata;

   conshdlr = SCIPfindConshdlr(scip, CONSHDLR_NAME);

   if( conshdlr == NULL )
   {
      SCIPerrorMessage("Decomp constraint handler is not included, cannot add detector!\n");
      return SCIP_ERROR;
   }

   conshdlrdata = SCIPconshdlrGetData(conshdlr);
   assert(conshdlrdata != NULL);

   conshdlrdata->userblocknrcandidates->push_back(blockNumberCandidate);

   if( conshdlrdata->seeedpool != NULL ){
      conshdlrdata->seeedpool->addUserCandidatesNBlocks(blockNumberCandidate);
   }

   if( conshdlrdata->seeedpoolunpresolved != NULL )
         conshdlrdata->seeedpoolunpresolved->addUserCandidatesNBlocks(blockNumberCandidate);

   return SCIP_OKAY;
}


int SCIPconshdlrDecompGetNBlockNumberCandidates(
  SCIP*                 scip                /**< SCIP data structure */
   ){
   SCIP_CONSHDLR* conshdlr;
   SCIP_CONSHDLRDATA* conshdlrdata;

   conshdlr = SCIPfindConshdlr(scip, CONSHDLR_NAME);

   if( conshdlr == NULL )
   {
      SCIPerrorMessage("Decomp constraint handler is not included, cannot add detector!\n");
      return SCIP_ERROR;
   }

   conshdlrdata = SCIPconshdlrGetData(conshdlr);
   assert(conshdlrdata != NULL);


   return (int) conshdlrdata->userblocknrcandidates->size();
}

int SCIPconshdlrDecompGetBlockNumberCandidate(
   SCIP*                 scip,                /**< SCIP data structure */
   int                   index
    ){
   SCIP_CONSHDLR* conshdlr;
   SCIP_CONSHDLRDATA* conshdlrdata;

   conshdlr = SCIPfindConshdlr(scip, CONSHDLR_NAME);

   if( conshdlr == NULL )
   {
      SCIPerrorMessage("Decomp constraint handler is not included, cannot add detector!\n");
      return SCIP_ERROR;
   }

   conshdlrdata = SCIPconshdlrGetData(conshdlr);
   assert(conshdlrdata != NULL);


   return conshdlrdata->userblocknrcandidates->at(index);
}




SCIP_RETCODE SCIPconshdlrDecompBlockNumberCandidateToSeeedpool(
   SCIP*                 scip,                /**< SCIP data structure */
   SCIP_Bool             transformed
   ){

   SCIP_CONSHDLR* conshdlr;
   SCIP_CONSHDLRDATA* conshdlrdata;

   conshdlr = SCIPfindConshdlr(scip, CONSHDLR_NAME);

   if( conshdlr == NULL )
   {
      SCIPerrorMessage("Decomp constraint handler is not included, cannot add detector!\n");
      return SCIP_ERROR;
   }

   conshdlrdata = SCIPconshdlrGetData(conshdlr);
   assert(conshdlrdata != NULL);


   for ( size_t i = 0; i < conshdlrdata->userblocknrcandidates->size(); ++i )
   {
      if( transformed )
         conshdlrdata->seeedpool->addUserCandidatesNBlocks(conshdlrdata->userblocknrcandidates->at(i) );
      else
         conshdlrdata->seeedpoolunpresolved->addUserCandidatesNBlocks(conshdlrdata->userblocknrcandidates->at(i) );
   }

   return SCIP_OKAY;
}





/** sets a variable by name to the linking variables in the current user seeed */
SCIP_RETCODE SCIPconshdlrDecompUserSeeedSetVarToLinking(
   SCIP*                 scip,                /**< SCIP data structure */
   const char*           varname              /**< name of the variable */
   )
{
   SCIP_CONSHDLR* conshdlr;
   SCIP_CONSHDLRDATA* conshdlrdata;
   gcg::Seeedpool* currseeedpool;
   int varindex;

   conshdlr = SCIPfindConshdlr(scip, CONSHDLR_NAME);

   if( conshdlr == NULL )
   {
      SCIPerrorMessage("Decomp constraint handler is not included, cannot add detector!\n");
      return SCIP_ERROR;
   }

   conshdlrdata = SCIPconshdlrGetData(conshdlr);
   assert(conshdlrdata != NULL);

   if( conshdlrdata->curruserseeed == NULL )
   {
      SCIPwarningMessage(scip, "there is no current user seeed, you have to create one..!\n");
      return SCIP_OKAY;
   }

      currseeedpool = conshdlrdata->curruserseeed->getStemsFromUnpresolved() ? conshdlrdata->seeedpoolunpresolved : conshdlrdata->seeedpool;
      varindex = currseeedpool->getIndexForVar( SCIPfindVar(scip, varname ) );

      conshdlrdata->curruserseeed->bookAsLinkingVar(varindex);

      return SCIP_OKAY;

}


/** finalizes and flushes the current user seeed, i.e. consider implicits, calc hashvalue, construct decdecomp if complete etc */
SCIP_RETCODE SCIPconshdlrDecompUserSeeedFlush(
   SCIP*                 scip                 /**< SCIP data structure */
   )
{
   SCIP_CONSHDLR* conshdlr;
   SCIP_CONSHDLRDATA* conshdlrdata;
   gcg::Seeedpool* currseeedpool;
   SeeedPtr        seeed;

   char const *            usergiveninfo;
   char const *            presolvedinfo;

   conshdlr = SCIPfindConshdlr(scip, CONSHDLR_NAME);

   if( conshdlr == NULL )
   {
      SCIPerrorMessage("Decomp constraint handler is not included, cannot add detector!\n");
      return SCIP_ERROR;
   }

   conshdlrdata = SCIPconshdlrGetData(conshdlr);
   assert(conshdlrdata != NULL);

   if( conshdlrdata->curruserseeed == NULL )
   {
      SCIPwarningMessage(scip, "there is no current user seeed, you have to create one..!\n");
      return SCIP_OKAY;
   }

   seeed = conshdlrdata->curruserseeed;

   currseeedpool = seeed->getStemsFromUnpresolved() ? conshdlrdata->seeedpoolunpresolved : conshdlrdata->seeedpool;

   seeed->flushBooked();




   if( seeed->shouldCompletedByConsToMaster() )
   {
      for( int opencons = 0; opencons < seeed->getNOpenconss(); ++opencons)
         seeed->bookAsMasterCons( seeed->getOpenconss()[opencons] );
      seeed->flushBooked();
   }

   currseeedpool->prepareSeeed(conshdlrdata->curruserseeed);


   if( !seeed->checkConsistency(currseeedpool) )
   {
      SCIPconshdlrDecompUserSeeedReject(scip);
      SCIPwarningMessage(scip, "seeed that was given by the user was rejected because of inconsistencies! \n");
      return SCIP_OKAY;
   }




   if( conshdlrdata->curruserseeed->isComplete() )
   {
      if( !seeed->shouldCompletedByConsToMaster() )
         conshdlrdata->curruserseeed->setUsergiven( gcg::USERGIVEN::COMPLETE );
      /** stems from presolved problem? */
      if( !conshdlrdata->curruserseeed->getStemsFromUnpresolved() )
      {
         DEC_DECOMP* newdecomp;

         SCIP_CALL( conshdlrdata->seeedpool->createDecompFromSeeed(seeed, &newdecomp) );

         SCIP_CALL( SCIPconshdlrDecompAddCompleteSeeedForPresolved(scip, conshdlrdata->curruserseeed));


      }
      /** stems from unpresolved problem */
      else
      {
         SCIP_Bool success;
         conshdlrdata->seeedpoolunpresolved->addSeeedToFinished(seeed, &success);
         conshdlrdata->unpresolveduserseeedadded = TRUE;
      }

   }
   else
   {
      assert( !seeed->shouldCompletedByConsToMaster() );
      conshdlrdata->curruserseeed->setUsergiven( gcg::USERGIVEN::PARTIAL );
      SCIP_Bool success;

      if ( !conshdlrdata->curruserseeed->getStemsFromUnpresolved() )
         SCIP_CALL(SCIPconshdlrDecompAddPartialSeeedForPresolved(scip, conshdlrdata->curruserseeed) );
      else
         conshdlrdata->seeedpoolunpresolved->addSeeedToIncomplete( conshdlrdata->curruserseeed, &success );

   }

   /** set statistics */


   {
      int nvarstoblock = 0;
      int nconsstoblock = 0;

      for ( int b = 0; b < conshdlrdata->curruserseeed->getNBlocks(); ++b )
      {
         nvarstoblock += conshdlrdata->curruserseeed->getNVarsForBlock(b);
         nconsstoblock += conshdlrdata->curruserseeed->getNConssForBlock(b);
      }
      conshdlrdata->curruserseeed->setDetectorPropagated(NULL);

      conshdlrdata->curruserseeed->addClockTime(0.);
      conshdlrdata->curruserseeed->addPctVarsFromFree( (nvarstoblock + conshdlrdata->curruserseeed->getNMastervars() +conshdlrdata->curruserseeed->getNLinkingvars())/(SCIP_Real) conshdlrdata->curruserseeed->getNVars()  );
      conshdlrdata->curruserseeed->addPctVarsToBlock((nvarstoblock )/(SCIP_Real) conshdlrdata->curruserseeed->getNVars() );
      conshdlrdata->curruserseeed->addPctVarsToBorder( (conshdlrdata->curruserseeed->getNMastervars() +conshdlrdata->curruserseeed->getNLinkingvars())/(SCIP_Real) conshdlrdata->curruserseeed->getNVars() ) ;
      conshdlrdata->curruserseeed->addPctConssToBorder( (conshdlrdata->curruserseeed->getNMasterconss() ) / (SCIP_Real) conshdlrdata->curruserseeed->getNConss() ) ;
      conshdlrdata->curruserseeed->addPctConssFromFree( (conshdlrdata->curruserseeed->getNMasterconss() + nconsstoblock ) / (SCIP_Real) conshdlrdata->curruserseeed->getNConss() ) ;
      conshdlrdata->curruserseeed->addPctConssToBlock( (nconsstoblock ) / (SCIP_Real) conshdlrdata->curruserseeed->getNConss() );
      conshdlrdata->curruserseeed->addNNewBlocks(conshdlrdata->curruserseeed->getNBlocks());
   }

   conshdlrdata->curruserseeed->findVarsLinkingToMaster(currseeedpool);
   conshdlrdata->curruserseeed->findVarsLinkingToStairlinking(currseeedpool);


   if( conshdlrdata->curruserseeed->getUsergiven() == gcg::USERGIVEN::PARTIAL )
      usergiveninfo = "partial";
   if( conshdlrdata->curruserseeed->getUsergiven() == gcg::USERGIVEN::COMPLETE )
      usergiveninfo = "complete";
   if( conshdlrdata->curruserseeed->getUsergiven() == gcg::USERGIVEN::COMPLETED_CONSTOMASTER )
         usergiveninfo = "complete";
   if( conshdlrdata->curruserseeed->getStemsFromUnpresolved() )
         presolvedinfo = "unpresolved";
   else presolvedinfo = "presolved";

   conshdlrdata->curruserseeed->buildDecChainString();



   SCIPinfoMessage(scip, NULL, " added %s decomp for %s problem with %d blocks and %d masterconss, %d linkingvars, "
      "%d mastervars, and max white score of %s %f \n", usergiveninfo, presolvedinfo,
      conshdlrdata->curruserseeed->getNBlocks(), conshdlrdata->curruserseeed->getNMasterconss(),
      conshdlrdata->curruserseeed->getNLinkingvars(), conshdlrdata->curruserseeed->getNMastervars(), (conshdlrdata->curruserseeed->isComplete() ? " " : " at best "),
      conshdlrdata->curruserseeed->getMaxWhiteScore() );

   conshdlrdata->curruserseeed = NULL;

   return SCIP_OKAY;
}

/** deletes the current user seer */
SCIP_RETCODE SCIPconshdlrDecompUserSeeedReject(
   SCIP*                 scip                 /**< SCIP data structure */
   )
{
   SCIP_CONSHDLR* conshdlr;
   SCIP_CONSHDLRDATA* conshdlrdata;

   conshdlr = SCIPfindConshdlr(scip, CONSHDLR_NAME);

   if( conshdlr == NULL )
   {
      SCIPerrorMessage("Decomp constraint handler is not included, cannot add detector!\n");
      return SCIP_ERROR;
   }

   conshdlrdata = SCIPconshdlrGetData(conshdlr);
   assert(conshdlrdata != NULL);

   if( conshdlrdata->curruserseeed == NULL )
   {
      SCIPwarningMessage(scip, "there is no current user seeed, you have to create one  before you can reject it\n");
      return SCIP_OKAY;
   }

   delete conshdlrdata->curruserseeed;

   conshdlrdata->curruserseeed = NULL;

   return SCIP_OKAY;
}




SCIP_RETCODE SCIPconshdlrDecompTranslateAndAddCompleteUnpresolvedSeeeds(
   SCIP*                 scip,                 /**< SCIP data structure */
   SCIP_Bool*            success               /** at least one unpresolved seeed coud be tranlsate in a complete presolved one */
   ){

   SCIP_CONSHDLR* conshdlr;
   SCIP_CONSHDLRDATA* conshdlrdata;
   gcg::Seeedpool* seeedpool;
   gcg::Seeedpool* seeedpoolunpresolved;
   std::vector<SeeedPtr> seeedstotranslate(0);
   std::vector<SeeedPtr> seeedstranslated(0);
   std::vector<SeeedPtr>::iterator seeediter;
   std::vector<SeeedPtr>::iterator seeediterend;

   conshdlr = SCIPfindConshdlr(scip, CONSHDLR_NAME);

   *success = FALSE;

   if( conshdlr == NULL )
   {
      SCIPerrorMessage("Decomp constraint handler is not included, cannot add detector!\n");
      return SCIP_ERROR;
   }

   conshdlrdata = SCIPconshdlrGetData(conshdlr);
   assert(conshdlrdata != NULL);



   seeedpool = conshdlrdata->seeedpool;
   seeedpoolunpresolved = conshdlrdata->seeedpoolunpresolved;

   if( seeedpool == NULL )
      SCIPconshdlrDecompCreateSeeedpool(scip);

   seeedpool = conshdlrdata->seeedpool;

   assert(seeedpool != NULL);
   assert(seeedpoolunpresolved != NULL);

   for( int i = 0; i < seeedpoolunpresolved->getNFinishedSeeeds(); ++i )
   {
      SeeedPtr finseeed = seeedpoolunpresolved->getFinishedSeeed(i);
      if( finseeed->isComplete() )
      {
         assert( finseeed->checkConsistency( seeedpoolunpresolved ) );
         seeedstotranslate.push_back(finseeed);
      }
   }

   seeedpool->translateSeeeds(seeedpoolunpresolved, seeedstotranslate, seeedstranslated);

   seeediter = seeedstranslated.begin();
   seeediterend = seeedstranslated.end();

   for(; seeediter != seeediterend; ++seeediter )
   {
      seeedpool->prepareSeeed( *seeediter);
      if( (*seeediter)->isComplete() )
      {
         SCIP_CALL(SCIPconshdlrDecompAddCompleteSeeedForPresolved(scip, *seeediter ) );

         *success = TRUE;
         SCIPdebugMessagePrint(scip, " SUCCESS: unpresolved complete seeed did translate to complete presolved one \n");
      }
      else {
         SCIPdebugMessagePrint(scip, " unpresolved complete seeed did not translate to complete presolved one \n");
         SCIP_CALL(SCIPconshdlrDecompAddPartialSeeedForPresolved(scip, *seeediter ) );
      }
   }

   return SCIP_OKAY;
}

/** method to adapt score for unpresolved decomps @TODO: change score for some paramter settings*/
SCIP_Real SCIPconshdlrDecompAdaptScore(
   SCIP*             scip,
   SCIP_Real         oldscore
   )
{
   SCIP_Real score = oldscore;
   int method;

   SCIP_CONSHDLR* conshdlr;
   SCIP_CONSHDLRDATA* conshdlrdata;
   conshdlr = SCIPfindConshdlr(scip, CONSHDLR_NAME);
   gcg::Seeedpool* seeedpool;
   gcg::Seeedpool* seeedpoolunpresolved;

   if( conshdlr == NULL )
   {
      SCIPerrorMessage("Decomp constraint handler is not included, cannot add detector!\n");
      return SCIP_ERROR;
   }

   conshdlrdata = SCIPconshdlrGetData(conshdlr);
   assert(conshdlrdata != NULL);

   seeedpool = conshdlrdata->seeedpool;
   seeedpoolunpresolved = conshdlrdata->seeedpoolunpresolved;

   SCIP_CALL(SCIPgetIntParam(scip, "detection/origprob/weightinggpresolvedoriginaldecomps", &method) );

   if( method == FRACTION_OF_NNONZEROS )
   {
      if ( seeedpool == NULL || seeedpoolunpresolved == NULL )
         return score;

      score *= (SCIP_Real) seeedpoolunpresolved->getNNonzeros() / seeedpool->getNNonzeros();
   }

   if( method == FRACTION_OF_NROWS )
   {
      if ( seeedpool == NULL || seeedpoolunpresolved == NULL )
         return score;

      score *= (SCIP_Real) seeedpoolunpresolved->getNConss() / seeedpool->getNConss();

   }

   if( method == FAVOUR_PRESOLVED )
   {
      score += 1.;
   }

   return score;
}

SCIP_Bool SCIPconshdlrDecompHasDecomp(
   SCIP*    scip
   )
{
   SCIP_CONSHDLR* conshdlr;
   SCIP_CONSHDLRDATA* conshdlrdata;
   conshdlr = SCIPfindConshdlr(scip, CONSHDLR_NAME);

   if( conshdlr == NULL )
   {
      SCIPerrorMessage("Decomp constraint handler is not included, cannot add detector!\n");
      return SCIP_ERROR;
         }

   conshdlrdata = SCIPconshdlrGetData(conshdlr);
   assert(conshdlrdata != NULL);

   return ( (conshdlrdata->seeedpool != NULL && conshdlrdata->seeedpool->getNFinishedSeeeds() > 0 )  ||
      ( conshdlrdata->seeedpool != NULL && conshdlrdata->seeedpool->getNIncompleteSeeeds() > 0 ) ||
      ( conshdlrdata->seeedpoolunpresolved != NULL && conshdlrdata->seeedpoolunpresolved->getNIncompleteSeeeds() > 0 ) ) ;
}

/** returns TRUE iff there is at least one full decompositions */
SCIP_Bool SCIPconshdlrDecompHasCompleteDecomp(
   SCIP*    scip
   )
{
   SCIP_CONSHDLR* conshdlr;
   SCIP_CONSHDLRDATA* conshdlrdata;
   conshdlr = SCIPfindConshdlr(scip, CONSHDLR_NAME);

   if( conshdlr == NULL )
   {
      SCIPerrorMessage("Decomp constraint handler is not included, cannot add detector!\n");
      return SCIP_ERROR;
         }

   conshdlrdata = SCIPconshdlrGetData(conshdlr);
   assert(conshdlrdata != NULL);

   return (conshdlrdata->ndecomps > 0 ||  (conshdlrdata->seeedpoolunpresolved != NULL && conshdlrdata->seeedpoolunpresolved->getNFinishedSeeeds() > 0 ) ) ;
}


SCIP_Bool SCIPconshdlrDecompExistsSelected(
   SCIP* scip
   ){
   SCIP_CONSHDLR* conshdlr;
    SCIP_CONSHDLRDATA* conshdlrdata;

    conshdlr = SCIPfindConshdlr(scip, CONSHDLR_NAME);

    if( conshdlr == NULL )
    {
       SCIPerrorMessage("Decomp constraint handler is not included, cannot add detector!\n");
       return SCIP_ERROR;
    }

    conshdlrdata = SCIPconshdlrGetData(conshdlr);
    assert(conshdlrdata != NULL);

    return conshdlrdata->selectedexists;
}

SCIP_RETCODE SCIPconshdlrDecompChooseCandidatesFromSelected(
   SCIP* scip,
   SCIP_Bool updatelist
   ){

   SCIP_CONSHDLR* conshdlr;
   SCIP_CONSHDLRDATA* conshdlrdata;
   std::vector<SeeedPtr>::iterator seeediter;
   std::vector<SeeedPtr>::iterator seeediterend;


   std::vector<SeeedPtr> tofinishpresolved(0);
   std::vector<SeeedPtr> tofinishunpresolved(0);
   std::vector<SeeedPtr> selectedseeeds(0);
   std::vector<SeeedPtr> finished(0);
   std::vector<SeeedPtr> finishedunpresolved(0);

   conshdlr = SCIPfindConshdlr(scip, CONSHDLR_NAME);

   if( conshdlr == NULL )
   {
      SCIPerrorMessage("Decomp constraint handler is not included, cannot add detector!\n");
      return SCIP_ERROR;
   }

   conshdlrdata = SCIPconshdlrGetData(conshdlr);
   assert(conshdlrdata != NULL);

   SCIPinfoMessage(scip, NULL, "Starting decomposition candidate choosing \n");

   assert(conshdlrdata->candidates != NULL);

  // std::vector<std::pair<SeeedPtr, SCIP_Real> > candidates(0);
   conshdlrdata->candidates->clear();
   conshdlrdata->resortcandidates = TRUE;

   if( updatelist )
      SCIP_CALL(SCIPconshdlrDecompUpdateSeeedlist(scip) );

   for( size_t selid = 0; selid < conshdlrdata->selected->size(); ++selid )
   {
      selectedseeeds.push_back(conshdlrdata->listall->at(conshdlrdata->selected->at(selid) ) );
   }

   if ( selectedseeeds.size() == 0 )
   {
      SCIPinfoMessage(scip, NULL, "nothing selected, choose everything as selected: \n");
      selectedseeeds = *conshdlrdata->listall;
      SCIPinfoMessage(scip, NULL, "number that is examined: %d \n", selectedseeeds.size() );
   }

   /** if there are selected decomps, check if some of them needs to be finished and do so */
   seeediter = selectedseeeds.begin();
   seeediterend = selectedseeeds.end();

   for( ; seeediter != seeediterend; ++seeediter)
   {
      if( !(*seeediter)->isComplete() && (*seeediter)->isFromUnpresolved() )
      {
         tofinishunpresolved.push_back(*seeediter);
      }

      if( !(*seeediter)->isComplete() && !(*seeediter)->isFromUnpresolved() )
      {
         tofinishpresolved.push_back(*seeediter);
      }
   }

   finished = conshdlrdata->seeedpool->finishIncompleteSeeeds(tofinishpresolved);
   finishedunpresolved = conshdlrdata->seeedpoolunpresolved->finishIncompleteSeeeds(tofinishunpresolved);


   seeediter = selectedseeeds.begin();
   seeediterend = selectedseeeds.end();

   /** get decomp candidates and calculate corresponding score (possibly weighted for unpresolved) */
   for( ; seeediter != seeediterend; ++seeediter )
   {
      SeeedPtr seeed = *seeediter ;
      if( seeed->isComplete() && !seeed->isFromUnpresolved() )
      {
         conshdlrdata->candidates->push_back( std::pair<SeeedPtr, SCIP_Real>(seeed, seeed->getScore(SCIPconshdlrdataGetScoretype(conshdlrdata)) ) );
      }
      if( seeed->isComplete() && seeed->isFromUnpresolved() )
      {
         conshdlrdata->candidates->push_back( std::pair<SeeedPtr, SCIP_Real>(seeed, SCIPconshdlrDecompAdaptScore(scip, seeed->getScore(SCIPconshdlrdataGetScoretype(conshdlrdata)) ) ) );
      }
   }



   seeediter = finished.begin();
   seeediterend = finished.end();

   for( ; seeediter != seeediterend; ++seeediter)
   {
      conshdlrdata->candidates->push_back(std::pair<SeeedPtr, SCIP_Real>(*seeediter, (*seeediter)->getScore(SCIPconshdlrdataGetScoretype(conshdlrdata)) )  );
   }

   seeediter = finishedunpresolved.begin();
   seeediterend = finishedunpresolved.end();

   for( ; seeediter != seeediterend; ++seeediter)
   {
      conshdlrdata->candidates->push_back(std::pair<SeeedPtr, SCIP_Real>(*seeediter, SCIPconshdlrDecompAdaptScore(scip, (*seeediter)->getScore(SCIPconshdlrdataGetScoretype(conshdlrdata)) ) ) );
   }

   /* sort decomp candidates according score */
   std::sort( conshdlrdata->candidates->begin(), conshdlrdata->candidates->end(), sort_pred() );




   return SCIP_OKAY;
}



/** 1) the predecessors of all finished seeeds in both seeedpools can be found */
/** 2) selected list is syncron with selected information in seeeds */
/** 3) selected exists is syncronized with seleced list */


SCIP_Bool SCIPconshdlrDecompCheckConsistency(
   SCIP* scip
   ){

   SCIP_CONSHDLR* conshdlr;
   SCIP_CONSHDLRDATA* conshdlrdata;

   int i;
   int selectedcounter;

   std::vector<int> livingnoncompleteseeedids(0); /** this is a vector of seeed ids that should be living (living: there is no complete seeed having ) */
   std::vector<int>::const_iterator selectediter;
   std::vector<int>::const_iterator selectediterend;

   std::vector<SeeedPtr>::const_iterator seeediter;
   std::vector<SeeedPtr>::const_iterator seeediterend;


   conshdlr = SCIPfindConshdlr(scip, CONSHDLR_NAME);

   if( conshdlr == NULL )
   {
      SCIPerrorMessage("Decomp constraint handler is not included, cannot add detector!\n");
      return SCIP_ERROR;
   }

   conshdlrdata = SCIPconshdlrGetData(conshdlr);
   assert(conshdlrdata != NULL);

   /** 1) the predecessors of all finished seeeds in both seeedpools can be found */
   if( conshdlrdata->seeedpool != NULL)
   {
      for( i = 0; i < conshdlrdata->seeedpool->getNFinishedSeeeds(); ++i )
      {
         SeeedPtr seeed = conshdlrdata->seeedpool->getFinishedSeeed( i );

         for( int j = 0; j < seeed->getNAncestors(); ++j )
         {
            int id = seeed->getAncestorID( j );
            if( SCIPconshdlrDecompGetSeeed(scip, id) == NULL )
            {
               SCIPwarningMessage(scip, "Warning: presolved seeed %d has an ancestor (id: %d) that is not found! \n", seeed->getID(), id );
               return FALSE;
            }
         }
      }
   }


   if( conshdlrdata->seeedpoolunpresolved != NULL )
   {
      for( i = 0; i < conshdlrdata->seeedpoolunpresolved->getNFinishedSeeeds(); ++i )
      {
         SeeedPtr seeed = conshdlrdata->seeedpoolunpresolved->getFinishedSeeed( i );

         for( int j = 0; j < seeed->getNAncestors(); ++j )
         {
            int id = seeed->getAncestorID( j );
            if( SCIPconshdlrDecompGetSeeed(scip, id) == NULL )
            {
               SCIPwarningMessage(scip, "Warning: unpresolved seeed %d has an ancestor (id: %d) that is not found! \n", seeed->getID(), id );
               return FALSE;
            }
         }
      }
   }

   /** 6) selected list is syncronized with selected information in seeeds */

   selectediter = conshdlrdata->selected->begin();
   selectediterend = conshdlrdata->selected->end();

   selectedcounter = 0;

   for( ; selectediter != selectediterend; ++selectediter )
   {
      SeeedPtr seeed = conshdlrdata->listall->at(*selectediter);

      if( !seeed->isSelected() )
      {
         SCIPwarningMessage(scip, "Warning: seeed %d is not selected but in slected list  \n", seeed->getID() );
         return FALSE;
      }
   }

   seeediter = conshdlrdata->listall->begin();
   seeediterend = conshdlrdata->listall->end();

   for( ; seeediter != seeediterend; ++seeediter )
   {
      if( (*seeediter)->isSelected() )
         ++selectedcounter;
   }

   if( (size_t) selectedcounter != conshdlrdata->selected->size() )
   {
      SCIPwarningMessage(scip, "Warning: there are selected seeeds not part of the list  \n" );
      return FALSE;
   }


   /** 7) selected exists is syncronized with seleced list */

   if( conshdlrdata->selectedexists != (conshdlrdata->selected->size() > 0) )
   {
      SCIPwarningMessage(scip, "Warning: selectedexists is %d but number of selected is %d   \n", conshdlrdata->selectedexists, conshdlrdata->selected->size() );
      return FALSE;
   }



   return TRUE;
}

/** returns the next seeed id managed by cons_decomp */
   int SCIPconshdlrDecompGetNextSeeedID(
     SCIP* scip
   ){

      SCIP_CONSHDLR* conshdlr;
      SCIP_CONSHDLRDATA* conshdlrdata;

      conshdlr = SCIPfindConshdlr(scip, CONSHDLR_NAME);

      if( conshdlr == NULL )
      {
         SCIPerrorMessage("Decomp constraint handler is not included, cannot add detector!\n");
         return SCIP_ERROR;
      }

      conshdlrdata = SCIPconshdlrGetData(conshdlr);
      assert(conshdlrdata != NULL);

      return ++conshdlrdata->seeedcounter;
   }


SCIP_RETCODE DECconshdlrDecompSortDecompositionsByScore(
   SCIP*       scip
   )
{

   SCIP_CONSHDLR* conshdlr;
   SCIP_CONSHDLRDATA* conshdlrdata;

   conshdlr = SCIPfindConshdlr(scip, CONSHDLR_NAME);

   if( conshdlr == NULL )
   {
      SCIPerrorMessage("Decomp constraint handler is not included, cannot add detector!\n");
      return SCIP_ERROR;
   }

   conshdlrdata = SCIPconshdlrGetData(conshdlr);
   assert(conshdlrdata != NULL);

   if( conshdlrdata->seeedpool != NULL )
      conshdlrdata->seeedpool->sortFinishedForScore();


   if( conshdlrdata->seeedpoolunpresolved != NULL )
      conshdlrdata->seeedpoolunpresolved->sortFinishedForScore();

   /** deprecated
   for (int i = 0; i < conshdlrdata->ndecomps; ++i )
   {
      assert(DECdecompCheckConsistency(scip, conshdlrdata->decdecomps[i] ));
      scores[i] = DECgetMaxWhiteScore(scip, conshdlrdata->decdecomps[i]);
   }

   SCIPsortRealPtr(scores, (void**)conshdlrdata->decdecomps, conshdlrdata->ndecomps);
   SCIPsortRealPtr(scores, (void**)conshdlrdata->allrelevantfinishedseeeds, conshdlrdata->ndecomps);
   */



   return SCIP_OKAY;
}

/** interface method to detect the structure including presolving */
SCIP_RETCODE DECdetectStructure(
   SCIP*                 scip,               /**< SCIP data structure */
   SCIP_RESULT*          result              /**< Result pointer to indicate whether some structure was found */
   )
{
   SCIP_CONSHDLR* conshdlr;
   SCIP_CONSHDLRDATA* conshdlrdata;

   conshdlr = SCIPfindConshdlr(scip, CONSHDLR_NAME);
   assert(conshdlr != NULL);

   conshdlrdata = SCIPconshdlrGetData(conshdlr);
   assert(conshdlrdata != NULL);

   conshdlrdata->seeedpool = NULL;

   /** get data of the seeedpool with original vars and conss */
   if ( conshdlrdata->seeedpoolunpresolved == NULL )
      conshdlrdata->seeedpoolunpresolved = new gcg::Seeedpool(scip, CONSHDLR_NAME, FALSE);         /**< seeedpool with original variables and constraints */

   std::vector<int> candidatesNBlocks(0);                            /**< candidates for number of blocks */
   std::vector<gcg::ConsClassifier*> consClassDistributions;         /**< collection of different constraint class distributions */
   std::vector<gcg::VarClassifier*> varClassDistributions;           /**< collection of different variable class distributions */
   std::vector<SCIP_CONS*> indexToCons;                           /**< stores the corresponding scip constraints pointer */
   std::vector<gcg::SeeedPtr> seeedsunpresolved(0);                    /**< seeeds that were found for the unpresolved problem */
   int i;
   SCIP_Bool presolveOrigProblem;
   SCIP_Bool calculateOrigDecomps;
   SCIP_Bool classifyOrig;

   assert(scip != NULL);

   presolveOrigProblem = TRUE;

   SCIPgetBoolParam(scip, "detection/origprob/enabled", &calculateOrigDecomps);
   SCIPgetBoolParam(scip, "detection/origprob/classificationenabled", &classifyOrig);



   if( SCIPgetStage(scip) < SCIP_STAGE_TRANSFORMED )
      SCIP_CALL( SCIPtransformProb(scip) );

<<<<<<< HEAD
//<< HEAD
//   if( conshdlrdata->ndecomps == 0)
//   {
//      candidatesNBlocks = seeedpoolunpresolved.getSortedCandidatesNBlocks();
//      seeedpoolunpresolved.calcClassifierAndNBlockCandidates(scip);
//   }
//=======

=======
>>>>>>> c515cec9
   /** get block number candidates and conslcassifier for original problem*/
   if( classifyOrig )
   {
      conshdlrdata->seeedpoolunpresolved->calcClassifierAndNBlockCandidates(scip);
      candidatesNBlocks = conshdlrdata->seeedpoolunpresolved->getSortedCandidatesNBlocks();
   }

   /** detection for original problem */
   if( calculateOrigDecomps )
   {
      SCIPverbMessage(scip, SCIP_VERBLEVEL_NORMAL , NULL, "start finding decompositions for original problem!\n");
      seeedsunpresolved = conshdlrdata->seeedpoolunpresolved->findSeeeds();
      SCIPverbMessage(scip, SCIP_VERBLEVEL_NORMAL , NULL, "finished finding decompositions for original problem!\n");

   }

   /** get the cons and var classifier for translating them later*/
   for( i = 0; i < conshdlrdata->seeedpoolunpresolved->getNConsClassifiers(); ++i )
   {
      gcg::ConsClassifier* classifier = new gcg::ConsClassifier( conshdlrdata->seeedpoolunpresolved->getConsClassifier(i) );
      consClassDistributions.push_back( classifier );
   }
   for( i = 0; i < conshdlrdata->seeedpoolunpresolved->getNVarClassifiers(); ++i )
   {
      gcg::VarClassifier* classifier = new gcg::VarClassifier( conshdlrdata->seeedpoolunpresolved->getVarClassifier(i) );
      varClassDistributions.push_back( classifier );
   }

   //Presolving
   if(presolveOrigProblem)
      SCIP_CALL( SCIPpresolve(scip) );


   /** detection for presolved problem */

   if( SCIPgetStage(scip) == SCIP_STAGE_INIT || SCIPgetNVars(scip) == 0 || SCIPgetNConss(scip) == 0 )
   {
      SCIPverbMessage(scip, SCIP_VERBLEVEL_DIALOG, NULL, "No problem exists, cannot detect structure!\n");

      /** presolving removed all constraints or variables */
      if( SCIPgetNVars(scip) == 0 || SCIPgetNConss(scip) == 0 )
         conshdlrdata->hasrun = TRUE;

      *result = SCIP_DIDNOTRUN;
      return SCIP_OKAY;
   }

   /** start detection clocks */
   SCIP_CALL( SCIPresetClock(scip, conshdlrdata->detectorclock) );
   SCIP_CALL( SCIPstartClock(scip, conshdlrdata->detectorclock) );

   if( conshdlrdata->seeedpool == NULL )
   {
      SCIPdebugMessagePrint(scip, "create seeedpool for current problem, n detectors: %d \n", conshdlrdata->ndetectors);

      conshdlrdata->seeedpool = new gcg::Seeedpool(scip, CONSHDLR_NAME, TRUE);
      SCIPdebugMessagePrint(scip, "created seeedpool for current problem, n detectors: %d \n", conshdlrdata->ndetectors);
   }
   else
      SCIPdebugMessagePrint(scip, "seeedpool is not NULL \n");

     conshdlrdata->seeedpool->calcClassifierAndNBlockCandidates(scip);

   /** get block number candidates and translate orig classification and found seeeds (if any) to presolved problem */
   {
      SCIPverbMessage(scip, SCIP_VERBLEVEL_NORMAL , NULL, "started translate seeed method!\n");
      std::vector<gcg::Seeed*> translatedSeeeds(0);
      std::vector<gcg::ConsClassifier*> translatedConsDistributions(0);
      std::vector<gcg::VarClassifier*> translatedVarDistributions(0);

      conshdlrdata->seeedpool->translateSeeedData( conshdlrdata->seeedpoolunpresolved, seeedsunpresolved, translatedSeeeds,
         consClassDistributions, translatedConsDistributions, varClassDistributions, translatedVarDistributions );

      SCIPverbMessage(scip, SCIP_VERBLEVEL_NORMAL , NULL, "number of translated original seeeds: %d \n " , translatedSeeeds.size() );

      conshdlrdata->seeedpool->populate(translatedSeeeds);

      for ( size_t d = 0; d < translatedConsDistributions.size(); ++d )
         conshdlrdata->seeedpool->addConsClassifier( translatedConsDistributions[d] );

      for ( size_t d = 0; d < translatedVarDistributions.size(); ++d )
         conshdlrdata->seeedpool->addVarClassifier( translatedVarDistributions[d] );

      SCIPverbMessage(scip, SCIP_VERBLEVEL_NORMAL , NULL, "finished translate seeed method!\n");

      for( size_t c = 0; c < candidatesNBlocks.size(); ++c )
         conshdlrdata->seeedpool->addCandidatesNBlocks(candidatesNBlocks[c]);
   }

   conshdlrdata->seeedpool->findDecompositions();

//   SCIPdebugMessage("Sorting %i detectors\n", conshdlrdata->ndetectors);
//   SCIPsortIntPtr(conshdlrdata->priorities, (void**)conshdlrdata->detectors, conshdlrdata->ndetectors);


   //	  seeedpool.freeCurrSeeeds();

   SCIP_CALL( SCIPstopClock(scip, conshdlrdata->detectorclock) );

//   if( conshdlrdata->ndecomps > 0 )
//   {
//      SCIPverbMessage(scip, SCIP_VERBLEVEL_NORMAL, NULL, "Chosen decomposition with %d blocks of type %s.\n",
//         DECdecompGetNBlocks(conshdlrdata->decdecomps[0]), DECgetStrType(DECdecompGetType(conshdlrdata->decdecomps[0])));
//  //    GCGsetStructDecdecomp(scip, conshdlrdata->decdecomps[0]);
//      *result = SCIP_SUCCESS;
//   }
//   else
//   {
//      assert(conshdlrdata->ndecomps == 0);
//      SCIPverbMessage(scip, SCIP_VERBLEVEL_NORMAL, NULL, "No decomposition found -- solving with one single block.\n");
//      SCIP_CALL( createOneBlockDecomp(scip) );
//      *result = SCIP_SUCCESS;
//   }
   SCIPdebugMessage("Detection took %fs\n", SCIPclockGetTime(conshdlrdata->detectorclock));

   /* show that we done our duty */
   conshdlrdata->hasrun = TRUE;
   *result = SCIP_SUCCESS;
   SCIPconshdlrDecompChooseCandidatesFromSelected(scip, TRUE);

//   SCIPhashmapFree( &consToIndex );

   return SCIP_OKAY;
}

///** interface method to detect the structure */
//SCIP_RETCODE DECgetSeeedpoolData(
//   SCIP*                 scip,                     /**< SCIP data structure */
//   int**                 candidatesNBlocks,        /**< pointer to store candidates for number of blocks calculated by the seeedpool */
//   int*                  nCandidates,              /**< pointer to store number of candidates for number of blocks calculated by the seeedpool */
//   int***                consClasses,             /**< pointer to store the  collection of different constraint class distributions */
//   int*                  nConsClassDistributions, /**< pointer to store number of constraint class distributions */
//   int**                 nClassesOfDistribution,   /**< pointer to store numbers of classes of the distributions */
//   SCIP_HASHMAP*         consToIndex,              /**< hashmap from constraints to indices, to be filled */
//   int*                  nConss                    /**< pointer to store number of constraints */
//   )
//{
//   std::cout << "SEEEDPOOL 1" << std::endl;
//   gcg::Seeedpool seeedpool(scip, CONSHDLR_NAME, TRUE);
//
//   std::vector<int> candidatesNBlocksVector = seeedpool.getCandidatesNBlocks();
//   *nCandidates = (int)candidatesNBlocksVector.size();
//   SCIP_CALL( SCIPallocMemoryArray(scip, &(candidatesNBlocks), *nCandidates) );
//   for( int i = 0; i < *nCandidates; ++i )
//      (*candidatesNBlocks)[i] = candidatesNBlocksVector[i];
//
//   std::vector<std::vector<int>> consClassesVector;
//   for( int i = 0; i < seeedpool.getNConssClassDistributions(); ++i )
//      consClassesVector.push_back(seeedpool.getConssClassDistributionVector(i));
//   *nConsClassDistributions = seeedpool.getNConssClassDistributions();
//   SCIP_CALL( SCIPallocMemoryArray(scip, &(consClasses), *nConsClassDistributions) );
//   SCIP_CALL( SCIPallocMemoryArray(scip, &(nClassesOfDistribution), *nConsClassDistributions) );
//   for( int i = 0; i < *nConsClassDistributions; ++i )
//   {
//      (*nClassesOfDistribution)[i] = seeedpool.getNClassesOfDistribution(i);
//      SCIP_CALL( SCIPallocMemoryArray(scip, &(consClasses[i]), (*nClassesOfDistribution)[i]) );
//   }
//   for( int i = 0; i < (int)consClassesVector.size(); ++i )
//   {
//      for( int j = 0; j < (int)consClassesVector[i].size(); ++j )
//      {
//         (*consClasses)[i][j] = consClassesVector[i][j];
//      }
//   }
//
//   *nConss = seeedpool.getNConss();
//   SCIP_CALL_ABORT( SCIPhashmapCreate( &consToIndex, SCIPblkmem(scip), *nConss ) );
//   for( int i = 0; i < seeedpool.getNConss(); ++i )
//      SCIP_CALL_ABORT( SCIPhashmapInsert(consToIndex, seeedpool.getConsForIndex(i), (void*) (size_t) i ) );
//
//
//   return SCIP_OKAY;
//}

/** writes all finished decompositions */
SCIP_RETCODE DECwriteAllDecomps(
   SCIP*                 scip,               /**< SCIP data structure */
   char*                 directory,          /**< directory for decompositions */
   char*                 extension           /**< extension for decompositions */
   )
{
   char name[SCIP_MAXSTRLEN];
   char outname[SCIP_MAXSTRLEN];
   char *pname;
   SCIP_CONSHDLR* conshdlr;
   SCIP_CONSHDLRDATA* conshdlrdata;
   DEC_DECOMP *tmp;
   int i;
//   int j;

   assert(scip != NULL);
   assert(extension != NULL);

   conshdlr = SCIPfindConshdlr(scip, CONSHDLR_NAME);
   assert(conshdlr != NULL);

   conshdlrdata = SCIPconshdlrGetData(conshdlr);
   assert(conshdlrdata != NULL);

   if( conshdlrdata->ndecomps == 0 )
   {
      SCIPwarningMessage(scip, "No decomposition available.\n");
      return SCIP_OKAY;
   }

   (void) SCIPsnprintf(name, SCIP_MAXSTRLEN, "%s", SCIPgetProbName(scip));
   SCIPsplitFilename(name, NULL, &pname, NULL, NULL);

   tmp = conshdlrdata->useddecomp;


   /** write orig decomps currently disabled*/
   if( FALSE )
   {
      for( i = 0; conshdlrdata->seeedpoolunpresolved != NULL &&  i < conshdlrdata->seeedpoolunpresolved->getNFinishedSeeeds() ; ++i )
      {
         SeeedPtr seeed;
         DEC_DECOMP* decomplocal;

         seeed = conshdlrdata->seeedpoolunpresolved->getFinishedSeeed( i );

         if( directory != NULL )
         {
            (void) SCIPsnprintf(outname, SCIP_MAXSTRLEN, "%s/%s_o%d.%s", directory, pname, i, extension);
         }
         else
         {
            (void) SCIPsnprintf(outname, SCIP_MAXSTRLEN, "%s_o%d.%s", pname, i, extension);
         }

         conshdlrdata->seeedpoolunpresolved->createDecompFromSeeed(seeed, &decomplocal) ;

         conshdlrdata->useddecomp = decomplocal;

         SCIP_CALL( SCIPwriteTransProblem(scip, outname, extension, FALSE) );

         DECdecompFree(scip, &decomplocal);
      }
   }

   /** write presolved decomps */
     for( i = 0; conshdlrdata->seeedpool!= NULL && i < conshdlrdata->seeedpool->getNFinishedSeeeds(); ++i )
     {
        SeeedPtr seeed;
        DEC_DECOMP* decomplocal;

        seeed = conshdlrdata->seeedpool->getFinishedSeeed( i );

        if( directory != NULL )
        {
           (void) SCIPsnprintf(outname, SCIP_MAXSTRLEN, "%s/%s_p%d.%s", directory, pname, i, extension);
        }
        else
        {
           (void) SCIPsnprintf(outname, SCIP_MAXSTRLEN, "%s_p%d.%s", pname, i, extension);
        }

        conshdlrdata->seeedpool->createDecompFromSeeed(seeed, &decomplocal) ;

        conshdlrdata->useddecomp = decomplocal;

        SCIP_CALL( SCIPwriteTransProblem(scip, outname, extension, FALSE) );

        DECdecompFree(scip, &decomplocal);
     }

//   for( i = 0; i < conshdlrdata->ndetectors; ++i )
//   {
//      detector =  conshdlrdata->detectors[i];
//      assert(detector != NULL);
//
//      for( j = 0; j < detector->ndecomps; ++j )
//      {
//         decomp = detector->decomps[j];
//         assert(decomp != NULL);
//         if( directory != NULL )
//         {
//            (void) SCIPsnprintf(outname, SCIP_MAXSTRLEN, "%s/%s_%c_%d_%d.%s", directory, pname, detector->decchar, DECdecompGetNBlocks(decomp), j, extension);
//         }
//         else
//         {
//            (void) SCIPsnprintf(outname, SCIP_MAXSTRLEN, "%s_%c_%d_%d.%s", pname, detector->decchar, DECdecompGetNBlocks(decomp), j, extension);
//
//         }
//         conshdlrdata->decdecomps[0] = decomp;
//         SCIP_CALL( SCIPwriteTransProblem(scip, outname, extension, FALSE) );
//      }
//   }

//   /** further, get all read in decompositions */
//   for( i = 0; i < conshdlrdata->ndecomps; ++i )
//   {
//      decomp = conshdlrdata->decdecomps[i];
//      detector =  DECdecompGetDetector(decomp);
//
//      if( detector != NULL )
//         continue;
//
//      (void) SCIPsnprintf(outname, SCIP_MAXSTRLEN, "%s_%d.%s", pname, DECdecompGetNBlocks(decomp), extension);
//
//      conshdlrdata->decdecomps[0] = decomp;
//      SCIP_CALL( SCIPwriteTransProblem(scip, outname, extension, FALSE) );
//   }

   conshdlrdata->useddecomp = tmp;

   return SCIP_OKAY;
}

int SCIPconshdlrDecompGetNDetectors(
   SCIP* scip
   )
{
   SCIP_CONSHDLR* conshdlr;
    SCIP_CONSHDLRDATA* conshdlrdata;

    assert(scip != NULL);

    conshdlr = SCIPfindConshdlr(scip, CONSHDLR_NAME);
    assert(conshdlr != NULL);

    conshdlrdata = SCIPconshdlrGetData(conshdlr);
    assert(conshdlrdata != NULL);

    return conshdlrdata->ndetectors;
}

DEC_DETECTOR** SCIPconshdlrDecompGetDetectors(
   SCIP* scip
   )
{
   SCIP_CONSHDLR* conshdlr;
    SCIP_CONSHDLRDATA* conshdlrdata;

    assert(scip != NULL);

    conshdlr = SCIPfindConshdlr(scip, CONSHDLR_NAME);
    assert(conshdlr != NULL);

    conshdlrdata = SCIPconshdlrGetData(conshdlr);
    assert(conshdlrdata != NULL);

    return conshdlrdata->detectors;
}


std::vector<SeeedPtr> SCIPconshdlrDecompGetAllRelevantSeeeds(
   SCIP* scip
   )
{

   SCIP_CONSHDLR* conshdlr;
   SCIP_CONSHDLRDATA* conshdlrdata;

   assert(scip != NULL);

   conshdlr = SCIPfindConshdlr(scip, CONSHDLR_NAME);
   assert(conshdlr != NULL);

   conshdlrdata = SCIPconshdlrGetData(conshdlr);
   assert(conshdlrdata != NULL);

 //  std::vector<SeeedPtr> relevantseeeds(0);

   int maxid  = 0;
   std::vector<SeeedPtr> tmpAllRelevantSeeeds(0);

   for ( int i = 0; i < conshdlrdata->seeedpool->getNAncestorSeeeds(); ++i )
   {
      if( conshdlrdata->seeedpool->getAncestorSeeed( i ) != NULL && conshdlrdata->seeedpool->getAncestorSeeed( i )->getID() > maxid )
         maxid = conshdlrdata->seeedpool->getAncestorSeeed( i )->getID();
   }

   for ( int i = 0; i < conshdlrdata->seeedpoolunpresolved->getNAncestorSeeeds(); ++i )
   {
      if( conshdlrdata->seeedpoolunpresolved->getAncestorSeeed( i ) != NULL &&  conshdlrdata->seeedpoolunpresolved->getAncestorSeeed( i )->getID() > maxid )
         maxid = conshdlrdata->seeedpoolunpresolved->getAncestorSeeed( i )->getID();
   }

   for ( int i = 0; i < conshdlrdata->seeedpool->getNFinishedSeeeds(); ++i )
      {
         if( conshdlrdata->seeedpool->getFinishedSeeed( i ) != NULL && conshdlrdata->seeedpool->getFinishedSeeed( i )->getID() > maxid )
            maxid = conshdlrdata->seeedpool->getFinishedSeeed( i )->getID();
      }

      for ( int i = 0; i < conshdlrdata->seeedpoolunpresolved->getNFinishedSeeeds(); ++i )
      {
         if( conshdlrdata->seeedpoolunpresolved->getFinishedSeeed( i ) != NULL &&  conshdlrdata->seeedpoolunpresolved->getFinishedSeeed( i )->getID() > maxid )
            maxid = conshdlrdata->seeedpoolunpresolved->getFinishedSeeed( i )->getID();
      }




   tmpAllRelevantSeeeds = std::vector<SeeedPtr>(maxid+1, NULL );

   for ( int i = 0; i < conshdlrdata->seeedpoolunpresolved->getNAncestorSeeeds(); ++i )
      {
         if ( conshdlrdata->seeedpoolunpresolved->getAncestorSeeed( i ) == NULL || conshdlrdata->seeedpoolunpresolved->getAncestorSeeed( i )->getID() < 0  )
            continue;
         tmpAllRelevantSeeeds[conshdlrdata->seeedpoolunpresolved->getAncestorSeeed( i )->getID()] = conshdlrdata->seeedpoolunpresolved->getAncestorSeeed( i );
      }

   for ( int i = 0; i < conshdlrdata->seeedpool->getNAncestorSeeeds(); ++i )
      {
         if ( conshdlrdata->seeedpool->getAncestorSeeed( i ) == NULL || conshdlrdata->seeedpool->getAncestorSeeed( i )->getID() < 0  )
            continue;
         tmpAllRelevantSeeeds[conshdlrdata->seeedpool->getAncestorSeeed( i )->getID()] = conshdlrdata->seeedpool->getAncestorSeeed( i );
      }

   for ( int i = 0; i < conshdlrdata->seeedpoolunpresolved->getNFinishedSeeeds(); ++i )
      {
         if ( conshdlrdata->seeedpoolunpresolved->getFinishedSeeed( i ) == NULL || conshdlrdata->seeedpoolunpresolved->getFinishedSeeed( i )->getID() < 0  )
            continue;
         tmpAllRelevantSeeeds[conshdlrdata->seeedpoolunpresolved->getFinishedSeeed( i )->getID()] = conshdlrdata->seeedpoolunpresolved->getFinishedSeeed( i );
      }

   for ( int i = 0; i < conshdlrdata->seeedpool->getNFinishedSeeeds(); ++i )
      {
         if ( conshdlrdata->seeedpool->getFinishedSeeed( i ) == NULL || conshdlrdata->seeedpool->getFinishedSeeed( i )->getID() < 0  )
            continue;
         tmpAllRelevantSeeeds[conshdlrdata->seeedpool->getFinishedSeeed( i )->getID()] = conshdlrdata->seeedpool->getFinishedSeeed( i );
      }


   return tmpAllRelevantSeeeds;
}




SCIP_RETCODE SCIPconshdlrDecompWriteFamilyTreeLatexFile(
   SCIP*       scip,
   const char* filename,                                 /* filename the output should be written to (including directory) */
   const char* workfolder,                               /* directory in which should be worked */
   std::vector<SeeedPtr> seeeds,                         /* vector of seeed pointers the  family tree should be constructed for */
   SCIP_Bool draft
){

   SCIP_CONSHDLR* conshdlr;
   SCIP_CONSHDLRDATA* conshdlrdata;

   assert(scip != NULL);

   conshdlr = SCIPfindConshdlr(scip, CONSHDLR_NAME);
   assert(conshdlr != NULL);

   conshdlrdata = SCIPconshdlrGetData(conshdlr);
   assert(conshdlrdata != NULL);


   std::ofstream ofs;
   int curr = -1;
   int currheight = 0;
   SCIP_Real firstsibldist = -1.;

   std::stringstream preambel;
   std::string closing = "\\end{tikzpicture}\n\\end{document}";

   /* collectiotn of treeseeds */
   std::vector<SeeedPtr> treeseeeds(0);
   std::vector<int> treeseeedids(0);
   std::vector<SeeedPtr> allrelevantseeeds = SCIPconshdlrDecompGetAllRelevantSeeeds(scip);

   std::vector<SCIP_Bool> isseeedintree(allrelevantseeeds.size(), FALSE );

   int root = -1;
   int root2 = -1;
   std::vector<int> parents(allrelevantseeeds.size(), -1);
   std::vector<std::vector<int> > childs (allrelevantseeeds.size(), std::vector<int>(0));
   std::vector<std::vector<SCIP_Bool> > childsfinished(allrelevantseeeds.size(), std::vector<SCIP_Bool>(0));
   std::vector<SCIP_Bool> visited(allrelevantseeeds.size(), FALSE);


   conshdlrdata->helpvisucounter = 0;

   /** check allrelevant seeeds **/
   for( size_t s = 0; s < allrelevantseeeds.size(); ++s )
   {
      assert(allrelevantseeeds[s] == NULL || (int) s == allrelevantseeeds[s]->getID() );
   }

   /** 1) find relevant seeeds in tree and build tree */
   for( size_t s = 0; s < seeeds.size(); ++s )
   {
      int currid;
      if ( seeeds[s] == NULL )
         continue;
      currid = seeeds[s]->getID();
      if( !isseeedintree[seeeds[s]->getID()] )
      {
         isseeedintree[seeeds[s]->getID()] = TRUE;
         treeseeeds.push_back( seeeds[s]);
         treeseeedids.push_back(seeeds[s]->getID());
      }
      else
         break;

      for( int i = 0; i < seeeds[s]->getNAncestors(); ++i )
      {
         int ancestorid;
         ancestorid = seeeds[s]->getAncestorID( seeeds[s]->getNAncestors() - i - 1 );
         parents[currid] = ancestorid;
         childs[ancestorid].push_back(currid);
         childsfinished[ancestorid].push_back(FALSE);

         if( !isseeedintree[ancestorid] )
         {
            isseeedintree[ancestorid] = TRUE;
            assert(allrelevantseeeds[ancestorid] != NULL);
            treeseeeds.push_back( allrelevantseeeds[ancestorid] );
            treeseeedids.push_back(ancestorid);
            if( i == seeeds[s]->getNAncestors() -1 )
            {
               if( root == -1 )
                  root = ancestorid;
               else if( ancestorid != root )
                  root2 = ancestorid;
            }
            currid = ancestorid;
         }
         else
            break;
      }
   }

   for( size_t i = 0; i < treeseeeds.size(); ++i )
   {
      SeeedPtr seeed;
      std::stringstream decompfilename;

      seeed = treeseeeds[i];

      decompfilename << workfolder << "/" << getSeeedFolderLatex(seeed);
      if( seeed->isFromUnpresolved() )
         seeed->showVisualisation(conshdlrdata->seeedpoolunpresolved, TRUE, decompfilename.str().c_str(), draft );
      else
         seeed->showVisualisation(conshdlrdata->seeedpool, TRUE, decompfilename.str().c_str(), draft );
   }

   /* merge both roots in the first one*/

   for( size_t s = 0; root2 != -1 && s < treeseeeds.size(); ++s )
   {
      int seeedid = treeseeeds[s]->getID();
      if ( parents[seeedid] == root2 )
      {
         parents[seeedid] = root;
      }
   }

   for( size_t s = 0; root2 != -1 && s < childs[root2].size(); ++s )
   {
      childs[root].push_back(childs[root2][s] );
      childsfinished[root].push_back(FALSE );
   }



   //  finishedSeeeds[0]->showScatterPlot(this, TRUE, "./testdecomp/001.pdf") ;

   firstsibldist = 1. / (childs[root].size() - 1 );
   if( childs[root].size() == 1 ){
      firstsibldist = 1;
   }
   preambel.precision(2);

   preambel << "\\documentclass[a3paper,landscape]{scrartcl}\n\\usepackage{fancybox}\n\\usepackage{tikz}";
   preambel << "\n\\usetikzlibrary{positioning}\n\\title{Detection Tree}\n\\date{}\n\\begin{document}\n\n";
   preambel << "\\begin{tikzpicture}[level/.style={sibling distance=" << firstsibldist << "\\textwidth/#1}, level distance=12em, ->, dashed]\n\\node";



   /** start writing file */
   ofs.open (filename, std::ofstream::out );
   ofs << preambel.str();

   /** iterate tree and write file */
   curr = root;
   while ( curr != -1 )
   {
      if( !visited[curr] )
      {
         /** write node */
         ofs << writeSeeedIncludeLatex( allrelevantseeeds[curr], workfolder );
         /* set node visited */
         visited[curr] = TRUE;
         if( parents[curr] != -1 )
            finishnextchild(childs[parents[curr]], childsfinished[parents[curr]], curr);

      }
      if ( unfinishedchildexists(childsfinished[curr] ) )
      {
         int unfinishedchild = getfirstunfinishedchild(childsfinished[curr], childs[curr] );
         /* is first child unfinihsed? */
         //         if( unfinishedchild == childs[curr][0] )
         ofs << " child { node " ;
         curr = unfinishedchild;
         ++currheight;
      }
      else
      {
         if ( parents[curr] != -1 ){
            ofs << writeSeeedDetectorChainInfoLatex( allrelevantseeeds[curr], currheight, conshdlrdata->helpvisucounter);
            ++conshdlrdata->helpvisucounter;
         }
         --currheight;
         curr = parents[curr];
         if( curr != -1)
            ofs << " } " ;
      }
   }

   ofs << ";" << std::endl;
   for( size_t i = 0; i < treeseeeds.size(); ++i)
   {
      if ( treeseeeds[i]->getID() == root2 )
         continue;
      ofs << writeSeeedInfoLatex( treeseeeds[i] );
   }

   ofs << closing << std::endl;

   ofs.close();

   return SCIP_OKAY;
}




/** write
 *  out all detected or provided decompositions */
/** write family tree **/
SCIP_RETCODE DECwriteFamilyTree(
   SCIP*                 scip,               /**< SCIP data structure */
   const char*           filename,           /**< filename the output should be written to (including directory) */
   const char*           workfolder,         /**< directory in which should be worked */
   int                   ndecompositions,    /**< the number of (complete) decompositions in order of a certain measure (atm: max white) */
   SCIP_Bool             draft               /**< draft mode will not visualize non-zeros but is faster and takes less memory */
   )
{

	SCIP_CONSHDLR* conshdlr;
	SCIP_CONSHDLRDATA* conshdlrdata;
	assert(scip != NULL);

	conshdlr = SCIPfindConshdlr(scip, CONSHDLR_NAME);
	assert(conshdlr != NULL);

	conshdlrdata = SCIPconshdlrGetData(conshdlr);

	std::vector<SeeedPtr> tovisualize(0);
	assert(conshdlrdata != NULL);

	if ( SCIPconshdlrDecompExistsSelected(scip) )
	{
	   for ( size_t i = 0; tovisualize.size() <= (size_t) ndecompositions &&  i < conshdlrdata->selected->size(); ++i )
	   {
	      if( conshdlrdata->listall->at(conshdlrdata->selected->at(i))->isComplete() )
	         tovisualize.push_back( conshdlrdata->listall->at(conshdlrdata->selected->at(i)  ) );
	   }
	}
	else
	{
	   SCIPconshdlrDecompUpdateSeeedlist(scip);
	   for ( size_t i = 0; tovisualize.size() <= (size_t) ndecompositions &&  i < conshdlrdata->listall->size(); ++i )
	   {
	      if( conshdlrdata->listall->at(i)->isComplete() )
	         tovisualize.push_back( conshdlrdata->listall->at(i) );
	   }
	}

	SCIPconshdlrDecompWriteFamilyTreeLatexFile(scip, filename, workfolder, tovisualize, draft);

	return SCIP_OKAY;
}

/** returns the best known decomposition, if available and NULL otherwise */
DEC_DECOMP* DECgetBestDecomp(
   SCIP*                 scip                /**< SCIP data structure */
   )
{
   SCIP_CONSHDLR* conshdlr;
   SCIP_CONSHDLRDATA* conshdlrdata;
   assert(scip != NULL);

   DEC_DECOMP* decomp;
   gcg::Seeedpool* seeedpool;
   gcg::Seeedpool* seeedpoolunpresolved;
   SeeedPtr seeed;


   conshdlr = SCIPfindConshdlr(scip, CONSHDLR_NAME);
   assert(conshdlr != NULL);

   conshdlrdata = SCIPconshdlrGetData(conshdlr);
   assert(conshdlrdata != NULL);


   //seeedpool = ( SCIPconshdlrDecompIsBestCandidateUnpresolved(scip) ? conshdlrdata->seeedpoolunpresolved :  conshdlrdata->seeedpool );

   if( conshdlrdata->seeedpool == NULL )
      conshdlrdata->seeedpool = new gcg::Seeedpool(scip, CONSHDLR_NAME, TRUE);

   seeedpool = conshdlrdata->seeedpool;
   seeedpoolunpresolved = conshdlrdata->seeedpoolunpresolved ;

 //  DECconshdlrDecompSortDecompositionsByScore(scip);

   if( conshdlrdata->candidates->size() == 0 )
      return NULL;

   seeed = conshdlrdata->candidates->at( 0 ).first;

   SCIPdialogMessage(scip, NULL, "In get bestdecomp\n");

   if( SCIPconshdlrDecompIsBestCandidateUnpresolved(scip) )
   {
      std::vector<SeeedPtr> seeedtotranslate(0);
      std::vector<SeeedPtr> translatedseeeds(0);

      seeedtotranslate.push_back(seeed);
      seeedpool->translateSeeeds(seeedpoolunpresolved, seeedtotranslate, translatedseeeds);
      seeed = translatedseeeds[0];
   }


   seeedpool->createDecompFromSeeed(seeed, &decomp) ;

   return decomp;


   /** OLD HACK! */
//   if( conshdlrdata->selectedexists )
//   {
//
//      seeedpool->createDecompFromSeeed(conshdlrdata->listall->at( conshdlrdata->selected->at(0) ), &decomp) ;
//      return decomp;
//   }
//
//   if( conshdlrdata->ndecomps > 0 )
//      return conshdlrdata->decdecomps[0];
//
//   else if ( conshdlrdata->createbasicdecomp)
//   {
//      SCIP_RETCODE retcode;
//      DEC_DECOMP* decomp = NULL;
//      retcode = DECcreateBasicDecomp(scip, &decomp);
//      assert(retcode == SCIP_OKAY);
//      assert(decomp != NULL );
//
//      retcode = SCIPconshdlrDecompAddDecdecomp(scip, decomp);
//      if( retcode != SCIP_OKAY )
//      {
//         SCIPerrorMessage("Could not add decomp to cons_decomp!\n");
//         return NULL;
//      }
//
//      assert(conshdlrdata->ndecomps > 0);
//      assert(conshdlrdata->decdecomps[0] != NULL);
//      return conshdlrdata->decdecomps[0];
//   }
//
//   SCIPdebugMessagePrint(scip, "no decomps out there \n");
//
//   return NULL;
}

/** writes out a list of all detectors */
void DECprintListOfDetectors(
   SCIP*                 scip                /**< SCIP data structure */
   )
{
   SCIP_CONSHDLR* conshdlr;
   SCIP_CONSHDLRDATA* conshdlrdata;
   int ndetectors;
   int i;

   assert(scip != NULL);

   conshdlr = SCIPfindConshdlr(scip, CONSHDLR_NAME);
   assert(conshdlr != NULL);

   conshdlrdata = SCIPconshdlrGetData(conshdlr);
   assert(conshdlrdata != NULL);

   ndetectors = conshdlrdata->ndetectors;

   SCIPdialogMessage(scip, NULL, " detector             char priority enabled  description\n");
   SCIPdialogMessage(scip, NULL, " --------------       ---- -------- -------  -----------\n");

   for( i = 0; i < ndetectors; ++i )
   {
      SCIPdialogMessage(scip, NULL,  " %-20s", conshdlrdata->detectors[i]->name);
      SCIPdialogMessage(scip, NULL,  "    %c", conshdlrdata->detectors[i]->decchar);
      SCIPdialogMessage(scip, NULL,  " %8d", conshdlrdata->detectors[i]->priority);
      SCIPdialogMessage(scip, NULL,  " %7s", conshdlrdata->detectors[i]->enabled ? "TRUE" : "FALSE");
      SCIPdialogMessage(scip, NULL,  "  %s\n", conshdlrdata->detectors[i]->description);
   }
}


scoretype SCIPconshdlrDecompGetCurrScoretype(
      SCIP* scip
){
   SCIP_CONSHDLR* conshdlr;
   SCIP_CONSHDLRDATA* conshdlrdata;
   assert(scip != NULL);


   conshdlr = SCIPfindConshdlr(scip, CONSHDLR_NAME);
   assert(conshdlr != NULL);

   conshdlrdata = SCIPconshdlrGetData(conshdlr);
   assert(conshdlrdata != NULL);

   return  static_cast<scoretype>(conshdlrdata->currscoretype);

}




/** returns whether the detection has been performed */
SCIP_Bool DEChasDetectionRun(
   SCIP*                 scip                /**< SCIP data structure */
   )
{
   SCIP_CONSHDLR* conshdlr;
   SCIP_CONSHDLRDATA* conshdlrdata;

   assert(scip != NULL);

   conshdlr = SCIPfindConshdlr(scip, CONSHDLR_NAME);
   assert(conshdlr != NULL);

   conshdlrdata = SCIPconshdlrGetData(conshdlr);
   assert(conshdlrdata != NULL);

   return conshdlrdata->hasrun;
}

/** returns the character of the detector */
char DECdetectorGetChar(
   DEC_DETECTOR*         detector            /**< pointer to detector */
)
{
   if( detector == NULL )
     return '0';
   else
      return detector->decchar;
}


DEC_DECOMP** SCIPconshdlrDecompGetFinishedDecomps(
   SCIP*     scip
){

   SCIP_CONSHDLR* conshdlr;
   SCIP_CONSHDLRDATA* conshdlrdata;

   DEC_DECOMP** decomps;

   int ndecomps;

   assert(scip != NULL);

   conshdlr = SCIPfindConshdlr(scip, CONSHDLR_NAME);
   assert(conshdlr != NULL);

   conshdlrdata = SCIPconshdlrGetData(conshdlr);
   assert(conshdlrdata != NULL);

   ndecomps = SCIPconshdlrDecompGetNFinishedDecomps(scip);

   SCIP_CALL_ABORT(SCIPallocMemoryArray(scip, &decomps, ndecomps ) );

   for( int i = 0; i < conshdlrdata->seeedpool->getNFinishedSeeeds(); ++i )
   {
      DEC_DECOMP* decomp;
      SCIP_CALL_ABORT(conshdlrdata->seeedpool->createDecompFromSeeed(conshdlrdata->seeedpool->getFinishedSeeed( i ), &decomp ) );

      decomps[i] = decomp;
   }


   for( int i = 0; i < conshdlrdata->seeedpoolunpresolved->getNFinishedSeeeds(); ++i )
   {
      DEC_DECOMP* decomp;
      conshdlrdata->seeedpoolunpresolved->createDecompFromSeeed(conshdlrdata->seeedpoolunpresolved->getFinishedSeeed( i ), &decomp );

      decomps[i + conshdlrdata->seeedpool->getNFinishedSeeeds()] = decomp;
   }

   return decomps;
}

int SCIPconshdlrDecompGetNFinishedDecomps(
   SCIP*       scip
   ){

   SCIP_CONSHDLR* conshdlr;
   SCIP_CONSHDLRDATA* conshdlrdata;

   assert(scip != NULL);

   conshdlr = SCIPfindConshdlr(scip, CONSHDLR_NAME);
   assert(conshdlr != NULL);

   conshdlrdata = SCIPconshdlrGetData(conshdlr);
   assert(conshdlrdata != NULL);

   return (int) /*conshdlrdata->seeedpoolunpresolved->getNFinishedSeeeds() +*/ conshdlrdata->seeedpool->getNFinishedSeeeds();

}


/** display statistics about detectors */
SCIP_RETCODE GCGprintDetectorStatistics(
   SCIP*                 scip,               /**< SCIP data structure */
   FILE*                 file                /**< output file or NULL for standard output */
   )
{
   SCIP_CONSHDLR* conshdlr;
   SCIP_CONSHDLRDATA* conshdlrdata;
   int i;
   int j;
   assert(scip != NULL);

   conshdlr = SCIPfindConshdlr(scip, CONSHDLR_NAME);
   assert(conshdlr != NULL);

   conshdlrdata = SCIPconshdlrGetData(conshdlr);
   assert(conshdlrdata != NULL);
   assert(scip != NULL);

   SCIPmessageFPrintInfo(SCIPgetMessagehdlr(scip), file, "Detector statistics:       time     number     blocks\n");
   for( i = 0; i < conshdlrdata->ndetectors; ++i )
   {
      SCIPmessageFPrintInfo(SCIPgetMessagehdlr(scip), file, "  %-10.10s       :   %8.2f %10d    ", conshdlrdata->detectors[i]->name, conshdlrdata->detectors[i]->dectime, conshdlrdata->detectors[i]->ndecomps );
      for( j = 0; j < conshdlrdata->detectors[i]->ndecomps; ++j )
      {
         SCIPmessageFPrintInfo(SCIPgetMessagehdlr(scip), file, " %d", DECdecompGetNBlocks(conshdlrdata->detectors[i]->decomps[j]));
      }
      SCIPmessageFPrintInfo(SCIPgetMessagehdlr(scip), file, "\n");
   }
   return SCIP_OKAY;
}

/** resets the parameters to their default value */
static
SCIP_RETCODE setDetectionDefault(
   SCIP*                 scip,               /**< SCIP data structure */
   SCIP_CONSHDLRDATA*    conshdlrdata,       /**< constraint handler data structure */
   SCIP_Bool             quiet               /**< should the parameter be set quiet (no output) */
   )
{ /*lint --e{715}*/
   int i;
   assert(scip != NULL);
   assert(conshdlrdata != NULL);

   SCIP_CALL (SCIPsetIntParam(scip, "detection/maxrounds", 2) );
   SCIP_CALL (SCIPsetBoolParam(scip, "detection/origprob/enabled", FALSE) );

   SCIP_CALL(SCIPsetBoolParam(scip, "detection/consclassifier/nnonzeros/enabled", TRUE) );
   SCIP_CALL(SCIPsetBoolParam(scip, "detection/consclassifier/scipconstype/enabled", TRUE) );
   SCIP_CALL(SCIPsetBoolParam(scip, "detection/consclassifier/miplibconstype/enabled", TRUE) );
   SCIP_CALL(SCIPsetBoolParam(scip, "detection/consclassifier/consnamenonumbers/enabled", TRUE) );

   if(SCIPgetNVars(scip) + SCIPgetNConss(scip) < DEFAULT_LEVENSHTEIN_MAXMATRIXHALFPERIMETER)
      SCIP_CALL(SCIPsetBoolParam(scip, "detection/consclassifier/consnamelevenshtein/enabled", TRUE) );
   else
      SCIP_CALL(SCIPsetBoolParam(scip, "detection/consclassifier/consnamelevenshtein/enabled", FALSE) );

   for( i = 0; i < conshdlrdata->ndetectors; ++i )
   {
      SCIP_Result result;

      char paramname[SCIP_MAXSTRLEN];
      SCIP_Bool paramval;
      (void) SCIPsnprintf(paramname, SCIP_MAXSTRLEN, "detectors/%s/enabled", conshdlrdata->detectors[i]->name);

      SCIP_CALL( SCIPresetParam(scip, paramname) );

      result = SCIP_DIDNOTRUN;
      if( conshdlrdata->detectors[i]->setParamDefault != NULL )
         conshdlrdata->detectors[i]->setParamDefault(scip, conshdlrdata->detectors[i], &result);
      if( !quiet )
      {
         SCIP_Bool written = FALSE;

         (void) SCIPsnprintf(paramname, SCIP_MAXSTRLEN, "detectors/%s/enabled", conshdlrdata->detectors[i]->name);
         SCIP_CALL( SCIPgetBoolParam(scip, paramname, &paramval) );
         if( paramval == TRUE )
         {
            SCIPinfoMessage(scip, NULL, "%s = %s\n", paramname, paramval == TRUE ? "TRUE" : "FALSE");
            written = TRUE;
         }

         (void) SCIPsnprintf(paramname, SCIP_MAXSTRLEN, "detectors/%s/origenabled", conshdlrdata->detectors[i]->name);
         SCIP_CALL( SCIPgetBoolParam(scip, paramname, &paramval) );
         if( paramval == TRUE )
         {
            SCIPinfoMessage(scip, NULL, "%s = %s\n", paramname, paramval == TRUE ? "TRUE" : "FALSE");
            written = TRUE;
         }

         (void) SCIPsnprintf(paramname, SCIP_MAXSTRLEN, "detectors/%s/finishingenabled", conshdlrdata->detectors[i]->name);
         SCIP_CALL( SCIPgetBoolParam(scip, paramname, &paramval) );
         if( paramval == TRUE )
         {
            SCIPinfoMessage(scip, NULL, "%s = %s\n", paramname, paramval == TRUE ? "TRUE" : "FALSE");
            written = TRUE;
         }

         if( written )
            SCIPinfoMessage(scip, NULL, "\n", paramname, paramval == TRUE ? "TRUE" : "FALSE");

      }
   }

   return SCIP_OKAY;
}

/** sets the parameters to aggressive values */
static
SCIP_RETCODE setDetectionAggressive(
   SCIP*                 scip,               /**< SCIP data structure */
   SCIP_CONSHDLRDATA*    conshdlrdata,       /**< constraint handler data structure */
   SCIP_Bool             quiet               /**< should the parameter be set quiet (no output) */
   )
{ /*lint --e{715}*/
   int i;

   assert(scip != NULL);
   assert(conshdlrdata != NULL);


   SCIP_CALL (SCIPsetIntParam(scip, "detection/maxrounds", 3) );

   SCIP_CALL (SCIPsetBoolParam(scip, "detection/origprob/enabled", TRUE) );

   SCIP_CALL(SCIPsetBoolParam(scip, "detection/consclassifier/nnonzeros/enabled", TRUE) );
   SCIP_CALL(SCIPsetBoolParam(scip, "detection/consclassifier/scipconstype/enabled", TRUE) );
   SCIP_CALL(SCIPsetBoolParam(scip, "detection/consclassifier/miplibconstype/enabled", TRUE) );
   SCIP_CALL(SCIPsetBoolParam(scip, "detection/consclassifier/consnamenonumbers/enabled", TRUE) );

   if(SCIPgetNVars(scip) + SCIPgetNConss(scip) < AGGRESSIVE_LEVENSHTEIN_MAXMATRIXHALFPERIMETER)
      SCIP_CALL(SCIPsetBoolParam(scip, "detection/consclassifier/consnamelevenshtein/enabled", TRUE) );
   else
      SCIP_CALL(SCIPsetBoolParam(scip, "detection/consclassifier/consnamelevenshtein/enabled", FALSE) );

   for( i = 0; i < conshdlrdata->ndetectors; ++i )
      {
         SCIP_Result result;

         result = SCIP_DIDNOTRUN;
         if( conshdlrdata->detectors[i]->setParamAggressive != NULL )
            conshdlrdata->detectors[i]->setParamAggressive(scip, conshdlrdata->detectors[i], &result);

         if( !quiet )
         {
            char paramname[SCIP_MAXSTRLEN];
            SCIP_Bool paramval;
            SCIP_Bool written = FALSE;

            (void) SCIPsnprintf(paramname, SCIP_MAXSTRLEN, "detectors/%s/enabled", conshdlrdata->detectors[i]->name);
            SCIP_CALL( SCIPgetBoolParam(scip, paramname, &paramval) );
            if( paramval == TRUE )
            {
               SCIPinfoMessage(scip, NULL, "%s = %s\n", paramname, paramval == TRUE ? "TRUE" : "FALSE");
               written = TRUE;
            }

            (void) SCIPsnprintf(paramname, SCIP_MAXSTRLEN, "detectors/%s/origenabled", conshdlrdata->detectors[i]->name);
            SCIP_CALL( SCIPgetBoolParam(scip, paramname, &paramval) );
            if( paramval == TRUE )
            {
               SCIPinfoMessage(scip, NULL, "%s = %s\n", paramname, paramval == TRUE ? "TRUE" : "FALSE");
               written = TRUE;
            }

            (void) SCIPsnprintf(paramname, SCIP_MAXSTRLEN, "detectors/%s/finishingenabled", conshdlrdata->detectors[i]->name);
            SCIP_CALL( SCIPgetBoolParam(scip, paramname, &paramval) );
            if( paramval == TRUE )
            {
               SCIPinfoMessage(scip, NULL, "%s = %s\n", paramname, paramval == TRUE ? "TRUE" : "FALSE");
               written = TRUE;
            }

            if( written )
               SCIPinfoMessage(scip, NULL, "\n", paramname, paramval == TRUE ? "TRUE" : "FALSE");

         }
      }

   return SCIP_OKAY;
}

/** disables detectors */
static
SCIP_RETCODE setDetectionOff(
   SCIP*                 scip,               /**< SCIP data structure */
   SCIP_CONSHDLRDATA*    conshdlrdata,       /**< constraint handler data structure */
   SCIP_Bool             quiet               /**< should the parameter be set quiet (no output) */
   )
{ /*lint --e{715}*/
   int i;
   assert(scip != NULL);
   assert(conshdlrdata != NULL);

   for( i = 0; i < conshdlrdata->ndetectors; ++i )
   {
      char paramname[SCIP_MAXSTRLEN];
      (void) SCIPsnprintf(paramname, SCIP_MAXSTRLEN, "detectors/%s/enabled", conshdlrdata->detectors[i]->name);

      SCIP_CALL( SCIPsetBoolParam(scip, paramname, FALSE) );
      if( !quiet )
      {
         SCIPinfoMessage(scip, NULL, "%s = FALSE\n", paramname);
      }
   }

   return SCIP_OKAY;
}

/** sets the parameters to fast values */
static
SCIP_RETCODE setDetectionFast(
   SCIP*                 scip,               /**< SCIP data structure */
   SCIP_CONSHDLRDATA*    conshdlrdata,       /**< constraint handler data structure */
   SCIP_Bool             quiet               /**< should the parameter be set quiet (no output) */
   )
{ /*lint --e{715} */
   int i;

   assert(scip != NULL);
   assert(conshdlrdata != NULL);

   SCIP_CALL (SCIPsetIntParam(scip, "detection/maxrounds", 1) );
   SCIP_CALL (SCIPsetBoolParam(scip, "detection/origprob/enabled", FALSE) );

   SCIP_CALL(SCIPsetBoolParam(scip, "detection/consclassifier/nnonzeros/enabled", TRUE) );
   SCIP_CALL(SCIPsetBoolParam(scip, "detection/consclassifier/scipconstype/enabled", TRUE) );
   SCIP_CALL(SCIPsetBoolParam(scip, "detection/consclassifier/miplibconstype/enabled", TRUE) );
   SCIP_CALL(SCIPsetBoolParam(scip, "detection/consclassifier/consnamenonumbers/enabled", TRUE) );

   if( SCIPgetNVars(scip) + SCIPgetNConss(scip) < FAST_LEVENSHTEIN_MAXMATRIXHALFPERIMETER )
      SCIP_CALL(SCIPsetBoolParam(scip, "detection/consclassifier/consnamelevenshtein/enabled", TRUE) );
   else
      SCIP_CALL(SCIPsetBoolParam(scip, "detection/consclassifier/consnamelevenshtein/enabled", FALSE) );

   for( i = 0; i < conshdlrdata->ndetectors; ++i )
   {
      SCIP_Result result;

      result = SCIP_DIDNOTRUN;
      if( conshdlrdata->detectors[i]->setParamFast != NULL )
         conshdlrdata->detectors[i]->setParamFast(scip, conshdlrdata->detectors[i], &result);
      if( !quiet )
      {
         char paramname[SCIP_MAXSTRLEN];
         SCIP_Bool paramval;
         SCIP_Bool written = FALSE;

         (void) SCIPsnprintf(paramname, SCIP_MAXSTRLEN, "detectors/%s/enabled", conshdlrdata->detectors[i]->name);
         SCIP_CALL( SCIPgetBoolParam(scip, paramname, &paramval) );
         if( paramval == TRUE )
         {
            SCIPinfoMessage(scip, NULL, "%s = %s\n", paramname, paramval == TRUE ? "TRUE" : "FALSE");
            written = TRUE;
         }

         (void) SCIPsnprintf(paramname, SCIP_MAXSTRLEN, "detectors/%s/origenabled", conshdlrdata->detectors[i]->name);
         SCIP_CALL( SCIPgetBoolParam(scip, paramname, &paramval) );
         if( paramval == TRUE )
         {
            SCIPinfoMessage(scip, NULL, "%s = %s\n", paramname, paramval == TRUE ? "TRUE" : "FALSE");
            written = TRUE;
         }

         (void) SCIPsnprintf(paramname, SCIP_MAXSTRLEN, "detectors/%s/finishingenabled", conshdlrdata->detectors[i]->name);
         SCIP_CALL( SCIPgetBoolParam(scip, paramname, &paramval) );
         if( paramval == TRUE )
         {
            SCIPinfoMessage(scip, NULL, "%s = %s\n", paramname, paramval == TRUE ? "TRUE" : "FALSE");
            written = TRUE;
         }

         if( written )
            SCIPinfoMessage(scip, NULL, "\n", paramname, paramval == TRUE ? "TRUE" : "FALSE");
      }
   }

   return SCIP_OKAY;
}

/** sets detector parameters values to
 *
 *  - SCIP_PARAMSETTING_DEFAULT which are the default values of all detector parameters
 *  - SCIP_PARAMSETTING_FAST such that the time spend for detection is decreased
 *  - SCIP_PARAMSETTING_AGGRESSIVE such that the detectors produce more decompositions
 *  - SCIP_PARAMSETTING_OFF which turns off all detection
 */
SCIP_RETCODE GCGsetDetection(
   SCIP*                 scip,               /**< SCIP data structure */
   SCIP_PARAMSETTING     paramsetting,       /**< parameter settings */
   SCIP_Bool             quiet               /**< should the parameter be set quiet (no output) */
   )
{
   SCIP_CONSHDLR* conshdlr;
   SCIP_CONSHDLRDATA* conshdlrdata;

   assert(scip != NULL);

   conshdlr = SCIPfindConshdlr(scip, CONSHDLR_NAME);
   assert(conshdlr != NULL);

   conshdlrdata = SCIPconshdlrGetData(conshdlr);
   assert(conshdlrdata != NULL);

   switch( paramsetting )
   {
   case SCIP_PARAMSETTING_AGGRESSIVE:
      SCIP_CALL( setDetectionAggressive(scip, conshdlrdata, quiet) );
      break;
   case SCIP_PARAMSETTING_OFF:
      SCIP_CALL( setDetectionOff(scip, conshdlrdata, quiet) );
      break;
   case SCIP_PARAMSETTING_FAST:
      SCIP_CALL( setDetectionFast(scip, conshdlrdata, quiet) );
      break;
   case SCIP_PARAMSETTING_DEFAULT:
      SCIP_CALL( setDetectionDefault(scip, conshdlrdata, quiet) );
      break;
   default:
      SCIPerrorMessage("The given paramsetting is invalid!\n");
      break;
   }

   return SCIP_OKAY;
}<|MERGE_RESOLUTION|>--- conflicted
+++ resolved
@@ -4039,17 +4039,7 @@
    if( SCIPgetStage(scip) < SCIP_STAGE_TRANSFORMED )
       SCIP_CALL( SCIPtransformProb(scip) );
 
-<<<<<<< HEAD
-//<< HEAD
-//   if( conshdlrdata->ndecomps == 0)
-//   {
-//      candidatesNBlocks = seeedpoolunpresolved.getSortedCandidatesNBlocks();
-//      seeedpoolunpresolved.calcClassifierAndNBlockCandidates(scip);
-//   }
-//=======
-
-=======
->>>>>>> c515cec9
+
    /** get block number candidates and conslcassifier for original problem*/
    if( classifyOrig )
    {
