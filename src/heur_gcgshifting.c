/* * * * * * * * * * * * * * * * * * * * * * * * * * * * * * * * * * * * * * */
/*                                                                           */
/*                  This file is part of the program                         */
/*          GCG --- Generic Column Generation                                */
/*                  a Dantzig-Wolfe decomposition based extension            */
/*                  of the branch-cut-and-price framework                    */
/*         SCIP --- Solving Constraint Integer Programs                      */
/*                                                                           */
/* Copyright (C) 2010-2017 Operations Research, RWTH Aachen University       */
/*                         Zuse Institute Berlin (ZIB)                       */
/*                                                                           */
/* This program is free software; you can redistribute it and/or             */
/* modify it under the terms of the GNU Lesser General Public License        */
/* as published by the Free Software Foundation; either version 3            */
/* of the License, or (at your option) any later version.                    */
/*                                                                           */
/* This program is distributed in the hope that it will be useful,           */
/* but WITHOUT ANY WARRANTY; without even the implied warranty of            */
/* MERCHANTABILITY or FITNESS FOR A PARTICULAR PURPOSE.  See the             */
/* GNU Lesser General Public License for more details.                       */
/*                                                                           */
/* You should have received a copy of the GNU Lesser General Public License  */
/* along with this program; if not, write to the Free Software               */
/* Foundation, Inc., 51 Franklin St, Fifth Floor, Boston, MA 02110-1301, USA.*/
/*                                                                           */
/* * * * * * * * * * * * * * * * * * * * * * * * * * * * * * * * * * * * * * */

/**@file   heur_gcgshifting.c
 * @brief  LP gcgrounding heuristic that tries to recover from intermediate infeasibilities and shifts continuous variables
 * @author Tobias Achterberg
 * @author Christian Puchert
 */

/*---+----1----+----2----+----3----+----4----+----5----+----6----+----7----+----8----+----9----+----0----+----1----+----2*/

#include <assert.h>
#include <string.h>

#include "heur_gcgshifting.h"
#include "gcg.h"
#include "relax_gcg.h"
#include "scip/misc.h"


#define HEUR_NAME             "gcgshifting"
#define HEUR_DESC             "LP rounding heuristic on original variables with infeasibility recovering also using continuous variables"
#define HEUR_DISPCHAR         's'
#define HEUR_PRIORITY         -5000
#define HEUR_FREQ             10
#define HEUR_FREQOFS          0
#define HEUR_MAXDEPTH         -1
#define HEUR_TIMING           SCIP_HEURTIMING_AFTERNODE
#define HEUR_USESSUBSCIP      FALSE

#define MAXSHIFTINGS          50        /**< maximal number of non improving shiftings */
#define WEIGHTFACTOR          1.1
#define DEFAULT_RANDSEED      31     /**< initial random seed */


/* locally defined heuristic data */
struct SCIP_HeurData
{
   SCIP_SOL*             sol;                /**< working solution */
   SCIP_RANDNUMGEN*      randnumgen;         /**< random number generator */
   SCIP_Longint          lastlp;             /**< last LP number where the heuristic was applied */
};




/*
 * local methods
 */

/** update row violation arrays after a row's activity value changed */
static
void updateViolations(
   SCIP*                 scip,               /**< SCIP data structure */
   SCIP_ROW*             row,                /**< LP row */
   SCIP_ROW**            violrows,           /**< array with currently violated rows */
   int*                  violrowpos,         /**< position of LP rows in violrows array */
   int*                  nviolrows,          /**< pointer to the number of currently violated rows */
   SCIP_Real             oldactivity,        /**< old activity value of LP row */
   SCIP_Real             newactivity         /**< new activity value of LP row */
   )
{
   SCIP_Real lhs;
   SCIP_Real rhs;
   SCIP_Bool oldviol;
   SCIP_Bool newviol;

   assert(violrows != NULL);
   assert(violrowpos != NULL);
   assert(nviolrows != NULL);

   lhs = SCIProwGetLhs(row);
   rhs = SCIProwGetRhs(row);
   oldviol = (SCIPisFeasLT(scip, oldactivity, lhs) || SCIPisFeasGT(scip, oldactivity, rhs));
   newviol = (SCIPisFeasLT(scip, newactivity, lhs) || SCIPisFeasGT(scip, newactivity, rhs));
   if( oldviol != newviol )
   {
      int rowpos;

      rowpos = SCIProwGetLPPos(row);
      assert(rowpos >= 0);

      if( oldviol )
      {
         int violpos;

         /* the row violation was repaired: remove row from violrows array, decrease violation count */
         violpos = violrowpos[rowpos];
         assert(0 <= violpos && violpos < *nviolrows);
         assert(violrows[violpos] == row);
         violrowpos[rowpos] = -1;
         if( violpos != *nviolrows-1 )
         {
            violrows[violpos] = violrows[*nviolrows-1];
            violrowpos[SCIProwGetLPPos(violrows[violpos])] = violpos;
         }
         (*nviolrows)--;
      }
      else
      {
         /* the row is now violated: add row to violrows array, increase violation count */
         assert(violrowpos[rowpos] == -1);
         violrows[*nviolrows] = row;
         violrowpos[rowpos] = *nviolrows;
         (*nviolrows)++;
      }
   }
}

/** update row activities after a variable's solution value changed */
static
SCIP_RETCODE updateActivities(
   SCIP*                 scip,               /**< SCIP data structure */
   SCIP_Real*            activities,         /**< LP row activities */
   SCIP_ROW**            violrows,           /**< array with currently violated rows */
   int*                  violrowpos,         /**< position of LP rows in violrows array */
   int*                  nviolrows,          /**< pointer to the number of currently violated rows */
   int                   nlprows,            /**< number of rows in current LP */
   SCIP_VAR*             var,                /**< variable that has been changed */
   SCIP_Real             oldsolval,          /**< old solution value of variable */
   SCIP_Real             newsolval           /**< new solution value of variable */
   )
{
   SCIP_COL* col;
   SCIP_ROW** colrows;
   SCIP_Real* colvals;
   SCIP_Real delta;
   int ncolrows;
   int r;

   assert(activities != NULL);
   assert(nviolrows != NULL);
   assert(0 <= *nviolrows && *nviolrows <= nlprows);

   delta = newsolval - oldsolval;
   col = SCIPvarGetCol(var);
   colrows = SCIPcolGetRows(col);
   colvals = SCIPcolGetVals(col);
   ncolrows = SCIPcolGetNLPNonz(col);
   assert(ncolrows == 0 || (colrows != NULL && colvals != NULL));

   for( r = 0; r < ncolrows; ++r )
   {
      SCIP_ROW* row;
      int rowpos;

      row = colrows[r];
      rowpos = SCIProwGetLPPos(row);
      assert(-1 <= rowpos && rowpos < nlprows);

      if( rowpos >= 0 && !SCIProwIsLocal(row) )
      {
         SCIP_Real oldactivity;

         assert(SCIProwIsInLP(row));

         /* update row activity */
         oldactivity = activities[rowpos];
         if( !SCIPisInfinity(scip, -oldactivity) && !SCIPisInfinity(scip, oldactivity) )
         {
            SCIP_Real newactivity;

            newactivity = oldactivity + delta * colvals[r];
            if( SCIPisInfinity(scip, newactivity) )
               newactivity = SCIPinfinity(scip);
            else if( SCIPisInfinity(scip, -newactivity) )
               newactivity = -SCIPinfinity(scip);
            activities[rowpos] = newactivity;

            /* update row violation arrays */
            updateViolations(scip, row, violrows, violrowpos, nviolrows, oldactivity, newactivity);
         }
      }
   }

   return SCIP_OKAY;
}

/** returns a variable, that pushes activity of the row in the given direction with minimal negative impact on other rows;
 *  if variables have equal impact, chooses the one with best objective value improvement in corresponding direction;
 *  prefer fractional integers over other variables in order to become integral during the process;
 *  shifting in a direction is forbidden, if this forces the objective value over the upper bound, or if the variable
 *  was already shifted in the opposite direction
 */
static
SCIP_RETCODE selectShifting(
   SCIP*                 scip,               /**< SCIP data structure */
   SCIP_SOL*             sol,                /**< primal solution */
   SCIP_ROW*             row,                /**< LP row */
   SCIP_Real             rowactivity,        /**< activity of LP row */
   int                   direction,          /**< should the activity be increased (+1) or decreased (-1)? */
   SCIP_Real*            nincreases,         /**< array with weighted number of increasings per variables */
   SCIP_Real*            ndecreases,         /**< array with weighted number of decreasings per variables */
   SCIP_Real             increaseweight,     /**< current weight of increase/decrease updates */
   SCIP_VAR**            shiftvar,           /**< pointer to store the shifting variable, returns NULL if impossible */
   SCIP_Real*            oldsolval,          /**< pointer to store old solution value of shifting variable */
   SCIP_Real*            newsolval           /**< pointer to store new (shifted) solution value of shifting variable */
   )
{
   SCIP_COL** rowcols;
   SCIP_Real* rowvals;
   int nrowcols;
   SCIP_Real activitydelta;
   SCIP_Real bestshiftscore;
   SCIP_Real bestdeltaobj;
   int c;

   assert(direction == +1 || direction == -1);
   assert(nincreases != NULL);
   assert(ndecreases != NULL);
   assert(shiftvar != NULL);
   assert(oldsolval != NULL);
   assert(newsolval != NULL);

   /* get row entries */
   rowcols = SCIProwGetCols(row);
   rowvals = SCIProwGetVals(row);
   nrowcols = SCIProwGetNLPNonz(row);

   /* calculate how much the activity must be shifted in order to become feasible */
   activitydelta = (direction == +1 ? SCIProwGetLhs(row) - rowactivity : SCIProwGetRhs(row) - rowactivity);
   assert((direction == +1 && SCIPisPositive(scip, activitydelta))
      || (direction == -1 && SCIPisNegative(scip, activitydelta)));

   /* select shifting variable */
   bestshiftscore = SCIP_REAL_MAX;
   bestdeltaobj = SCIPinfinity(scip);
   *shiftvar = NULL;
   *newsolval = 0.0;
   *oldsolval = 0.0;
   for( c = 0; c < nrowcols; ++c )
   {
      SCIP_COL* col;
      SCIP_VAR* var;
      SCIP_Real val;
      SCIP_Real solval;
      SCIP_Real shiftscore;
      SCIP_Bool isinteger;
      SCIP_Bool isfrac;
      SCIP_Bool increase;

      col = rowcols[c];
      var = SCIPcolGetVar(col);
      val = rowvals[c];
      assert(!SCIPisZero(scip, val));
      solval = SCIPgetSolVal(scip, sol, var);

      isinteger = (SCIPvarGetType(var) == SCIP_VARTYPE_BINARY || SCIPvarGetType(var) == SCIP_VARTYPE_INTEGER);
      isfrac = isinteger && !SCIPisFeasIntegral(scip, solval);
      increase = (direction * val > 0.0);

      /* calculate the score of the shifting (prefer smaller values) */
      if( isfrac )
         shiftscore = increase ? -1.0 / (SCIPvarGetNLocksUp(var) + 1.0) :
            -1.0 / (SCIPvarGetNLocksDown(var) + 1.0);
      else
      {
         int probindex;
         probindex = SCIPvarGetProbindex(var);

         if( increase )
            shiftscore = ndecreases[probindex]/increaseweight;
         else
            shiftscore = nincreases[probindex]/increaseweight;
         if( isinteger )
            shiftscore += 1.0;
      }

      if( shiftscore <= bestshiftscore )
      {
         SCIP_Real deltaobj;
         SCIP_Real shiftval;

         if( !increase )
         {
            /* shifting down */
            assert(direction * val < 0.0);
            if( isfrac )
               shiftval = SCIPfeasFloor(scip, solval);
            else
            {
               SCIP_Real lb;

               assert(activitydelta/val < 0.0);
               shiftval = solval + activitydelta/val;
               assert(shiftval <= solval); /* may be equal due to numerical digit erasement in the subtraction */
               if( SCIPvarIsIntegral(var) )
                  shiftval = SCIPfeasFloor(scip, shiftval);
               lb = SCIPvarGetLbGlobal(var);
               shiftval = MAX(shiftval, lb);
            }
         }
         else
         {
            /* shifting up */
            assert(direction * val > 0.0);
            if( isfrac )
               shiftval = SCIPfeasCeil(scip, solval);
            else
            {
               SCIP_Real ub;

               assert(activitydelta/val > 0.0);
               shiftval = solval + activitydelta/val;
               assert(shiftval >= solval); /* may be equal due to numerical digit erasement in the subtraction */
               if( SCIPvarIsIntegral(var) )
                  shiftval = SCIPfeasCeil(scip, shiftval);
               ub = SCIPvarGetUbGlobal(var);
               shiftval = MIN(shiftval, ub);
            }
         }

         if( SCIPisEQ(scip, shiftval, solval) )
            continue;

         deltaobj = SCIPvarGetObj(var) * (shiftval - solval);
         if( shiftscore < bestshiftscore || deltaobj < bestdeltaobj )
         {
            bestshiftscore = shiftscore;
            bestdeltaobj = deltaobj;
            *shiftvar = var;
            *oldsolval = solval;
            *newsolval = shiftval;
         }
      }
   }

   return SCIP_OKAY;
}

/** returns a fractional variable, that has most impact on rows in opposite direction, i.e. that is most crucial to
 *  fix in the other direction;
 *  if variables have equal impact, chooses the one with best objective value improvement in corresponding direction;
 *  shifting in a direction is forbidden, if this forces the objective value over the upper bound
 */
static
SCIP_RETCODE selectEssentialRounding(
   SCIP*                 scip,               /**< SCIP data structure */
   SCIP_SOL*             sol,                /**< primal solution */
   SCIP_Real             minobj,             /**< minimal objective value possible after shifting remaining fractional vars */
   SCIP_VAR**            lpcands,            /**< fractional variables in LP */
   int                   nlpcands,           /**< number of fractional variables in LP */
   SCIP_VAR**            shiftvar,           /**< pointer to store the shifting variable, returns NULL if impossible */
   SCIP_Real*            oldsolval,          /**< old (fractional) solution value of shifting variable */
   SCIP_Real*            newsolval           /**< new (shifted) solution value of shifting variable */
   )
{
   SCIP_Real bestdeltaobj;
   int maxnlocks;
   int v;

   assert(shiftvar != NULL);
   assert(oldsolval != NULL);
   assert(newsolval != NULL);

   /* select shifting variable */
   maxnlocks = -1;
   bestdeltaobj = SCIPinfinity(scip);
   *shiftvar = NULL;
   for( v = 0; v < nlpcands; ++v )
   {
      SCIP_VAR* var;
      SCIP_Real solval;

      var = lpcands[v];
      assert(SCIPvarGetType(var) == SCIP_VARTYPE_BINARY || SCIPvarGetType(var) == SCIP_VARTYPE_INTEGER);

      solval = SCIPgetSolVal(scip, sol, var);
      if( !SCIPisFeasIntegral(scip, solval) )
      {
         SCIP_Real shiftval;
         SCIP_Real obj;
         SCIP_Real deltaobj;
         int nlocks;

         obj = SCIPvarGetObj(var);

         /* shifting down */
         nlocks = SCIPvarGetNLocksUp(var);
         if( nlocks >= maxnlocks )
         {
            shiftval = SCIPfeasFloor(scip, solval);
            deltaobj = obj * (shiftval - solval);
            if( (nlocks > maxnlocks || deltaobj < bestdeltaobj) && minobj - obj < SCIPgetCutoffbound(scip) )
            {
               maxnlocks = nlocks;
               bestdeltaobj = deltaobj;
               *shiftvar = var;
               *oldsolval = solval;
               *newsolval = shiftval;
            }
         }

         /* shifting up */
         nlocks = SCIPvarGetNLocksDown(var);
         if( nlocks >= maxnlocks )
         {
            shiftval = SCIPfeasCeil(scip, solval);
            deltaobj = obj * (shiftval - solval);
            if( (nlocks > maxnlocks || deltaobj < bestdeltaobj) && minobj + obj < SCIPgetCutoffbound(scip) )
            {
               maxnlocks = nlocks;
               bestdeltaobj = deltaobj;
               *shiftvar = var;
               *oldsolval = solval;
               *newsolval = shiftval;
            }
         }
      }
   }

   return SCIP_OKAY;
}

/** adds a given value to the fractionality counters of the rows in which the given variable appears */
static
void addFracCounter(
   int*                  nfracsinrow,        /**< array to store number of fractional variables per row */
   int                   nlprows,            /**< number of rows in LP */
   SCIP_VAR*             var,                /**< variable for which the counting should be updated */
   int                   incval              /**< value that should be added to the corresponding array entries */
   )
{
   SCIP_COL* col;
   SCIP_ROW** rows;
   int nrows;
   int r;

   col = SCIPvarGetCol(var);
   rows = SCIPcolGetRows(col);
   nrows = SCIPcolGetNLPNonz(col);
   for( r = 0; r < nrows; ++r )
   {
      int rowidx;

      rowidx = SCIProwGetLPPos(rows[r]);
      assert(0 <= rowidx && rowidx < nlprows);
      nfracsinrow[rowidx] += incval;
      assert(nfracsinrow[rowidx] >= 0);
   }
}



/*
 * Callback methods
 */

/** copy method for primal heuristic plugins (called when SCIP copies plugins) */
#define heurCopyGcgshifting NULL

/** destructor of primal heuristic to free user data (called when SCIP is exiting) */
#define heurFreeGcgshifting NULL


/** initialization method of primal heuristic (called after problem was transformed) */
static
SCIP_DECL_HEURINIT(heurInitGcgshifting) /*lint --e{715}*/
{  /*lint --e{715}*/
   SCIP_HEURDATA* heurdata;

   assert(strcmp(SCIPheurGetName(heur), HEUR_NAME) == 0);
   assert(SCIPheurGetData(heur) == NULL);

   /* create heuristic data */
   SCIP_CALL( SCIPallocMemory(scip, &heurdata) );
   SCIP_CALL( SCIPcreateSol(scip, &heurdata->sol, heur) );
   heurdata->lastlp = -1;

   /* create random number generator */
   SCIP_CALL( SCIPcreateRandom(scip, &heurdata->randnumgen,
<<<<<<< HEAD
         DEFAULT_RANDSEED) );
=======
         SCIPinitializeRandomSeed(scip, DEFAULT_RANDSEED)) );
>>>>>>> 832d1ec2

   SCIPheurSetData(heur, heurdata);

   return SCIP_OKAY;
}

/** deinitialization method of primal heuristic (called before transformed problem is freed) */
static
SCIP_DECL_HEUREXIT(heurExitGcgshifting) /*lint --e{715}*/
{  /*lint --e{715}*/
   SCIP_HEURDATA* heurdata;

   assert(strcmp(SCIPheurGetName(heur), HEUR_NAME) == 0);

   /* free heuristic data */
   heurdata = SCIPheurGetData(heur);
   assert(heurdata != NULL);
   SCIP_CALL( SCIPfreeSol(scip, &heurdata->sol) );

   /* free random number generator */
<<<<<<< HEAD
   SCIPfreeRandom(scip, &heurdata->randnumgen );
=======
   SCIPfreeRandom(scip, &heurdata->randnumgen);
>>>>>>> 832d1ec2

   SCIPfreeMemory(scip, &heurdata);
   SCIPheurSetData(heur, NULL);

   return SCIP_OKAY;
}

/** solving process initialization method of primal heuristic (called when branch and bound process is about to begin) */
static
SCIP_DECL_HEURINITSOL(heurInitsolGcgshifting)
{
   SCIP_HEURDATA* heurdata;

   assert(strcmp(SCIPheurGetName(heur), HEUR_NAME) == 0);

   heurdata = SCIPheurGetData(heur);
   assert(heurdata != NULL);
   heurdata->lastlp = -1;

   return SCIP_OKAY;
}


/** solving process deinitialization method of primal heuristic (called before branch and bound process data is freed) */
#define heurExitsolGcgshifting NULL


/** execution method of primal heuristic */
static
SCIP_DECL_HEUREXEC(heurExecGcgshifting) /*lint --e{715}*/
{  /*lint --e{715}*/
   SCIP* masterprob;
   SCIP_HEURDATA* heurdata;
   SCIP_SOL* sol;
   SCIP_VAR** lpcands;
   SCIP_Real* lpcandssol;
   SCIP_ROW** lprows;
   SCIP_Real* activities;
   SCIP_ROW** violrows;
   SCIP_Real* nincreases;
   SCIP_Real* ndecreases;
   int* violrowpos;
   int* nfracsinrow;
   SCIP_Real increaseweight;
   SCIP_Real obj;
   SCIP_Real minobj;
   int nlpcands;
   int nlprows;
   int nvars;
   int nfrac;
   int nviolrows;
   int minnviolrows;
   int nnonimprovingshifts;
   int c;
   int r;
   SCIP_Longint nlps;
   SCIP_Longint ncalls;
   SCIP_Longint nsolsfound;
   SCIP_Longint nnodes;

   assert(strcmp(SCIPheurGetName(heur), HEUR_NAME) == 0);
   assert(scip != NULL);
   assert(result != NULL);

   /* get master problem */
   masterprob = GCGgetMasterprob(scip);
   assert(masterprob != NULL);

   *result = SCIP_DIDNOTRUN;

   /* do not execute the heuristic on invalid relaxation solutions
    * (which is the case if the node has been cut off)
    */
   if( !SCIPisRelaxSolValid(scip) )
   {
      SCIPdebugMessage("skipping GCG shifting: invalid relaxation solution\n");
      return SCIP_OKAY;
   }

   /* only call heuristic, if an optimal LP solution is at hand */
   if( SCIPgetStage(masterprob) > SCIP_STAGE_SOLVING || SCIPgetLPSolstat(masterprob) != SCIP_LPSOLSTAT_OPTIMAL )
      return SCIP_OKAY;

   /* get heuristic data */
   heurdata = SCIPheurGetData(heur);
   assert(heurdata != NULL);

   /* don't call heuristic, if we have already processed the current LP solution */
   nlps = SCIPgetNLPs(masterprob);
   if( nlps == heurdata->lastlp )
      return SCIP_OKAY;
   heurdata->lastlp = nlps;

   /* don't call heuristic, if it was not successful enough in the past */
   ncalls = SCIPheurGetNCalls(heur);
   nsolsfound = 10*SCIPheurGetNBestSolsFound(heur) + SCIPheurGetNSolsFound(heur);
   nnodes = SCIPgetNNodes(scip);
   if( nnodes % ((ncalls/100)/(nsolsfound+1)+1) != 0 )
      return SCIP_OKAY;

   /* get fractional variables, that should be integral */
   SCIP_CALL( SCIPgetExternBranchCands(scip, &lpcands, &lpcandssol, NULL, &nlpcands, NULL, NULL, NULL, NULL) );
   nfrac = nlpcands;

   /* only call heuristic, if LP solution is fractional */
   if( nfrac == 0 )
      return SCIP_OKAY;

   *result = SCIP_DIDNOTFIND;

   /* get LP rows */
   SCIP_CALL( SCIPgetLPRowsData(scip, &lprows, &nlprows) );

   SCIPdebugMessage("executing GCG shifting heuristic: %d LP rows, %d fractionals\n", nlprows, nfrac);;

   /* get memory for activities, violated rows, and row violation positions */
   nvars = SCIPgetNVars(scip);
   SCIP_CALL( SCIPallocBufferArray(scip, &activities, nlprows) );
   SCIP_CALL( SCIPallocBufferArray(scip, &violrows, nlprows) );
   SCIP_CALL( SCIPallocBufferArray(scip, &violrowpos, nlprows) );
   SCIP_CALL( SCIPallocBufferArray(scip, &nfracsinrow, nlprows) );
   SCIP_CALL( SCIPallocBufferArray(scip, &nincreases, nvars) );
   SCIP_CALL( SCIPallocBufferArray(scip, &ndecreases, nvars) );
   BMSclearMemoryArray(nfracsinrow, nlprows);
   BMSclearMemoryArray(nincreases, nvars);
   BMSclearMemoryArray(ndecreases, nvars);

   /* get the activities for all globally valid rows;
    * the rows should be feasible, but due to numerical inaccuracies in the LP solver, they can be violated
    */
   nviolrows = 0;
   for( r = 0; r < nlprows; ++r )
   {
      SCIP_ROW* row;

      row = lprows[r];
      assert(SCIProwGetLPPos(row) == r);

      if( !SCIProwIsLocal(row) )
      {
         activities[r] = SCIPgetRowSolActivity(scip, row, GCGrelaxGetCurrentOrigSol(scip));
         if( SCIPisFeasLT(scip, activities[r], SCIProwGetLhs(row) )
            || SCIPisFeasGT(scip, activities[r], SCIProwGetRhs(row)) )
         {
            violrows[nviolrows] = row;
            violrowpos[r] = nviolrows;
            nviolrows++;
         }
         else
            violrowpos[r] = -1;
      }
   }

   /* calc the current number of fractional variables in rows */
   for( c = 0; c < nlpcands; ++c )
      addFracCounter(nfracsinrow, nlprows, lpcands[c], +1);

   /* get the working solution from heuristic's local data */
   sol = heurdata->sol;
   assert(sol != NULL);

   /* copy the current LP solution to the working solution */
   SCIP_CALL( SCIPlinkRelaxSol(scip, sol) );

   /* calculate the minimal objective value possible after rounding fractional variables */
   minobj = SCIPgetSolTransObj(scip, sol);
   /* since the heuristic timing was changed to AFTERNODE, it might happen that it is called on a
    * node with has been cut off; in that case, delay the heuristic
    */
   if( minobj >= SCIPgetCutoffbound(scip) )
   {
      *result = SCIP_DELAYED;
      SCIPfreeBufferArray(scip, &ndecreases);
      SCIPfreeBufferArray(scip, &nincreases);
      SCIPfreeBufferArray(scip, &nfracsinrow);
      SCIPfreeBufferArray(scip, &violrowpos);
      SCIPfreeBufferArray(scip, &violrows);
      SCIPfreeBufferArray(scip, &activities);
      return SCIP_OKAY;
   }
   for( c = 0; c < nlpcands; ++c )
   {
      SCIP_Real bestshiftval;

      obj = SCIPvarGetObj(lpcands[c]);
      bestshiftval = obj > 0.0 ? SCIPfeasFloor(scip, lpcandssol[c]) : SCIPfeasCeil(scip, lpcandssol[c]);
      minobj += obj * (bestshiftval - lpcandssol[c]);
   }

   /* try to shift remaining variables in order to become/stay feasible */
   nnonimprovingshifts = 0;
   minnviolrows = INT_MAX;
   increaseweight = 1.0;
   while( (nfrac > 0 || nviolrows > 0) && nnonimprovingshifts < MAXSHIFTINGS )
   {
      SCIP_VAR* shiftvar;
      SCIP_Real oldsolval;
      SCIP_Real newsolval;
      SCIP_Bool oldsolvalisfrac;
      int nprevviolrows;

      SCIPdebugMessage("GCG shifting heuristic: nfrac=%d, nviolrows=%d, obj=%g (best possible obj: %g), cutoff=%g\n",
         nfrac, nviolrows, SCIPgetSolOrigObj(scip, sol), SCIPretransformObj(scip, minobj),
         SCIPretransformObj(scip, SCIPgetCutoffbound(scip)));

      nprevviolrows = nviolrows;

      /* choose next variable to process:
       *  - if a violated row exists, shift a variable decreasing the violation, that has least impact on other rows
       *  - otherwise, shift a variable, that has strongest devastating impact on rows in opposite direction
       */
      shiftvar = NULL;
      oldsolval = 0.0;
      newsolval = 0.0;
      if( nviolrows > 0 && (nfrac == 0 || nnonimprovingshifts < MAXSHIFTINGS-1) )
      {
         SCIP_ROW* row;
         int rowidx;
         int rowpos;
         int direction;

         rowidx = -1;
         rowpos = -1;
         row = NULL;
         if( nfrac > 0 )
         {
            for( rowidx = nviolrows-1; rowidx >= 0; --rowidx )
            {
               row = violrows[rowidx];
               rowpos = SCIProwGetLPPos(row);
               assert(violrowpos[rowpos] == rowidx);
               if( nfracsinrow[rowpos] > 0 )
                  break;
            }
         }
         if( rowidx == -1 )
         {
            rowidx = SCIPrandomGetInt(heurdata->randnumgen, 0, nviolrows-1);
            row = violrows[rowidx];
            rowpos = SCIProwGetLPPos(row);
            assert(0 <= rowpos && rowpos < nlprows);
            assert(violrowpos[rowpos] == rowidx);
            assert(nfracsinrow[rowpos] == 0);
         }
         assert(violrowpos[rowpos] == rowidx);

         SCIPdebugMessage("GCG shifting heuristic: try to fix violated row <%s>: %g <= %g <= %g\n",
            SCIProwGetName(row), SCIProwGetLhs(row), activities[rowpos], SCIProwGetRhs(row));
         SCIPdebug( SCIP_CALL( SCIPprintRow(scip, row, NULL) ) );

         /* get direction in which activity must be shifted */
         assert(SCIPisFeasLT(scip, activities[rowpos], SCIProwGetLhs(row))
            || SCIPisFeasGT(scip, activities[rowpos], SCIProwGetRhs(row)));
         direction = SCIPisFeasLT(scip, activities[rowpos], SCIProwGetLhs(row)) ? +1 : -1;

         /* search a variable that can shift the activity in the necessary direction */
         SCIP_CALL( selectShifting(scip, sol, row, activities[rowpos], direction,
               nincreases, ndecreases, increaseweight, &shiftvar, &oldsolval, &newsolval) );
      }

      if( shiftvar == NULL && nfrac > 0 )
      {
         SCIPdebugMessage("GCG shifting heuristic: search rounding variable and try to stay feasible\n");
         SCIP_CALL( selectEssentialRounding(scip, sol, minobj, lpcands, nlpcands, &shiftvar, &oldsolval, &newsolval) );
      }

      /* check, whether shifting was possible */
      if( shiftvar == NULL || SCIPisEQ(scip, oldsolval, newsolval) )
      {
         SCIPdebugMessage("GCG shifting heuristic:  -> didn't find a shifting variable\n");
         break;
      }

      SCIPdebugMessage("GCG shifting heuristic:  -> shift var <%s>[%g,%g], type=%d, oldval=%g, newval=%g, obj=%g\n",
         SCIPvarGetName(shiftvar), SCIPvarGetLbGlobal(shiftvar), SCIPvarGetUbGlobal(shiftvar), SCIPvarGetType(shiftvar),
         oldsolval, newsolval, SCIPvarGetObj(shiftvar));

      /* update row activities of globally valid rows */
      SCIP_CALL( updateActivities(scip, activities, violrows, violrowpos, &nviolrows, nlprows,
            shiftvar, oldsolval, newsolval) );
      if( nviolrows >= nprevviolrows )
         nnonimprovingshifts++;
      else if( nviolrows < minnviolrows )
      {
         minnviolrows = nviolrows;
         nnonimprovingshifts = 0;
      }

      /* store new solution value and decrease fractionality counter */
      SCIP_CALL( SCIPsetSolVal(scip, sol, shiftvar, newsolval) );

      /* update fractionality counter and minimal objective value possible after shifting remaining variables */
      oldsolvalisfrac = !SCIPisFeasIntegral(scip, oldsolval)
         && (SCIPvarGetType(shiftvar) == SCIP_VARTYPE_BINARY || SCIPvarGetType(shiftvar) == SCIP_VARTYPE_INTEGER);
      obj = SCIPvarGetObj(shiftvar);
      if( (SCIPvarGetType(shiftvar) == SCIP_VARTYPE_BINARY || SCIPvarGetType(shiftvar) == SCIP_VARTYPE_INTEGER )
         && oldsolvalisfrac )
      {
         assert(SCIPisFeasIntegral(scip, newsolval));
         nfrac--;
         nnonimprovingshifts = 0;
         minnviolrows = INT_MAX;
         addFracCounter(nfracsinrow, nlprows, shiftvar, -1);

         /* the rounding was already calculated into the minobj -> update only if rounding in "wrong" direction */
         if( obj > 0.0 && newsolval > oldsolval )
            minobj += obj;
         else if( obj < 0.0 && newsolval < oldsolval )
            minobj -= obj;
      }
      else
      {
         /* update minimal possible objective value */
         minobj += obj * (newsolval - oldsolval);
      }

      /* update increase/decrease arrays */
      if( !oldsolvalisfrac )
      {
         int probindex;

         probindex = SCIPvarGetProbindex(shiftvar);
         assert(0 <= probindex && probindex < nvars);
         increaseweight *= WEIGHTFACTOR;
         if( newsolval < oldsolval )
            ndecreases[probindex] += increaseweight;
         else
            nincreases[probindex] += increaseweight;
         if( increaseweight >= 1e+09 )
         {
            int i;

            for( i = 0; i < nvars; ++i )
            {
               nincreases[i] /= increaseweight;
               ndecreases[i] /= increaseweight;
            }
            increaseweight = 1.0;
         }
      }

      SCIPdebugMessage("gcg shifting heuristic:  -> nfrac=%d, nviolrows=%d, obj=%g (best possible obj: %g)\n",
         nfrac, nviolrows, SCIPgetSolOrigObj(scip, sol), SCIPretransformObj(scip, minobj));
   }

   /* check, if the new solution is feasible */
   if( nfrac == 0 && nviolrows == 0 )
   {
      SCIP_Bool stored;

      /* check solution for feasibility, and add it to solution store if possible
       * neither integrality nor feasibility of LP rows has to be checked, because this is already
       * done in the shifting heuristic itself; however, we better check feasibility of LP rows,
       * because of numerical problems with activity updating
       */
      SCIP_CALL( SCIPtrySol(scip, sol, FALSE, FALSE, FALSE, FALSE, TRUE, &stored) );

      if( stored )
      {
         SCIPdebugMessage("found feasible shifted solution:\n");
         SCIPdebug(SCIPprintSol(scip, sol, NULL, FALSE));
         *result = SCIP_FOUNDSOL;
      }
   }

   /* free memory buffers */
   SCIPfreeBufferArray(scip, &ndecreases);
   SCIPfreeBufferArray(scip, &nincreases);
   SCIPfreeBufferArray(scip, &nfracsinrow);
   SCIPfreeBufferArray(scip, &violrowpos);
   SCIPfreeBufferArray(scip, &violrows);
   SCIPfreeBufferArray(scip, &activities);

   return SCIP_OKAY;
}




/*
 * heuristic specific interface methods
 */

/** creates the GCG shifting heuristic with infeasibility recovering and includes it in SCIP */
SCIP_RETCODE SCIPincludeHeurGcgshifting(
   SCIP*                 scip                /**< SCIP data structure */
   )
{
   /* include heuristic */
   SCIP_CALL( SCIPincludeHeur(scip, HEUR_NAME, HEUR_DESC, HEUR_DISPCHAR, HEUR_PRIORITY, HEUR_FREQ, HEUR_FREQOFS,
         HEUR_MAXDEPTH, HEUR_TIMING, HEUR_USESSUBSCIP,
         heurCopyGcgshifting, heurFreeGcgshifting, heurInitGcgshifting, heurExitGcgshifting,
         heurInitsolGcgshifting, heurExitsolGcgshifting, heurExecGcgshifting,
         NULL) );

   return SCIP_OKAY;
}
<|MERGE_RESOLUTION|>--- conflicted
+++ resolved
@@ -493,11 +493,7 @@
 
    /* create random number generator */
    SCIP_CALL( SCIPcreateRandom(scip, &heurdata->randnumgen,
-<<<<<<< HEAD
-         DEFAULT_RANDSEED) );
-=======
-         SCIPinitializeRandomSeed(scip, DEFAULT_RANDSEED)) );
->>>>>>> 832d1ec2
+        SCIPinitializeRandomSeed(scip, DEFAULT_RANDSEED)) );
 
    SCIPheurSetData(heur, heurdata);
 
@@ -518,11 +514,7 @@
    SCIP_CALL( SCIPfreeSol(scip, &heurdata->sol) );
 
    /* free random number generator */
-<<<<<<< HEAD
-   SCIPfreeRandom(scip, &heurdata->randnumgen );
-=======
    SCIPfreeRandom(scip, &heurdata->randnumgen);
->>>>>>> 832d1ec2
 
    SCIPfreeMemory(scip, &heurdata);
    SCIPheurSetData(heur, NULL);
