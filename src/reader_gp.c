--- conflicted
+++ resolved
@@ -54,8 +54,6 @@
 
 #define READERGP_GNUPLOT_HEADER_TEX(outputname) "set terminal tikz\nset output \"%s.tex\"\nunset xtics\nunset ytics\nunset border\nunset key\nset style fill solid 1.0 noborder\nset size ratio -1\n", (outputname)
 
-#define READERGP_GNUPLOT_HEADER_TEX(outputname) "set terminal tikz\nset output \"%s.tex\"\nunset xtics\nunset ytics\nunset border\nunset key\nset style fill solid 1.0 noborder\nset size ratio -1\n", (outputname)
-
 /*
  * Local methods
  */
@@ -75,11 +73,7 @@
    else
       SCIPinfoMessage(scip, file, READERGP_GNUPLOT_HEADER_TEX(outname));
 
-<<<<<<< HEAD
-   SCIPinfoMessage(scip, file, READERGP_GNUPLOT_RANGES(SCIPgetNVars(scip)+1, SCIPgetNConss(scip)+1));
-=======
    SCIPinfoMessage(scip, file, READERGP_GNUPLOT_RANGES(SCIPgetNVars(scip), SCIPgetNConss(scip)));
->>>>>>> cbab4539
    return SCIP_OKAY;
 }
 
@@ -642,15 +636,9 @@
    else
    {
       if(outputPDF)
-<<<<<<< HEAD
-         (void) SCIPsnprintf(outname, SCIP_MAXSTRLEN, "%s_%c_%d", name, DECdetectorGetChar(decdecomp->detector), decdecomp->nblocks);
-      else
-         (void) SCIPsnprintf(outname, SCIP_MAXSTRLEN, "%s-%c-%d", name, DECdetectorGetChar(decdecomp->detector), decdecomp->nblocks);
-=======
          (void) SCIPsnprintf(outname, SCIP_MAXSTRLEN, "%s_%s_%d", name, detectorchainstring, decdecomp->nblocks);
       else
          (void) SCIPsnprintf(outname, SCIP_MAXSTRLEN, "%s-%s-%d", name, detectorchainstring, decdecomp->nblocks);
->>>>>>> cbab4539
    }
 
    SCIP_CALL( writeFileHeader(scip, file, outname, outputPDF) );
