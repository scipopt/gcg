/* * * * * * * * * * * * * * * * * * * * * * * * * * * * * * * * * * * * * * */
/*                                                                           */
/*                  This file is part of the program                         */
/*          GCG --- Generic Column Generation                                */
/*                  a Dantzig-Wolfe decomposition based extension            */
/*                  of the branch-cut-and-price framework                    */
/*         SCIP --- Solving Constraint Integer Programs                      */
/*                                                                           */
/* Copyright (C) 2010-2012 Operations Research, RWTH Aachen University       */
/*                         Zuse Institute Berlin (ZIB)                       */
/*                                                                           */
/* This program is free software; you can redistribute it and/or             */
/* modify it under the terms of the GNU Lesser General Public License        */
/* as published by the Free Software Foundation; either version 3            */
/* of the License, or (at your option) any later version.                    */
/*                                                                           */
/* This program is distributed in the hope that it will be useful,           */
/* but WITHOUT ANY WARRANTY; without even the implied warranty of            */
/* MERCHANTABILITY or FITNESS FOR A PARTICULAR PURPOSE.  See the             */
/* GNU Lesser General Public License for more details.                       */
/*                                                                           */
/* You should have received a copy of the GNU Lesser General Public License  */
/* along with this program; if not, write to the Free Software               */
/* Foundation, Inc., 51 Franklin St, Fifth Floor, Boston, MA 02110-1301, USA.*/
/*                                                                           */
/* * * * * * * * * * * * * * * * * * * * * * * * * * * * * * * * * * * * * * */

/**@file   reader_gp.c
 * @brief  GP file reader writing gnuplot files
 * @author Martin Bergner
 * @todo change output file type based on parameter
 */

/*---+----1----+----2----+----3----+----4----+----5----+----6----+----7----+----8----+----9----+----0----+----1----+----2*/

#include <assert.h>
#include <string.h>

#include "reader_gp.h"
#include "scip_misc.h"
#include "struct_decomp.h"
#include "cons_decomp.h"

#define READER_NAME             "gpreader"
#define READER_DESC             "gnuplot file writer for matrix visualization"
#define READER_EXTENSION        "gp"

#define READERGP_GNUPLOT_BOXTEMPLATE(i, x1, y1, x2, y2) "set object %d rect from %.1f,%.1f to %.1f,%.1f fc rgb \"grey\"\n", (i), (x1), (y1), (x2), (y2)
#define READERGP_GNUPLOT_HEADER(outputname) "set terminal pdf\nset output \"%s.pdf\"\nunset xtics\nunset ytics\nunset border\nunset key\nset style fill solid 1.0 noborder\nset size ratio -1\n", (outputname)
#define READERGP_GNUPLOT_RANGES(xmax, ymax) "set xrange [0:%d]\nset yrange[%d:0]\n", (xmax), (ymax)
#define READERGP_GNUPLOT_PLOTCMD "plot \"-\" using 1:2:3 with circles fc rgb \"black\"\n"

/*
 * Local methods
 */

/** write file header with terminal etc. */
static
SCIP_RETCODE writeFileHeader(
   SCIP*                 scip,               /**< SCIP data structure */
   FILE*                 file,               /**< File pointer to write to */
   const char*           outname             /**< the name of the gnuplot outputname */
   )
{

   SCIPinfoMessage(scip, file, READERGP_GNUPLOT_HEADER(outname));
   SCIPinfoMessage(scip, file, READERGP_GNUPLOT_RANGES(SCIPgetNVars(scip)+1, SCIPgetNConss(scip)+1));
   return SCIP_OKAY;
}

/** write decomposition header such as rectangles for blocks etc. */
static
SCIP_RETCODE writeDecompositionHeader(
   SCIP*                 scip,               /**< SCIP data structure */
   FILE*                 file,               /**< File pointer to write to */
   DEC_DECOMP*           decdecomp           /**< Decomposition pointer */
   )
{

   int i;
   int startx;
   int starty;
   int endx;
   int endy;
   assert(scip != NULL);
   assert(file != NULL);
   assert(decdecomp != NULL);
   if( decdecomp->type == DEC_DECTYPE_UNKNOWN || decdecomp->nblocks == 0 )
   {
      return SCIP_OKAY;
   }

   if( decdecomp->type == DEC_DECTYPE_ARROWHEAD || decdecomp->type == DEC_DECTYPE_BORDERED )
   {
      startx = 0;
      starty = 0;
      endx = 0;
      endy = 0;

      for( i = 0; i < decdecomp->nblocks; ++i )
      {
         endx += decdecomp->nsubscipvars[i];
         endy += decdecomp->nsubscipconss[i];
         SCIPinfoMessage(scip, file, READERGP_GNUPLOT_BOXTEMPLATE(i+1, startx+0.5, starty+0.5, endx+0.5, endy+0.5));
         startx = endx;
         starty = endy;
      }
      endx += decdecomp->nlinkingvars;
      endy += decdecomp->nlinkingconss;
      SCIPinfoMessage(scip, file, READERGP_GNUPLOT_BOXTEMPLATE(i+2, 0.5, starty+0.5, endx+0.5, endy+0.5));
      SCIPinfoMessage(scip, file, READERGP_GNUPLOT_BOXTEMPLATE(i+3, startx+0.5, +0.5, endx+0.5, endy+0.5));
      SCIPinfoMessage(scip, file, READERGP_GNUPLOT_BOXTEMPLATE(i+4, startx+0.5, starty+0.5, endx+0.5, endy+0.5));
   }

   if( decdecomp->type == DEC_DECTYPE_STAIRCASE )
   {
      startx = 0;
      starty = 0;
      endx = 0;
      endy = 0;

      for( i = 0; i < decdecomp->nblocks-1; ++i )
      {
         endx += decdecomp->nsubscipvars[i]+decdecomp->nstairlinkingvars[i];
         endy += decdecomp->nsubscipconss[i];
         SCIPinfoMessage(scip, file, READERGP_GNUPLOT_BOXTEMPLATE(i+1, startx+0.5, starty+0.5, endx+0.5, endy+0.5));
         startx = endx-decdecomp->nstairlinkingvars[i];
         starty = endy;
      }
      endx += decdecomp->nsubscipvars[i];
      endy += decdecomp->nsubscipconss[i];
      SCIPinfoMessage(scip, file, READERGP_GNUPLOT_BOXTEMPLATE(i+1, startx+0.5, starty+0.5, endx+0.5, endy+0.5));
   }

   return SCIP_OKAY;
}

/** write the plot commands */
static
SCIP_RETCODE writePlotCommands(
   SCIP*                 scip,               /**< SCIP data structure */
   FILE*                 file                /**< File pointer to write to */
   )
{
   assert(scip != NULL);
   assert(file != NULL);

   SCIPinfoMessage(scip, file, READERGP_GNUPLOT_PLOTCMD);
   return SCIP_OKAY;
}

/** write the data optionally using the decomposition data */
static
SCIP_RETCODE writeData(
   SCIP*                 scip,               /**< SCIP data structure */
   FILE*                 file,               /**< File pointer to write to */
   DEC_DECOMP*           decdecomp           /**< Decomposition pointer */
   )
{
   SCIP_VAR** vars;
   SCIP_CONS** conss;

   SCIP_HASHMAP* varindexmap;
   SCIP_HASHMAP* consindexmap;
   int nvars;
   int nconss;

   int i;
   int j;
   size_t varindex;
   size_t consindex;

   assert(scip != NULL);
   assert(file != NULL);

   conss = SCIPgetConss(scip);
   nconss = SCIPgetNConss(scip);

<<<<<<< HEAD
=======

   varindexmap = NULL;
   consindexmap = NULL;
>>>>>>> 95c9cc8b

   if( decdecomp != NULL )
   {
      assert(decdecomp->type == DEC_DECTYPE_ARROWHEAD
               || decdecomp->type == DEC_DECTYPE_BORDERED
               || decdecomp->type == DEC_DECTYPE_DIAGONAL
               || decdecomp->type == DEC_DECTYPE_UNKNOWN
               || decdecomp->type == DEC_DECTYPE_STAIRCASE);

      /* if we don't have staicase, but something else, go through the blocks and create the indices */
      if( decdecomp->type == DEC_DECTYPE_ARROWHEAD || decdecomp->type == DEC_DECTYPE_BORDERED || decdecomp->type == DEC_DECTYPE_DIAGONAL )
      {
         SCIP_CALL( SCIPhashmapCreate(&varindexmap, SCIPblkmem(scip), SCIPgetNVars(scip)) );
         SCIP_CALL( SCIPhashmapCreate(&consindexmap, SCIPblkmem(scip), SCIPgetNConss(scip)) );

         SCIPdebugMessage("Block information:\n");
         varindex = 1;
         consindex = 1;
         for( i = 0; i < decdecomp->nblocks; ++i )
         {
            SCIPdebugPrintf("Block %d:\n", i+1);
            SCIPdebugPrintf("\tVars: %d", decdecomp->nsubscipvars[i]);
            SCIPdebugPrintf("\tConss: %d\n", decdecomp->nsubscipconss[i]);
            for( j = 0; j < decdecomp->nsubscipvars[i]; ++j )
            {
               assert(decdecomp->subscipvars[i][j] != NULL);
               SCIP_CALL( SCIPhashmapInsert(varindexmap, decdecomp->subscipvars[i][j], (void*)varindex) );
               varindex++;
            }
            for( j = 0; j < decdecomp->nsubscipconss[i]; ++j )
            {
               assert(decdecomp->subscipconss[i][j] != NULL);
               SCIP_CALL( SCIPhashmapInsert(consindexmap, decdecomp->subscipconss[i][j], (void*)consindex) );
               consindex++;
            }
         }

         SCIPdebugPrintf("Linking:\n");
         SCIPdebugPrintf("\tVars: %d", decdecomp->nlinkingvars);
         SCIPdebugPrintf("\tConss: %d\n\n", decdecomp->nlinkingconss);

         for( j = 0; j < decdecomp->nlinkingvars; ++j )
         {
            assert(decdecomp->linkingvars[j]);
            SCIP_CALL( SCIPhashmapInsert(varindexmap, decdecomp->linkingvars[j], (void*)varindex) );
            varindex++;
         }
         for( j = 0; j < decdecomp->nlinkingconss; ++j )
         {
            assert(decdecomp->linkingconss[j]);
            SCIP_CALL( SCIPhashmapInsert(consindexmap, decdecomp->linkingconss[j], (void*)consindex) );
            consindex++;
         }
      }
      else if( decdecomp->type == DEC_DECTYPE_STAIRCASE )
      {
         varindexmap = decdecomp->varindex;
         consindexmap = decdecomp->consindex;

         assert(varindexmap != NULL);
         assert(consindexmap != NULL);
      }
   }

   for( i = 0; i < nconss; i++ )
   {
      nvars = SCIPgetNVarsXXX(scip, conss[i]);
      vars = NULL;

      if( nvars > 0 )
      {
         SCIP_CALL( SCIPallocBufferArray( scip, &vars, nvars) );
         SCIP_CALL( SCIPgetVarsXXX(scip, conss[i], vars, nvars) );
      }

      for( j = 0; j < nvars; j++ )
      {
         assert(vars != NULL);

         /* if the problem has been created, output the whole model */
         if( SCIPgetStage(scip) == SCIP_STAGE_PROBLEM )
         {
            SCIPinfoMessage(scip, file, "%d %d 0.5\n", SCIPvarGetIndex(vars[j]), i);
            continue;
         }

         /* if there is no decomposition, output the presolved model! */
         if( decdecomp == NULL || decdecomp->type == DEC_DECTYPE_UNKNOWN )
         {
            SCIPinfoMessage(scip, file, "%d %d 0.5\n", SCIPvarGetIndex(vars[j]), i);
         }
         /* if there is a decomposition, output the indices derived from the decomposition above*/
         else
         {
<<<<<<< HEAD
=======
            assert(varindexmap != NULL);
            assert(consindexmap != NULL);
>>>>>>> 95c9cc8b
            assert(SCIPhashmapGetImage(varindexmap, SCIPvarGetProbvar(vars[j])) != NULL);
            assert(SCIPhashmapGetImage(consindexmap, conss[i]) != NULL);

            SCIPinfoMessage(scip, file, "%d %d 0.5\n",
               SCIPhashmapGetImage(varindexmap, SCIPvarGetProbvar(vars[j])),
               SCIPhashmapGetImage(consindexmap, conss[i])
               );
         }
      }

      SCIPfreeBufferArrayNull(scip, &vars);
   }


   if( decdecomp != NULL && decdecomp->type != DEC_DECTYPE_STAIRCASE )
   {
      SCIPhashmapFree(&varindexmap);
      SCIPhashmapFree(&consindexmap);
   }

   return SCIP_OKAY;
}


/** write trailer of the file */
static
SCIP_RETCODE writeFileTrailer(
   SCIP*                 scip,               /**< SCIP data structure */
   FILE*                 file                /**< File pointer to write to */
   )
{
   SCIPinfoMessage(scip, file, "e\n");
   return SCIP_OKAY;
}


/*
 * Callback methods of reader
 */

#define readerCopyGp NULL

/** destructor of reader to free user data (called when SCIP is exiting) */
static
SCIP_DECL_READERFREE(readerFreeGp)
{
   assert(strcmp(SCIPreaderGetName(reader), READER_NAME) == 0);
   return SCIP_OKAY;
}


/** problem reading method of reader */
#define readerReadGp NULL



/** problem writing method of reader */
static
SCIP_DECL_READERWRITE(readerWriteGp)
{
   /*lint --e{715}*/
   assert(scip != NULL);

   SCIP_CALL( SCIPwriteGp(scip, file, DECgetBestDecomp(scip), TRUE) );

   *result = SCIP_SUCCESS;
   return SCIP_OKAY;
}


/*
 * reader specific interface methods
 */

/** writes the decomposition to the specific file */
SCIP_RETCODE SCIPwriteGp(
   SCIP*                 scip,               /**< SCIP data structure */
   FILE*                 file,               /**< File pointer to write to */
   DEC_DECOMP*           decdecomp,          /**< Decomposition pointer */
   SCIP_Bool             writeDecomposition  /**< whether to write decomposed problem */
   )
{
   char probname[SCIP_MAXSTRLEN];
   char outname[SCIP_MAXSTRLEN];
   char *name;

   assert(scip != NULL);
   assert(file != NULL);

   if( writeDecomposition && decdecomp == NULL )
   {
      SCIPwarningMessage(scip, "Cannot write decomposed problem if decomposition structure empty!");
      writeDecomposition = FALSE;
   }
   /* sanitize filename */
   (void) SCIPsnprintf(probname, SCIP_MAXSTRLEN, "%s", SCIPgetProbName(scip));
   SCIPsplitFilename(probname, NULL, &name, NULL, NULL);

   /* print header */
   if( decdecomp == NULL )
      (void) SCIPsnprintf(outname, SCIP_MAXSTRLEN, "%s", name);
   else
      (void) SCIPsnprintf(outname, SCIP_MAXSTRLEN, "%s_%d", name, decdecomp->nblocks);

   SCIP_CALL( writeFileHeader(scip, file, outname) );

   /* write decomp information such as rectangles */
   if( writeDecomposition )
      SCIP_CALL( writeDecompositionHeader(scip, file, decdecomp) );

   /* write the plot header*/
   SCIP_CALL( writePlotCommands(scip, file) );

   /* write data */
   SCIP_CALL( writeData(scip, file, decdecomp) );

   /* write file end */
   SCIP_CALL( writeFileTrailer(scip, file) );
   return SCIP_OKAY;
}


/** includes the gp file reader into SCIP */
SCIP_RETCODE SCIPincludeReaderGp(
   SCIP*                 scip                /**< SCIP data structure */
   )
{
   /* include gp reader */
   SCIP_CALL( SCIPincludeReader(scip, READER_NAME, READER_DESC, READER_EXTENSION,
         readerCopyGp, readerFreeGp, readerReadGp, readerWriteGp, NULL) );

   return SCIP_OKAY;
}<|MERGE_RESOLUTION|>--- conflicted
+++ resolved
@@ -176,12 +176,9 @@
    conss = SCIPgetConss(scip);
    nconss = SCIPgetNConss(scip);
 
-<<<<<<< HEAD
-=======
 
    varindexmap = NULL;
    consindexmap = NULL;
->>>>>>> 95c9cc8b
 
    if( decdecomp != NULL )
    {
@@ -276,11 +273,8 @@
          /* if there is a decomposition, output the indices derived from the decomposition above*/
          else
          {
-<<<<<<< HEAD
-=======
             assert(varindexmap != NULL);
             assert(consindexmap != NULL);
->>>>>>> 95c9cc8b
             assert(SCIPhashmapGetImage(varindexmap, SCIPvarGetProbvar(vars[j])) != NULL);
             assert(SCIPhashmapGetImage(consindexmap, conss[i]) != NULL);
 
