--- conflicted
+++ resolved
@@ -176,13 +176,6 @@
    conss = SCIPgetConss(scip);
    nconss = SCIPgetNConss(scip);
 
-<<<<<<< HEAD
-
-   varindexmap = NULL;
-   consindexmap = NULL;
-
-=======
->>>>>>> fe1357f3
    varindexmap = NULL;
    consindexmap = NULL;
 
@@ -200,9 +193,6 @@
       /* if we don't have staicase, but something else, go through the blocks and create the indices */
       if( decdecomp->type == DEC_DECTYPE_ARROWHEAD || decdecomp->type == DEC_DECTYPE_BORDERED || decdecomp->type == DEC_DECTYPE_DIAGONAL )
       {
-         SCIP_CALL( SCIPhashmapCreate(&varindexmap, SCIPblkmem(scip), SCIPgetNVars(scip)) );
-         SCIP_CALL( SCIPhashmapCreate(&consindexmap, SCIPblkmem(scip), SCIPgetNConss(scip)) );
-
          SCIPdebugMessage("Block information:\n");
          varindex = 1;
          consindex = 1;
@@ -297,7 +287,6 @@
       SCIPfreeBufferArrayNull(scip, &vars);
    }
 
-
    if( decdecomp != NULL && decdecomp->type != DEC_DECTYPE_STAIRCASE )
    {
       SCIPhashmapFree(&varindexmap);
