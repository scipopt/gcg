--- conflicted
+++ resolved
@@ -34,11 +34,7 @@
 #define READER_EXTENSION        "gp"
 
 #define READERGP_GNUPLOT_BOXTEMPLATE(i, x1, y1, x2, y2) "set object %d rect from %.1f,%.1f to %.1f,%.1f fc rgb \"grey\"\n", (i), (x1), (y1), (x2), (y2)
-<<<<<<< HEAD
-#define READERGP_GNUPLOT_HEADER(outputname) "set terminal pdf\nset output \"%s.pdf\"\nunset xtics\nunset ytics\nunset border\nunset key\nset style fill solid 1.0 noborder\n", (outputname)
-=======
 #define READERGP_GNUPLOT_HEADER(outputname) "set terminal pdf\nset output \"%s.pdf\"\nunset xtics\nunset ytics\nunset border\nunset key\nset style fill solid 1.0 noborder\nset size ratio -1\n", (outputname)
->>>>>>> b1f55617
 #define READERGP_GNUPLOT_RANGES(xmax, ymax) "set xrange [0:%d]\nset yrange[%d:0]\n", (xmax), (ymax)
 //#define READERGP_GNUPLOT_HEADER(outputname) "set terminal pdf\nset output \"%s.pdf\"\nunset border\n", (outputname)
 
