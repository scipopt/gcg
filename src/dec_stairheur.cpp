/* * * * * * * * * * * * * * * * * * * * * * * * * * * * * * * * * * * * * * */
/*                                                                           */
/*                  This file is part of the program                         */
/*          GCG --- Generic Column Generation                                */
/*                  a Dantzig-Wolfe decomposition based extension            */
/*                  of the branch-cut-and-price framework                    */
/*         SCIP --- Solving Constraint Integer Programs                      */
/*                                                                           */
/* Copyright (C) 2010-2016 Operations Research, RWTH Aachen University       */
/*                         Zuse Institute Berlin (ZIB)                       */
/*                                                                           */
/* This program is free software; you can redistribute it and/or             */
/* modify it under the terms of the GNU Lesser General Public License        */
/* as published by the Free Software Foundation; either version 3            */
/* of the License, or (at your option) any later version.                    */
/*                                                                           */
/* This program is distributed in the hope that it will be useful,           */
/* but WITHOUT ANY WARRANTY; without even the implied warranty of            */
/* MERCHANTABILITY or FITNESS FOR A PARTICULAR PURPOSE.  See the             */
/* GNU Lesser General Public License for more details.                       */
/*                                                                           */
/* You should have received a copy of the GNU Lesser General Public License  */
/* along with this program; if not, write to the Free Software               */
/* Foundation, Inc., 51 Franklin St, Fifth Floor, Boston, MA 02110-1301, USA.*/
/*                                                                           */
/* * * * * * * * * * * * * * * * * * * * * * * * * * * * * * * * * * * * * * */

/**@file   dec_stairheur.cpp
 * @brief  detector for staircase structures via ROC algorithms
 * @author Martin Bergner
 * @author Mathias Luers
 * @ingroup DETECTORS
 *
 * This detector is based on Jayakumar, Maliyakal D., and Ranga V. Ramasesh.
 * A clustering heuristic to detect staircase structures in large scale
 * linear programming models. European journal of operational research 76.1 (1994): 229-239.
 */

/*---+----1----+----2----+----3----+----4----+----5----+----6----+----7----+----8----+----9----+----0----+----1----+----2*/

#include <cassert>
#include <cstring>
#include <algorithm>
#include <vector>

#include "dec_stairheur.h"
#include "cons_decomp.h"
#include "struct_decomp.h"
#include "pub_decomp.h"
#include "scip_misc.h"
#include "scip/pub_misc.h"
#include "scip/struct_var.h"

#define DEC_DETECTORNAME      "stairheur"    /**< name of the detector */
#define DEC_DESC              "detects staircase matrices via matrix reordering" /**< detector description */
#define DEC_PRIORITY          1200           /**< priority of the detector */
#define DEC_FREQCALLROUND        1           /** frequency the detector gets called in detection loop ,ie it is called in round r if and only if minCallRound <= r <= maxCallRound AND  (r - minCallRound) mod freqCallRound == 0 */
#define DEC_MAXCALLROUND         INT_MAX     /** last round the detector gets called                              */
#define DEC_MINCALLROUND         0           /** first round the detector gets called                              */
#define DEC_DECCHAR           's'            /**< display character of detector */
#define DEC_ENABLED           FALSE          /**< should detector be called by default */
#define DEC_SKIP              FALSE          /**< should detector be skipped if others found detections */
#define DEC_USEFULRECALL      FALSE          /**< is it useful to call this detector on a descendant of the propagated seeed */

/* Default parameter settings*/
#define DEFAULT_NCONSSPERBLOCK               32       /**< number of constraints per block (static blocking only) */
#define DEFAULT_MAXBLOCKS                    20       /**< value for the maximum number of blocks to be considered */
#define DEFAULT_MINBLOCKS                    2        /**< value for the minimum number of blocks to be considered */
#define DEFAULT_DESIREDBLOCKS                0        /**< value for the desired number of blocks (for all blocking types). Set to zero for self determination of block number */
#define DEFAULT_DYNAMICBLOCKING              FALSE    /**< Enable blocking type 'dynamic' */
#define DEFAULT_STATICBLOCKING               TRUE     /**< Enable blocking type 'static' */
#define DEFAULT_BLOCKINGASSOONASPOSSIBLE     FALSE    /**< Enable blocking type 'as soon as possible' */
#define DEFAULT_MULTIPLEDECOMPS              TRUE     /**< Enables multiple decompositions for all enabled blocking types. Ranging from minblocks to maxblocks' */
#define DEFAULT_MAXITERATIONSROC             1000000  /**< The maximum of iterations of the ROC-algorithm. -1 for no iteration limit */

using std::find;
using std::vector;
using std::swap;

#ifdef WRITEALLOUTPUT
#define DWSOLVER_REFNAME(name, blocks, cons, dummy) "%s_%d_%d_%.1f_ref.txt", (name), (blocks), (cons), (dummy)
#define GP_NAME(name, blocks, cons, dummy) "%s_%d_%d_%.1f_%d.gp", (name), (blocks), (cons), (dummy)
#endif
/*
 * Data structures
 */

/** A struct that contains 4 hashmaps, which maps variables and constraints to their position in the constraint matrix (Ax<=b) and vice versa */
struct IndexMap
{
   SCIP_HASHMAP*         indexcons;          /**< index in problem -> constraint */
   SCIP_HASHMAP*         consindex;          /**< constraint -> index in problem */
   SCIP_HASHMAP*         indexvar;           /**< index in problem -> variable */
   SCIP_HASHMAP*         varindex;           /** variable -> index in problem */
};
typedef struct IndexMap INDEXMAP;

/** detector data */
struct DEC_DetectorData
{
   SCIP_HASHMAP*         constoblock;        /**< hashmap mapping constraints to blocks */
   int                   blocks;             /**< number of blocks */
   int                   nconssperblock;     /**< number of constraints per block (static blocking only) */
   int                   maxblocks;          /**< maximum number of constraints per block */
   int                   minblocks;          /**< minimum number of constraints per block */
   INDEXMAP*             indexmap;           /**< index map (contains 4 hashmaps) */
   int*                  ibegin;             /**< array, ibegin[i]: index of first nonzero entry in row i */
   int*                  iend;               /**< array, iend[i]: index of last nonzero entry in row i */
   int*                  jbegin;             /**< array, jbegin[j]: index of first nonzero entry in column j */
   int*                  jend;               /**< array, jend[j]: index of last nonzero entry in column j */
   int*                  jmin;               /**< array, jmin[i]: index of first nonzero column of the i-th row */
   int*                  jmax;               /**< array, jmax[i]: the last nonzero entry among all rows prior to and including the i-th row */
   int*                  minV;               /**< array, minV[i]: number of linking variables corresponding to a partitioning after the i-th row */
   int*                  width;              /**< array, width[i]: width of the band (of nonzero entries after ROC) at row i */
   int*                  hashmapindices;     /**< array with integers running from 0 to maximum(nvars, ncons)+1 (for usage of hash maps) */
   vector<int>*          rowsWithConstrictions;
   vector<int>*          blockedAfterrow;
   int                   desiredblocks;
   SCIP_Bool             dynamicblocking;    /**< Enable blocking type 'dynamic' */
   SCIP_Bool             staticblocking;     /**< Enable blocking type 'static' */
   SCIP_Bool             blockingassoonaspossible; /**< Enable blocking type 'as soon as possible' */
   SCIP_Bool             multipledecomps;    /**< Enables multiple decompositions for all enabled blocking types. Ranging from minblocks to maxblocks */
   int                   maxiterationsROC;
};

/*
 * Local methods
 */


/* debugging methods */
void printnested(
   vector<vector<int> >  l
   )
{
   vector<int>::iterator inner;
   vector<vector<int> >::iterator outer;
   SCIPdebugPrintf("S:");
   for( outer = l.begin(); outer != l.end(); ++outer)
   {
      SCIPdebugPrintf("\t");
      for( inner = outer->begin(); inner != outer->end(); ++inner)
      {
         SCIPdebugPrintf(" %d", *inner);
      }
      SCIPdebugPrintf(".\n");
   }
   SCIPdebugPrintf("Done\n");
}

void printvector(
   vector<int >          l
   )
{
   vector<int>::iterator inner;
   for( inner = l.begin(); inner != l.end(); ++inner)
   {
      SCIPdebugPrintf(" %d", *inner);
   }
}


/** TODO:
 * currently, all vars from the first column where a linking var appears until the end of the block are considered as linking vars, although there might be empty columns. This could be changed so that these empty columns are considered as subscipvars and not linking vars.
 *
 * In some cases a block can consist of linking vars exclusively. This makes no real sense.
 *
 * For some instances the assertion regarding the consistency of the arrays ibegin and jbegin fails
 * */


/** creates a list with integers running from 'from' to 'to'. */
static
vector<int> SCIPvectorCreateInt(
   int                   from,               /**< Start index */
   int                   to                  /**< End index */
   )
{
   vector<int> v;

   for( int i = from; i <= to; ++i )
   {
      v.push_back(i);
   }
   return v;
}


/** rearranges elements of vector according to the ordering of order.
 *
 * example: vector = (a b c d); order = (3 2 4 1)
 * after calling SCIPvectorRearrange(vector, order): vector = (c b d a)
 * both vectors must have the same size
 * order must have elements from 1 to vector->size */
static
void SCIPvectorRearrange(
   vector<vector<int> >  &l,
   vector<int>           order)
{

   vector<vector<int> > new_vector;
   vector<int>::iterator it1;

   for( it1 = order.begin(); it1 != order.end(); ++it1 )
   {
      new_vector.push_back(l[(size_t)*it1-1]);

   }
   l.swap(new_vector);

}

/** allocates memory for an indexmap. */
static
SCIP_RETCODE indexmapCreate(
   SCIP*                 scip,               /**< SCIP data structure  */
   INDEXMAP**            indexmap,           /**< address of the pointer which shall store the index map*/
   int                   nconss,             /**< number of constraints */
   int                   nvars               /**< number of variables */
)
{
   INDEXMAP* imap = NULL;
   assert(scip != NULL);
   assert(nconss > 0);
   assert(nvars > 0);
   SCIP_CALL( SCIPallocMemory(scip, &imap) );
   assert(imap != NULL);

   SCIP_CALL( SCIPhashmapCreate(&imap->indexvar, SCIPblkmem(scip), nvars) );
   SCIP_CALL( SCIPhashmapCreate(&imap->varindex, SCIPblkmem(scip), nvars) );
   SCIP_CALL( SCIPhashmapCreate(&imap->indexcons, SCIPblkmem(scip), nconss) );
   SCIP_CALL( SCIPhashmapCreate(&imap->consindex, SCIPblkmem(scip), nconss) );

   *indexmap = imap;
   return SCIP_OKAY;
}

/** deallocates memory of indexmap. */
static
void indexmapFree(
   SCIP*                 scip,               /**< SCIP data structure */
   INDEXMAP**            indexmap            /**< index map */
   )
{
   SCIPhashmapFree(&(*indexmap)->indexvar);
   SCIPhashmapFree(&(*indexmap)->varindex);
   SCIPhashmapFree(&(*indexmap)->indexcons);
   SCIPhashmapFree(&(*indexmap)->consindex);
   SCIPfreeMemory(scip, indexmap);
}

/** initialization method for the indexmap */
static
SCIP_RETCODE indexmapInit(
   INDEXMAP*             indexmap,           /**< index map */
   SCIP_VAR**            vars,               /**< array of variables */
   int                   nvars,              /**< number of variables */
   SCIP_CONS**           conss,              /**< array of constraints */
   int                   nconss,             /**< number of constraints */
   int*                  hashmapindices      /**< indices of variables and constraints */
   )
{
   int i;
   int* hashmapindex;

   for( i = 0; i < nvars; ++i )
   {
      SCIP_VAR* var = vars[i];
      /* careful: hashmapindex+1, because '0' is treated as an empty hashmap entry, which causes an error */
      hashmapindex = hashmapindices + i+1;
      assert( ! SCIPhashmapExists(indexmap->indexvar, (void*) hashmapindex));
      SCIP_CALL( SCIPhashmapInsert(indexmap->indexvar, (void*) hashmapindex, (void*) var) );
      assert( ! SCIPhashmapExists(indexmap->varindex, (void*) var));
      SCIP_CALL( SCIPhashmapInsert(indexmap->varindex, (void*) var, (void*) hashmapindex) );
   }

   for( i = 0; i < nconss; ++i )
   {
      SCIP_CONS* cons = conss[i];
      /* careful: hashmapindex+1, because '0' is treated as an empty hashmap entry, which causes an error */
      hashmapindex = hashmapindices + i+1;
      assert( ! SCIPhashmapExists(indexmap->indexcons, (void*) hashmapindex));
      SCIP_CALL( SCIPhashmapInsert(indexmap->indexcons, (void*) hashmapindex, (void*) cons) );
      assert( ! SCIPhashmapExists(indexmap->consindex, (void*) cons));
      SCIP_CALL( SCIPhashmapInsert(indexmap->consindex, (void*) cons, (void*) hashmapindex) );
   }

   return SCIP_OKAY;
}

/* debug ? */
#ifdef WRITEALLOUTPUT
/** returns the problem name without the path */
static const char* getProbNameWithoutPath(
   SCIP*                 scip
)
{
   const char* pname;
   /* remove '/' from problem name */
   pname = strrchr(SCIPgetProbName(scip), '/');
   if( pname == NULL )
   {
      pname = SCIPgetProbName(scip);
   }
   else
   {
      pname = pname+1;
   }
   return pname;
}


static void checkConsistencyOfIndexarrays(DEC_DETECTORDATA* detectordata, int nvars, int nconss)
{
   int i;
   for( i = 0; i < nconss - 1; ++i )
   {
      assert(detectordata->ibegin[i] <= detectordata->ibegin[i+1]);
   }
   for( i = 0; i < nvars - 1; ++i )
   {
      assert(detectordata->jbegin[i] <= detectordata->jbegin[i+1]);
   }
}


/* debug ? */
/** creates a data and a gnuplot file for the initial problem.
 * @param scip < SCIP data structure
 * @param detectordata < detector data data structure
 * @param filename name of the output files (without any filename extension) */
static
SCIP_RETCODE plotInitialProblem(
   SCIP*                 scip,
   DEC_DETECTORDATA*     detectordata,
   char*                 filename
)
{
   FILE* output;
   char datafile[256];
   char gpfile[256];
   char pdffile[256];

   int nconss;
   nconss = SCIPgetNConss(scip);

   /* filenames */
   sprintf(datafile, "%s.dat", filename);
   sprintf(gpfile, "%s.gp", filename);
   sprintf(pdffile, "%s.pdf", filename);
   output = fopen(datafile, "w");
   if (output == NULL)
   {
      SCIPinfoMessage(scip, NULL, "Can't open file for output in plotProblem!\n");
   }
   else
   {
      int i;

      for( i = 0; i < nconss; ++i )
      {
         int j;
         SCIP_Bool success;
         SCIP_VAR** curvars;
         int ncurvars;
         int consindex;
         SCIP_CONS* cons = SCIPgetConss(scip)[i];
         consindex = *((int*)  SCIPhashmapGetImage(detectordata->indexmap->consindex, cons));
         assert(SCIPhashmapExists(detectordata->indexmap->consindex, cons));

         /* Get array of variables from constraint */
         SCIP_CALL( SCIPgetConsNVars(scip, cons, &ncurvars, &success) );
         assert(success);
         SCIP_CALL( SCIPallocBufferArray(scip, &curvars, ncurvars) );
         SCIP_CALL( SCIPgetConsVars(scip, cons, curvars, ncurvars, &success) );
         assert(success);
         for( j = 0; j < ncurvars; ++j )
         {
            SCIP_VAR* var = SCIPvarGetProbvar(curvars[j]);
            assert(SCIPhashmapExists(detectordata->indexmap->varindex, var));
            int varindex = *((int*) SCIPhashmapGetImage(detectordata->indexmap->varindex, var));
            assert(varindex <= SCIPgetNVars(scip));
            assert(varindex > 0);
            assert(consindex <= SCIPgetNConss(scip));
            assert(consindex > 0);
            fprintf(output, "%d %d\n", varindex, consindex);
         }
         SCIPfreeBufferArray(scip, &curvars);
      }
   }
   fclose(output);

   /* write Gnuplot file */
   output = fopen(gpfile, "w");
   fprintf(output, "set terminal pdf\nset output \"%s\"\nunset xtics\nunset ytics\nunset border\nset pointsize 0.05\nset xrange [0:%i]\nset yrange[%i:0]\nplot '%s' lt 0 pt 5 notitle", pdffile, SCIPgetNVars(scip), nconss, datafile);
   fclose(output);
   return SCIP_OKAY;
}

/** creates a data and a gnuplot file for the graph representing the array minV (number of linking variables).
 * @param detectordata < detector data data structure
 * @param filename name of the output files (without any filename extension) */
static
void plotMinV(
   SCIP*                 scip,
   DEC_DETECTORDATA*     detectordata,
   char*                 filename
)
{
   FILE* output;
   char datafile[256];
   char blockingfile[256];
   char gpfile[256];
   char pdffile[256];
   int nconss;
   vector<int>::iterator it1;

   nconss = SCIPgetNConss(scip);

   /* filenames */
   sprintf(datafile, "%s.dat", filename);
   sprintf(blockingfile, "%s_blocked_at.dat", filename);
   sprintf(gpfile, "%s.gp", filename);
   sprintf(pdffile, "%s.pdf", filename);

   /* datafile */
   output = fopen(datafile, "w");
   if (output == NULL)
   {
      SCIPinfoMessage(scip, NULL, "Can't open file for output in plotMinV!\n");
   }
   else
   {
      int i;

      /* write data to datafile */
      for( i = 0; i < nconss -1; ++i )
      {
         fprintf(output, "%d\n", detectordata->minV[i]);
      }
   }
   fclose(output);

   /* blocking points */
   output = fopen(blockingfile, "w");
   if (output == NULL)
   {
      SCIPinfoMessage(scip, NULL, "Can't open file for blocking output in plotMinV!\n");
   }
   else
   {
      /* write data to blockingfile */
      for( it1 = detectordata->blockedAfterrow->begin(); it1 != detectordata->blockedAfterrow->end(); ++it1 )
      {
         fprintf(output, "%d %d\n", *it1-1, detectordata->minV[*it1-1]);
      }
   }
   fclose(output);
   /* write Gnuplot file */
   output = fopen(gpfile, "w");
   fprintf(output, "set terminal pdf\nset output \"%s\"\nset style line 1 lt 1 lc rgb \"black\"\nplot '%s' title '# verb. Variablen' ls 1 with lines, \\\n '%s' lt 0 pt 4 with points title \"Blockgrenze\"", pdffile, datafile, blockingfile);
   fclose(output);
}

#endif



/** initialization method of detector data */
static
SCIP_RETCODE initData(
   SCIP*                 scip,               /**< SCIP data structure */
   DEC_DETECTORDATA*     detectordata        /**< detector data structure */
   )
{
   int i;
   int nvars;
   int nconss;

   assert(scip != NULL);
   assert(detectordata != NULL);

   nvars = SCIPgetNVars(scip);
   nconss = SCIPgetNConss(scip);
   detectordata->maxblocks = MIN(nconss, detectordata->maxblocks);

   SCIP_CALL( SCIPallocMemoryArray(scip, &detectordata->ibegin, nconss) );
   SCIP_CALL( SCIPallocMemoryArray(scip, &detectordata->iend, nconss) );
   SCIP_CALL( SCIPallocMemoryArray(scip, &detectordata->jbegin, nvars) );
   SCIP_CALL( SCIPallocMemoryArray(scip, &detectordata->jend, nvars) );
   SCIP_CALL( SCIPallocMemoryArray(scip, &detectordata->jmin, nconss) );
   SCIP_CALL( SCIPallocMemoryArray(scip, &detectordata->jmax, nconss) );
   SCIP_CALL( SCIPallocMemoryArray(scip, &detectordata->minV, nconss-1) );
   SCIP_CALL( SCIPallocMemoryArray(scip, &detectordata->width, nconss) );
   SCIP_CALL( SCIPallocMemoryArray(scip, &detectordata->hashmapindices, (size_t)MAX(nvars, nconss) + 1) );
   for( i = 0; i < MAX(nvars, nconss)+1; ++i )
   {
      detectordata->hashmapindices[i] = i;
   }
   detectordata->rowsWithConstrictions = new vector<int>();
   detectordata->blockedAfterrow = new vector<int>();

   /* create hash tables */
   SCIP_CALL( indexmapCreate(scip, &detectordata->indexmap, nconss, nvars) );

   return SCIP_OKAY;
}

/** deinitialization method of detector data (called after detection has been finished) */
static
SCIP_RETCODE freeData(
   SCIP*                 scip,               /**< SCIP data structure */
   DEC_DETECTORDATA*     detectordata        /**< detector data structure */
   )
{
   assert(scip != NULL);
   assert(detectordata != NULL);

   indexmapFree(scip, &detectordata->indexmap);

   /* delete vectors */
   delete detectordata->rowsWithConstrictions;
   detectordata->rowsWithConstrictions = NULL;
   delete detectordata->blockedAfterrow;
   detectordata->blockedAfterrow = NULL;

   SCIPfreeMemoryArray(scip, &detectordata->ibegin);
   SCIPfreeMemoryArray(scip, &detectordata->iend);
   SCIPfreeMemoryArray(scip, &detectordata->jbegin);
   SCIPfreeMemoryArray(scip, &detectordata->jend);
   SCIPfreeMemoryArray(scip, &detectordata->jmin);
   SCIPfreeMemoryArray(scip, &detectordata->jmax);
   SCIPfreeMemoryArray(scip, &detectordata->minV);
   SCIPfreeMemoryArray(scip, &detectordata->width);
   SCIPfreeMemoryArray(scip, &detectordata->hashmapindices);

   return SCIP_OKAY;
}

/** creates a nested vector with the indices of the nonzero entries of each row.
 *
 * example:
 * constraint matrix:
 *
 *  1 1 0 1 0
 *
 *  0 1 1 0 0
 *
 *  0 0 0 0 1
 *
 *  resulting vector:
 *  ( (1 2 4)
 *    (2 3)
 *    (5)    )
 */
static
SCIP_RETCODE createRowindexList(
   SCIP*                 scip,               /**< SCIP data structure */
   DEC_DETECTORDATA*     detectordata,       /**< detector data data structure */
   SCIP_HASHMAP*         indexcons,          /**< hashmap index -> constraint */
   SCIP_HASHMAP*         varindex,           /**< hashmap variable -> index*/
   vector<vector<int> >  &rowindices         /**< vector to store the row indices vector*/
      )
{
   int i;
   int nconss = SCIPgetNConss(scip);

   for( i = 0; i < nconss; ++i )
   {
      int j;
      SCIP_CONS* cons;
      SCIP_VAR** vars;
      int nvars;
      int* probindices = NULL;
      vector<int> rowindices_row;
      int* hashmapindex = &detectordata->hashmapindices[(size_t)i+1];

      cons = (SCIP_CONS*) SCIPhashmapGetImage(indexcons, (void*) hashmapindex);
      nvars = GCGconsGetNVars(scip, cons);

      SCIP_CALL( SCIPallocBufferArray(scip, &vars, nvars) );
      SCIP_CALL( GCGconsGetVars(scip, cons, vars, nvars) );
      SCIP_CALL( SCIPallocMemoryArray(scip, &probindices, nvars) );

      /* fill the array with the indices of the variables of the current constraint */
      for( j = 0; j < nvars; ++j )
      {
         probindices[j] = *(int*) SCIPhashmapGetImage(varindex, SCIPvarGetProbvar(vars[j]));
      }

      std::sort(probindices, probindices+nvars);

      /* store a copy of the elements of probindices in the vector rowindices_row */
      for( j = 0; j < nvars; ++j )
      {
         rowindices_row.push_back(probindices[j]);
      }

      SCIPfreeMemoryArray(scip, &probindices);
      SCIPfreeBufferArray(scip, &vars);

      /* add rowindices_row to the vector rowindices */
      rowindices.push_back(rowindices_row);
      rowindices_row.clear();
   }

   return SCIP_OKAY;
}

/** creates a nested vector with the indices of the nonzero entries of each column.
 *
 * example:
 *
 * constraint matrix:
 *
 *  1 1 0 1 0
 *
 *  0 1 1 0 0
 *
 *  0 0 0 0 1
 *
 *  resulting vector:
 *  ( (1)
 *    (1 2)
 *    (2)
 *    (1)
 *    (3)    )
 */
static
SCIP_RETCODE createColumnindexList(
   SCIP*                 scip,               /**< SCIP data structure */
   vector<vector<int> >  &rowindices,        /**< A vector with the row indices (achieved from calling rowindices_vector() ) */
   vector<vector<int> >  &columnindices      /**< vector to store the column indices vector*/
)
{
   int position;
   int nvars;
   int i;
   vector<vector<int> >::iterator outer;
   vector<int>::iterator inner;
   nvars = SCIPgetNVars(scip);

   vector<vector<int> > columnindices_array((size_t)nvars);

   for( outer = rowindices.begin(), i = 1; outer != rowindices.end(); ++outer, ++i )
   {
      for( inner = outer->begin(); inner != outer->end(); ++inner )
      {
         position = (*inner)-1;
         columnindices_array[(size_t) position].push_back(i);
      }
   }

   /* create a columnindices vector instead of an array */
   for( i = 0; i < nvars; ++i )
   {
      columnindices.push_back(columnindices_array[(size_t)i]); /** @todo broken */
   }

   return SCIP_OKAY;
}

/** does the row ordering of the ROC2 algorithm.
 *
 * It also works for the column ordering. In this case the terms row<->column have to be exchanged.
 *
 * @return A vector with the new row order. E.g. (2 3 1) means the second row comes first now, and so on. */
static
vector<int> rowOrdering(
   SCIP*                 scip,               /**< SCIP data structure */
   vector<vector<int> >  &columnindices,     /**< A vector of the nonzero entries in each column */
   int                   nrows               /**< The number of rows of the constraint matrix (=number of relevant constraints) */
   )
{
   vector<int> roworder;
   vector<int> new_roworder;
   vector<vector<int> >::reverse_iterator it1;
   vector<int>::reverse_iterator it2;

   /* create a vector for the order of the rows ( 1 2 3 ... nrows ) */
   roworder = SCIPvectorCreateInt(1, nrows);
   new_roworder = SCIPvectorCreateInt(1, nrows);

   /* first from back to front */
   for( it1 = columnindices.rbegin(); it1 != columnindices.rend(); ++it1 )
   {

      /* second from back to front */
      for( it2 = it1->rbegin(); it2 != it1->rend(); ++it2 )
      {
         vector<int>::iterator tmp;

         tmp = std::find(new_roworder.begin(), new_roworder.end(), *it2); /*lint !e864*/
         std::rotate(new_roworder.begin(), tmp, tmp+1); /*lint !e1702 !e747*/
      }
      roworder = new_roworder;
   }

   return roworder;
}

/** stores the first and last entry of the i-th column(row) in begin[i] and end[i] respectively.
 *
 * @param begin Array to store the first nonzero entry of the i-th column (row)
 * @param end Array to store the last nonzero entry of the i-th column (row)
 * @param indices columnindices vector (rowindices vector) */
static
SCIP_RETCODE formIndexArray(
   int*                  begin,
   int*                  end,
   vector<vector<int> >  &indices
   )
{
   vector<vector<int> >::iterator it1;
   int i;
   assert(begin != NULL && end != NULL);
   for( it1 = indices.begin(), i = 0; it1 != indices.end(); ++it1, ++i )
   {
      /* case: vector not empty */
      if( !it1->empty() )
      {
         begin[i] = it1->front();
         end[i] = it1->back();
      }
      /* case: vector empty */
      else
      {
         begin[i] = 0;
         end[i] = 0;
      }
   }
   return SCIP_OKAY;
}


/**returns FALSE if at least one entry of new_array and old_array are different.*/
static
SCIP_Bool arraysAreEqual(
   int*                  new_array,          /**< new array */
   int*                  old_array,          /**< old array */
   int                   num_elements        /**< length of arrays */
   )
{
   int i;
   for( i = 0; i < num_elements; ++i )
   {
      if( new_array[i] != old_array[i] )
      {
         return FALSE;
      }
   }
   /* case: all entries of old and new are equal */
   return TRUE;
}

/**permutes the order of rows and columns in inputmap and stores the result in outputmap.
 *
 *  One call of this function is equivalent to one iteration of the ROC2-algortihm. */
static
SCIP_RETCODE rankOrderClusteringIteration(
   SCIP*                 scip,               /**< SCIP data structure */
   DEC_DETECTORDATA*     detectordata,       /**< detector data data structure */
   INDEXMAP*             inputmap,           /**< indexmap for input */
   INDEXMAP*             outputmap           /**< indexmap for output */
   )
{
   vector<int> roworder;
   vector<int> columnorder;
   vector<vector<int> > rowindices;
   vector<vector<int> > columnindices;
   vector<int>::iterator it1;
   int nvars;
   int ncons;
   size_t i;
   int position;
   int* hashmapindex;

   SCIPdebugMessage("Entering rankOrderClusteringIteration\n");

   assert(scip != NULL);
   assert(detectordata != NULL);
   nvars = SCIPgetNVars(scip);
   ncons = SCIPgetNConss(scip);

   /* create the vectors containing the positions of nonzero entries; row and column ordering */
   SCIP_CALL( createRowindexList(scip, detectordata, inputmap->indexcons, inputmap->varindex, rowindices) );
   SCIP_CALL( createColumnindexList(scip, rowindices, columnindices) );

   roworder = rowOrdering(scip, columnindices, ncons);
   SCIPvectorRearrange(rowindices, roworder);

   columnorder = rowOrdering(scip, rowindices, nvars);
   SCIPvectorRearrange(columnindices, columnorder);

   /* consindex and indexcons */
   for( it1 = roworder.begin(), i = 0; it1 != roworder.end() && i < (size_t) ncons; ++i,++it1 )
   {
      SCIP_CONS* cons;
      position = *it1;
      hashmapindex = &detectordata->hashmapindices[position];

      cons = (SCIP_CONS*) SCIPhashmapGetImage(inputmap->indexcons, (void*) hashmapindex);
      assert ( cons != NULL);

      /* consindex */
      hashmapindex = &detectordata->hashmapindices[i+1];
      assert( SCIPhashmapExists(outputmap->consindex, (void*) cons));
      assert(*hashmapindex <= ncons);
      SCIP_CALL( SCIPhashmapSetImage(outputmap->consindex, (void*) cons, (void*) hashmapindex) );

      /* indexcons */
      assert( SCIPhashmapExists(outputmap->indexcons, (void*) hashmapindex ));
      SCIP_CALL( SCIPhashmapSetImage(outputmap->indexcons, (void*) hashmapindex, cons) );
   }

   /* varindex and indexvar */
   for( it1 = columnorder.begin(), i = 0; it1 != columnorder.end() &&i < (size_t) nvars; ++i, ++it1 )
   {
      SCIP_VAR* var;
      position = *it1;
      hashmapindex = &detectordata->hashmapindices[position];
      var = (SCIP_VAR*) SCIPhashmapGetImage(inputmap->indexvar, (void*) hashmapindex);
      assert ( var != NULL);
      assert(*hashmapindex <= nvars);
      /* varindex */
      hashmapindex = &detectordata->hashmapindices[i+1];
      assert( SCIPhashmapExists(outputmap->varindex, (void*) var) );
      SCIP_CALL( SCIPhashmapSetImage(outputmap->varindex, (void*) var, (void*) hashmapindex) );

      /* indexvar */
      assert( SCIPhashmapExists(outputmap->indexvar, (void*) hashmapindex ));
      SCIP_CALL( SCIPhashmapSetImage(outputmap->indexvar, (void*) hashmapindex, var) );
   }

   return SCIP_OKAY;
}

static
SCIP_RETCODE rankOrderClustering(
   SCIP*                 scip,               /**< SCIP data structure */
   DEC_DETECTORDATA*     detectordata,       /**< detector data structure */
   int                   max_iterations,     /**< number of maximal iterations */
   int*                  iterations          /**< number of performed iterations */
   )
{
   int i;
   INDEXMAP* indexmap_permuted;
   vector<vector<int> > rowindices;
   vector<vector<int> > columnindices;
   int* ibegin_permuted = NULL;
   int* iend_permuted = NULL;
   int* jbegin_permuted = NULL;
   int* jend_permuted = NULL;
   assert(scip != NULL);
   assert(detectordata != NULL);

   int nvars = SCIPgetNVars(scip);
   int nconss = SCIPgetNConss(scip);

   if( iterations != NULL )
      *iterations = -1;

   if( max_iterations <= 0 )
   {
      return SCIP_OKAY;
   }



   SCIP_CALL( indexmapCreate(scip, &indexmap_permuted, nconss, nvars) );
   SCIP_CALL( SCIPallocMemoryArray(scip, &ibegin_permuted, nconss) );
   SCIP_CALL( SCIPallocMemoryArray(scip, &iend_permuted, nconss) );
   SCIP_CALL( SCIPallocMemoryArray(scip, &jbegin_permuted, nvars) );
   SCIP_CALL( SCIPallocMemoryArray(scip, &jend_permuted, nvars) );
   SCIP_CALL( indexmapInit(indexmap_permuted, SCIPgetVars(scip), nvars, SCIPgetConss(scip), nconss, detectordata->hashmapindices) );
   i = 0;

   do
   {
      ++i;
      /* not more than max_iterations loops. no iteration limit for max_iterations == -1 */
      if(i > max_iterations && max_iterations != -1)
         break;

      SCIPdebugMessage("Iteration # %i of ROC2\n", i);
      SCIP_CALL( rankOrderClusteringIteration(scip, detectordata, detectordata->indexmap, indexmap_permuted) );

      /* form the new index arrays after the permutation */
      SCIP_CALL( createRowindexList(scip, detectordata, indexmap_permuted->indexcons, indexmap_permuted->varindex, rowindices) );
      SCIP_CALL( createColumnindexList(scip, rowindices, columnindices) );
      SCIP_CALL( formIndexArray(ibegin_permuted, iend_permuted, rowindices) );
      SCIP_CALL( formIndexArray(jbegin_permuted, jend_permuted, columnindices) );
      rowindices.clear();
      columnindices.clear();

      /* switch between index arrays containing new and old indices */
      swap( detectordata->ibegin, ibegin_permuted);
      swap( detectordata->iend, iend_permuted);
      swap( detectordata->jbegin, jbegin_permuted);
      swap( detectordata->jend, jend_permuted);

      /* switch between hash maps containing new and old indices */
      swap(detectordata->indexmap, indexmap_permuted);
   }
   /* while Index Arrays change */
   while( ! (arraysAreEqual(detectordata->ibegin, ibegin_permuted, nconss )
         && arraysAreEqual(detectordata->iend, iend_permuted, nconss)
         && arraysAreEqual(detectordata->jbegin, jbegin_permuted, nvars)
         && arraysAreEqual(detectordata->jend, jend_permuted, nvars)));

   indexmapFree(scip, &indexmap_permuted);
   SCIPfreeMemoryArray(scip, &ibegin_permuted);
   SCIPfreeMemoryArray(scip, &iend_permuted);
   SCIPfreeMemoryArray(scip, &jbegin_permuted);
   SCIPfreeMemoryArray(scip, &jend_permuted);


   if( iterations != NULL )
      *iterations = i-1;

   return SCIP_OKAY;
}

/** finds rows with local minima regarding the number of linking variables and stores them in detectordata->rowsWithConstrictions */
static
SCIP_RETCODE rowsWithConstriction(
   SCIP*                 scip,               /**< SCIP data structure */
   DEC_DETECTORDATA*     detectordata        /**< detector data structure */
   )
{
   /* if blocking is performed after row i+1; local minima */
   size_t i;
   size_t nconss = (size_t) SCIPgetNConss(scip);
   for( i = 1; i < nconss - 2; ++i )
   {
      /* is minV[i] a local minimum?    < or <=   ? What does make more sense? */
      if( detectordata->minV[i] < detectordata->minV[i-1] && detectordata->minV[i] < detectordata->minV[i+1] )
      {
         detectordata->rowsWithConstrictions->push_back((int)(i+1));
      }
   }
   return SCIP_OKAY;
}

/** assigns variables to a block, divided into linking variables and nonlinking variables.*/


/** assigns constraints in the interval [first_cons, last_cons] to 'block'. */
static
SCIP_RETCODE assignConsToBlock(
   SCIP*                 scip,               /**< SCIP data structure */
   DEC_DETECTORDATA*     detectordata,       /**< detector data structure */
   int                   block,              /**< id of block */
   int                   first_cons,         /**< index of first constraint to assign */
   int                   last_cons           /**< index of last constraint to assign */
   )
{
   int i;

   /* assign the constraints to the current block */
   for( i = first_cons; i <= last_cons; ++i )
   {
      int* hashmapindex = &detectordata->hashmapindices[i];
      SCIP_CONS* cons = (SCIP_CONS*) SCIPhashmapGetImage(detectordata->indexmap->indexcons, (void*) hashmapindex);
      assert(cons != NULL);
      /* insert cons into hash map vartoblock */
      assert(!SCIPhashmapExists(detectordata->constoblock, cons));
      SCIP_CALL( SCIPhashmapInsert(detectordata->constoblock, cons, (void*) (size_t) (detectordata->hashmapindices[block])) );
   }
   detectordata->blockedAfterrow->push_back(detectordata->hashmapindices[last_cons]);
   return SCIP_OKAY;
}

/** returns the largest column index of a nonzero entry between rows [from_row, to_row] */
static
int getMaxColIndex(
   DEC_DETECTORDATA*     detectordata,       /**< detector data structure */
   int                   from_row,           /**< index of starting row to check */
   int                   to_row              /**< index of last row to check */
   )
{
   /* some pointer arithmetic */
   return std::max_element(detectordata->iend + (from_row), detectordata->iend+((size_t)to_row + 1))-detectordata->iend; /*lint !e712*/
}

/** returns the column index of the first nonzero entry in 'row'. Rows start counting at 1, not 0. */
static
int getMinColIndex(
   DEC_DETECTORDATA*     detectordata,       /**< detector data structure */
   int                   row                 /**< index of row */
   )
{
   return detectordata->ibegin[row-1];
}

/** determines if a blocking at 'block_at_row' is a valid blocking
 *
 * @return TRUE if blocking is valid, else FALSE
 */
static
SCIP_Bool isValidBlocking(
   DEC_DETECTORDATA*     detectordata,       /**< detector data structure */
   int                   prev_block_first_row, /**< first row of the previous block */
   int                   prev_block_last_row, /**< last row of the previous block */
   int                   block_at_row        /**< the row for which you want to determine if the blocking is valid */
   )
{
   int last_column_prev_block;
   int first_column_current_block;

   /* if the function is called for the first block, the blocking is always valid */
   if( prev_block_last_row == 0 )
   {
      return TRUE;
   }
   last_column_prev_block = getMaxColIndex(detectordata, prev_block_first_row, prev_block_last_row);
   first_column_current_block = getMinColIndex(detectordata, block_at_row);
   return ( first_column_current_block > last_column_prev_block ? TRUE : FALSE);
}

/** this functions looks for rows to block at, which creates block of size min_block_size or bigger
 *
 * @return Iterator pointing to a node which contains a suitable row for blocking; If the iterator points after the last element, no candidate was found
 */
static
vector<int>::iterator findBlockingCandidate(
   vector<int>::iterator it_constrictions,   /**< Iterator pointing to a vector of constraints (detectordata->rowsWithConstrictions) */
   vector<int>*          it_vector,          /**< minimum number of rows to be in a block */
   int                   min_block_size,     /**< the last row of the preceding block */
   int                   prev_block_last_row /**< the last row of the preceding block */
   )
{
   for( ;; )
   {
      /* end of the vector? */
      if( it_constrictions == it_vector->end() )
      {
         return it_constrictions;
      }
      /* does a blocking to the next row forming a constriction comprise more rows than min_block_size */
      if( (*it_constrictions - prev_block_last_row) >= min_block_size )
      {
         return it_constrictions;
      }
      /* advance iterator to next element */
      ++it_constrictions;
   }
}

/** this functions determines the next row to block at
 *
 * @return Iterator pointing to a node which contains a suitable row for blocking; If the iterator points after the last element, no row was found
 */
static
vector<int>::iterator nextRowToBlockAt(
   DEC_DETECTORDATA*     detectordata,       /**< detector data structure */
   vector<int>::iterator it_constrictions,   /**< Iterator pointing to a vector of constraints (detectordata->rowsWithConstrictions) */
   vector<int>*          it_vector,          /**< vector of constrictions */
   int                   min_block_size,     /**< minimum number of rows to be in a block */
   int                   prev_block_first_row, /**< the first row of the preceding block */
   int                   prev_block_last_row /**< the last row of the preceding block*/
   )
{

   /* end of the constriction vector? */
   if( it_constrictions == it_vector->end() )
   {
      return it_constrictions;
   }

   for( ;; )
   {
      /* find a blocking candidate */
      it_constrictions = findBlockingCandidate(it_constrictions, it_vector, min_block_size, prev_block_last_row);
      /* case: no candidate found */
      if( it_constrictions == it_vector->end() )
      {
         break;
      }
      /* case: candidate found */
      else
      {
         /* valid blocking */
         if( isValidBlocking(detectordata, prev_block_first_row, prev_block_last_row, *it_constrictions) )
         {
            break;
         }
         /* invalid blocking */
         else
         {
            ++it_constrictions;
         }
      }
   }
   return it_constrictions;
}

/** calculate the number of decompositions in order to allocate decomps array */
static
int calculateNdecompositions(
   DEC_DETECTORDATA*     detectordata        /**< detector data structure */
   )
{
   int nblockingtypes;
   int nblockingspertype;

   nblockingtypes = 0;
   /* get the number of enabled blocking types */
   if( detectordata->dynamicblocking )
   {
      ++nblockingtypes;
   }
   if( detectordata->staticblocking )
   {
      ++nblockingtypes;
   }
   if( detectordata->blockingassoonaspossible )
   {
      ++nblockingtypes;
   }

   /* get the number of blockings per blocking type */
   if( detectordata->multipledecomps )
   {
      nblockingspertype = detectordata->maxblocks - detectordata->minblocks + 1;
   }
   else
   {
      nblockingspertype = 1;
   }

   return nblockingtypes * nblockingspertype;
}

/** check the consistency of the parameters */
static
void checkParameterConsistency(
   DEC_DETECTORDATA*     detectordata,       /**< detector data structure */
   SCIP_RESULT*          result              /**< pointer to store result */
   )
{
   /* maxblocks < nRelevantsCons? */

   /* desired blocks <= maxblocks? */

   /* is  minblocks <= maxblocks? */
   if( detectordata->multipledecomps )
   {
      if( detectordata->minblocks > detectordata->maxblocks )
      {
         SCIPerrorMessage("minblocks > maxblocks. Setting minblocks = maxblocks.\n");
         detectordata->minblocks = detectordata->maxblocks;
      }
   }

   /* is at least one blocking type enabled? */
   if( ! detectordata->blockingassoonaspossible && ! detectordata->staticblocking &&! detectordata->dynamicblocking )
   {
      SCIPerrorMessage("No blocking type enabled, cannot perform blocking.\n");
      *result = SCIP_DIDNOTRUN;
   }
}

/** tries to dynamically divide the problem into subproblems (blocks)*/
static
SCIP_RETCODE blockingDynamic(
   SCIP*                 scip,               /**< SCIP data structure */
   DEC_DETECTORDATA*     detectordata,       /**< detector data data structure */
   int                   tau,                /**< desired number of blocks */
   int                   nvars               /**< number of variables in the problem*/
   )
{ /*lint -e715*/
   int block;
   int prev_block_first_row;
   int prev_block_last_row;
   int min_block_size;
   /* notation: i=current block; im1=i-1=previous block; ip1=i+1=next block */
#ifdef SCIP_DEBUG
   int max_col_index_im1 = 0;
#endif
   vector<int>::iterator it1;
   /* debug */
   SCIPdebugMessage("Starting Blocking...\n");
   SCIPdebugMessage("Max blocks: %i\n", detectordata->maxblocks);
   block = 1;
   prev_block_first_row = 0;
   prev_block_last_row = 0;

   assert(tau > 0);
   min_block_size = (int) SCIPround(scip, ((SCIP_Real)SCIPgetNConss(scip)) / (2.0 * tau ));
   it1 = detectordata->rowsWithConstrictions->begin();

   for( it1 = nextRowToBlockAt(detectordata, it1, detectordata->rowsWithConstrictions, min_block_size, prev_block_first_row, prev_block_last_row);
         it1 != detectordata->rowsWithConstrictions->end() && block < detectordata->maxblocks;
         it1 = nextRowToBlockAt(detectordata, it1, detectordata->rowsWithConstrictions, min_block_size, prev_block_first_row, prev_block_last_row) )
   {
      int current_row = * it1;
#ifdef SCIP_DEBUG
      int max_col_index_i = getMaxColIndex(detectordata, prev_block_last_row + 1, current_row);
      int min_col_index_ip1 = getMinColIndex(detectordata, current_row + 1);
      SCIPdebugMessage("vars in block: %i - %i, linking vars: %i - %i\n", max_col_index_im1+1, max_col_index_i, min_col_index_ip1, max_col_index_i);
#endif
      /* assign the variables and constraints to block */
      SCIP_CALL( assignConsToBlock(scip, detectordata, block, prev_block_last_row + 1, current_row) );
      /* update variables in the while loop */
      prev_block_first_row = prev_block_last_row + 1;
      prev_block_last_row = current_row;
      ++block;

#ifdef SCIP_DEBUG
      max_col_index_im1 = max_col_index_i;
#endif
   }
   /* assign the remaining (< M/2tau) cons and vars to the last block; no new linking vars are added */
#ifdef SCIP_DEBUG
   SCIPdebugMessage("last time: vars in block: %i - %i, linking vars: %i - %i\n", max_col_index_im1+1, nvars, nvars+1, nvars);
#endif
   SCIP_CALL( assignConsToBlock(scip, detectordata, block, prev_block_last_row + 1, SCIPgetNConss(scip)) );
   detectordata->blockedAfterrow->pop_back();

   detectordata->blocks = block;

   /* debug plot the blocking  plot for [i=1:2:1] 'test.dat' every :::i::i lt i pt 5 */
#ifdef WRITEALLOUTPUT
   {
      char filename[256];
      char paramfile[256];

      sprintf(filename, "%s_dynamic_minV", getProbNameWithoutPath(scip));
      sprintf(paramfile, "%s_dynamic.params", getProbNameWithoutPath(scip));
      plotMinV(scip, detectordata, filename);
   }
#endif

   return SCIP_OKAY;
}

/** creates blocks with the same number of rows*/
static
SCIP_RETCODE blockingStatic(
   SCIP*                 scip,               /**< SCIP data structure */
   DEC_DETECTORDATA*     detectordata        /**< detector data data structure */
   )
{
   int nblocks;
   int block;
   int prev_block_last_row;
   int current_row;
   int nconss;
   /* notation: i=current block; im1=i-1=previous block; ip1=i+1=next block */

   assert(scip != NULL);
   assert(detectordata != NULL);
   nconss = SCIPgetNConss(scip);
   nblocks = nconss/detectordata->nconssperblock;
   prev_block_last_row = 0;
   current_row = 0;

   /* blocks 1 to (desired_blocks-1) */
   for( block = 1; block <= nblocks; ++block )
   {
      current_row += detectordata->nconssperblock;
      SCIPdebugMessage("Blocking from %d to %d in block %d",prev_block_last_row + 1,  current_row, block);
      SCIP_CALL( assignConsToBlock(scip, detectordata, block, prev_block_last_row + 1, current_row) );


      prev_block_last_row = current_row;
   }
   /* last block */
   /* assign the remaining cons and vars to the last block; no new linking vars are added */
   if( prev_block_last_row + 1 <= nconss)
   {
      SCIPdebugMessage("last time: assignVarsToBlock: block, from_row, to_row: %i, %i, %i\n", block, prev_block_last_row + 1, SCIPgetNConss(scip));

      SCIP_CALL( assignConsToBlock(scip, detectordata, block, prev_block_last_row + 1, nconss) );
      detectordata->blockedAfterrow->pop_back();
      ++block;
   }
   detectordata->blocks = block-1;

#ifdef WRITEALLOUTPUT
   {
      char filename[256];
      char paramfile[256];

      /* debug */
      sprintf(filename, "%s_static_minV_%i", getProbNameWithoutPath(scip), detectordata->blocks);
      sprintf(paramfile, "%s_static.params", getProbNameWithoutPath(scip));
      plotMinV(scip, detectordata, filename);
   }
#endif

   return SCIP_OKAY;
}

static
SCIP_RETCODE blockingAsSoonAsPossible(
   SCIP*                 scip,               /**< SCIP data structure */
   DEC_DETECTORDATA*     detectordata,       /**< detector data data structure */
   int                   desired_blocks,     /**< desired number of blocks */
   int                   nvars               /**< number of variables in the problem*/
)
{
   int block;
   block = 0;
   detectordata->blocks = block;

   return SCIP_OKAY;
}

/** resets detectordata such that it can be used for the next decomposition */
static
SCIP_RETCODE resetDetectordata(
   SCIP*                 scip,               /**< SCIP data structure */
   DEC_DETECTORDATA*     detectordata        /**< detector data structure */
   )
{
   if(detectordata->constoblock != NULL)
   {
      SCIP_CALL( SCIPhashmapRemoveAll(detectordata->constoblock) );
   }
   else
   {
      SCIP_CALL( SCIPhashmapCreate(&(detectordata->constoblock), SCIPblkmem(scip), SCIPgetNConss(scip)) );
   }
   return SCIP_OKAY;
}

static
SCIP_RETCODE blocking(
   SCIP*                 scip,               /**< SCIP data structure */
   DEC_DETECTORDATA*     detectordata,       /**< detector data structure */
   DEC_DECOMP***         decdecomps,         /**< array of decompositions */
   int*                  ndecdecomps,        /**< size of decompositions array */
   int                   nvars,              /**< number of variables */
   int                   ncons,              /**< number of constraints */
   SCIP_RESULT*          result              /**< pointer to store result */
   )
{
   int tau = 1; /*  desired number of blocks */

   assert(*ndecdecomps == 0);

   SCIPdebugMessage("Entering Blocking\n");

   /* if multiple decompositions disabled */
   if( detectordata->multipledecomps == FALSE )
   {
      /* if desiredblocks == 0 let the algorithm determine the desired number of blocks */
      if( detectordata->desiredblocks == 0 )
      {
         int n = *std::max_element(detectordata->width, detectordata->width+ncons);
         int v = *std::min_element(detectordata->width, detectordata->width+ncons);
         tau = (int)SCIPround(scip, ((SCIP_Real)nvars - v)/((SCIP_Real)n - v));
         SCIPdebugMessage("<n><v><tau>: <%i><%i><%i>\n", n, v, tau);
         if( tau > detectordata->maxblocks )
         {
            tau = detectordata->maxblocks;
         }

         SCIPdebugMessage("detectordata->enablemultipledecomps = 0. detectordata->desiredblocks == 0. Calculating tau = %i\n", tau);
         /* continue only if tau >= 2 */
         if( tau < 2 )
         {
            *result = SCIP_DIDNOTFIND;
            return SCIP_OKAY;
         }
      }
      else
      {
         tau = detectordata->desiredblocks;
      }
   }

   /* variant 2 */
   /* dynamic blocking */
   if( detectordata->dynamicblocking )
   {
      SCIPdebugMessage("detectordata->enableblockingdynamic = 1.\n");
      SCIP_CALL( rowsWithConstriction(scip, detectordata) );

      SCIPdebugMessage("detectordata->enablemultipledecomps = %ud.\n", detectordata->multipledecomps);

      if( detectordata->multipledecomps )
      {
         for( tau = detectordata->minblocks; tau <= detectordata->maxblocks; ++tau )
         {
            SCIPdebugMessage("tau = %i, dec = %i\n", tau, *ndecdecomps);
            SCIP_CALL( resetDetectordata(scip, detectordata) );

            SCIP_CALL( blockingDynamic(scip, detectordata, tau, nvars) );
            if( detectordata->blocks <= 1 )
               continue;

            SCIP_CALL( DECdecompCreate(scip, &((*decdecomps)[*ndecdecomps])) );
            SCIP_CALL( DECfilloutDecompFromConstoblock(scip, (*decdecomps)[*ndecdecomps], detectordata->constoblock, detectordata->blocks, TRUE) );
            detectordata->constoblock = NULL;

            (*ndecdecomps) += 1;
         }
      }
      else
      {
         SCIPdebugMessage("tau = %i, dec = %i\n", tau, *ndecdecomps);
         SCIP_CALL( resetDetectordata(scip, detectordata) );

         SCIP_CALL( blockingDynamic(scip, detectordata, tau, nvars) );
         if( detectordata->blocks > 1 )
         {
            SCIP_CALL( DECdecompCreate(scip, &((*decdecomps)[*ndecdecomps])) );
            SCIP_CALL( DECfilloutDecompFromConstoblock(scip, (*decdecomps)[*ndecdecomps], detectordata->constoblock, detectordata->blocks, TRUE) );
            detectordata->constoblock = NULL;

            (*ndecdecomps) += 1;
         }
      }
   }

   /* static blocking */
   SCIPdebugMessage("detectordata->staticblocking = %ud. \n", detectordata->staticblocking);

   if( detectordata->staticblocking )
   {
      SCIPdebugMessage("nconssperblock = %i, dec = %i\n", detectordata->nconssperblock, *ndecdecomps);

      SCIP_CALL( resetDetectordata(scip, detectordata) );
      SCIP_CALL( blockingStatic(scip, detectordata) );

      if( detectordata->blocks > 1 )
      {
         SCIP_CALL( DECdecompCreate(scip, &((*decdecomps)[*ndecdecomps])) );
         SCIP_CALL( DECfilloutDecompFromConstoblock(scip, (*decdecomps)[*ndecdecomps], detectordata->constoblock, detectordata->blocks, TRUE) );
         detectordata->constoblock = NULL;

         (*ndecdecomps) += 1;
      }
   }

   /* blocking ASAP */
   SCIPdebugMessage("detectordata->blockingassoonaspossible = %ud. \n", detectordata->blockingassoonaspossible);

   if( detectordata->blockingassoonaspossible )
   {
      if( detectordata->multipledecomps )
      {
         for( tau = detectordata->minblocks; tau <= detectordata->maxblocks; ++tau )
         {
            SCIPdebugMessage("tau = %i, dec = %i\n", tau, *ndecdecomps);
            SCIP_CALL( resetDetectordata(scip, detectordata) );

            SCIP_CALL( blockingAsSoonAsPossible(scip, detectordata, tau, nvars) );
            if( detectordata->blocks <= 1)
               continue;

            SCIP_CALL( DECdecompCreate(scip, &((*decdecomps)[*ndecdecomps])) );
            SCIP_CALL( DECfilloutDecompFromConstoblock(scip, (*decdecomps)[*ndecdecomps], detectordata->constoblock, detectordata->blocks, TRUE) );
            detectordata->constoblock = NULL;

            *ndecdecomps += 1;
         }
      }
      else
      {
         SCIPdebugMessage("tau = %i, dec = %i\n", tau, *ndecdecomps);
         SCIP_CALL( resetDetectordata(scip, detectordata) );
         SCIP_CALL( blockingAsSoonAsPossible(scip, detectordata, tau, nvars) );
         if( detectordata->blocks > 1)
         {
            SCIP_CALL( DECdecompCreate(scip, &((*decdecomps)[*ndecdecomps])) );
            SCIP_CALL( DECfilloutDecompFromConstoblock(scip, (*decdecomps)[*ndecdecomps], detectordata->constoblock, detectordata->blocks, TRUE) );
            detectordata->constoblock = NULL;

            *ndecdecomps += 1;
         }
      }
   }
   return SCIP_OKAY;
}

/** destructor of detector to free user data (called when GCG is exiting) */
static
DEC_DECL_FREEDETECTOR(detectorFreeStairheur)
{
   DEC_DETECTORDATA* detectordata;

   assert(scip != NULL);

   detectordata = DECdetectorGetData(detector);
   assert(detectordata != NULL);

   assert(strcmp(DECdetectorGetName(detector), DEC_DETECTORNAME) == 0);

   SCIPfreeMemory(scip, &detectordata);
   return SCIP_OKAY;
}

/** detector initialization method (called after problem was transformed) */
static
DEC_DECL_INITDETECTOR(detectorInitStairheur)
{
   DEC_DETECTORDATA* detectordata;

   assert(scip != NULL);

   detectordata = DECdetectorGetData(detector);
   assert(detectordata != NULL);

   detectordata->constoblock = NULL;
   detectordata->ibegin = NULL;
   detectordata->iend = NULL;
   detectordata->jbegin = NULL;
   detectordata->jend = NULL;
   detectordata->jmin = NULL;
   detectordata->jmax = NULL;
   detectordata->minV = NULL;
   detectordata->width = NULL;
   detectordata->hashmapindices = NULL;
   detectordata->indexmap = NULL;
   detectordata->rowsWithConstrictions = NULL;
   detectordata->blockedAfterrow = NULL;

   return SCIP_OKAY;
}

/** detection method of stairheur detector */
static
DEC_DECL_DETECTSTRUCTURE(detectorDetectStairheur)
{
   int i;
   int nconss; /* number of constraints in the problem */
   int nvars; /* number of variables in the problem */
   int ndecs;
   SCIP_VAR** vars;
   SCIP_CONS** conss;
   vector<vector<int> > rowindices;
   vector<vector<int> > columnindices;
#ifdef WRITEALLOUTPUT
   int ROC_iterations;
#endif

   assert(scip != NULL);
   assert(detectordata != NULL);
   assert(decdecomps != NULL);
   assert(ndecdecomps != NULL);

   SCIPverbMessage(scip, SCIP_VERBLEVEL_NORMAL, NULL, "Detecting stairheur structure:");

   SCIP_CALL( initData(scip, detectordata) );

   checkParameterConsistency(detectordata, result);
   ndecs = calculateNdecompositions(detectordata);
   SCIPdebugMessage("%i decompositions will be created\n", ndecs);
   *ndecdecomps = 0;

   /* allocate space for output data */
   SCIP_CALL( SCIPallocMemoryArray(scip, decdecomps, ndecs) );

   nvars = SCIPgetNVars(scip);
   vars = SCIPgetVars(scip);
   nconss = SCIPgetNConss(scip);
   conss = SCIPgetConss(scip);

   /* initialize hash maps for keeping track of variables and constraints and their corresponding indices after being permuted by the ROC2-algorithm */
   SCIP_CALL( indexmapInit(detectordata->indexmap, vars, nvars, conss, nconss, detectordata->hashmapindices) );

#ifdef WRITEALLOUTPUT
   {
      char filename[256];
      sprintf(filename, "%s_initial_problem", getProbNameWithoutPath(scip));
      //plotInitialProblem(scip, detectordata, filename);
   }
#endif

   /* initialize index arrays ibegin, iend, jbegin, jend */
   SCIP_CALL( createRowindexList(scip, detectordata, detectordata->indexmap->indexcons, detectordata->indexmap->varindex, rowindices) );

   SCIP_CALL( createColumnindexList(scip, rowindices, columnindices) );

   SCIP_CALL( formIndexArray(detectordata->ibegin, detectordata->iend, rowindices) );
   SCIP_CALL( formIndexArray(detectordata->jbegin, detectordata->jend, columnindices) );

   /* ==================== */
   /* ===ROC2 algorithm=== */
   /* ==================== */
   SCIPdebugMessage("starting ROC2 algorithm\n");


#ifdef WRITEALLOUTPUT
   SCIP_CALL( rankOrderClustering(scip, detectordata, detectordata->maxiterationsROC, &ROC_iterations) );

   /* check conditions for arrays ibegin and jbegin: ibegin[i]<=ibegin[i+k] for all positive k */
   if( ROC_iterations < detectordata->maxiterationsROC || detectordata->maxiterationsROC  == -1 )
   {
      checkConsistencyOfIndexarrays(detectordata, nvars, nconss);
   }
#else
   SCIP_CALL( rankOrderClustering(scip, detectordata, detectordata->maxiterationsROC, NULL) );
#endif
   /* arrays jmin, jmax and minV */
   SCIPdebugMessage("calculating index arrays\n");
   detectordata->jmin[0] = detectordata->ibegin[0];
   detectordata->jmax[0] = detectordata->iend[0];
   detectordata->width[0] = detectordata->iend[0] - detectordata->ibegin[0];
   for( i = 1; i < nconss; ++i )
   {
      detectordata->width[i] = detectordata->iend[i] - detectordata->ibegin[i];
      detectordata->jmin[i] = detectordata->ibegin[i];
      detectordata->jmax[i] = MAX(detectordata->iend[i], detectordata->jmax[i-1]);
      detectordata->minV[i-1]=1 + (detectordata->jmax[i-1] - detectordata->jmin[i]);
   }
   /* ==================== */
   /* =====BLOCKING======= */
   /* ==================== */

   SCIP_CALL( blocking(scip, detectordata, decdecomps, ndecdecomps, nvars, nconss, result) );
   SCIPverbMessage(scip, SCIP_VERBLEVEL_NORMAL, NULL, " found %d decompositions.\n", *ndecdecomps);
   SCIPverbMessage(scip, SCIP_VERBLEVEL_NORMAL, NULL, " \tBlocks:", *ndecdecomps);
#ifdef WRITEALLOUTPUT
   {
      char filename[256];
      sprintf(filename, "%s_ROC", getProbNameWithoutPath(scip));
      plotInitialProblem(scip, detectordata, filename);
   }
#endif
   for( i = 0; i < *ndecdecomps; ++i )
   {
      SCIPverbMessage(scip, SCIP_VERBLEVEL_NORMAL, NULL, " %i", DECdecompGetNBlocks( (*decdecomps)[i] ));
   }
   SCIPverbMessage(scip, SCIP_VERBLEVEL_NORMAL, NULL, "\n");

   SCIP_CALL( SCIPreallocMemoryArray(scip, decdecomps, *ndecdecomps) );

   SCIP_CALL( freeData(scip, detectordata) );

   *result = SCIP_SUCCESS;
   return SCIP_OKAY;
}

<<<<<<< HEAD
#define detectorPropagateSeeedStairheur NULL
#define detectorExitStairheur NULL

/** creates the stairheur detector and includes it in SCIP */

=======
/** creates the stairheur detector and includes it in SCIP */
>>>>>>> 32e7f05d
extern "C"
SCIP_RETCODE SCIPincludeDetectorStairheur(
   SCIP*                 scip              /**< SCIP data structure */
   )
{
   DEC_DETECTORDATA *detectordata = NULL;
   assert(scip != NULL);

   SCIP_CALL( SCIPallocMemory(scip, &detectordata) );
   assert(detectordata != NULL);

<<<<<<< HEAD
   SCIP_CALL( DECincludeDetector(scip, DEC_DETECTORNAME, DEC_DECCHAR, DEC_DESC, DEC_FREQCALLROUND, DEC_MAXCALLROUND, DEC_MINCALLROUND, DEC_PRIORITY, DEC_ENABLED, DEC_SKIP, DEC_USEFULRECALL,
      detectordata, detectorDetectStairheur, detectorFreeStairheur, detectorInitStairheur, detectorExitStairheur, detectorPropagateSeeedStairheur) );


=======
   SCIP_CALL( DECincludeDetector(scip, DEC_DETECTORNAME, DEC_DECCHAR, DEC_DESC, DEC_PRIORITY, DEC_ENABLED, DEC_SKIP,
      detectordata, detectorDetectStairheur, detectorFreeStairheur, detectorInitStairheur, NULL) );
>>>>>>> 32e7f05d

   /* add stairheur detector parameters */
   SCIP_CALL( SCIPaddIntParam(scip, "detectors/stairheur/nconssperblock",
      "The number of constraints per block (static blocking only)",
      &detectordata->nconssperblock, FALSE, DEFAULT_NCONSSPERBLOCK, 2, 1000000, NULL, NULL) );
   SCIP_CALL( SCIPaddIntParam(scip, "detectors/stairheur/maxblocks",
      "The maximal number of blocks",
      &detectordata->maxblocks, FALSE, DEFAULT_MAXBLOCKS, 2, 1000000, NULL, NULL) );
   SCIP_CALL( SCIPaddIntParam(scip, "detectors/stairheur/minblocks", "The minimal number of blocks",
      &detectordata->minblocks, FALSE, DEFAULT_MINBLOCKS, 2, 1000000, NULL, NULL) );
   SCIP_CALL( SCIPaddIntParam(scip, "detectors/stairheur/desiredblocks",
      "The desired number of blocks. 0 means automatic determination of the number of blocks.",
      &detectordata->desiredblocks, FALSE, DEFAULT_DESIREDBLOCKS, 0, 1000000, NULL, NULL) );
   SCIP_CALL( SCIPaddBoolParam(scip, "detectors/stairheur/dynamicblocking",
      "Enable blocking type 'dynamic'",
      &detectordata->dynamicblocking, FALSE, DEFAULT_DYNAMICBLOCKING, NULL, NULL) );
   SCIP_CALL( SCIPaddBoolParam(scip, "detectors/stairheur/staticblocking",
      "Enable blocking type 'static'",
      &detectordata->staticblocking, FALSE, DEFAULT_STATICBLOCKING, NULL, NULL) );
   SCIP_CALL( SCIPaddBoolParam(scip, "detectors/stairheur/blockingassoonaspossible",
      "Enable blocking type 'as soon as possible", &detectordata->blockingassoonaspossible,
      FALSE, DEFAULT_BLOCKINGASSOONASPOSSIBLE, NULL, NULL) );
   SCIP_CALL( SCIPaddBoolParam(scip, "detectors/stairheur/multipledecomps",
      "Enables multiple decompositions for all enabled blocking types. Ranging from minblocks to maxblocks",
      &detectordata->multipledecomps, FALSE, DEFAULT_MULTIPLEDECOMPS, NULL, NULL) );
   SCIP_CALL( SCIPaddIntParam(scip, "detectors/stairheur/maxiterationsROC",
      "The maximum number of iterations of the ROC-algorithm. -1 for no limit",
      &detectordata->maxiterationsROC, FALSE, DEFAULT_MAXITERATIONSROC, -1, 1000000, NULL, NULL) );
<<<<<<< HEAD

=======
>>>>>>> 32e7f05d

   return SCIP_OKAY;
}<|MERGE_RESOLUTION|>--- conflicted
+++ resolved
@@ -1636,15 +1636,12 @@
    return SCIP_OKAY;
 }
 
-<<<<<<< HEAD
+
 #define detectorPropagateSeeedStairheur NULL
 #define detectorExitStairheur NULL
 
 /** creates the stairheur detector and includes it in SCIP */
 
-=======
-/** creates the stairheur detector and includes it in SCIP */
->>>>>>> 32e7f05d
 extern "C"
 SCIP_RETCODE SCIPincludeDetectorStairheur(
    SCIP*                 scip              /**< SCIP data structure */
@@ -1656,15 +1653,10 @@
    SCIP_CALL( SCIPallocMemory(scip, &detectordata) );
    assert(detectordata != NULL);
 
-<<<<<<< HEAD
    SCIP_CALL( DECincludeDetector(scip, DEC_DETECTORNAME, DEC_DECCHAR, DEC_DESC, DEC_FREQCALLROUND, DEC_MAXCALLROUND, DEC_MINCALLROUND, DEC_PRIORITY, DEC_ENABLED, DEC_SKIP, DEC_USEFULRECALL,
       detectordata, detectorDetectStairheur, detectorFreeStairheur, detectorInitStairheur, detectorExitStairheur, detectorPropagateSeeedStairheur) );
 
 
-=======
-   SCIP_CALL( DECincludeDetector(scip, DEC_DETECTORNAME, DEC_DECCHAR, DEC_DESC, DEC_PRIORITY, DEC_ENABLED, DEC_SKIP,
-      detectordata, detectorDetectStairheur, detectorFreeStairheur, detectorInitStairheur, NULL) );
->>>>>>> 32e7f05d
 
    /* add stairheur detector parameters */
    SCIP_CALL( SCIPaddIntParam(scip, "detectors/stairheur/nconssperblock",
@@ -1693,10 +1685,6 @@
    SCIP_CALL( SCIPaddIntParam(scip, "detectors/stairheur/maxiterationsROC",
       "The maximum number of iterations of the ROC-algorithm. -1 for no limit",
       &detectordata->maxiterationsROC, FALSE, DEFAULT_MAXITERATIONSROC, -1, 1000000, NULL, NULL) );
-<<<<<<< HEAD
-
-=======
->>>>>>> 32e7f05d
 
    return SCIP_OKAY;
 }