--- conflicted
+++ resolved
@@ -328,20 +328,13 @@
          SCIPdebugMessage(" -> col %p from the col pool (redcost: %g)\n",
             (void*)col, redcost );
 
-<<<<<<< HEAD
-	      SCIP_CALL( colpoolDelCol(colpool, col, FALSE) ); // delete column from pool
-=======
          SCIP_CALL( colpoolDelCol(colpool, col, FALSE) );
          SCIP_CALL( GCGpricerAddColResult(colpool->gcg, col, &added) );
 
          if( added )
             *nfoundvars = *nfoundvars + 1;
 
->>>>>>> 34a553f7
          col->age = 0;
-         SCIP_CALL( GCGpricestoreAddCol(colpool->scip, pricestore, col, FALSE, TRUE, TRUE) );
-         
-
       }
       else
       {
