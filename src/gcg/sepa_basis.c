--- conflicted
+++ resolved
@@ -41,21 +41,12 @@
 
 #include "scip/scip.h"
 #include "scip/scipdefplugins.h"
-<<<<<<< HEAD
-#include "sepa_basis.h"
-#include "sepa_original.h"
-#include "gcg.h"
-#include "relax_gcg.h"
-#include "pricer_gcg.h"
-#include "pub_gcgvar.h"
-=======
 #include "gcg/sepa_basis.h"
 #include "gcg/sepa_original.h"
 #include "gcg/gcg.h"
 #include "gcg/relax_gcg.h"
 #include "gcg/pricer_gcg.h"
 #include "gcg/pub_gcgvar.h"
->>>>>>> 34a553f7
 
 
 
@@ -853,12 +844,6 @@
    SCIP_Bool enableobj;
 
    assert(scip != NULL);
-<<<<<<< HEAD
-   SCIPinfoMessage(scip, NULL, "sepainit\n");
-   origscip = GCGmasterGetOrigprob(scip);
-   assert(origscip != NULL);
-=======
->>>>>>> 34a553f7
 
    sepadata = SCIPsepaGetData(sepa);
    assert(sepadata != NULL);
@@ -1224,17 +1209,10 @@
    SCIP_CALL( SCIPconstructLP(origscip, &cutoff) );
 
    /* add origcuts to probing lp */
-<<<<<<< HEAD
-   for( i = 0; i < GCGsepaGetNOriginalSepaCuts(scip); ++i )
-   {
-      if( SCIProwGetLPPos(GCGsepaGetOriginalSepaOrigcuts(scip)[i]) == -1 )
-         SCIP_CALL( SCIPaddRowProbing(origscip, GCGsepaGetOriginalSepaOrigcuts(scip)[i]) );
-=======
    for( i = 0; i < GCGsepaGetNOriginalSepaCuts(gcg); ++i )
    {
       if( SCIProwGetLPPos(GCGsepaGetOriginalSepaOrigcuts(gcg)[i]) == -1 )
          SCIP_CALL( SCIPaddRowProbing(origscip, GCGsepaGetOriginalSepaOrigcuts(gcg)[i]) );
->>>>>>> 34a553f7
    }
 
    /* add new cuts which did not cut off master sol to probing lp */
@@ -1488,11 +1466,7 @@
          colvarused = FALSE;
          origcut = cuts[i];
 
-<<<<<<< HEAD
-         if( GCGsepaOriginalSepaOrigcutExists(scip, origcut) )
-=======
          if( GCGsepaOriginalSepaOrigcutExists(gcg, origcut) )
->>>>>>> 34a553f7
             continue;
 
          /* if cut is violated by LP solution, increase nviolatedcuts */
@@ -1561,11 +1535,7 @@
          sepadata->mastercuts[sepadata->nmastercuts] = mastercut;
          SCIP_CALL( SCIPcaptureRow(scip, sepadata->mastercuts[sepadata->nmastercuts]) );
          sepadata->nmastercuts++;
-<<<<<<< HEAD
-         SCIP_CALL( GCGsepaAddOriginalSepaCuts(scip, origcut, mastercut) );
-=======
          SCIP_CALL( GCGsepaAddOriginalSepaCuts(gcg, origcut, mastercut) );
->>>>>>> 34a553f7
 
          SCIP_CALL( SCIPreleaseRow(scip, &mastercut) );
          SCIPfreeBufferArray(scip, &roworigvars);
