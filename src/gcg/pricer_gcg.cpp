--- conflicted
+++ resolved
@@ -1966,13 +1966,10 @@
    assert(col != NULL);
    redcost = computeRedCostGcgCol(pricingtype, col, NULL);
    GCGcolUpdateRedcost(col, redcost, FALSE);
-   GCGpricestoreAddCol(scip_, pricestore, col, FALSE, &addedcol);
+   GCGpricestoreAddCol(scip_, pricestore, col, FALSE, FALSE, &addedcol);
 
    if( addedcol )
    {
-<<<<<<< HEAD
-      retcode = GCGpricestoreAddCol(scip_, pricestore, col, FALSE, FALSE);
-=======
       if( SCIPisDualfeasNegative(scip_, GCGcolGetRedcost(col)) )
          pricerdata->nefficaciouscols[col->probnr]++;
 #ifdef SCIP_DEBUG
@@ -1980,7 +1977,6 @@
       SCIPdebugMessage("  -> new column <%p>, reduced cost = %g\n", (void*) col, redcost);
       GCG_UNSET_LOCK(&pricerdata->locks->printlock);
 #endif
->>>>>>> 6ce49b8c
    }
    if( added != NULL )
       *added = addedcol;
@@ -3170,14 +3166,11 @@
    int nfoundvars;
    SCIP_Bool optimal;
    bool probingnode;
-<<<<<<< HEAD
+   int nthreads;
    GCG_BRANCHRULE** branchrules;
    GCG_BRANCHDATA** branchdata;
    GCG_MASTERCUTDATA** branchmastercutdata;
    int nbranchmastercuts;
-=======
-   int nthreads;
->>>>>>> 6ce49b8c
 
 #ifdef SCIP_STATISTIC
    SCIP_Real** olddualvalues;
@@ -3207,9 +3200,6 @@
    if( lowerbound != NULL )
       *lowerbound = -SCIPinfinity(scip_);
 
-<<<<<<< HEAD
-   maxniters = pricingcontroller->getMaxNIters();
-
    branchrules = NULL;
    branchdata = NULL;
    branchmastercutdata = NULL;
@@ -3217,8 +3207,6 @@
    SCIP_CALL( GCGrelaxBranchGetAllActiveMasterCuts(scip_, &branchrules, &branchdata, &branchmastercutdata, &nbranchmastercuts) );
    assert(nbranchmastercuts == 0 || (branchrules != NULL && branchdata != NULL && branchmastercutdata != NULL));
 
-=======
->>>>>>> 6ce49b8c
    // disable colpool while probing mode is active (can be removed after a feasibility check (#586) is implemented)
    probingnode = (SCIPnodeGetType(SCIPgetCurrentNode(scip_)) == SCIP_NODETYPE_PROBINGNODE);
 
@@ -5939,23 +5927,34 @@
    return pricer->colpool;
 }
 
-<<<<<<< HEAD
 /** get a weak reference to the current and latest varhistory pointer */
 GCG_VARHISTORY* GCGgetCurrentVarhistoryReference(
-=======
+   SCIP*                 scip                /**< SCIP data structure */
+   )
+{
+   ObjPricerGcg* pricer;
+   SCIP_PRICERDATA* pricerdata;
+
+   assert(scip != NULL);
+
+   pricer = static_cast<ObjPricerGcg*>(SCIPfindObjPricer(scip, PRICER_NAME));
+   assert(pricer != NULL);
+
+   pricerdata = pricer->getPricerdata();
+   assert(pricerdata != NULL);
+
+   return pricerdata->varhistory;
+}
+
 #ifdef _OPENMP
 GCG_EXPORT
 int GCGpricerGetMaxNThreads(
->>>>>>> 6ce49b8c
    SCIP*                 scip                /**< SCIP data structure */
    )
 {
    ObjPricerGcg* pricer;
    SCIP_PRICERDATA* pricerdata;
-<<<<<<< HEAD
-=======
    int nthreads;
->>>>>>> 6ce49b8c
 
    assert(scip != NULL);
 
@@ -5965,11 +5964,6 @@
    pricerdata = pricer->getPricerdata();
    assert(pricerdata != NULL);
 
-<<<<<<< HEAD
-   return pricerdata->varhistory;
-}
-=======
    return pricerdata->maxnthreads;
 }
-#endif
->>>>>>> 6ce49b8c
+#endif