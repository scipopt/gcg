--- conflicted
+++ resolved
@@ -292,7 +292,6 @@
 }
 
 
-
 /*
  * Callback methods of event handler
  */
@@ -340,7 +339,6 @@
    assert(GCGvarIsMaster(var));
    origvars = GCGmasterVarGetOrigvars(var);
    assert(origvars != NULL);
-   //SCIPinfoMessage(scip, NULL, "del master var: %s\n", SCIPvarGetName(var));
 
    /* remove master variable from corresponding pricing original variables */
    for( i = 0; i < GCGmasterVarGetNOrigvars(var); ++i )
@@ -780,10 +778,6 @@
       probvars = SCIPgetVars(pricerdata->pricingprobs[i]);
       nprobvars = SCIPgetNVars(pricerdata->pricingprobs[i]);
 
-#ifndef NDEBUG
-      //maxvarindex = nprobvars - GCGcountInferredPricingVars(probvars, nprobvars);
-#endif
-
       for( j = 0; j < nprobvars; j++ )
       {
          assert(GCGvarGetBlock(probvars[j]) == i);
@@ -795,16 +789,11 @@
          }
 
 
-#ifndef NDEBUG
-         //assert( 0 <= varGetIndexCleaned(pricerdata->pricingprobs[i], probvars[j]) && varGetIndexCleaned(pricerdata->pricingprobs[i], probvars[j]) < maxvarindex );
-#endif
-
          assert( GCGoriginalVarIsLinking(GCGpricingVarGetOrigvars(probvars[j])[0]) || (GCGvarGetBlock(GCGpricingVarGetOrigvars(probvars[j])[0]) == i));
 
          SCIP_CALL( SCIPchgVarObj(pricerdata->pricingprobs[i], probvars[j], pricetype->varGetObj(probvars[j])));
 
          pricerdata->realdualvalues[i][j] = pricetype->varGetObj(probvars[j]);
-         //pricerdata->realdualvalues[i][varGetIndexCleaned(pricerdata->pricingprobs[i], probvars[j])] = pricetype->varGetObj(probvars[j]);
 #ifdef PRINTDUALSOLS
          if( !SCIPisZero(scip_, pricerdata->realdualvalues[i][j]) )
          {
@@ -850,19 +839,16 @@
       /* add dual solution value to the pricing variable:
        * lambda variables get coef -1 in linking constraints --> add dualsol
        */
+      SCIP_CALL( SCIPaddVarObj(pricerdata->pricingprobs[block], pricingvar, dualsol) );
       assert(SCIPvarGetProbindex(pricingvar) >= 0 && SCIPvarGetProbindex(pricingvar) < SCIPgetNVars(pricerdata->pricingprobs[block]));
-
-      SCIP_CALL( SCIPaddVarObj(pricerdata->pricingprobs[block], pricingvar, dualsol) );
-      //pricerdata->realdualvalues[block][varGetIndexCleaned(pricerdata->pricingprobs[block], pricingvar)] += pricetype->consGetDual(scip_, linkcons);
-      //SCIPinfoMessage(scip_, NULL, "%s-ProbIndex: %i < %i\n", SCIPvarGetName(pricingvar), SCIPvarGetProbindex(pricingvar), pricerdata->maxrealdualvalues[block]);
       pricerdata->realdualvalues[block][SCIPvarGetProbindex(pricingvar)] += pricetype->consGetDual(scip_, linkcons);
+
 #ifdef PRINTDUALSOLS
       if( !SCIPisZero(scip_, pricetype->consGetDual(scip_, linkcons)) || !SCIPisZero(scip_, dualsol) )
       {
          SCIPdebugMessage("pricingobj var <%s> %g (cons <%s>), realdualvalues + %g -> %g\n", SCIPvarGetName(pricingvar),
             dualsol, SCIPconsGetName(linkcons), pricetype->consGetDual(scip_, linkcons),
             pricerdata->realdualvalues[block][SCIPvarGetProbindex(pricingvar)]);
-);
       }
 #endif
    }
@@ -906,9 +892,8 @@
             /* modify the objective of the corresponding variable in the pricing problem */
             SCIP_CALL( SCIPaddVarObj(pricerdata->pricingprobs[blocknr],
                   GCGoriginalVarGetPricingVar(consvars[j]), -1.0 * dualsol * consvals[j]) );
+
             pricerdata->realdualvalues[blocknr][SCIPvarGetProbindex(GCGoriginalVarGetPricingVar(consvars[j]))] -= consvals[j] * pricetype->consGetDual(scip_, masterconss[i]);
-            //SCIPinfoMessage(scip_, NULL, "%s-ProbIndex: %i < %i\n", SCIPvarGetName(GCGoriginalVarGetPricingVar(consvars[j])), SCIPvarGetProbindex(GCGoriginalVarGetPricingVar(consvars[j])), pricerdata->maxrealdualvalues[blocknr]);
-            //pricerdata->realdualvalues[blocknr][varGetIndexCleaned(pricerdata->pricingprobs[blocknr], GCGoriginalVarGetPricingVar(consvars[j]))] -= consvals[j] * pricetype->consGetDual(scip_, masterconss[i]);
 
 #ifdef PRINTDUALSOLS
             if( !SCIPisZero(scip_, dualsol) || !SCIPisZero(scip_, consvals[j] * pricetype->consGetDual(scip_, masterconss[i])) )
@@ -978,8 +963,6 @@
             SCIP_CALL( SCIPaddVarObj(pricerdata->pricingprobs[blocknr],
                   GCGoriginalVarGetPricingVar(consvars[j]), -1.0 * dualsol * consvals[j]) );
             pricerdata->realdualvalues[blocknr][SCIPvarGetProbindex(GCGoriginalVarGetPricingVar(consvars[j]))] -= consvals[j]* pricetype->rowGetDual(originalsepamastercuts[i]);
-            //SCIPinfoMessage(scip_, NULL, "%s-ProbIndex: %i < %i\n", SCIPvarGetName(GCGoriginalVarGetPricingVar(consvars[j])), SCIPvarGetProbindex(GCGoriginalVarGetPricingVar(consvars[j])), pricerdata->maxrealdualvalues[blocknr]);
-            //pricerdata->realdualvalues[blocknr][varGetIndexCleaned(pricerdata->pricingprobs[blocknr], GCGoriginalVarGetPricingVar(consvars[j]))] -= consvals[j]* pricetype->rowGetDual(originalsepamastercuts[i]);
 
 #ifdef PRINTDUALSOLS
             if( !SCIPisZero(scip_, dualsol) || !SCIPisZero(scip_, consvals[j] * pricetype->rowGetDual(mastercuts[i])) )
@@ -1781,7 +1764,6 @@
    SCIP_Real             dualbound           /**< new dual bound for the root master LP */
    )
 {
-   SCIP_VAR** probvars;
    int nprobvars;
    int i;
    int j;
@@ -1810,20 +1792,13 @@
       if( pricerdata->pricingprobs[i] == NULL )
          continue;
 
-      probvars = SCIPgetOrigVars(pricerdata->pricingprobs[i]);
       nprobvars = SCIPgetNVars(pricerdata->pricingprobs[i]);
-      //nprobvars = SCIPgetNOrigVars(pricerdata->pricingprobs[i]);
-      //nprobvars -= GCGcountInferredPricingVars(probvars, nprobvars);
 
       pricerdata->dualsolconvs[pricerdata->nrootbounds][i] = pricerdata->dualsolconv[i];
       SCIP_CALL( SCIPallocBlockMemoryArray(scip_, &(pricerdata->dualvalues[pricerdata->nrootbounds][i]), nprobvars) );
 
       for( j = 0; j < nprobvars; j++ )
-      {
-         //pricerdata->dualvalues[pricerdata->nrootbounds][i][varGetIndexCleaned(pricerdata->pricingprobs[i], probvars[j])] = pricerdata->realdualvalues[i][varGetIndexCleaned(pricerdata->pricingprobs[i], probvars[j])];
          pricerdata->dualvalues[pricerdata->nrootbounds][i][j] = pricerdata->realdualvalues[i][j];
-      }
-
    }
 
    pricerdata->nrootbounds++;
@@ -2325,8 +2300,6 @@
 #endif
       *stabdualval += boundval * dualsol;
    }
-
-
 
    /* get master variables that were directly transferred or that are linking */
    staticvars = SCIPgetOrigVars(scip_);
@@ -2723,7 +2696,7 @@
    {
       SCIP_CALL( SCIPaddVar(scip, newvar) );
    }
-   //SCIPinfoMessage(scip_, NULL, "new var %s\n", SCIPvarGetName(newvar));
+
    SCIP_CALL( addVariableToPricedvars(newvar) );
    SCIP_CALL( addVariableToMasterconstraints(newvar, prob, solvars, solvals, nsolvars) );
    SCIP_CALL( addVariableToOriginalSepaCuts(newvar, prob, solvars, solvals, nsolvars) );
@@ -2832,7 +2805,6 @@
             continue;
 
          assert(GCGvarIsPricing(solvars[i]));
-
          origvar = GCGpricingVarGetOrigvars(solvars[i])[0];
 
          if( SCIPisZero(scip, SCIPvarGetObj(origvar)) )
@@ -2885,7 +2857,7 @@
    {
       SCIP_CALL( SCIPaddVar(scip, newvar) );
    }
-   //SCIPinfoMessage(scip_, NULL, "newvars %s\n", SCIPvarGetName(newvar));
+
    SCIP_CALL( addVariableToPricedvars(newvar) );
    SCIP_CALL( addVariableToMasterconstraintsFromGCGCol(newvar, gcgcol) );
    SCIP_CALL( addVariableToOriginalSepaCutsFromGCGCol(newvar, gcgcol) );
@@ -3207,7 +3179,6 @@
 {
    int i;
    int j;
-   SCIP_VAR** probvars;
    int nprobvars;
 
    *dualdiff = 0.0;
@@ -3217,9 +3188,6 @@
          continue;
 
       nprobvars = SCIPgetNVars(pricerdata->pricingprobs[i]);
-      //probvars = SCIPgetOrigVars(pricerdata->pricingprobs[i]);
-      //nprobvars = SCIPgetNOrigVars(pricerdata->pricingprobs[i]);
-      //nprobvars -= GCGcountInferredPricingVars(probvars, nprobvars);
 
       for( j = 0; j < nprobvars; j++ )
       {
@@ -3376,11 +3344,7 @@
          SCIP_CALL( SCIPallocBufferArray(scip_, &(olddualvalues[i]), nprobvars) );
 
          for( j = 0; j < nprobvars; j++ )
-         {
             olddualvalues[i][j] = pricerdata->realdualvalues[i][j];
-            // olddualvalues[i][varGetIndexCleaned(pricerdata->pricingprobs[i], probvars[j])] = pricerdata->realdualvalues[i][varGetIndexCleaned(pricerdata->pricingprobs[i], probvars[j])];
-         }
-
       }
    }
 
@@ -3705,12 +3669,8 @@
             assert(SCIPisDualfeasEQ(scip_, SCIPretransformObj(scip_, dualobj), stabdualval + dualconvoffset));
          }
 #endif
-<<<<<<< HEAD
-         assert(!optimal || !*bestredcostvalid || stabilized || SCIPisSumEQ(scip_, SCIPgetLPObjval(scip_) + bestredcost, stabdualval + beststabobj));
-=======
 
          assert(!optimal || !*bestredcostvalid || stabilized || SCIPisSumEQ(scip_, SCIPgetSolOrigObj(scip_, NULL) + bestredcost, stabdualval + beststabobj));
->>>>>>> 6b920f3e
 
          if( stabilized || !optimal || !*bestredcostvalid )
             lowerboundcandidate = SCIPtransformObj(scip_, stabdualval + beststabobj);
