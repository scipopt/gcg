/* * * * * * * * * * * * * * * * * * * * * * * * * * * * * * * * * * * * * * */
/*                                                                           */
/*                  This file is part of the program                         */
/*          GCG --- Generic Column Generation                                */
/*                  a Dantzig-Wolfe decomposition based extension            */
/*                  of the branch-cut-and-price framework                    */
/*         SCIP --- Solving Constraint Integer Programs                      */
/*                                                                           */
/* Copyright (C) 2010-2024 Operations Research, RWTH Aachen University       */
/*                         Zuse Institute Berlin (ZIB)                       */
/*                                                                           */
/* This program is free software; you can redistribute it and/or             */
/* modify it under the terms of the GNU Lesser General Public License        */
/* as published by the Free Software Foundation; either version 3            */
/* of the License, or (at your option) any later version.                    */
/*                                                                           */
/* This program is distributed in the hope that it will be useful,           */
/* but WITHOUT ANY WARRANTY; without even the implied warranty of            */
/* MERCHANTABILITY or FITNESS FOR A PARTICULAR PURPOSE.  See the             */
/* GNU Lesser General Public License for more details.                       */
/*                                                                           */
/* You should have received a copy of the GNU Lesser General Public License  */
/* along with this program; if not, write to the Free Software               */
/* Foundation, Inc., 51 Franklin St, Fifth Floor, Boston, MA 02110-1301, USA.*/
/*                                                                           */
/* * * * * * * * * * * * * * * * * * * * * * * * * * * * * * * * * * * * * * */

/**@file   pricer_gcg.cpp
 * @brief  pricer for generic column generation
 * @author Gerald Gamrath
 * @author Martin Bergner
 * @author Alexander Gross
 * @author Christian Puchert
 * @author Michael Bastubbe
 * @author Jonas Witt
 */

/*---+----1----+----2----+----3----+----4----+----5----+----6----+----7----+----8----+----9----+----0----+----1----+----2*/
/* #define SCIP_DEBUG */
/* #define PRINTDUALSOLS */

#include "mastercutdata.h"
#include "misc_varhistory.h"
#include "pub_gcgvar.h"
#include "struct_vardata.h"
#include "struct_sepagcg.h"
#include "type_branchgcg.h"
#include "type_mastercutdata.h"
#include "type_sepagcg.h"
#include "mastersepacut.h"
#include <cassert>
#include <cstring>
#include <lpi/type_lpi.h>
#include <scip/def.h>
#include <scip/pub_var.h>
#include <scip/scip_lp.h>
#include <scip/scip_message.h>
#include <scip/scip_prob.h>
#include <scip/type_lp.h>
#include <scip/type_retcode.h>
#include <scip/type_var.h>
#include <scip/var.h>
#include <scip/scip_numerics.h>

/*lint -e64 disable useless and wrong lint warning */

#ifdef __INTEL_COMPILER
#ifndef _OPENMP
#pragma warning disable 3180  /* disable wrong and useless omp warnings */
#endif
#endif
#include "scip/scip.h"
#include "gcg.h"

#include "scip/cons_linear.h"
#include "scip/cons_knapsack.h"

#include "pricer_gcg.h"
#include "objpricer_gcg.h"
#include "sepa_original.h"
#include "sepa_basis.h"

#include "relax_gcg.h"
#include "scip_misc.h"
#include "pub_gcgvar.h"
#include "pub_gcgcol.h"
#include "pub_pricingjob.h"
#include "pub_pricingprob.h"
#include "pub_solver.h"
#include "solver.h"
#include "cons_masterbranch.h"
#include "objscip/objscip.h"
#include "objpricer_gcg.h"
#include "class_pricingtype.h"
#include "class_pricingcontroller.h"
#include "class_stabilization.h"
#include "branch_generic.h"
#include "event_display.h"
#include "pub_colpool.h"
#include "misc_varhistory.h"
#include "event_sepacuts.h"

#ifdef SCIP_STATISTIC
#include "scip/struct_scip.h"
#include "scip/struct_stat.h"
#endif

#ifdef _OPENMP
#include <omp.h>
#endif

using namespace scip;

#define PRICER_NAME            "gcg"
#define PRICER_DESC            "pricer for gcg"
#define PRICER_PRIORITY        5000000
#define PRICER_DELAY           TRUE     /* only call pricer if all problem variables have non-negative reduced costs */

#define DEFAULT_ABORTPRICINGINT          TRUE       /**< should the pricing be aborted when integral */
#define DEFAULT_ABORTPRICINGGAP          0.00       /**< gap between dual bound and RMP objective at which pricing is aborted */
#define DEFAULT_DISPINFOS                FALSE      /**< should additional information be displayed */
#define DEFAULT_DISABLECUTOFF            2          /**< should the cutoffbound be applied in master LP solving? (0: on, 1:off, 2:auto) */
#define DEFAULT_THREADS                  0          /**< number of threads (0 is OpenMP default) */
#define DEFAULT_STABILIZATION            TRUE       /**< should stabilization be used */
#define DEFAULT_STABILIZATIONTREE        FALSE      /**< should stabilization be used in nodes other than the root node*/
#define DEFAULT_HYBRIDASCENT             FALSE      /**< should hybridization of smoothing with an ascent method be enabled */
#define DEFAULT_HYBRIDASCENT_NOAGG       FALSE      /**< should hybridization of smoothing with an ascent method be enabled
                                                     *   if pricing problems cannot be aggregation */

#define DEFAULT_USECOLPOOL               TRUE       /**< should the colpool be checked for negative redcost cols before solving the pricing problems? */
#define DEFAULT_COLPOOL_AGELIMIT         100        /**< default age limit for columns in column pool */

#define DEFAULT_PRICE_ORTHOFAC 0.0
#define DEFAULT_PRICE_OBJPARALFAC 0.0
#define DEFAULT_PRICE_REDCOSTFAC 1.0
#define DEFAULT_PRICE_MINCOLORTH 0.0
#define DEFAULT_PRICE_EFFICIACYCHOICE 0

#define DEFAULT_USEARTIFICIALVARS        FALSE      /**< add artificial vars to master (instead of using Farkas pricing) */
#define DEFAULT_USEMAXOBJ                TRUE       /**< default value for using maxobj for big M objective of artificial variables */
#define DEFAULT_ONLYRELIABLEBIGM         TRUE       /**< default value for only using maxobj for big M objective of artificial variables if it is reliable */
#define DEFAULT_FACTORUNRELIABLE         1000       /**< default factor to use for objective of unbounded variables */
#define DEFAULT_BIGMARTIFICIAL           1000       /**< default value for big M objective of artificial variables (if maxobj is not used)*/

#define EVENTHDLR_NAME         "probdatavardeleted"
#define EVENTHDLR_DESC         "event handler for variable deleted event"

/** small macro to simplify printing pricer information */
#define GCGpricerPrintInfo(scip, pricerdata, ...) do { \
   if( pricerdata->dispinfos ) { \
      SCIPverbMessage(scip, SCIP_VERBLEVEL_NORMAL, NULL, __VA_ARGS__);\
   } else {\
      SCIPdebugMessage(__VA_ARGS__); \
   }\
   }while( FALSE )

#define PRICER_STAT_ARRAYLEN_TIME 1024                /**< length of the array for Time histogram representation */
#define PRICER_STAT_BUCKETSIZE_TIME 10                /**< size of the buckets for Time histogram representation */
#define PRICER_STAT_ARRAYLEN_VARS 1024                /**< length of the array for foundVars histogram representation */
#define PRICER_STAT_BUCKETSIZE_VARS 1                 /**< size of the buckets for foundVars histogram representation */

/*
 * Data structures
 */

/** variable pricer data */
struct SCIP_PricerData
{
   int                   npricingprobs;      /**< number of pricing problems */
   SCIP**                pricingprobs;       /**< pointers to the pricing problems */
   SCIP_Real*            dualsolconv;        /**< array of dual solutions for the convexity constraints */
   SCIP_Real*            solvals;            /**< solution values of variables in the pricing problems */
   int                   maxsolvals;         /**< capacity of solvals */
   int*                  npointsprob;        /**< number of variables representing points created by the pricing probs */
   int*                  nraysprob;          /**< number of variables representing rays created by the pricing probs */
   SCIP_Longint          currnodenr;         /**< current node number in the masterproblem */
   SCIP_Bool             newnode;            /**< indicate whether we are at a new branch-and-bound node */
   SCIP_HASHMAP*         mapcons2idx;        /**< hashmap mapping constraints to their index in the conss array */
   int                   npricingprobsnotnull; /**< number of non-Null pricing problems*/

   SCIP_VAR**            pricedvars;         /**< array of all priced variables */
   int                   npricedvars;        /**< number of priced variables */
   int                   maxpricedvars;      /**< maximal number of priced variables */

   /* always points to the most recently added priced variable */
   GCG_VARHISTORY*       varhistory;         /**< pointer to the history of priced variables */

   SCIP_VAR**            artificialvars;     /**< array of artificial variables */
   int                   nartificialvars;    /**< number of artificial variables */
   int                   maxartificialvars;  /**< capacity of artificialvars */
   SCIP_Bool             artificialused;     /**< returns if artificial variables are used in current node's LP solution */

   SCIP_Real**           realdualvalues;     /**< real dual values for pricing variables */
   int*                  maxrealdualvalues;  /**< capacities of realdualvalues */
   int                   maxrealdualvaluescapacity;  /**< capacity of maxrealdualvalues */

   /* variables used for statistics */
   SCIP_CLOCK*           freeclock;          /**< time for freeing pricing problems */
   SCIP_CLOCK*           transformclock;     /**< time for transforming pricing problems */
   int                   solvedsubmipsoptimal; /**< number of optimal pricing runs */
   int                   solvedsubmipsheur;  /**< number of heuristical pricing runs*/
   int                   calls;              /**< number of total pricing calls */
   SCIP_Longint          pricingiters;       /**< sum of all pricing simplex iterations */

   /* solver data */
   GCG_SOLVER**          solvers;            /**< pricing solvers array */
   int                   nsolvers;           /**< number of pricing solvers */

   /* event handler */
   SCIP_EVENTHDLR*       eventhdlr;          /**< event handler */

   /* parameter values */
   SCIP_VARTYPE          vartype;            /**< vartype of created master variables */
   int                   nroundsredcost;     /**< number of reduced cost rounds */
   SCIP_Bool             abortpricingint;    /**< should the pricing be aborted on integral solutions? */
   SCIP_Bool             dispinfos;          /**< should pricing information be displayed? */
   int                   disablecutoff;      /**< should the cutoffbound be applied in master LP solving (0: on, 1:off, 2:auto)? */
   SCIP_Real             abortpricinggap;    /**< gap between dual bound and RMP objective at which pricing is aborted */
   SCIP_Bool             stabilization;      /**< should stabilization be used */
   SCIP_Bool             stabilizationtree;  /**< should stabilization be used in nodes other than the root node */
   SCIP_Bool             usecolpool;         /**< should the colpool be checked for negative redcost cols before solving the pricing problems? */
   SCIP_Bool             useartificialvars;  /**< use artificial variables to make RMP feasible (instead of applying Farkas pricing) */
   SCIP_Real             maxobj;             /**< maxobj bound that can be used for big M objective of artificial variables */
   SCIP_Bool             usemaxobj;          /**< use maxobj for big M objective of artificial variables */
   SCIP_Bool             onlyreliablebigm;   /**< only use maxobj for big M objective of artificial variables if it is reliable */
   SCIP_Real             factorunreliable;   /**< factor to use for objective of unbounded variables */
   SCIP_Real             bigmartificial;     /**< value for for big M objective of artificial variables (if maxobj is not used) */
   SCIP_Bool             hybridascent;       /**< should hybridization of smoothing with an ascent method be enabled */
   SCIP_Bool             hybridascentnoagg;  /**< should hybridization of smoothing with an ascent method be enabled
                                              *   if pricing problems cannot be aggregation */
   int                   colpoolagelimit;    /**< agelimit of columns in colpool */

   /* price storage */
   SCIP_Real             redcostfac;         /**< factor of -redcost/norm in score function */
   SCIP_Real             objparalfac;        /**< factor of objective parallelism in score function */
   SCIP_Real             orthofac;           /**< factor of orthogonalities in score function */
   SCIP_Real             mincolorth;         /**< minimal orthogonality of columns to add
                                                  (with respect to columns added in the current round) */
   SCIP_Real             maxpricecols;       /**< maximum number of columns per round */
   SCIP_Real             maxpricecolsfarkas; /**< maximum number of columns per Farkas round */
   GCG_EFFICIACYCHOICE   efficiacychoice;    /**< choice to base efficiacy on */

   /* statistics */
   int                   oldvars;            /**< Vars of last pricing iteration */
   int*                  farkascallsdist;    /**< Calls of each farkas pricing problem */
   int*                  farkasfoundvars;    /**< Found vars of each farkas pricing problem */
   double*               farkasnodetimedist; /**< Time spend in each farkas pricing problem */

   int*                  redcostcallsdist;   /**< Calls of each redcost pricing problem */
   int*                  redcostfoundvars;   /**< Found vars of each redcost pricing problem */
   double*               redcostnodetimedist; /**< Time spend in each redcost pricing problem */
   double                rootnodedegeneracy; /**< degeneracy of the root node */
   double                avgrootnodedegeneracy; /**< average degeneray of all nodes */
   int                   ndegeneracycalcs;   /**< number of observations */

#ifdef SCIP_STATISTIC
   int                   nrootbounds;        /**< number of stored bounds */
   SCIP_Real*            rootpbs;            /**< array of primal bounds for the root LP, one bound for each pricing call */
   SCIP_Real*            rootdbs;            /**< array of dual bounds for the root LP, one bound for each pricing call */
   SCIP_Real*            roottimes;          /**< array of times spent for root LP */
   SCIP_Real*            rootdualdiffs;      /**< array of differences to last dual solution */
   int                   maxrootbounds;      /**< maximal number of bounds */
   SCIP_Real             rootfarkastime;     /**< time of last Farkas call */
   SCIP_Real             dualdiff;           /**< difference to last dual solution */
   int                   dualdiffround;      /**< value of nrootbounds when difference to last dual solution was computed */
   SCIP_SOL*             rootlpsol;          /**< optimal root LP solution */
   SCIP_Real***          dualvalues;         /**< array of dual values for pricing variables for each root redcost call*/
   SCIP_Real**           dualsolconvs;       /**< array of dual solutions for the convexity constraints for each root redcost call*/
   int*                  nodetimehist;       /**< Histogram of nodetime distribution */
   int*                  foundvarshist;      /**< Histogram of foundvars distribution */
#endif
};


int ObjPricerGcg::threads;

/** information method for a parameter change of disablecutoff */
static
SCIP_DECL_PARAMCHGD(paramChgdDisablecutoff)
{  /*lint --e{715}*/
   SCIP* masterprob;
   int newval;

   masterprob = GCGgetMasterprob(scip);
   newval = SCIPparamGetInt(param);

   SCIP_CALL( SCIPsetIntParam(masterprob, "lp/disablecutoff", newval) );

   return SCIP_OKAY;
}

/** get variable index in the problem cleaned of inferred pricing variables */
static
int varGetIndexCleaned(
   SCIP* pricingproblem,
   SCIP_VAR* var
   )
{
   SCIP_VAR** vars;
   int nvars;
   int i;
   int j;

   assert(pricingproblem != NULL);
   assert(var != NULL);
<<<<<<< HEAD
   assert(!GCGvarIsInferredPricing(var));
=======
   assert(GCGvarIsPricing(var));
>>>>>>> 364a8266

   vars = SCIPgetOrigVars(pricingproblem);
   nvars = SCIPgetNOrigVars(pricingproblem);

<<<<<<< HEAD
   assert(var->probindex >= 0);
   assert(var->probindex < nvars);
=======
   assert(0 <= SCIPvarGetIndex(var) && SCIPvarGetIndex(var) < nvars);
>>>>>>> 364a8266

   j = 0;

   for( i = 0; i < nvars; i++ )
   {
<<<<<<< HEAD
      if( GCGvarIsInferredPricing(vars[i]) )
         continue;

      if( var->probindex == vars[i]->probindex )
=======
      if( !GCGvarIsPricing(vars[i]) )
         continue;

      if( SCIPvarCompare(var, vars[i]) == 0 )
>>>>>>> 364a8266
         return j;

      j += 1;
   }

   SCIPABORT();
<<<<<<< HEAD
=======
   return -1;
>>>>>>> 364a8266
}


/*
 * Callback methods of event handler
 */

/** destructor of event handler to free user data (called when SCIP is exiting) */
#define eventFreeVardeleted NULL

/** initialization method of event handler (called after problem was transformed) */
#define eventInitVardeleted NULL

/** deinitialization method of event handler (called before transformed problem is freed) */
#define eventExitVardeleted NULL

/** solving process initialization method of event handler (called when branch and bound process is about to begin) */
#define eventInitsolVardeleted NULL

/** solving process deinitialization method of event handler (called before branch and bound process data is freed) */
#define eventExitsolVardeleted NULL

/** frees specific event data */
#define eventDeleteVardeleted NULL

/** execution method of event handler */
static
SCIP_DECL_EVENTEXEC(eventExecVardeleted)
{  /*lint --e{715}*/
   SCIP_VAR* var;
   ObjPricerGcg* pricer;
   SCIP_PRICERDATA* pricerdata;
   SCIP_VAR** origvars;
   int i;

   pricer = static_cast<ObjPricerGcg*>(SCIPfindObjPricer(scip, PRICER_NAME));
   assert(pricer != NULL);

   pricerdata = pricer->getPricerdata();
   assert(pricerdata != NULL);

   assert(SCIPeventGetType(event) == SCIP_EVENTTYPE_VARDELETED);
   var = SCIPeventGetVar(event);
   assert(var != NULL);

   SCIPdebugMessage("remove master variable %s from pricerdata and corresponding original variables\n", SCIPvarGetName(var));

   assert(GCGvarIsMaster(var));
   origvars = GCGmasterVarGetOrigvars(var);
   assert(origvars != NULL);

   /* remove master variable from corresponding pricing original variables */
   for( i = 0; i < GCGmasterVarGetNOrigvars(var); ++i )
   {
      SCIP_CALL( GCGoriginalVarRemoveMasterVar(scip, origvars[i], var) );
   }

   /* remove variable from array of stored priced variables */
   i = GCGmasterVarGetIndex(var);
   assert(i < pricerdata->npricedvars);

   if( i >= 0 )
   {
      assert(pricerdata->pricedvars[i] == var);

      /* drop vardeleted event on variable */
      SCIP_CALL(
         SCIPdropVarEvent(scip, pricerdata->pricedvars[i], SCIP_EVENTTYPE_VARDELETED, pricerdata->eventhdlr, NULL, -1));

      SCIP_CALL(SCIPreleaseVar(scip, &(pricerdata->pricedvars[i])));
      (pricerdata->npricedvars)--;
      assert(pricerdata->pricedvars[pricerdata->npricedvars] != NULL || i == pricerdata->npricedvars);
      pricerdata->pricedvars[i] = pricerdata->pricedvars[pricerdata->npricedvars];
      if( i < pricerdata->npricedvars )
         GCGmasterVarSetIndex(pricerdata->pricedvars[i], i);
      (pricerdata->oldvars)--;

#ifndef NDEBUG
      for ( ; i < pricerdata->npricedvars; ++i )
      {
         assert(pricerdata->pricedvars[i] != var);
      }
#endif
   }

   return SCIP_OKAY;
}


/*
 * Local methods
 */

/** return TRUE or FALSE whether the master LP is solved to optimality */
SCIP_Bool ObjPricerGcg::isMasterLPOptimal() const
{
   assert(GCGisMaster(scip_));

   return SCIPgetLPSolstat(scip_) == SCIP_LPSOLSTAT_OPTIMAL;
}

/** get the number of columns to be added to the master LP in the current pricing round */
int ObjPricerGcg::getMaxColsRound() const
{
   assert(pricingtype != NULL);

   return pricingtype->getMaxcolsround();
}

/** get the number of columns per pricing problem to be added to the master LP in the current pricing round */
int ObjPricerGcg::getMaxColsProb() const
{
   assert(pricingtype != NULL);

   return pricingtype->getMaxcolsprob();
}

/** ensures size of pricedvars array */
SCIP_RETCODE ObjPricerGcg::ensureSizePricedvars(
   int                   size                /**< needed size */
   )
{
   assert(pricerdata != NULL);
   assert(pricerdata->pricedvars != NULL);

   if( pricerdata->maxpricedvars < size )
   {
      int oldsize = pricerdata->maxpricedvars;
      pricerdata->maxpricedvars = SCIPcalcMemGrowSize(scip_, size);
      SCIP_CALL( SCIPreallocBlockMemoryArray(scip_, &(pricerdata->pricedvars), oldsize, pricerdata->maxpricedvars) );
   }
   assert(pricerdata->maxpricedvars >= size);

   return SCIP_OKAY;
}


#ifdef SCIP_STATISTIC
/** ensures size of root bounds arrays */
SCIP_RETCODE ObjPricerGcg::ensureSizeRootBounds(
   int                   size                /**< needed size */
   )
{
   assert(pricerdata != NULL);
   assert(pricerdata->rootdbs != NULL);
   assert(pricerdata->rootpbs != NULL);
   assert(pricerdata->roottimes != NULL);
   assert(pricerdata->rootdualdiffs != NULL);
   assert(pricerdata->dualvalues != NULL);
   assert(pricerdata->dualsolconvs != NULL);

   if( pricerdata->maxrootbounds < size )
   {
      int oldsize = pricerdata->maxrootbounds;
      pricerdata->maxrootbounds = SCIPcalcMemGrowSize(scip_, size);
      SCIP_CALL( SCIPreallocBlockMemoryArray(scip_, &(pricerdata->rootpbs), oldsize, pricerdata->maxrootbounds) );
      SCIP_CALL( SCIPreallocBlockMemoryArray(scip_, &(pricerdata->rootdbs), oldsize, pricerdata->maxrootbounds) );
      SCIP_CALL( SCIPreallocBlockMemoryArray(scip_, &(pricerdata->roottimes), oldsize, pricerdata->maxrootbounds) );
      SCIP_CALL( SCIPreallocBlockMemoryArray(scip_, &(pricerdata->rootdualdiffs), oldsize, pricerdata->maxrootbounds) );
      SCIP_CALL( SCIPreallocBlockMemoryArray(scip_, &(pricerdata->dualvalues), oldsize, pricerdata->maxrootbounds) );
      SCIP_CALL( SCIPreallocBlockMemoryArray(scip_, &(pricerdata->dualsolconvs), oldsize, pricerdata->maxrootbounds) );
   }
   assert(pricerdata->maxrootbounds >= size);

   return SCIP_OKAY;
}
#endif

#ifdef SCIP_STATISTIC
/** gets the NodeTimeDistribution in the form of a histogram */
static
void GCGpricerGetNodeTimeHistogram(
   SCIP_PRICERDATA*      pricerdata,         /**< pricerdata data structure */
   SCIP_Real             time                /**< time the pricingproblem needed */
   )
{
   int i;
   assert(pricerdata != NULL);
   /* 1000* because mapping milliseconds on the index i */
   i = 1000*time/PRICER_STAT_BUCKETSIZE_TIME; /*lint !e524 */

   if( i >= PRICER_STAT_ARRAYLEN_TIME )
   {
      i = PRICER_STAT_ARRAYLEN_TIME-1;
   }

   assert(i < PRICER_STAT_ARRAYLEN_TIME);
   assert(i >= 0);
   pricerdata->nodetimehist[i]++;

}


/** gets the FoundVarsDistribution in form of a histogram */
static
void GCGpricerGetFoundVarsHistogram(
   SCIP_PRICERDATA*      pricerdata,         /**< pricerdata data structure */
   int                   foundvars           /**< foundVars in pricingproblem */
   )
{
   int i;
   assert(pricerdata != NULL);
   i = foundvars/PRICER_STAT_BUCKETSIZE_VARS;
   if( i >= PRICER_STAT_ARRAYLEN_VARS )
   {
      i = PRICER_STAT_ARRAYLEN_VARS-1;
   }

   assert(i < PRICER_STAT_ARRAYLEN_VARS);
   assert(i >= 0);
   pricerdata->foundvarshist[i]++;

}


/** gets the statistics of the pricingprobs like calls, foundvars and time */
static
void GCGpricerCollectStatistic(
   SCIP_PRICERDATA*      pricerdata,         /**< pricerdata data structure */
   GCG_PRICETYPE         type,               /**< type of pricing: optimal or heuristic */
   int                   probindex,          /**< index of the pricingproblem */
   SCIP_Real             time                /**< time the pricingproblem needed */
   )
{
   int foundvars;
   assert(pricerdata != NULL);
   foundvars = pricerdata->npricedvars - pricerdata->oldvars;

   if( type == GCG_PRICETYPE_FARKAS )
   {

      pricerdata->farkascallsdist[probindex]++; /*Calls*/
      pricerdata->farkasfoundvars[probindex] += foundvars;
      pricerdata->farkasnodetimedist[probindex] += time;   /*Time*/

   }
   else if( type == GCG_PRICETYPE_REDCOST )
   {

      pricerdata->redcostcallsdist[probindex]++;
      pricerdata->redcostfoundvars[probindex] += foundvars;
      pricerdata->redcostnodetimedist[probindex] += time;

   }

   GCGpricerGetNodeTimeHistogram(pricerdata, time);
   GCGpricerGetFoundVarsHistogram(pricerdata, foundvars);

   pricerdata->oldvars = pricerdata->npricedvars;
}
#endif

/** frees all solvers */
SCIP_RETCODE ObjPricerGcg::solversFree()
{
   int i;
   assert(pricerdata != NULL);
   assert((pricerdata->solvers == NULL) == (pricerdata->nsolvers == 0));
   assert(pricerdata->nsolvers > 0);

   for( i = 0; i < pricerdata->nsolvers; i++ )
   {
      SCIP_CALL( GCGsolverFree(scip_, &pricerdata->solvers[i]) );
   }

   return SCIP_OKAY;
}

/** calls the init method on all solvers */
SCIP_RETCODE ObjPricerGcg::solversInit()
{
   int i;
   assert(pricerdata != NULL);
   assert((pricerdata->solvers == NULL) == (pricerdata->nsolvers == 0));
   assert(pricerdata->nsolvers > 0);

   for( i = 0; i < pricerdata->nsolvers; i++ )
   {
      SCIP_CALL( GCGsolverInit(scip_, pricerdata->solvers[i]) );
   }

   return SCIP_OKAY;
}

/** calls the exit method on all solvers */
SCIP_RETCODE ObjPricerGcg::solversExit()
{
   int i;
   assert(pricerdata != NULL);
   assert((pricerdata->solvers == NULL) == (pricerdata->nsolvers == 0));
   assert(pricerdata->nsolvers > 0);

   for( i = 0; i < pricerdata->nsolvers; i++ )
   {
      SCIP_CALL( GCGsolverExit(scip_, pricerdata->solvers[i]) );
   }

   return SCIP_OKAY;
}

/** calls the initsol method on all solvers */
SCIP_RETCODE ObjPricerGcg::solversInitsol()
{
   int i;
   assert(pricerdata != NULL);

   if( pricerdata->npricingprobs == 0 )
      return SCIP_OKAY;

   assert((pricerdata->solvers == NULL) == (pricerdata->nsolvers == 0));
   assert(pricerdata->nsolvers > 0);

   for( i = 0; i < pricerdata->nsolvers; i++ )
   {
      SCIP_CALL( GCGsolverInitsol(scip_, pricerdata->solvers[i]) );
   }

   return SCIP_OKAY;
}

/** calls the exitsol method of all solvers */
SCIP_RETCODE ObjPricerGcg::solversExitsol()
{
   int i;
   assert(pricerdata != NULL);
   assert((pricerdata->solvers == NULL) == (pricerdata->nsolvers == 0));
   assert(pricerdata->nsolvers > 0);

   if( pricerdata->npricingprobs == 0 )
      return SCIP_OKAY;

   for( i = 0; i < pricerdata->nsolvers; i++ )
   {
      SCIP_CALL( GCGsolverExitsol(scip_, pricerdata->solvers[i]) );
   }

   return SCIP_OKAY;
}

/** returns the gegeneracy of the masterproblem */
SCIP_RETCODE ObjPricerGcg::computeCurrentDegeneracy(
   double*               degeneracy          /**< pointer to store degeneracy */
   )
{
   int nrows;
   SCIP_COL** cols;
   SCIP_ROW** rows;
   int i;
   int countz = 0;
   int* indizes = NULL;

   assert(degeneracy != NULL);

   nrows = SCIPgetNLPRows(scip_);

   if( nrows > 0 ) {
      cols = SCIPgetLPCols(scip_);
      rows = SCIPgetLPRows(scip_);

      SCIP_CALL(SCIPallocBufferArray(scip_, &indizes, (size_t) nrows));

      /* gives indices of Columns in Basis and indices of vars in Basis */
      SCIP_CALL(SCIPgetLPBasisInd(scip_, indizes));

      for (i = 0; i < nrows; i++) {
         SCIP_Real currentVal;
         int colindex = indizes[i];

         /* is column if >= 0 it is column in basis, < 0 is for row */
         if (colindex >= 0) {
            SCIP_COL *col;
            col = cols[colindex];
            currentVal = SCIPcolGetPrimsol(col);

            if (SCIPisEQ(scip_, currentVal, SCIPcolGetLb(col)) || SCIPisEQ(scip_, currentVal, SCIPcolGetUb(col)))
               countz++;
         } else {
            SCIP_ROW *row = rows[-indizes[i] - 1];

            currentVal = SCIPgetRowActivity(scip_, row);

            if (SCIPisEQ(scip_, currentVal, SCIProwGetRhs(row)) || SCIPisEQ(scip_, currentVal, SCIProwGetLhs(row)))
               countz++;
         }
      }
      SCIPfreeBufferArray(scip_, &indizes);

      /* Degeneracy in % */
      *degeneracy = ((double) countz / nrows);
   } else {
      *degeneracy = 0.0;
   }

   assert(*degeneracy <= 1.0 && *degeneracy >= 0);

   return SCIP_OKAY;
}

/** set subproblem memory limit */
SCIP_RETCODE ObjPricerGcg::setPricingProblemMemorylimit(
   SCIP*                 pricingscip         /**< SCIP of the pricingproblem */
   )
{
   SCIP_Real memlimit;

   assert(pricingscip != NULL);

   assert(GCGisOriginal(origprob));

   SCIP_CALL( SCIPgetRealParam(origprob, "limits/memory", &memlimit) );

   if( !SCIPisInfinity(origprob, memlimit) )
   {
      memlimit -= SCIPgetMemUsed(origprob)/1048576.0 + GCGgetPricingprobsMemUsed(origprob) - SCIPgetMemUsed(pricingscip)/1048576.0;
      if( memlimit < 0 )
         memlimit = 0.0;
      SCIP_CALL( SCIPsetRealParam(pricingscip, "limits/memory", memlimit) );
   }

   return SCIP_OKAY;
}


/** for a pricing problem, get the dual solution value or Farkas value of the convexity constraint */
SCIP_Real ObjPricerGcg::getConvconsDualsol(
   PricingType*          pricetype,           /**< Farkas or Reduced cost pricing */
   int                   probnr               /**< index of corresponding pricing problem */
   )
{
   if( !GCGisPricingprobRelevant(origprob, probnr) )
      return -1.0 * SCIPinfinity(scip_);
   else
      return pricetype->consGetDual(scip_, GCGgetConvCons(origprob, probnr));
}

/** computes the pricing problem objectives
 *  @todo this method could use more parameters as it is private
 */
SCIP_RETCODE ObjPricerGcg::setPricingObjs(
   PricingType*          pricetype,          /**< Farkas or Reduced cost pricing */
   SCIP_Bool             stabilize           /**< do we use stabilization ? */
   )
{
   SCIP_CONS** origconss = NULL;
   SCIP_CONS** masterconss = NULL;
   int nmasterconss;
   SCIP_VAR** probvars = NULL;
   int nprobvars;

   SCIP_ROW** originalsepamastercuts = NULL;
   int noriginalsepamastercuts;
   SCIP_ROW** originalsepaorigcuts = NULL;
   SCIP_COL** cols = NULL;
   SCIP_Real* consvals = NULL;
   SCIP_Real dualsol;

   SCIP_VAR** consvars = NULL;
   int nconsvars;
   int i;
   int j;

   GCG_BRANCHRULE** activebranchrules = NULL;
   GCG_BRANCHDATA** activebranchdata = NULL;
   GCG_MASTERCUTDATA** branchmastercutdata = NULL;
   int nbranchmastercutdata;

<<<<<<< HEAD
   int maxvarindex;
=======
#ifndef NDEBUG
   int maxvarindex;
#endif
>>>>>>> 364a8266

   assert(pricerdata != NULL);
   assert(stabilization != NULL);

   /* get the constraints of the master problem and the corresponding constraints in the original problem */
   nmasterconss = GCGgetNMasterConss(origprob);
   masterconss = GCGgetMasterConss(origprob);
   origconss = GCGgetOrigMasterConss(origprob);

   /* set objective value of all variables in the pricing problems to 0 (for farkas pricing) /
    * to the original objective of the variable (for redcost pricing)
    */
   for( i = 0; i < pricerdata->npricingprobs; i++ )
   {
      if( pricerdata->pricingprobs[i] == NULL )
         continue;
      probvars = SCIPgetOrigVars(pricerdata->pricingprobs[i]);
      nprobvars = SCIPgetNOrigVars(pricerdata->pricingprobs[i]);
<<<<<<< HEAD
      maxvarindex = nprobvars - GCGcountInferredPricingVars(probvars, nprobvars);
=======

#ifndef NDEBUG
      maxvarindex = nprobvars - GCGcountInferredPricingVars(probvars, nprobvars);
#endif
>>>>>>> 364a8266

      for( j = 0; j < nprobvars; j++ )
      {
         assert(GCGvarGetBlock(probvars[j]) == i);

         if( GCGvarIsInferredPricing(probvars[j]) )
            continue;

<<<<<<< HEAD
         assert( 0 <= varGetIndexCleaned(pricerdata->pricingprobs[i], probvars[j]) && varGetIndexCleaned(pricerdata->pricingprobs[i], probvars[j]) < maxvarindex );
=======
#ifndef NDEBUG
         assert( 0 <= varGetIndexCleaned(pricerdata->pricingprobs[i], probvars[j]) && varGetIndexCleaned(pricerdata->pricingprobs[i], probvars[j]) < maxvarindex );
#endif
>>>>>>> 364a8266

         assert( GCGoriginalVarIsLinking(GCGpricingVarGetOrigvars(probvars[j])[0]) || (GCGvarGetBlock(GCGpricingVarGetOrigvars(probvars[j])[0]) == i));

         SCIP_CALL( SCIPchgVarObj(pricerdata->pricingprobs[i], probvars[j], pricetype->varGetObj(probvars[j])));

         pricerdata->realdualvalues[i][varGetIndexCleaned(pricerdata->pricingprobs[i], probvars[j])] = pricetype->varGetObj(probvars[j]);
#ifdef PRINTDUALSOLS
         if( !SCIPisZero(scip_, pricerdata->realdualvalues[i][varGetIndexCleaned(pricerdata->pricingprobs[i], probvars[j])]) )
         {
            SCIPdebugMessage("pricingobj var <%s> %g (-> realdualvalues)\n", SCIPvarGetName(probvars[j]),
               pricerdata->realdualvalues[i][varGetIndexCleaned(pricerdata->pricingprobs[i], probvars[j])]);
         }
#endif
      }
   }

   /* compute reduced cost for linking variable constraints and update objectives in the pricing problems
    * go through constraints, and select correct variable
    */

   int nlinkconss;
   SCIP_CONS** linkconss = NULL;
   int* linkconssblock = NULL;
   nlinkconss = GCGgetNVarLinkingconss(origprob);
   linkconss = GCGgetVarLinkingconss(origprob);
   linkconssblock = GCGgetVarLinkingconssBlock(origprob);

   for( i = 0; i < nlinkconss; ++i)
   {
      SCIP_VAR** linkconsvars = NULL;
      SCIP_CONS* linkcons = linkconss[i];
      int block = linkconssblock[i];

      linkconsvars = SCIPgetVarsLinear(scip_, linkcons);

      SCIP_VAR* linkvar = linkconsvars[0];

      SCIP_VAR* pricingvar = GCGlinkingVarGetPricingVars(GCGmasterVarGetOrigvars(linkvar)[0])[block];
      assert(GCGvarIsPricing(pricingvar));
      if( stabilize )
      {
         dualsol = stabilization->linkingconsGetDual(i);
      }
      else
      {
         dualsol = pricetype->consGetDual(scip_, linkcons);
      }

      /* add dual solution value to the pricing variable:
       * lambda variables get coef -1 in linking constraints --> add dualsol
       */
      SCIP_CALL( SCIPaddVarObj(pricerdata->pricingprobs[block], pricingvar, dualsol) );
      pricerdata->realdualvalues[block][varGetIndexCleaned(pricerdata->pricingprobs[block], pricingvar)] += pricetype->consGetDual(scip_, linkcons);

#ifdef PRINTDUALSOLS
      if( !SCIPisZero(scip_, pricetype->consGetDual(scip_, linkcons)) || !SCIPisZero(scip_, dualsol) )
      {
         SCIPdebugMessage("pricingobj var <%s> %g (cons <%s>), realdualvalues + %g -> %g\n", SCIPvarGetName(pricingvar),
            dualsol, SCIPconsGetName(linkcons), pricetype->consGetDual(scip_, linkcons),
            pricerdata->realdualvalues[block][varGetIndexCleaned(pricerdata->pricingprobs[block], pricingvar)]);
      }
#endif
   }

   /* compute reduced cost and update objectives in the pricing problems */
   for( i = 0; i < nmasterconss; i++ )
   {
      if( stabilize )
      {
         SCIP_CALL( stabilization->consGetDual(i, &dualsol) );
      }
      else
      {
         dualsol = pricetype->consGetDual(scip_, masterconss[i]);
      }

#ifdef PRINTDUALSOLS
      if ( !SCIPisZero(scip_, dualsol) )
      {
         SCIPdebugMessage("mastercons <%s> dualsol: %g\n", SCIPconsGetName(masterconss[i]), dualsol);
      }
#endif

      /* for all variables in the constraint, modify the objective of the corresponding variable in a pricing problem */
      nconsvars = GCGconsGetNVars(origprob, origconss[i]);
      SCIP_CALL( SCIPallocBufferArray(scip_, &consvars, nconsvars) );
      SCIP_CALL( SCIPallocBufferArray(scip_, &consvals, nconsvars) );
      GCGconsGetVars(origprob, origconss[i], consvars, nconsvars);
      GCGconsGetVals(origprob, origconss[i], consvals, nconsvars);
      for( j = 0; j < nconsvars; j++ )
      {
         int blocknr;
         blocknr = GCGvarGetBlock(consvars[j]);
         assert(GCGvarIsOriginal(consvars[j]));
         /* nothing to be done if variable belongs to redundant block or variable was directly transferred to the master
          * or variable is linking variable (which means, the directly transferred copy is part of the master cons)
          */
         if( blocknr >= 0 && pricerdata->pricingprobs[blocknr] != NULL )
         {
            assert(GCGoriginalVarGetPricingVar(consvars[j]) != NULL);
            /* modify the objective of the corresponding variable in the pricing problem */
            SCIP_CALL( SCIPaddVarObj(pricerdata->pricingprobs[blocknr],
                  GCGoriginalVarGetPricingVar(consvars[j]), -1.0 * dualsol * consvals[j]) );

            pricerdata->realdualvalues[blocknr][varGetIndexCleaned(pricerdata->pricingprobs[blocknr], GCGoriginalVarGetPricingVar(consvars[j]))] -= consvals[j] * pricetype->consGetDual(scip_, masterconss[i]);

#ifdef PRINTDUALSOLS
            if( !SCIPisZero(scip_, dualsol) || !SCIPisZero(scip_, consvals[j] * pricetype->consGetDual(scip_, masterconss[i])) )
            {
               SCIPdebugMessage("pricingobj var <%s> %g, realdualvalues + %g -> %g\n",
                  SCIPvarGetName(GCGoriginalVarGetPricingVar(consvars[j])), dualsol,
                  -1.0 * consvals[j] * pricetype->consGetDual(scip_, masterconss[i]),
                  pricerdata->realdualvalues[blocknr][varGetIndexCleaned(pricerdata->pricingprobs[blocknr], GCGoriginalVarGetPricingVar(consvars[j]))]);
            }
#endif
         }
      }
      SCIPfreeBufferArray(scip_, &consvals);
      SCIPfreeBufferArray(scip_, &consvars);
   }

   /* get the cuts of the master problem and the corresponding cuts in the original problem */
   originalsepamastercuts = GCGsepaGetOriginalSepaMastercuts(scip_);
   noriginalsepamastercuts = GCGsepaGetNOriginalSepaCuts(scip_);
   originalsepaorigcuts = GCGsepaGetOriginalSepaOrigcuts(scip_);

   assert(originalsepamastercuts != NULL);
   assert(originalsepaorigcuts != NULL);

   /* compute reduced cost and update objectives in the pricing problems */
   for( i = 0; i < noriginalsepamastercuts; i++ )
   {
      if( stabilize )
      {
         SCIP_CALL( stabilization->rowGetDual(i, &dualsol) );
      }
      else
      {
         dualsol = pricetype->rowGetDual(originalsepamastercuts[i]);
      }

#ifdef PRINTDUALSOLS
      if ( !SCIPisZero(scip_, dualsol) )
      {
         SCIPdebugMessage("mastercut <%s> dualsol: %g\n", SCIProwGetName(mastercuts[i]), dualsol);
      }
#endif

      /* get columns and vals of the cut */
      nconsvars = SCIProwGetNNonz(originalsepaorigcuts[i]);
      cols = SCIProwGetCols(originalsepaorigcuts[i]);
      consvals = SCIProwGetVals(originalsepaorigcuts[i]);

      /* get the variables corresponding to the columns in the cut */
      SCIP_CALL( SCIPallocBufferArray(scip_, &consvars, nconsvars) );
      for( j = 0; j < nconsvars; j++ )
         consvars[j] = SCIPcolGetVar(cols[j]);

      /* for all variables in the cut, modify the objective of the corresponding variable in a pricing problem */
      for( j = 0; j < nconsvars; j++ )
      {
         int blocknr;
         blocknr = GCGvarGetBlock(consvars[j]);
         assert(GCGvarIsOriginal(consvars[j]));
         /* nothing to be done if variable belongs to redundant block or
          * variable was directly transferred to the master
          * or variable is linking variable (which means, the directly transferred copy is part of the master cut) */
         if( blocknr >= 0 && pricerdata->pricingprobs[blocknr] != NULL )
         {
            assert(GCGoriginalVarGetPricingVar(consvars[j]) != NULL);
            /* modify the objective of the corresponding variable in the pricing problem */
            SCIP_CALL( SCIPaddVarObj(pricerdata->pricingprobs[blocknr],
                  GCGoriginalVarGetPricingVar(consvars[j]), -1.0 * dualsol * consvals[j]) );

            pricerdata->realdualvalues[blocknr][varGetIndexCleaned(pricerdata->pricingprobs[blocknr], GCGoriginalVarGetPricingVar(consvars[j]))] -= consvals[j]* pricetype->rowGetDual(originalsepamastercuts[i]);

#ifdef PRINTDUALSOLS
            if( !SCIPisZero(scip_, dualsol) || !SCIPisZero(scip_, consvals[j] * pricetype->rowGetDual(mastercuts[i])) )
            {
               SCIPdebugMessage("pricingobj var <%s> %g, realdualvalues + %g -> %g\n",
                  SCIPvarGetName(GCGoriginalVarGetPricingVar(consvars[j])), dualsol,
                     -1.0 * consvals[j] * pricetype->rowGetDual(mastercuts[i]),
                     pricerdata->realdualvalues[blocknr][varGetIndexCleaned(pricerdata->pricingprobs[blocknr], GCGoriginalVarGetPricingVar(consvars[j]))]);
            }
#endif
         }
      }
      SCIPfreeBufferArray(scip_, &consvars);
   }

   SCIP_CALL( GCGrelaxBranchGetAllActiveMasterCuts(scip_, &activebranchrules, &activebranchdata, &branchmastercutdata, &nbranchmastercutdata) );
   assert(nbranchmastercutdata == 0 || (activebranchrules != NULL && activebranchdata != NULL && branchmastercutdata != NULL));

   /* generic mastercuts: determine dual values and call update function */
   for( i = 0; i < nbranchmastercutdata; i++ )
   {
      if( stabilize )
      {
         SCIP_CALL( stabilization->mastercutGetDual(branchmastercutdata[i], &dualsol) );
      }
      else
      {
         dualsol = pricetype->mastercutGetDual(scip_, branchmastercutdata[i]);
      }

      #ifdef PRINTDUALSOLS
            if ( !SCIPisZero(scip_, dualsol) )
            {
               SCIPdebugMessage("mastercutdata <%s> dualsol: %g\n", GCGmastercutGetName(branchmastercutdata[i]), dualsol);
            }
      #endif

      SCIP_CALL( GCGmastercutUpdateDualValue(scip_, branchmastercutdata[i], dualsol) );
   }

   /* master cuts generated by separators */
   GCG_MASTERSEPACUT*** activecuts;
   GCG_SEPA**           sepas;
   int*                 nactivecuts;
   int                  nsepas;

   activecuts = GCGgetActiveCuts(scip_);
   nactivecuts = GCGgetNActiveCuts(scip_);
   nsepas = GCGrelaxGetNSeparators(scip_);
   sepas = GCGrelaxGetSeparators(scip_);
   assert(!stabilize);

   for( i = 0; i < nsepas; i++ )
   {
      assert(sepas[i]->gcgsepasetobjective != NULL);

      for( j = 0; j < nactivecuts[i]; j++ )
      {
         GCG_MASTERCUTDATA* mastercutdata;
         mastercutdata = GCGmastersepacutGetMasterCutData(activecuts[i][j]);
         assert(mastercutdata);
         /* inactive cuts have no effect on the pricing problems as their modifications were not applied */
         if( !GCGmastercutIsActive(mastercutdata) )
            continue;

         if( stabilize )
         {
            /* @todo: implement stabilization for mastercuts?*/
            dualsol = pricetype->mastercutGetDual(scip_, mastercutdata);
         }
         else
         {
            dualsol = pricetype->mastercutGetDual(scip_, mastercutdata);
         }

         if( !SCIPisZero(scip_, dualsol) )
         {
            /* modify the objective of pricing problems affected by this mastercut */
            SCIP_CALL( sepas[i]->gcgsepasetobjective(scip_, sepas[i], mastercutdata, dualsol) );
         }

      }
   }

   /* get dual solutions / farkas values of the convexity constraints */
   for( i = 0; i < pricerdata->npricingprobs; i++ )
   {
      assert( GCGisPricingprobRelevant(origprob, i) == (GCGgetConvCons(origprob, i) != NULL) );

      if( !GCGisPricingprobRelevant(origprob, i) )
      {
         pricerdata->dualsolconv[i] = -1.0 * SCIPinfinity(scip_);
         continue;
      }

      pricerdata->dualsolconv[i] = pricetype->consGetDual(scip_, GCGgetConvCons(origprob, i));

#ifdef PRINTDUALSOLS
      if( GCGisPricingprobRelevant(origprob, i) && !SCIPisZero(scip_, pricerdata->dualsolconv[i]) )
      {
         SCIPdebugMessage("convcons <%s> dualsol: %g\n", SCIPconsGetName(GCGgetConvCons(origprob, i)), pricerdata->dualsolconv[i]);
      }
#endif
   }

   return SCIP_OKAY;
}

/** add master variable to all constraints */
SCIP_RETCODE ObjPricerGcg::addVariableToMasterconstraints(
   SCIP_VAR*             newvar,             /**< The new variable to add */
   int                   prob,               /**< number of the pricing problem the solution belongs to */
   SCIP_VAR**            solvars,            /**< array of variables with non-zero value in the solution of the pricing problem */
   SCIP_Real*            solvals,            /**< array of values in the solution of the pricing problem for variables in array solvars*/
   int                   nsolvars            /**< number of variables in array solvars */
   )
{
   int i;
   int c;
   int idx;

   SCIP_CONS** masterconss = NULL;
   int nmasterconss;
   SCIP_Real* mastercoefs = NULL;
   SCIP_CONS* linkcons = NULL;

   assert(pricerdata != NULL);

   nmasterconss = GCGgetNMasterConss(origprob);
   masterconss = GCGgetMasterConss(origprob);

   SCIP_CALL( SCIPallocBufferArray(scip_, &mastercoefs, nmasterconss) ); /*lint !e530*/
   BMSclearMemoryArray(mastercoefs, nmasterconss);

   /* compute coef of the variable in the master constraints */
   for( i = 0; i < nsolvars; i++ )
   {
      if( !SCIPisZero(scip_, solvals[i]) )
      {
         SCIP_CONS** linkconss;
         SCIP_VAR** origvars;
         SCIP_Real* coefs;
         int ncoefs;

         if( GCGvarIsInferredPricing(solvars[i]) )
            continue;

         assert(GCGvarIsPricing(solvars[i]));
         origvars = GCGpricingVarGetOrigvars(solvars[i]);
         assert(GCGvarIsOriginal(origvars[0]));

         coefs = GCGoriginalVarGetCoefs(origvars[0]);
         ncoefs = GCGoriginalVarGetNCoefs(origvars[0]);
         assert(!SCIPisInfinity(scip_, solvals[i]));

         /* original variable is a linking variable, just add it to the linkcons */
         if( GCGoriginalVarIsLinking(origvars[0]) )
         {
#ifndef NDEBUG
            SCIP_VAR** pricingvars;
            pricingvars = GCGlinkingVarGetPricingVars(origvars[0]);
#endif
            linkconss = GCGlinkingVarGetLinkingConss(origvars[0]);

            /* the linking constraints could be NULL if the Benders' decomposition is used. */
            if( linkconss != NULL )
            {
               assert(pricingvars[prob] == solvars[i]);
               assert(linkconss[prob] != NULL);
               SCIP_CALL( SCIPaddCoefLinear(scip_, linkconss[prob], newvar, -solvals[i]) );
            }
            continue;
         }

         /* for each coef, add coef * solval to the coef of the new variable for the corresponding constraint */
         for( c = 0; c < ncoefs; c++ )
         {
            linkconss = GCGoriginalVarGetMasterconss(origvars[0]);
            assert(!SCIPisZero(scip_, coefs[c]));
            SCIP_CALL( SCIPgetTransformedCons(scip_, linkconss[c], &linkcons) );

            idx = (int)(size_t)SCIPhashmapGetImage(pricerdata->mapcons2idx, linkcons); /*lint !e507*/
            assert(0 <= idx && idx < nmasterconss);
            assert(masterconss[idx] == linkcons);
            mastercoefs[idx] += coefs[c] * solvals[i];
         }

      }
   }

   /* add the variable to the master constraints */
   for( i = 0; i < nmasterconss; i++ )
   {
      if( !SCIPisZero(scip_, mastercoefs[i]) )
      {
         assert(!SCIPisInfinity(scip_, mastercoefs[i]) && !SCIPisInfinity(scip_, -mastercoefs[i]));
         SCIP_CALL( SCIPaddCoefLinear(scip_, masterconss[i], newvar, mastercoefs[i]) );
      }
   }

   SCIPfreeBufferArray(scip_, &mastercoefs);
   return SCIP_OKAY;
}

/** add master variable to all constraints */
SCIP_RETCODE ObjPricerGcg::addVariableToMasterconstraintsFromGCGCol(
   SCIP_VAR*             newvar,             /**< The new variable to add */
   GCG_COL*              gcgcol              /**< GCG column data structure */
   )
{
   SCIP_CONS** masterconss;
   int nmasterconss;
   SCIP_Real* mastercoefs;
   int nlinkvars;
   int* linkvars;

   SCIP_VAR**            solvars;            /* array of variables with non-zero value in the solution of the pricing problem */
   SCIP_Real*            solvals;            /* array of values in the solution of the pricing problem for variables in array solvars*/
#ifndef NDEBUG
   int                   nsolvars;            /* number of variables in array solvars */
#endif

   int i;
   int prob;

   assert(pricerdata != NULL);

   nmasterconss = GCGgetNMasterConss(origprob);
   masterconss = GCGgetMasterConss(origprob);

   SCIP_CALL( computeColMastercoefs(gcgcol) );

   mastercoefs = GCGcolGetMastercoefs(gcgcol);

   nlinkvars = GCGcolGetNLinkvars(gcgcol);
   linkvars = GCGcolGetLinkvars(gcgcol);
   solvars = GCGcolGetVars(gcgcol);
   solvals = GCGcolGetVals(gcgcol);
#ifndef NDEBUG
   nsolvars = GCGcolGetNVars(gcgcol);
#endif

   prob = GCGcolGetProbNr(gcgcol);

   /* compute coef of the variable in the master constraints */
   for( i = 0; i < nlinkvars; i++ )
   {
      SCIP_CONS** linkconss;
      SCIP_VAR** origvars;

      assert(linkvars[i] < nsolvars );
      assert(GCGvarIsPricing(solvars[linkvars[i]]));
      origvars = GCGpricingVarGetOrigvars(solvars[linkvars[i]]);
      assert(GCGvarIsOriginal(origvars[0]));

      assert(!SCIPisInfinity(scip_, solvals[linkvars[i]]));

      assert(GCGoriginalVarIsLinking(origvars[0]));
      /* original variable is a linking variable, just add it to the linkcons */
#ifndef NDEBUG
      SCIP_VAR** pricingvars;
      pricingvars = GCGlinkingVarGetPricingVars(origvars[0]);
#endif
      linkconss = GCGlinkingVarGetLinkingConss(origvars[0]);

      assert(pricingvars[prob] == solvars[linkvars[i]]);
      assert(linkconss[prob] != NULL);
      SCIP_CALL( SCIPaddCoefLinear(scip_, linkconss[prob], newvar, -solvals[linkvars[i]]) );
   }

   /* add the variable to the master constraints */
   for( i = 0; i < nmasterconss; i++ )
   {
      if( !SCIPisZero(scip_, mastercoefs[i]) )
      {
         assert(!SCIPisInfinity(scip_, mastercoefs[i]) && !SCIPisInfinity(scip_, -mastercoefs[i]));
         SCIP_CALL( SCIPaddCoefLinear(scip_, masterconss[i], newvar, mastercoefs[i]) );
      }
   }

   return SCIP_OKAY;
}


/** compute master coefficients of column */
SCIP_RETCODE ObjPricerGcg::computeColMastercoefs(
   GCG_COL*              gcgcol              /**< GCG column data structure */
   )
{
   int i;

   SCIP_VAR** solvars = NULL;
   SCIP_Real* solvals = NULL;
   int nsolvars;

   int c;
   int idx;

   assert(scip_ != NULL);
   assert(gcgcol != NULL);

   nsolvars = GCGcolGetNVars(gcgcol);
   solvars = GCGcolGetVars(gcgcol);
   solvals = GCGcolGetVals(gcgcol);

   int nmasterconss;
   SCIP_Real* mastercoefs = NULL;
   SCIP_CONS* linkcons = NULL;
   SCIP* pricingprob = NULL;

   int* linkvars = NULL;
   int nlinkvars;

   pricingprob = GCGcolGetPricingProb(gcgcol);

   nmasterconss = GCGgetNMasterConss(origprob);

   assert(GCGcolGetNMastercoefs(gcgcol) == 0 || GCGcolGetNMastercoefs(gcgcol) == nmasterconss);

   if( GCGcolGetInitializedCoefs(gcgcol) )
   {
//      SCIPdebugMessage("Coefficients already computed, nmastercoefs = %d\n", GCGcolGetNMastercoefs(gcgcol));
      return SCIP_OKAY;
   }

   if( nmasterconss > 0)
   {
      SCIP_CALL( SCIPallocBufferArray(pricingprob, &mastercoefs, nmasterconss) ); /*lint !e530*/
      BMSclearMemoryArray(mastercoefs, nmasterconss);
   }

   SCIP_CALL( SCIPallocBufferArray(pricingprob, &linkvars, nsolvars) ); /*lint !e530*/

   nlinkvars = 0;

   /* compute coef of the variable in the master constraints */
   for( i = 0; i < nsolvars; i++ )
   {
      if( !SCIPisZero(origprob, solvals[i]) )
      {
         SCIP_CONS** linkconss;
         SCIP_VAR** origvars;
         SCIP_Real* coefs;
         int ncoefs;

         if( GCGvarIsInferredPricing(solvars[i]) )
            continue;

         assert(GCGvarIsPricing(solvars[i]));
         origvars = GCGpricingVarGetOrigvars(solvars[i]);
         assert(GCGvarIsOriginal(origvars[0]));

         coefs = GCGoriginalVarGetCoefs(origvars[0]);
         ncoefs = GCGoriginalVarGetNCoefs(origvars[0]);
         assert(!SCIPisInfinity(origprob, solvals[i]));

         /* original variable is a linking variable, just add it to the linkcons */
         if( GCGoriginalVarIsLinking(origvars[0]) )
         {
            linkvars[nlinkvars] = i;
            ++nlinkvars;

            continue;
         }

         /* for each coef, add coef * solval to the coef of the new variable for the corresponding constraint */
         for( c = 0; c < ncoefs; c++ )
         {
            linkconss = GCGoriginalVarGetMasterconss(origvars[0]);
            assert(!SCIPisZero(origprob, coefs[c]));
            SCIP_CALL( SCIPgetTransformedCons(scip_, linkconss[c], &linkcons) );

            idx = (int)(size_t)SCIPhashmapGetImage(pricerdata->mapcons2idx, linkcons); /*lint !e507*/
            assert(0 <= idx && idx < nmasterconss);
            assert(!SCIPisInfinity(scip_, ABS(coefs[c] * solvals[i])));
            mastercoefs[idx] += coefs[c] * solvals[i];
            assert(!SCIPisInfinity(scip_, ABS(mastercoefs[idx])));
         }
      }
   }

   SCIP_CALL( GCGcolSetMastercoefs(gcgcol, mastercoefs, nmasterconss) );

   SCIP_CALL( GCGcolSetLinkvars(gcgcol, linkvars, nlinkvars) );

   SCIP_CALL( GCGcolSetInitializedCoefs(gcgcol) );

   SCIPfreeBufferArray(pricingprob, &linkvars); /*lint !e530*/

   if( nmasterconss > 0)
      SCIPfreeBufferArray(pricingprob, &mastercoefs); /*lint !e530*/

   return SCIP_OKAY;
}

/** add variable with computed coefficients to the original separator cuts */
SCIP_RETCODE ObjPricerGcg::addVariableToOriginalSepaCuts(
   SCIP_VAR*             newvar,             /**< The new variable to add */
   int                   prob,               /**< number of the pricing problem the solution belongs to */
   SCIP_VAR**            solvars,            /**< array of variables with non-zero value in the solution of the pricing problem */
   SCIP_Real*            solvals,            /**< array of values in the solution of the pricing problem for variables in array solvars*/
   int                   nsolvars            /**< number of variables in array solvars */
   )
{
   SCIP_ROW** originalsepamastercuts;
   int noriginalsepamastercuts;
   SCIP_ROW** originalsepaorigcuts;

   SCIP_COL** cols;
   SCIP_Real conscoef;
   SCIP_VAR* var;
   SCIP_Real* consvals;

   int i;
   int j;
   int k;

   assert(scip_ != NULL);
   assert(newvar != NULL);
   assert(solvars != NULL || nsolvars == 0);
   assert(solvals != NULL || nsolvars == 0);

   /* get the cuts of the master problem and the corresponding cuts in the original problem */
   originalsepamastercuts = GCGsepaGetOriginalSepaMastercuts(scip_);
   noriginalsepamastercuts = GCGsepaGetNOriginalSepaCuts(scip_);
   originalsepaorigcuts = GCGsepaGetOriginalSepaOrigcuts(scip_);

   assert(originalsepamastercuts != NULL);
   assert(originalsepaorigcuts != NULL);

   /* compute coef of the variable in the cuts and add it to the cuts */
   for( i = 0; i < noriginalsepamastercuts; i++ )
   {
      if( !SCIProwIsInLP(originalsepamastercuts[i]) )
         continue;

      /* get columns of the cut and their coefficients */
      cols = SCIProwGetCols(originalsepaorigcuts[i]);
      consvals = SCIProwGetVals(originalsepaorigcuts[i]);

      conscoef = 0;

      for( j = 0; j < SCIProwGetNNonz(originalsepaorigcuts[i]); j++ )
      {
         int blocknr;
         var = SCIPcolGetVar(cols[j]);
         blocknr = GCGvarGetBlock(var);
         assert(GCGvarIsOriginal(var));

         /* if the belongs to the same block and is no linking variable, update the coef */
         if( blocknr == prob )
            for( k = 0; k < nsolvars; k++ )
               if( solvars[k] == GCGoriginalVarGetPricingVar(var) )
               {
                  conscoef += (consvals[j] * solvals[k]);
                  break;
               }
      }

      if( !SCIPisZero(scip_, conscoef) )
         SCIP_CALL( SCIPaddVarToRow(scip_ , originalsepamastercuts[i], newvar, conscoef) );
   }

   return SCIP_OKAY;
}

/** add variable with computed coefficients to the original separator cuts */
SCIP_RETCODE ObjPricerGcg::addVariableToOriginalSepaCutsFromGCGCol(
   SCIP_VAR*             newvar,             /**< The new variable to add */
   GCG_COL*              gcgcol              /**< GCG column data structure */
   )
{
   SCIP_ROW** originalsepamastercuts;
   int noriginalsepamastercuts;
   SCIP_Real* originalsepamastercutcoefs;
   int i;

   assert(scip_ != NULL);
   assert(newvar != NULL);

   /* get the cuts of the master problem and the corresponding cuts in the original problem */
   originalsepamastercuts = GCGsepaGetOriginalSepaMastercuts(scip_);
   noriginalsepamastercuts = GCGsepaGetNOriginalSepaCuts(scip_);

   assert(originalsepamastercuts != NULL);

   SCIP_CALL( computeColOriginalSepaCuts(gcgcol) );

   originalsepamastercutcoefs = GCGcolGetOriginalSepaMastercuts(gcgcol);

   /* compute coef of the variable in the cuts and add it to the cuts */
   for( i = 0; i < noriginalsepamastercuts; i++ )
   {
      if( !SCIProwIsInLP(originalsepamastercuts[i]) )
         continue;

      if( !SCIPisZero(scip_, originalsepamastercutcoefs[i]) )
         SCIP_CALL( SCIPaddVarToRow(scip_ , originalsepamastercuts[i], newvar, originalsepamastercutcoefs[i]) );
   }

   return SCIP_OKAY;
}

/** add variable with computed coefficients to the master separator cuts */
SCIP_RETCODE ObjPricerGcg::addVariableToSepaMasterCutsFromGCGCol(
   SCIP_VAR*             newvar,             /**< the new master variable to add to master cuts*/
   GCG_COL*              gcgcol              /**< GCG column data structure which generated the master variable */
)
{
   GCG_MASTERSEPACUT*** activecuts;
   SCIP_Real** sepamastercutcoeffs;
   SCIP_ROW* row;
   int* nactivecuts;
   int i;
   int j;

   assert(scip_ != NULL);
   assert(newvar != NULL);
   assert(gcgcol != NULL);

   /* compute new variable coefficient for each cut */
   SCIP_CALL( computeColSepaMastercutCoeffs(gcgcol) );
   sepamastercutcoeffs = GCGcolGetSepaMastercutCoeffs(gcgcol);
   activecuts = GCGgetActiveCuts(scip_);
   nactivecuts = GCGgetNActiveCuts(scip_);

   /* add the variable to the active cuts using the previously computed coefficients */
   for( i = 0; i < GCGcolGetNSepas(gcgcol); i++ )
   {
      for( j = 0; j < nactivecuts[i]; j++ )
      {
         GCG_MASTERCUTDATA* mastercutdata;
         mastercutdata = GCGmastersepacutGetMasterCutData(activecuts[i][j]);
         assert(mastercutdata);
         SCIP_CALL( GCGmastercutGetRow(mastercutdata, &row) );

         /* skip cuts which are not active */
         if( !SCIProwIsInLP(row) )
            continue;

         if( !SCIPisZero(scip_, sepamastercutcoeffs[i][j]) )
            //SCIPinfoMessage(scip_, NULL, "add master var %s to activecuts[%i][%i] with coeff %f\n", SCIPvarGetName(newvar), i, j, sepamastercutcoeffs[i][j]);
            SCIP_CALL( SCIPaddVarToRow(scip_, row, newvar, sepamastercutcoeffs[i][j]) );
      }
   }

   return SCIP_OKAY;
}

/** compute coefficients for new master var and add it to the sepa master cuts */
SCIP_RETCODE ObjPricerGcg::addVariableToSepaMasterCuts(
   SCIP_VAR*             newvar,             /**< the new master variable to add */
   int                   prob,               /**< number of the pricing problem the solution belongs to */
   SCIP_VAR**            solvars,            /**< array of variables with non-zero value in the solution of the pricing problem */
   SCIP_Real*            solvals,            /**< array of values in the solution of the pricing problem for variables in array solvars*/
   int                   nsolvars            /**< number of variables in array solvars */
)
{
   GCG_MASTERSEPACUT*** activecuts;
   SCIP_ROW* row;
   GCG_SEPA** sepas;
   SCIP_Real coeff;
   int* nactivecuts;
   int nsepas;
   int i;
   int j;

   assert(scip_ != NULL);
   assert(newvar != NULL);
   assert(solvars != NULL || nsolvars == 0);
   assert(solvals != NULL || nsolvars == 0);

   /* get sepa master cuts and separators */
   activecuts = GCGgetActiveCuts(scip_);
   nactivecuts = GCGgetNActiveCuts(scip_);
   nsepas = GCGrelaxGetNSeparators(scip_);
   sepas = GCGrelaxGetSeparators(scip_);

   for( i = 0; i < nsepas; i++ )
   {
      assert(sepas[i]->gcgsepagetvarcoefficient != NULL);
      for( j = 0; j < nactivecuts[i]; j++ )
      {
         GCG_MASTERCUTDATA* mastercutdata;

         mastercutdata = GCGmastersepacutGetMasterCutData(activecuts[i][j]);
         assert(mastercutdata);
         SCIP_CALL( GCGmastercutGetRow(mastercutdata, &row) );

         /* inactive cuts remain the same */
         if( !SCIProwIsInLP(row) )
            continue;

         /*  update the variable history of the cut */
         SCIP_CALL( GCGvarhistoryJumpToLatest(scip_, &(activecuts[i][j]->knownvarhistory)) );
         /* compute the coefficient for the cut */
         coeff = 0.0;
         SCIP_CALL( sepas[i]->gcgsepagetvarcoefficient(scip_, sepas[i], mastercutdata, solvars,
                                                       solvals, nsolvars, prob, &coeff) );

         /* add master variable to cut with computed coefficient */
         if( !SCIPisZero(scip_, coeff) )
         {
            SCIP_CALL( SCIPaddVarToRow(scip_ , row, newvar, coeff) );
         }
      }
   }

   return SCIP_OKAY;
}

/** compute original separator cut coefficients of column in the master problem */
SCIP_RETCODE ObjPricerGcg::computeColOriginalSepaCuts(
   GCG_COL*              gcgcol              /**< GCG column data structure */
   )
{
   int prob;
   int i;

   SCIP_VAR** solvars = NULL;
   SCIP_Real* solvals = NULL;
   int nsolvars;
   int noldoriginalsepamastercuts;
   int nneworiginalsepamastercuts;
   SCIP_Real* neworiginalsepamastercuts = NULL;

   assert(scip_ != NULL);
   assert(gcgcol != NULL);

   prob = GCGcolGetProbNr(gcgcol);
   nsolvars = GCGcolGetNVars(gcgcol);
   solvars = GCGcolGetVars(gcgcol);
   solvals = GCGcolGetVals(gcgcol);

   noldoriginalsepamastercuts = GCGcolGetNOriginalSepaMastercuts(gcgcol);

   SCIP_ROW** originalsepamastercuts = NULL;
   int noriginalsepamastercuts;
   SCIP_ROW** originalsepaorigcuts = NULL;

   SCIP_COL** cols = NULL;
   SCIP_Real conscoef;
   SCIP_VAR* var = NULL;
   SCIP_Real* consvals = NULL;

   int j;
   int k;

   assert(scip_ != NULL);
   assert(solvars != NULL);
   assert(solvals != NULL);

   /* get the cuts of the master problem and the corresponding cuts in the original problem */
   originalsepamastercuts = GCGsepaGetOriginalSepaMastercuts(scip_);
   noriginalsepamastercuts = GCGsepaGetNOriginalSepaCuts(scip_);
   originalsepaorigcuts = GCGsepaGetOriginalSepaOrigcuts(scip_);

   assert(originalsepamastercuts != NULL);
   assert(originalsepaorigcuts != NULL);

   assert(noriginalsepamastercuts - noldoriginalsepamastercuts >= 0);

   if( noriginalsepamastercuts - noldoriginalsepamastercuts == 0 )
      return SCIP_OKAY;

   SCIP_CALL( SCIPallocBufferArray(origprob, &neworiginalsepamastercuts, noriginalsepamastercuts - noldoriginalsepamastercuts) );

   nneworiginalsepamastercuts = 0;

   /* compute coef of the variable in the cuts and add it to the cuts */
   for( i = noldoriginalsepamastercuts; i < noriginalsepamastercuts; i++ )
   {
      if( !SCIProwIsInLP(originalsepamastercuts[i]) )
      {
         neworiginalsepamastercuts[nneworiginalsepamastercuts] = 0.0;
         ++nneworiginalsepamastercuts;
         continue;
      }

      /* get columns of the cut and their coefficients */
      cols = SCIProwGetCols(originalsepaorigcuts[i]);
      consvals = SCIProwGetVals(originalsepaorigcuts[i]);

      conscoef = 0;

      for( j = 0; j < SCIProwGetNNonz(originalsepaorigcuts[i]); j++ )
      {
         int blocknr;
         var = SCIPcolGetVar(cols[j]);
         blocknr = GCGvarGetBlock(var);
         assert(GCGvarIsOriginal(var));

         /* if the belongs to the same block and is no linking variable, update the coef */
         if( blocknr == prob )
            for( k = 0; k < nsolvars; k++ )
               if( solvars[k] == GCGoriginalVarGetPricingVar(var) )
               {
                  conscoef += ( consvals[j] * solvals[k] );
                  break;
               }
      }

      neworiginalsepamastercuts[nneworiginalsepamastercuts] = conscoef;
      ++nneworiginalsepamastercuts;
   }

   GCGcolUpdateOriginalSepaMastercuts(gcgcol, neworiginalsepamastercuts, nneworiginalsepamastercuts);

   SCIPfreeBufferArray(origprob, &neworiginalsepamastercuts);

   return SCIP_OKAY;
}

/** compute separator master cut coefficients of column in the master problem and store them in the column */
SCIP_RETCODE ObjPricerGcg::computeColSepaMastercutCoeffs(
   GCG_COL*              gcgcol              /**< GCG column data structure */
)
{
   GCG_MASTERSEPACUT*** activecuts = NULL;
   GCG_SEPA** sepas = NULL;

   int i;
   int j;
   int nsepas;
   int* nactivecuts;
   int* ncurrentsepamastercutcoeffs;

   assert(scip_ != NULL);
   assert(gcgcol != NULL);

   nsepas = GCGrelaxGetNSeparators(scip_);
   sepas = GCGrelaxGetSeparators(scip_);
   activecuts = GCGgetActiveCuts(scip_);
   nactivecuts = GCGgetNActiveCuts(scip_);

   /* ensure that the coefficients for the master constraints have been computed */
   if( !GCGcolGetInitializedCoefs(gcgcol) )
      SCIP_CALL( computeColMastercoefs(gcgcol) );

   /* first time the coefficients for this column are computed */
   if( nsepas != GCGcolGetNSepas(gcgcol) )
      SCIP_CALL( GCGcolInitSepaMastercutCoeffs(gcgcol, nsepas) );

   /* get the number of coefficients which have already been stored */
   ncurrentsepamastercutcoeffs = GCGcolGetNSepaMastercutCoeffs(gcgcol);
   for( i = 0; i < GCGcolGetNSepas(gcgcol); i++ )
   {
      SCIP_Real* coeffs = NULL;
      assert(ncurrentsepamastercutcoeffs[i] <= nactivecuts[i]);

      /* no new cuts since last computation */
      if( nactivecuts[i] - ncurrentsepamastercutcoeffs[i] == 0 )
         continue;

      /* compute coefficient for each (active) cut */
      SCIP_CALL( SCIPallocBufferArray(origprob, &coeffs, nactivecuts[i] - ncurrentsepamastercutcoeffs[i]) );
      assert(sepas[i]->gcgsepagetcolcoefficient != NULL);
      for( j = ncurrentsepamastercutcoeffs[i]; j < nactivecuts[i]; j++ )
      {
         GCG_MASTERCUTDATA* mastercutdata = NULL;

         coeffs[j] = 0.0;
         mastercutdata = GCGmastersepacutGetMasterCutData(activecuts[i][j]);
         assert(mastercutdata != NULL);

         if( GCGmastercutIsActive(mastercutdata) )
            SCIP_CALL( sepas[i]->gcgsepagetcolcoefficient(scip_, sepas[i], activecuts[i][j], gcgcol, &coeffs[j]) );
      }

      /* transfer the computed coefficients to the gcg column */
      SCIP_CALL( GCGcolAppendSepaMastercutCoeffs(gcgcol, coeffs, nactivecuts[i] - ncurrentsepamastercutcoeffs[i], i) );
      SCIPfreeBufferArrayNull(origprob, &coeffs);
   }

   return SCIP_OKAY;
}

/** add variable to the master cuts */
SCIP_RETCODE ObjPricerGcg::addVariableToMastercuts(
   SCIP_VAR*             newvar              /**< The new variable to add */
   )
{
   int i;

   GCG_BRANCHRULE** branchrules;
   GCG_BRANCHDATA** branchdata;
   GCG_MASTERCUTDATA** branchmastercutdata;
   int nbranchmastercuts;

   branchrules = NULL;
   branchdata = NULL;
   branchmastercutdata = NULL;
   nbranchmastercuts = 0;
   SCIP_CALL( GCGrelaxBranchGetAllActiveMasterCuts(scip_, &branchrules, &branchdata, &branchmastercutdata, &nbranchmastercuts) );
   assert(nbranchmastercuts == 0 || branchmastercutdata != NULL);

   /* compute coef of the variable in the master cuts */
   for( i = 0; i < nbranchmastercuts; i++ )
   {
      SCIP_CALL( GCGrelaxBranchNewColWithGCGBranchrule(scip_, branchrules[i], branchdata[i], newvar) );
   }

   return SCIP_OKAY;
}

/** adds new variable to the end of the priced variables array */
SCIP_RETCODE ObjPricerGcg::addVariableToPricedvars(
   SCIP_VAR*             newvar              /**< variable to add */
   )
{
   SCIP_CALL( ensureSizePricedvars(pricerdata->npricedvars + 1) );
   pricerdata->pricedvars[pricerdata->npricedvars] = newvar;
   GCGmasterVarSetIndex(newvar, pricerdata->npricedvars);
   pricerdata->npricedvars++;

   SCIP_CALL( GCGvarhistoryAddVar(scip_, pricerdata->varhistory, newvar) );

   return SCIP_OKAY;
}

#ifdef SCIP_STATISTIC
/** adds new bounds to the bound arrays as well as some additional information on dual variables and root lp solution */
SCIP_RETCODE ObjPricerGcg::addRootBounds(
   SCIP_Real             primalbound,        /**< new primal bound for the root master LP */
   SCIP_Real             dualbound           /**< new dual bound for the root master LP */
   )
{
   SCIP_VAR** probvars;
   int nprobvars;
   int i;
   int j;

   SCIP_SOL* sol;
   SCIP_Real* solvals;
   SCIP_VAR** vars;
   int nvars;

   nvars = SCIPgetNVars(scip_);
   vars = SCIPgetVars(scip_);

   SCIP_CALL( ensureSizeRootBounds(pricerdata->nrootbounds + 1) );
   pricerdata->rootpbs[pricerdata->nrootbounds] = primalbound;
   pricerdata->rootdbs[pricerdata->nrootbounds] = dualbound;
   pricerdata->roottimes[pricerdata->nrootbounds] = SCIPgetSolvingTime(scip_) - pricerdata->rootfarkastime;
   pricerdata->rootdualdiffs[pricerdata->nrootbounds] = pricerdata->dualdiff;

   SCIPdebugMessage("Add new bounds: \n pb = %f\n db = %f\n", primalbound, dualbound);

   SCIP_CALL( SCIPallocBlockMemoryArray(scip_, &pricerdata->dualvalues[pricerdata->nrootbounds], pricerdata->npricingprobs) );
   SCIP_CALL( SCIPallocBlockMemoryArray(scip_, &pricerdata->dualsolconvs[pricerdata->nrootbounds], pricerdata->npricingprobs) );

   for( i = 0; i < pricerdata->npricingprobs; i++ )
   {
      if( pricerdata->pricingprobs[i] == NULL )
         continue;

      probvars = SCIPgetOrigVars(pricerdata->pricingprobs[i]);
      nprobvars = SCIPgetNOrigVars(pricerdata->pricingprobs[i]);
      nprobvars -= GCGcountInferredPricingVars(probvars, nprobvars);

      pricerdata->dualsolconvs[pricerdata->nrootbounds][i] = pricerdata->dualsolconv[i];
      SCIP_CALL( SCIPallocBlockMemoryArray(scip_, &(pricerdata->dualvalues[pricerdata->nrootbounds][i]), nprobvars) );

      for( j = 0; j < nprobvars; j++ )
         pricerdata->dualvalues[pricerdata->nrootbounds][i][varGetIndexCleaned(pricerdata->pricingprobs[i], probvars[j])] = pricerdata->realdualvalues[i][varGetIndexCleaned(pricerdata->pricingprobs[i], probvars[j])];
   }

   pricerdata->nrootbounds++;

   SCIP_CALL( SCIPallocBufferArray(scip_, &solvals, nvars) );

   SCIP_CALL( SCIPgetSolVals(scip_, NULL, nvars, vars, solvals) );

   SCIP_CALL( SCIPcreateSol(scip_, &sol, NULL) );

   SCIP_CALL( SCIPsetSolVals(scip_, sol, nvars, vars, solvals) );

   if( pricerdata->rootlpsol != NULL)
      SCIPfreeSol(scip_, &pricerdata->rootlpsol);

   pricerdata->rootlpsol = sol;

   SCIPfreeBufferArray(scip_, &solvals);

   return SCIP_OKAY;
}
#endif

SCIP_Real ObjPricerGcg::computeRedCost(
   PricingType*          pricetype,          /**< type of pricing */
   SCIP_SOL*             sol,                /**< solution to compute reduced cost for */
   SCIP_Bool             solisray,           /**< is the solution a ray? */
   int                   probnr,             /**< number of the pricing problem the solution belongs to */
   SCIP_Real*            objvalptr           /**< pointer to store the computed objective value */
   ) const
{
   GCG_PRICINGPROB* pricingprob;
   SCIP* pricingscip;
   SCIP_CONS** branchconss;                  /* stack of genericbranching constraints */
   int nbranchconss;                         /* number of generic branching constraints */
   SCIP_Real* branchduals;                   /* dual values of branching constraints in the master (sigma) */
   int i;

   SCIP_VAR** solvars;
   SCIP_Real* solvals = NULL;
   int nsolvars;
   SCIP_Real objvalue;

   assert(pricerdata != NULL);

   pricingprob = pricingcontroller->getPricingprob(probnr);
   assert(pricingprob != NULL);

   objvalue = 0.0;
   pricingscip = pricerdata->pricingprobs[probnr];
   solvars = SCIPgetOrigVars(pricingscip);
   nsolvars = SCIPgetNOrigVars(pricingscip);
   SCIP_CALL_ABORT( SCIPallocBlockMemoryArray(scip_, &solvals, nsolvars) );
   SCIP_CALL_ABORT( SCIPgetSolVals(pricingscip, sol, nsolvars, solvars, solvals) );

   /* compute the objective function value of the solution */
   for( i = 0; i < nsolvars; i++ ) {
      assert(GCGvarIsPricing(solvars[i]));
      objvalue += solvals[i] * pricerdata->realdualvalues[probnr][varGetIndexCleaned(pricingscip, solvars[i])];
   }

   if( objvalptr != NULL )
      *objvalptr = objvalue;

   /* get path to the last generic branching node */
   GCGpricingprobGetGenericBranchData(pricingprob, &branchconss, &branchduals, &nbranchconss);

   for( i = nbranchconss - 1; i >= 0; --i )
   {
      SCIP_Bool feasible;
      SCIP_CALL_ABORT( checkBranchingBoundChanges(probnr, sol, branchconss[i], &feasible) );
      if( feasible )
      {
         objvalue -= branchduals[i];
      }
   }
   SCIPfreeBlockMemoryArray(scip_, &solvals, nsolvars);

   /* compute reduced cost of variable (i.e. subtract dual solution of convexity constraint, if solution corresponds to a point) */
   return (solisray ? objvalue : objvalue - pricerdata->dualsolconv[probnr]);
}

SCIP_Real ObjPricerGcg::computeRedCostGcgCol(
   PricingType*          pricetype,          /**< type of pricing */
   GCG_Col*              gcgcol,             /**< gcg column to compute reduced cost for */
   SCIP_Real*            objvalptr           /**< pointer to store the computed objective value */
   ) const
{
   GCG_PRICINGPROB* pricingprob;
   SCIP_CONS** branchconss;                  /* stack of genericbranching constraints */
   int nbranchconss;                         /* number of generic branching constraints */
   SCIP_Real* branchduals;                   /* dual values of branching constraints in the master (sigma) */
   int i;
   int probnr;

   SCIP_Bool isray;

   SCIP_Real redcost;

   SCIP_VAR** solvars;
   SCIP_Real* solvals;
   int nsolvars;
   SCIP_Real objvalue;

   GCG_MASTERCUTDATA* mastercutdata;

   assert(pricerdata != NULL);

   objvalue = 0.0;
   probnr = GCGcolGetProbNr(gcgcol);

   solvars = GCGcolGetVars(gcgcol);
   nsolvars = GCGcolGetNVars(gcgcol);
   solvals = GCGcolGetVals(gcgcol);
   isray = GCGcolIsRay(gcgcol);

   pricingprob = pricingcontroller->getPricingprob(probnr);
   assert(pricingprob != NULL);
   /* compute the objective function value of the column */
   for( i = 0; i < nsolvars; i++ ) {
      assert(GCGvarIsPricing(solvars[i]) || GCGvarIsInferredPricing(solvars[i]));
      if( GCGvarIsPricing(solvars[i]) )
      {
         objvalue += solvals[i] * pricerdata->realdualvalues[probnr][varGetIndexCleaned(pricingprob->pricingscip, solvars[i])];
      }
      else
      {
         assert(GCGvarIsInferredPricing(solvars[i]));
         mastercutdata = solvars[i]->vardata->data.inferredpricingvardata.mastercutdata;
         if( GCGmastercutIsCoefVar(mastercutdata, solvars[i]) )
         {
            SCIP_Real dual;
            dual = pricetype->mastercutGetDual(scip_, mastercutdata);
            if( !SCIPisZero(scip_, dual) )
               objvalue -= solvals[i] * pricetype->mastercutGetDual(scip_, mastercutdata);
         }
      }
   }

   if( objvalptr != NULL )
      *objvalptr = objvalue;

   /* get path to the last generic branching node */
   GCGpricingprobGetGenericBranchData(pricingprob, &branchconss, &branchduals, &nbranchconss);

   for( i = nbranchconss -1; i >= 0; --i )
   {
      SCIP_Bool feasible;
      SCIP_CALL_ABORT( checkBranchingBoundChangesGcgCol(gcgcol, branchconss[i], &feasible) );
      if( feasible )
      {
         objvalue -= branchduals[i];
      }
   }
   redcost = (isray ? objvalue : objvalue - pricerdata->dualsolconv[probnr]);
   return redcost;
}

/** for given columns, (re-)compute and update their reduced costs */
void ObjPricerGcg::updateRedcosts(
   PricingType*          pricetype,          /**< type of pricing */
   GCG_COL**             cols,               /**< columns to compute reduced costs for */
   int                   ncols               /**< number of columns */
   ) const
{
   SCIPdebugMessage("Update reduced costs\n");

   for( int i = 0; i < ncols; ++i )
   {
      SCIP_Real redcost = computeRedCostGcgCol(pricetype, cols[i], NULL);
      GCGcolUpdateRedcost(cols[i], redcost, FALSE);

      SCIPdebugMessage("  -> column %d/%d <%p>, reduced cost = %g\n", i+1, ncols, (void*) cols[i], redcost);
   }
}

/** add a new column to the pricing storage */
SCIP_RETCODE ObjPricerGcg::addColToPricestore(
   GCG_COL*              col,                 /**< priced col */
   SCIP_Bool             checkcol
   )
{
   SCIP_RETCODE retcode;

   assert(col != NULL);
   assert(pricingtype != NULL);

   SCIP_Real redcost = computeRedCostGcgCol(pricingtype, col, NULL);
   GCGcolUpdateRedcost(col, redcost, FALSE);

   SCIPdebugMessage("  -> new column <%p>, reduced cost = %g\n", (void*) col, redcost);

   #pragma omp critical (update)
   {
      retcode = GCGpricestoreAddCol(scip_, pricestore, col, FALSE, checkcol, FALSE);
   }
   SCIP_CALL( retcode );

   return SCIP_OKAY;
}

/** for each pricing problem, get the best found column from the pricing storage */
void ObjPricerGcg::getBestCols(
   GCG_COL**             pricingprobcols     /**< array to be filled with best column per pricing problem */
   )
{
   GCG_COL** cols;
   int ncols;

   int i;

   assert(pricingprobcols != NULL);

   cols = GCGpricestoreGetCols(pricestore);
   ncols = GCGpricestoreGetNCols(pricestore);

   for( i = 0; i < pricerdata->npricingprobs; ++i )
      pricingprobcols[i] = NULL;

   for( i = 0; i < ncols; ++i )
   {
      int probnr = GCGcolGetProbNr(cols[i]);

      if( pricingprobcols[probnr] == NULL
         || SCIPisDualfeasLT(scip_, GCGcolGetRedcost(cols[i]), GCGcolGetRedcost(pricingprobcols[probnr])) )
         pricingprobcols[probnr] = cols[i];
   }
}

/** get the sum over the dual values of convexity constraints */
SCIP_Real ObjPricerGcg::getDualconvsum(
   GCG_COL**             bestcols            /**< best columns found per pricing problem */
   )
{
   SCIP_Real dualconvsum = 0.0;

   assert(pricingtype != NULL);

   for( int i = 0; i < pricerdata->npricingprobs; ++i )
   {
      if( GCGisPricingprobRelevant(origprob, i) && (bestcols[i] == NULL || !GCGcolIsRay(bestcols[i])) )
         dualconvsum += GCGgetNIdenticalBlocks(origprob, i) * pricingtype->consGetDual(scip_, GCGgetConvCons(origprob, i));
   }

   return dualconvsum;
}

/* computes the objective value of the current (stabilized) dual variables) in the dual program */
SCIP_RETCODE ObjPricerGcg::getStabilizedDualObjectiveValue(
   PricingType*          pricetype,          /**< type of pricing */
   SCIP_Real*            stabdualval,        /**< pointer to store stabilized dual objective value */
   SCIP_Bool             stabilize           /**< stabilize? */
)
{
   SCIP_VAR** staticvars;
   int nstaticvars;

   SCIP_CONS** origconss = NULL;

   SCIP_ROW** originalsepaorigcuts = NULL;
   SCIP_COL** cols = NULL;
   SCIP_Real* consvals = NULL;

   SCIP_VAR** consvars = NULL;
   int nconsvars;
   int j;

   SCIP_Real dualsol;
   SCIP_Real boundval;

   SCIP_CONS** masterconss = NULL;
   int nmasterconss;

   int nlinkconss;
   SCIP_CONS** linkconss = NULL;

   SCIP_ROW** originalsepamastercuts = NULL;
   int noriginalsepamastercuts;
   int i;

   GCG_BRANCHRULE** activebranchrules = NULL;
   GCG_BRANCHDATA** activebranchdata = NULL;
   GCG_MASTERCUTDATA** branchmastercutdata = NULL;
   int nbranchmastercutdata;
   SCIP_CONS* tmpCons = NULL;
   SCIP_ROW* tmpRow = NULL;

   /* sepa mastercuts */
   GCG_SEPA** sepas = NULL;
   GCG_MASTERSEPACUT*** activecuts = NULL;
   int* nactivecuts;
   int nsepas;

   SCIP_Real* stabredcosts = NULL;

   assert(stabilization != NULL);
   assert(stabdualval != NULL);

   *stabdualval = 0.0;

   SCIPdebugMessage("getStabilizedDualObjectiveValue() calculation\n");

#ifndef NDEBUG
   /* check linking constraints */
   nlinkconss = GCGgetNVarLinkingconss(origprob);
   linkconss = GCGgetVarLinkingconss(origprob);

   /* compute lhs/rhs * dual for linking constraints and add it to dualobjval */
   for( i = 0; i < nlinkconss; ++i )
   {
      SCIP_CONS* linkcons = linkconss[i];
      SCIP_VAR** linkconsvars;
      int block = GCGgetVarLinkingconssBlock(origprob)[i];

      linkconsvars = SCIPgetVarsLinear(scip_, linkcons);

      SCIP_VAR* linkvar = linkconsvars[0];

      assert(GCGvarIsPricing(GCGlinkingVarGetPricingVars(GCGmasterVarGetOrigvars(linkvar)[0])[block]));
      assert(SCIPisZero(scip_, SCIPgetLhsLinear(scip_, linkcons)));
      assert(SCIPisZero(scip_, SCIPgetRhsLinear(scip_, linkcons)));
   }
#endif

   /* compute lhs/rhs * dual for master constraints and add it to *stabdualval */
   /* get the constraints of the master problem and the corresponding constraints in the original problem */
   nmasterconss = GCGgetNMasterConss(origprob);
   masterconss = GCGgetMasterConss(origprob);
   origconss = GCGgetOrigMasterConss(origprob);
   for( i = 0; i < nmasterconss; i++ )
   {
      SCIP_Real lhs = GCGconsGetLhs(scip_, origconss[i]);
      SCIP_Real rhs = GCGconsGetRhs(scip_, origconss[i]);

      if( stabilize )
         SCIP_CALL( stabilization->consGetDual(i, &dualsol) );
      else
         dualsol = pricetype->consGetDual(scip_, masterconss[i]);

      if( !SCIPisZero(scip_, dualsol) || (!SCIPisInfinity(scip_, -lhs) && !SCIPisInfinity(scip_, rhs)) )
         // SCIPisZero(boundval * dualsol) could be FALSE although SCIPisZero(scip_, dualsol) holds
         boundval = dualsol > 0.0 ? lhs : rhs;
      else if( !SCIPisInfinity(scip_, -lhs) )
         boundval = lhs;
      else if( !SCIPisInfinity(scip_, rhs) )
         boundval = rhs;
      else
         continue;

#ifdef PRINTDUALSOLS
      if( !SCIPisZero(scip_, boundval * dualsol) )
      {
         SCIPdebugMessage("  add %g (<%s>, dualsol: %g, bnds: [%g, %g])\n",
            boundval * dualsol, SCIPconsGetName(masterconss[i]), dualsol, lhs, rhs);
      }
#endif
      *stabdualval += boundval * dualsol;
   }

   /* get the cuts of the master problem */
   originalsepamastercuts = GCGsepaGetOriginalSepaMastercuts(scip_);
   noriginalsepamastercuts = GCGsepaGetNOriginalSepaCuts(scip_);
   originalsepaorigcuts = GCGsepaGetOriginalSepaOrigcuts(scip_);

   assert(originalsepamastercuts != NULL);
   assert(originalsepaorigcuts != NULL);

   /* compute lhs/rhs * dual for master cuts and add it to dualobjval */
   for( i = 0; i < noriginalsepamastercuts; i++ )
   {
      SCIP_Real lhs = SCIProwGetLhs(originalsepamastercuts[i]);
      SCIP_Real rhs = SCIProwGetRhs(originalsepamastercuts[i]);

      if( stabilize )
         SCIP_CALL( stabilization->rowGetDual(i, &dualsol) );
      else
         dualsol = pricetype->rowGetDual(originalsepamastercuts[i]);

      if( !SCIPisZero(scip_, dualsol) || (!SCIPisInfinity(scip_, -lhs) && !SCIPisInfinity(scip_, rhs)) )
         boundval = dualsol > 0.0 ? lhs : rhs;
      else if( !SCIPisInfinity(scip_, -lhs) )
         boundval = lhs;
      else if( !SCIPisInfinity(scip_, rhs) )
         boundval = rhs;
      else
         continue;

      boundval -= SCIProwGetConstant(originalsepamastercuts[i]);

#ifdef PRINTDUALSOLS
      if( !SCIPisZero(scip_, boundval * dualsol) )
      {
         SCIPdebugMessage("  add %g (<%s>, dualsol: %g, bnds: [%g, %g] - %g)\n",
            boundval * dualsol, SCIProwGetName(mastercuts[i]), dualsol, lhs, rhs, SCIProwGetConstant(originalsepamastercuts[i]));
      }
#endif
      *stabdualval += boundval * dualsol;
   }

   SCIP_CALL( GCGrelaxBranchGetAllActiveMasterCuts(scip_, &activebranchrules, &activebranchdata, &branchmastercutdata, &nbranchmastercutdata) );
   assert(nbranchmastercutdata == 0 || (activebranchrules != NULL && activebranchdata != NULL && branchmastercutdata != NULL));

   /* generic mastercuts: determine dual values and call update function */
   for( i = 0; i < nbranchmastercutdata; i++ )
   {
      SCIP_Real lhs = GCGmastercutGetLhs(scip_, branchmastercutdata[i]);
      SCIP_Real rhs = GCGmastercutGetRhs(scip_, branchmastercutdata[i]);

      if( stabilize )
      {
         SCIP_CALL( stabilization->mastercutGetDual(branchmastercutdata[i], &dualsol) );
      }
      else
      {
         dualsol = pricetype->mastercutGetDual(scip_, branchmastercutdata[i]);
      }

      if( !SCIPisZero(scip_, dualsol) || (!SCIPisInfinity(scip_, -lhs) && !SCIPisInfinity(scip_, rhs)) )
         boundval = dualsol > 0.0 ? lhs : rhs;
      else if( !SCIPisInfinity(scip_, -lhs) )
         boundval = lhs;
      else if( !SCIPisInfinity(scip_, rhs) )
         boundval = rhs;
      else
         continue;

      boundval -= GCGmastercutGetConstant(scip_, branchmastercutdata[i]);

#ifdef PRINTDUALSOLS
      if( !SCIPisZero(scip_, boundval * dualsol) )
      {
         SCIPdebugMessage("  add %g (<%s>, dualsol: %g, bnds: [%g, %g] - %g)\n",
            boundval * dualsol, SCIProwGetName(mastercuts[i]), dualsol, lhs, rhs, SCIProwGetConstant(originalsepamastercuts[i]));
      }
#endif
      *stabdualval += boundval * dualsol;
   }

   /* sepa mastercuts */
   nsepas = GCGrelaxGetNSeparators(scip_);
   nactivecuts = GCGgetNActiveCuts(scip_);
   activecuts = GCGgetActiveCuts(scip_);

   for(i = 0; i < nsepas; i++ )
   {
      for( j = 0; j < nactivecuts[i]; j++ )
      {
         SCIP_ROW* mastercutrow = NULL;
         GCG_MASTERCUTDATA* mastercutdata = NULL;

         mastercutdata = GCGmastersepacutGetMasterCutData(activecuts[i][j]);
         assert(mastercutdata != NULL);
         SCIP_CALL( GCGmastercutGetRow(mastercutdata,  &mastercutrow) );

         SCIP_Real lhs = SCIProwGetLhs(mastercutrow);
         SCIP_Real rhs = SCIProwGetRhs(mastercutrow);

         /* @todo stabilize */
         if( stabilize )
         {
            dualsol = pricetype->rowGetDual(mastercutrow);
         }
         else
         {
            dualsol = pricetype->rowGetDual(mastercutrow);
         }

         if( !SCIPisZero(scip_, dualsol) || (!SCIPisInfinity(scip_, -lhs) && !SCIPisInfinity(scip_, rhs)) )
            boundval = dualsol > 0.0 ? lhs : rhs;
         else if( !SCIPisInfinity(scip_, -lhs) )
            boundval = lhs;
         else if( !SCIPisInfinity(scip_, rhs) )
            boundval = rhs;
         else
            continue;

         boundval -= SCIProwGetConstant(mastercutrow);

#ifdef PRINTDUALSOLS
         if( !SCIPisZero(scip_, boundval * dualsol) )
      {
         SCIPdebugMessage("  add %g (<%s>, dualsol: %g, bnds: [%g, %g] - %g)\n",
            boundval * dualsol, SCIProwGetName(mastercutrow), dualsol, lhs, rhs, SCIProwGetConstant(mastercutrow));
      }
#endif
         *stabdualval += boundval * dualsol;
      }
   }



   /* get master variables that were directly transferred or that are linking */
   staticvars = SCIPgetOrigVars(scip_);
   nstaticvars = SCIPgetNOrigVars(scip_);

   assert(GCGgetNTransvars(origprob) + GCGgetNLinkingvars(origprob) <= SCIPgetNOrigVars(scip_));

   /* no linking or directly transferred variables exist, exit */
   if( nstaticvars == 0 )
      return SCIP_OKAY;

   /* allocate memory for array with (stabilized) reduced cost coefficients */
   SCIP_CALL( SCIPallocBufferArray(scip_, &stabredcosts, nstaticvars) );

   /* initialize (stabilized) reduced cost with objective coefficients */
   for( i = 0; i < nstaticvars; i++ )
   {
      assert(GCGvarGetBlock(staticvars[i]) == -1);
      assert(GCGoriginalVarIsLinking(GCGmasterVarGetOrigvars(staticvars[i])[0]) || GCGoriginalVarIsTransVar(GCGmasterVarGetOrigvars(staticvars[i])[0]));

      stabredcosts[i] = SCIPvarGetObj(staticvars[i]);
#ifdef PRINTDUALSOLS
      if( !SCIPisZero(scip_, SCIPvarGetObj(staticvars[i])) )
      {
         SCIPdebugMessage("  stabredcost <%s> add %g\n", SCIPvarGetName(staticvars[i]), SCIPvarGetObj(staticvars[i]));
      }
#endif
   }

   /*
    * compute (stabilized) reduced cost coefficients for static variables (direct copies and linking variables);
    * loop over variable linking constraints, master constraints and master cuts
    */
   nlinkconss = GCGgetNVarLinkingconss(origprob);
   linkconss = GCGgetVarLinkingconss(origprob);
   for( i = 0; i < nlinkconss; ++i )
   {
      SCIP_VAR** linkconsvars;
      SCIP_CONS* linkcons = linkconss[i];
      int varindex;

      linkconsvars = SCIPgetVarsLinear(scip_, linkcons);

      SCIP_VAR* linkvar = linkconsvars[0];

      varindex = SCIPvarGetProbindex(GCGoriginalVarGetMastervars(GCGmasterVarGetOrigvars(linkvar)[0])[0]); // hack
      assert(varindex < nstaticvars);
      assert(staticvars[varindex] == GCGoriginalVarGetMastervars(GCGmasterVarGetOrigvars(linkvar)[0])[0]);

      if( stabilize )
      {
         dualsol = stabilization->linkingconsGetDual(i);
      }
      else
      {
         dualsol = pricetype->consGetDual(scip_, linkcons);
      }

      /* subtract dual solution value from the linking variable
       * (linking variables have coefficient 1 in linking constraints)
       */
      stabredcosts[varindex] -= dualsol;
#ifdef PRINTDUALSOLS
      if( !SCIPisZero(scip_, dualsol) )
      {
         SCIPdebugMessage("  stabredcost <%s> add %g (cons <%s>)\n", SCIPvarGetName(staticvars[varindex]), -dualsol, SCIPconsGetName(linkcons));
      }
#endif
   }

   for( i = 0; i < nmasterconss; i++ )
   {
      if( stabilize )
      {
         SCIP_CALL( stabilization->consGetDual(i, &dualsol) );
      }
      else
      {
         dualsol = pricetype->consGetDual(scip_, masterconss[i]);
      }

      /* search for static variables in the constraint, and update their red. cost coefficients */
      nconsvars = GCGconsGetNVars(origprob, origconss[i]);
      SCIP_CALL( SCIPallocBufferArray(scip_, &consvars, nconsvars) );
      SCIP_CALL( SCIPallocBufferArray(scip_, &consvals, nconsvars) );
      GCGconsGetVars(origprob, origconss[i], consvars, nconsvars);
      GCGconsGetVals(origprob, origconss[i], consvals, nconsvars);
      for( j = 0; j < nconsvars; j++ )
      {
         SCIP_VAR* mastervar;
         int blocknr;

         assert(GCGvarIsOriginal(consvars[j]));

         if( GCGoriginalVarGetNMastervars(consvars[j]) == 0 )
            continue;
         assert( GCGoriginalVarGetNMastervars(consvars[j]) > 0 );

         mastervar = GCGoriginalVarGetMastervars(consvars[j])[0];
         blocknr = GCGvarGetBlock(mastervar);

         if( blocknr < 0 )
         {
            int varindex;
            varindex = SCIPvarGetProbindex(GCGoriginalVarGetMastervars(GCGmasterVarGetOrigvars(mastervar)[0])[0]); // hack
            assert(varindex < nstaticvars);
            assert(staticvars[varindex] == GCGoriginalVarGetMastervars(GCGmasterVarGetOrigvars(mastervar)[0])[0]);

            stabredcosts[varindex] -= dualsol * consvals[j];
#ifdef PRINTDUALSOLS
            if( !SCIPisZero(scip_, dualsol) )
            {
               SCIPdebugMessage("  stabredcost <%s> add %g * %g = %g (cons <%s>)\n", SCIPvarGetName(staticvars[varindex]), dualsol, consvals[j], -dualsol * consvals[j], SCIPconsGetName(origconss[i]));
            }
#endif
         }
      }
      SCIPfreeBufferArray(scip_, &consvals);
      SCIPfreeBufferArray(scip_, &consvars);
   }

   /* compute reduced cost for master cuts and update (stabilized) reduced cost coefficients */
   for( i = 0; i < noriginalsepamastercuts; i++ )
   {
      if( stabilize )
      {
         SCIP_CALL( stabilization->rowGetDual(i, &dualsol) );
      }
      else
      {
         dualsol = pricetype->rowGetDual(originalsepamastercuts[i]);
      }

      /* get columns and vals of the cut */
      nconsvars = SCIProwGetNNonz(originalsepaorigcuts[i]);
      cols = SCIProwGetCols(originalsepaorigcuts[i]);
      consvals = SCIProwGetVals(originalsepaorigcuts[i]);

      /* get the variables corresponding to the columns in the cut */
      SCIP_CALL( SCIPallocBufferArray(scip_, &consvars, nconsvars) );
      for( j = 0; j < nconsvars; j++ )
         consvars[j] = SCIPcolGetVar(cols[j]);

      /* search for static variables in the constraint, and update their red. cost coefficients */
      for( j = 0; j < nconsvars; j++ )
      {
         SCIP_VAR* mastervar;
         int blocknr;

         assert(GCGvarIsOriginal(consvars[j]));

         if( GCGoriginalVarGetNMastervars(consvars[j]) == 0 )
            continue;
         assert( GCGoriginalVarGetNMastervars(consvars[j]) > 0 );

         mastervar = GCGoriginalVarGetMastervars(consvars[j])[0];
         blocknr = GCGvarGetBlock(mastervar);

         if( blocknr < 0 )
         {
            int varindex;
            varindex = SCIPvarGetProbindex(GCGoriginalVarGetMastervars(GCGmasterVarGetOrigvars(mastervar)[0])[0]); // hack
            assert(varindex < nstaticvars);
            assert(staticvars[varindex] == GCGoriginalVarGetMastervars(GCGmasterVarGetOrigvars(mastervar)[0])[0]);

            stabredcosts[varindex] -= dualsol * consvals[j];
#ifdef PRINTDUALSOLS
            if( !SCIPisZero(scip_, dualsol) )
            {
               SCIPdebugMessage("  stabredcost <%s> add %g * %g = %g (cut <%s>)\n",
                  SCIPvarGetName(staticvars[varindex]), dualsol, consvals[j], -dualsol * consvals[j],
                  SCIProwGetName(origcuts[i]));
            }
#endif
         }
      }
      SCIPfreeBufferArray(scip_, &consvars);
   }

<<<<<<< HEAD
   for(i = 0; i < nsepas; i++ )
   {
      for( j = 0; j < nactivecuts[i]; j++ )
      {
         SCIP_ROW* mastercutrow = NULL;
         GCG_MASTERCUTDATA* mastercutdata = NULL;

         mastercutdata = GCGmastersepacutGetMasterCutData(activecuts[i][j]);
         assert(mastercutdata != NULL);
         SCIP_CALL( GCGmastercutGetRow(mastercutdata,  &mastercutrow) );
         assert(mastercutrow != NULL);

         // get columns and vals of the cut
         nconsvars = SCIProwGetNNonz(mastercutrow);
         cols = SCIProwGetCols(mastercutrow);
         consvals = SCIProwGetVals(mastercutrow);

         // get the variables corresponding to the columns in the cut
         consvars = NULL;
         SCIP_CALL( SCIPallocBufferArray(scip_, &consvars, nconsvars) );
         for( j = 0; j < nconsvars; j++ )
            consvars[j] = SCIPcolGetVar(cols[j]);

         // @todo stabilize
         if( stabilize )
         {
            dualsol = pricetype->rowGetDual(mastercutrow);
         }
         else
         {
            dualsol = pricetype->rowGetDual(mastercutrow);
         }

         for( j = 0; j < nconsvars; j++ )
         {
            int blocknr;

            blocknr = GCGvarGetBlock(consvars[j]);

            // master variable is static variable
            if( blocknr < 0 )
            {
               SCIP_VAR* origvar;
               int varindex;

               assert(GCGmasterVarGetNOrigvars(consvars[j]) == 1);
               assert(GCGmasterVarGetOrigvals(consvars[j])[0] == 1);
               origvar = GCGmasterVarGetOrigvars(consvars[j])[0];
               //assert(GCGoriginalVarGetNMastervars(origvar) == 1);
               // coefficient of master variable in this cut corresponds to the coefficient of static var in hypothetical original cut???
               varindex = SCIPvarGetProbindex(GCGoriginalVarGetMastervars(origvar)[0]);
               assert( varindex < nstaticvars);
               assert(staticvars[varindex] == GCGoriginalVarGetMastervars(origvar)[0]);
               stabredcosts[varindex] -= dualsol * consvals[j];
            }
         }
         SCIPfreeBufferArray(scip_, &consvars);
=======
   /* compute reduced cost for generic master cuts and update (stabilized) reduced cost coefficients */
   for( i = 0; i < nbranchmastercutdata; i++ )
   {
      if( stabilize )
      {
         SCIP_CALL( stabilization->mastercutGetDual(branchmastercutdata[i], &dualsol) );
      }
      else
      {
         dualsol = pricetype->mastercutGetDual(scip_, branchmastercutdata[i]);
      }

      /* get columns and vals of the cut */
      switch( branchmastercutdata[i]->type )
      {
      case GCG_MASTERCUTTYPE_CONS:
         assert(branchmastercutdata[i]->cut.cons != NULL);
         GCGmastercutGetCons(branchmastercutdata[i], &tmpCons);
         nconsvars = GCGconsGetNVars(origprob, origconss[i]);
         SCIP_CALL( SCIPallocBufferArray(scip_, &consvars, nconsvars) );
         SCIP_CALL( SCIPallocBufferArray(scip_, &consvals, nconsvars) );
         GCGconsGetVars(origprob, origconss[i], consvars, nconsvars);
         GCGconsGetVals(origprob, origconss[i], consvals, nconsvars);
         break;
      case GCG_MASTERCUTTYPE_ROW:
         assert(branchmastercutdata[i]->cut.row != NULL);
         GCGmastercutGetRow(branchmastercutdata[i], &tmpRow);
         nconsvars = SCIProwGetNNonz(tmpRow);
         cols = SCIProwGetCols(tmpRow);
         consvals = SCIProwGetVals(tmpRow);
         SCIP_CALL( SCIPallocBufferArray(scip_, &consvars, nconsvars) );
         for( j = 0; j < nconsvars; j++ )
            consvars[j] = SCIPcolGetVar(cols[j]);
         break;
      default:
         SCIP_CALL_ABORT( SCIP_ERROR );
         return SCIP_ERROR;
      }

      /* search for static variables in the constraint, and update their red. cost coefficients */
      for( j = 0; j < nconsvars; j++ )
      {
         SCIP_VAR* mastervar;
         int blocknr;

         assert(GCGvarIsMaster(consvars[j]));

         mastervar = consvars[j];
         blocknr = GCGvarGetBlock(mastervar);

         if( blocknr < 0 )
         {
            int varindex;
            varindex = SCIPvarGetProbindex(GCGoriginalVarGetMastervars(GCGmasterVarGetOrigvars(mastervar)[0])[0]); // hack
            assert(varindex < nstaticvars);
            assert(staticvars[varindex] == GCGoriginalVarGetMastervars(GCGmasterVarGetOrigvars(mastervar)[0])[0]);

            stabredcosts[varindex] -= dualsol * consvals[j];
#ifdef PRINTDUALSOLS
            if( !SCIPisZero(scip_, dualsol) )
            {
               SCIPdebugMessage("  stabredcost <%s> add %g * %g = %g (cut <%s>)\n",
                  SCIPvarGetName(staticvars[varindex]), dualsol, consvals[j], -dualsol * consvals[j],
                  SCIProwGetName(origcuts[i]));
            }
#endif
         }
      }
      switch( branchmastercutdata[i]->type )
      {
      case GCG_MASTERCUTTYPE_CONS:
         SCIPfreeBufferArray(scip_, &consvals);
         SCIPfreeBufferArray(scip_, &consvars);
         break;
      case GCG_MASTERCUTTYPE_ROW:
         SCIPfreeBufferArray(scip_, &consvars);
         break;
      default:
         SCIP_CALL_ABORT( SCIP_ERROR );
         return SCIP_ERROR;
>>>>>>> 364a8266
      }
   }

   /* add (redcost coefficients * lb/ub) of static variables to *stabdualval */
   for( i = 0; i < nstaticvars; ++i )
   {
      SCIP_Real stabredcost = stabredcosts[i];
      SCIP_VAR* staticvar = staticvars[i];
      SCIP_Real lb = SCIPvarGetLbLocal(staticvar);
      SCIP_Real ub = SCIPvarGetUbLocal(staticvar);

      if( !SCIPisZero(scip_, stabredcost) || (!SCIPisInfinity(scip_, -lb) && !SCIPisInfinity(scip_, ub)) )
         boundval = stabredcost > 0.0 ? lb : ub;
      else if( !SCIPisInfinity(scip_, -lb) )
         boundval = lb;
      else if( !SCIPisInfinity(scip_, ub) )
         boundval = ub;
      else
         continue;

#ifdef PRINTDUALSOLS
      if( !SCIPisZero(scip_, boundval * stabredcost) )
      {
         SCIPdebugMessage("  add %g (<%s>, stabredcosts: %g, bnds: [%g, %g])\n",
            boundval * stabredcost, SCIPvarGetName(staticvar), stabredcost, lb, ub);
      }
#endif
      *stabdualval += boundval * stabredcost;
   }

   SCIPfreeBufferArray(scip_, &stabredcosts);

   return SCIP_OKAY;
}

/** creates a new master variable corresponding to the given solution and problem */
SCIP_RETCODE ObjPricerGcg::createNewMasterVar(
   SCIP*                 scip,               /**< SCIP data structure */
   PricingType*          pricetype,          /**< type of pricing */
   SCIP_SOL*             sol,                /**< solution to compute reduced cost for */
   SCIP_VAR**            solvars,            /**< array of variables with non-zero value in the solution of the pricing problem */
   SCIP_Real*            solvals,            /**< array of values in the solution of the pricing problem for variables in array solvars*/
   int                   nsolvars,           /**< number of variables in array solvars */
   SCIP_Bool             solisray,           /**< is the solution a ray? */
   int                   prob,               /**< number of the pricing problem the solution belongs to */
   SCIP_Bool             force,              /**< should the given variable be added also if it has non-negative reduced cost? */
   SCIP_Bool*            added,              /**< pointer to store whether the variable was successfully added */
   SCIP_VAR**            addedvar            /**< pointer to store the created variable */
   )
{
   char varname[SCIP_MAXSTRLEN];

   SCIP_Real objcoeff;
   SCIP_VAR* newvar;

   SCIP_Real objvalue;
   SCIP_Real redcost;
   int i;

   assert(scip != NULL);
   assert(solvars != NULL || nsolvars == 0);
   assert(solvals != NULL || nsolvars == 0);
   assert(nsolvars >= 0);
   assert(pricerdata != NULL);
   assert((pricetype == NULL) == (force));
   assert((pricetype == NULL) == (sol == NULL));
   if( addedvar != NULL )
      *addedvar = NULL;

   objvalue = 0.0;
   redcost = 0.0;

   if( !force )
   {
      /* compute the objective function value of the solution */
      redcost = computeRedCost(pricetype, sol, solisray, prob, &objvalue);

      if( !SCIPisDualfeasNegative(scip, redcost) )
      {
         SCIPdebugMessage("var with redcost %g (objvalue=%g, dualsol=%g, ray=%u) was not added\n", redcost, objvalue, pricerdata->dualsolconv[prob], solisray);
         *added = FALSE;

         return SCIP_OKAY;
      }
      SCIPdebugMessage("found var with redcost %g (objvalue=%g, dualsol=%g, ray=%u)\n", redcost, objvalue, pricerdata->dualsolconv[prob], solisray);
   }
   else
   {
      SCIPdebugMessage("force var (objvalue=%g, dualsol=%g, ray=%u)\n",  objvalue, pricerdata->dualsolconv[prob], solisray);
   }

   *added = TRUE;

   /* compute objective coefficient of the variable */
   objcoeff = 0;
   for( i = 0; i < nsolvars; i++ )
   {
      SCIP_Real solval;
      solval = solvals[i];

      if( !SCIPisZero(scip, solval) )
      {
         SCIP_VAR* origvar;

         if( GCGvarIsInferredPricing(solvars[i]) )
            continue;

         assert(GCGvarIsPricing(solvars[i]));
         origvar = GCGpricingVarGetOrigvars(solvars[i])[0];

         if( SCIPisZero(scip, SCIPvarGetObj(origvar)) )
            continue;

         /* original variable is linking variable --> directly transferred master variable got the full obj,
          * priced-in variables get no objective value for this origvar */
         if( GCGoriginalVarIsLinking(origvar) )
            continue;

         /* round solval if possible to avoid numerical troubles */
         if( SCIPvarIsIntegral(solvars[i]) && SCIPisFeasIntegral(scip, solval) )
            solval = SCIPround(scip, solval);

         /* add quota of original variable's objcoef to the master variable's coef */
         objcoeff += solval * SCIPvarGetObj(origvar);
      }
   }

   if( SCIPisInfinity(scip, objcoeff) )
   {
      SCIPwarningMessage(scip, "variable with infinite objective value found in pricing, change objective to SCIPinfinity()/2\n");
      objcoeff = SCIPinfinity(scip) / 2;
   }

   if( solisray )
   {
      (void) SCIPsnprintf(varname, SCIP_MAXSTRLEN, "r_%d_%d", prob, pricerdata->nraysprob[prob]);
      pricerdata->nraysprob[prob]++;
   }
   else
   {
      (void) SCIPsnprintf(varname, SCIP_MAXSTRLEN, "p_%d_%d", prob, pricerdata->npointsprob[prob]);
      pricerdata->npointsprob[prob]++;
   }

   SCIP_CALL( GCGcreateMasterVar(scip, origprob, pricerdata->pricingprobs[prob], &newvar, varname, objcoeff,
         pricerdata->vartype, solisray, prob, nsolvars, solvals, solvars, FALSE));

   SCIPvarMarkDeletable(newvar);

   SCIP_CALL( SCIPcatchVarEvent(scip, newvar, SCIP_EVENTTYPE_VARDELETED,
         pricerdata->eventhdlr, NULL, NULL) );


   /* add variable */
   if( !force )
   {
      SCIP_CALL( SCIPaddPricedVar(scip, newvar, pricerdata->dualsolconv[prob] - objvalue) );
   }
   else
   {
      SCIP_CALL( SCIPaddVar(scip, newvar) );
   }

   SCIP_CALL( addVariableToPricedvars(newvar) );
   SCIP_CALL( addVariableToMasterconstraints(newvar, prob, solvars, solvals, nsolvars) );
   SCIP_CALL( addVariableToOriginalSepaCuts(newvar, prob, solvars, solvals, nsolvars) );
   SCIP_CALL( addVariableToSepaMasterCuts(newvar, prob, solvars, solvals, nsolvars) );
   SCIP_CALL( addVariableToMastercuts(newvar) );

   /* add variable to convexity constraint */
   if( !solisray )
   {
      SCIP_CALL( SCIPaddCoefLinear(scip, GCGgetConvCons(origprob, prob), newvar, 1.0) );
   }

   if( addedvar != NULL )
   {
      *addedvar = newvar;
   }

   GCGupdateVarStatistics(scip, origprob, newvar, redcost);

#ifdef SCIP_STATISTIC
   if( SCIPgetCurrentNode(scip) == SCIPgetRootNode(scip) && pricetype != NULL && pricetype->getType() == GCG_PRICETYPE_REDCOST )
      GCGsetRootRedcostCall(newvar, pricerdata->nrootbounds );
#else
   GCGsetRootRedcostCall(newvar, -1LL);
#endif

   SCIPdebugMessage("Added variable <%s>\n", varname);

   return SCIP_OKAY;
}

/** creates a new master variable corresponding to the given gcg column */
SCIP_RETCODE ObjPricerGcg::createNewMasterVarFromGcgCol(
   SCIP*                 scip,               /**< SCIP data structure */
   PricingType*          pricetype,          /**< type of pricing */
   GCG_COL*              gcgcol,             /**< GCG column data structure */
   SCIP_Bool             force,              /**< should the given variable be added also if it has non-negative reduced cost? */
   SCIP_Bool*            added,              /**< pointer to store whether the variable was successfully added */
   SCIP_VAR**            addedvar,           /**< pointer to store the created variable */
   SCIP_Real             score               /**< score of column (or -1.0 if not specified) */
   )
{
   char varname[SCIP_MAXSTRLEN];

   SCIP_Real objcoeff;
   SCIP_VAR* newvar;

   SCIP_Real redcost;
   SCIP_Bool isray;
   int prob;
   int i;

   SCIP_VAR** solvars;
   SCIP_Real* solvals;
   int nsolvars;

   assert(scip != NULL);
   assert(pricerdata != NULL);
   assert(gcgcol != NULL);
   assert((pricetype == NULL) == (force));

   if( addedvar != NULL )
      *addedvar = NULL;

   redcost = 0.0;

   prob = GCGcolGetProbNr(gcgcol);
   isray = GCGcolIsRay(gcgcol);
   nsolvars = GCGcolGetNVars(gcgcol);
   solvars = GCGcolGetVars(gcgcol);
   solvals = GCGcolGetVals(gcgcol);
   //SCIPinfoMessage(scip_, NULL, "create new master var: force %i\n", force);
   if( !force )
   {
      /* compute the objective function value of the solution */
      redcost = GCGcolGetRedcost(gcgcol);

      if( !SCIPisDualfeasNegative(scip, redcost) )
      {
         SCIPdebugMessage("    var with redcost %g (dualsol=%g, ray=%u) was not added\n", redcost, pricerdata->dualsolconv[prob], isray);
         *added = FALSE;

         return SCIP_OKAY;
      }
      SCIPdebugMessage("    found var with redcost %g (dualsol=%g, ray=%u)\n", redcost, pricerdata->dualsolconv[prob], isray);
   }
   else
   {
      SCIPdebugMessage("    force var (dualsol=%g, ray=%u)\n", pricerdata->dualsolconv[prob], isray);
   }

   *added = TRUE;

   /* compute objective coefficient of the variable */
   objcoeff = 0.0;
   for( i = 0; i < nsolvars; i++ )
   {
      SCIP_Real solval;
      solval = solvals[i];

      if( !SCIPisZero(scip, solval) )
      {
         SCIP_VAR* origvar;

         if( GCGvarIsInferredPricing(solvars[i]) )
            continue;

         assert(GCGvarIsPricing(solvars[i]));

         origvar = GCGpricingVarGetOrigvars(solvars[i])[0];
         //SCIPinfoMessage(scip_, NULL, "%s: %f\n", SCIPvarGetName(origvar), solval);
         if( SCIPisZero(scip, SCIPvarGetObj(origvar)) )
            continue;

         /* original variable is linking variable --> directly transferred master variable got the full obj,
          * priced-in variables get no objective value for this origvar */
         if( GCGoriginalVarIsLinking(origvar) )
            continue;

         /* add quota of original variable's objcoef to the master variable's coef */
         objcoeff += solval * SCIPvarGetObj(origvar);
      }
   }

   if( SCIPisInfinity(scip, objcoeff) )
   {
      SCIPwarningMessage(scip, "variable with infinite objective value found in pricing, change objective to SCIPinfinity()/2\n");
      objcoeff = SCIPinfinity(scip) / 2;
   }

   if( isray )
   {
      (void) SCIPsnprintf(varname, SCIP_MAXSTRLEN, "r_%d_%d", prob, pricerdata->nraysprob[prob]);
      pricerdata->nraysprob[prob]++;
   }
   else
   {
      (void) SCIPsnprintf(varname, SCIP_MAXSTRLEN, "p_%d_%d", prob, pricerdata->npointsprob[prob]);
      pricerdata->npointsprob[prob]++;
   }

   SCIP_CALL( GCGcreateMasterVar(scip, GCGmasterGetOrigprob(scip), pricerdata->pricingprobs[prob], &newvar, varname, objcoeff,
         pricerdata->vartype, isray, prob, nsolvars, solvals, solvars, FALSE));

   SCIPvarMarkDeletable(newvar);

   SCIP_CALL( SCIPcatchVarEvent(scip, newvar, SCIP_EVENTTYPE_VARDELETED,
         pricerdata->eventhdlr, NULL, NULL) );

   if( SCIPisNegative(scip, score) )
      score = pricerdata->dualsolconv[prob] - objcoeff;

   /* add variable */
   if( !force )
   {
      SCIP_CALL( SCIPaddPricedVar(scip, newvar, score /* pricerdata->dualsolconv[prob] - objvalue */ ) );
   }
   else
   {
      SCIP_CALL( SCIPaddVar(scip, newvar) );
   }

   SCIP_CALL( addVariableToPricedvars(newvar) );
   SCIP_CALL( addVariableToMasterconstraintsFromGCGCol(newvar, gcgcol) );
   SCIP_CALL( addVariableToOriginalSepaCutsFromGCGCol(newvar, gcgcol) );
   SCIP_CALL( addVariableToSepaMasterCutsFromGCGCol(newvar, gcgcol) );
   SCIP_CALL( addVariableToMastercuts(newvar) );

   /* add variable to convexity constraint */
   if( !isray )
   {
      SCIP_CALL( SCIPaddCoefLinear(scip, GCGgetConvCons(origprob, prob), newvar, 1.0) );
   }

   if( addedvar != NULL )
   {
      *addedvar = newvar;
   }

   GCGupdateVarStatistics(scip, origprob, newvar, redcost);

#ifdef SCIP_STATISTIC
   if( SCIPgetCurrentNode(scip) == SCIPgetRootNode(scip) && pricetype->getType() == GCG_PRICETYPE_REDCOST )
      GCGsetRootRedcostCall(newvar, pricerdata->nrootbounds );
#else
   GCGsetRootRedcostCall(newvar, -1LL);
#endif

   SCIPdebugMessage("    added variable <%s>\n", varname);

   return SCIP_OKAY;
}

/**
 * check whether pricing can be aborted:
 * if objective value is always integral and the current node's current
 * lowerbound rounded up equals the current lp objective value rounded
 * up we don't need to continue pricing since the best possible feasible
 * solution must have at least this value
 */
SCIP_Bool  ObjPricerGcg::canPricingBeAborted() const
{
   SCIP_Bool canabort = FALSE;

   assert(pricerdata != NULL);

   if( pricerdata->abortpricingint && SCIPisObjIntegral(scip_)
      && SCIPisEQ(scip_, SCIPceil(scip_, SCIPgetNodeLowerbound(scip_, SCIPgetCurrentNode(scip_))), SCIPceil(scip_, SCIPgetLPObjval(scip_))) /* && SCIPgetNNodes(scip) > 1 ??????*/)
   {
      GCGpricerPrintInfo(scip_, pricerdata, "pricing aborted due to integral objective: node LB = %g, LP obj = %g\n",
            SCIPgetNodeLowerbound(scip_, SCIPgetCurrentNode(scip_)), SCIPgetLPObjval(scip_));

      canabort = TRUE;
   }

   if( !canabort && pricerdata->abortpricinggap > 0.0 )
   {
      SCIP_Real gap;
      gap = (SCIPgetLPObjval(scip_) - SCIPgetNodeLowerbound(scip_, SCIPgetCurrentNode(scip_)))/SCIPgetNodeLowerbound(scip_, SCIPgetCurrentNode(scip_));
      gap = ABS(gap);

      if( gap < pricerdata->abortpricinggap )
      {
         GCGpricerPrintInfo(scip_, pricerdata, "pricing aborted due to small gap: node LB = %g, LP obj = %g, gap = %g\n",
               SCIPgetNodeLowerbound(scip_, SCIPgetCurrentNode(scip_)), SCIPgetLPObjval(scip_), gap);

         canabort = TRUE;
      }
   }

   return canabort;
}


/** free pricing problems */
SCIP_RETCODE ObjPricerGcg::freePricingProblems()
{
   int j;
   assert(pricerdata != NULL);
   assert(pricerdata->pricingprobs != NULL);

   for( j = 0; j < pricerdata->npricingprobs; j++ )
      if( pricerdata->pricingprobs[j] != NULL
         && SCIPgetStage(pricerdata->pricingprobs[j]) > SCIP_STAGE_PROBLEM)
         {
            SCIP_CALL( SCIPstartClock(scip_, pricerdata->freeclock) );
            SCIP_CALL( SCIPfreeTransform(pricerdata->pricingprobs[j]) );
            SCIP_CALL( SCIPstopClock(scip_, pricerdata->freeclock) );
         }

   return SCIP_OKAY;
}

/** add bounds change from constraint from the pricing problem at this node
 * @note This method has to be threadsafe!
 */
SCIP_RETCODE ObjPricerGcg::addBranchingBoundChangesToPricing(
   int                   prob,               /**< index of pricing problem */
   SCIP_CONS*            branchcons          /**< branching constraints from which bound should applied */
) const
{
   GCG_BRANCHDATA* branchdata = GCGconsMasterbranchGetBranchdata(branchcons);
   GCG_COMPSEQUENCE* components = GCGbranchGenericBranchdataGetConsS(branchdata);
   int ncomponents = GCGbranchGenericBranchdataGetConsSsize(branchdata);
   int i;

   assert(pricerdata != NULL);

   for( i = 0; i < ncomponents; ++i)
   {
      SCIP_Real bound = components[i].bound;
      SCIP_VAR* var = GCGoriginalVarGetPricingVar(components[i].component);
      SCIP_Bool infeasible = FALSE;
      SCIP_Bool tightened = TRUE;

      if( components[i].sense == GCG_COMPSENSE_GE )
      {
         SCIP_CALL( SCIPtightenVarLb(pricerdata->pricingprobs[prob], var, bound, TRUE, &infeasible, &tightened));
         SCIPdebugMessage("Added <%s> >= %.2f\n", SCIPvarGetName(var), bound);
         assert(infeasible || tightened ||  SCIPisGE(pricerdata->pricingprobs[prob], SCIPvarGetLbGlobal(var), bound));
      }
      else
      {
         SCIP_CALL( SCIPtightenVarUb(pricerdata->pricingprobs[prob], var, bound-1, TRUE, &infeasible, &tightened));
         SCIPdebugMessage("Added <%s> <= %.2f\n", SCIPvarGetName(var), bound-1);
         assert(infeasible || tightened || SCIPisLE(pricerdata->pricingprobs[prob], SCIPvarGetUbGlobal(var), bound-1));
      }
   }

   return SCIP_OKAY;
}

/** check bounds change from constraint from the pricing problem at this node
 * @note This method has to be threadsafe!
 */
SCIP_RETCODE ObjPricerGcg::checkBranchingBoundChanges(
   int                   prob,               /**< index of pricing problem */
   SCIP_SOL*             sol,                /**< solution to check */
   SCIP_CONS*            branchcons,         /**< branching constraints from which bound should applied */
   SCIP_Bool*            feasible            /**< check whether the solution is feasible */
) const
{
   GCG_BRANCHDATA* branchdata = GCGconsMasterbranchGetBranchdata(branchcons);
   GCG_COMPSEQUENCE* components = GCGbranchGenericBranchdataGetConsS(branchdata);
   int ncomponents = GCGbranchGenericBranchdataGetConsSsize(branchdata);
   int i;

   assert(pricerdata != NULL);

   for( i = 0; i < ncomponents; ++i)
   {
      SCIP_VAR* pricingvar = GCGoriginalVarGetPricingVar(components[i].component);
      SCIP_Real val = SCIPgetSolVal(pricerdata->pricingprobs[prob], sol, pricingvar);

      if( components[i].sense == GCG_COMPSENSE_GE )
      {
         *feasible = SCIPisFeasGE(pricerdata->pricingprobs[prob], val, components[i].bound);
         SCIPdebugMessage("<%s> %.4f >= %.4f\n", SCIPvarGetName(pricingvar), val, components[i].bound);
      }
      else
      {
         *feasible = SCIPisFeasLT(pricerdata->pricingprobs[prob], val, components[i].bound);
         SCIPdebugMessage("<%s> %.4f < %.4f\n", SCIPvarGetName(pricingvar), val, components[i].bound);
      }
      if( !*feasible )
         break;
   }

   return SCIP_OKAY;
}


/** check bounds change from constraint from the pricing problem at this node
 * @note This method has to be threadsafe!
 */
SCIP_RETCODE ObjPricerGcg::checkBranchingBoundChangesGcgCol(
   GCG_COL*              gcgcol,             /**< gcg column to check */
   SCIP_CONS*            branchcons,         /**< branching constraints from which bound should applied */
   SCIP_Bool*            feasible            /**< check whether the solution is feasible */
) const
{
   int prob = GCGcolGetProbNr(gcgcol);
   GCG_BRANCHDATA* branchdata = GCGconsMasterbranchGetBranchdata(branchcons);
   GCG_COMPSEQUENCE* components = GCGbranchGenericBranchdataGetConsS(branchdata);
   int ncomponents = GCGbranchGenericBranchdataGetConsSsize(branchdata);
   int i;

   assert(pricerdata != NULL);

   for( i = 0; i < ncomponents; ++i)
   {
      SCIP_VAR* pricingvar = GCGoriginalVarGetPricingVar(components[i].component);

      SCIP_Real val = GCGcolGetSolVal(pricerdata->pricingprobs[prob], gcgcol, pricingvar);

      if( components[i].sense == GCG_COMPSENSE_GE )
      {
         *feasible = SCIPisFeasGE(pricerdata->pricingprobs[prob], val, components[i].bound);
/*         SCIPdebugMessage("<%s> %.4f >= %.4f\n", SCIPvarGetName(pricingvar), val, components[i].bound); */
      }
      else
      {
         *feasible = SCIPisFeasLT(pricerdata->pricingprobs[prob], val, components[i].bound);
/*         SCIPdebugMessage("<%s> %.4f < %.4f\n", SCIPvarGetName(pricingvar), val, components[i].bound); */
      }
      if( !*feasible )
         break;
   }

   return SCIP_OKAY;
}


/** perform a pricing job, i.e. apply the corresponding solver to the pricing problem
 * @note This method has to be threadsafe!
 */
SCIP_RETCODE ObjPricerGcg::performPricingjob(
   GCG_PRICINGJOB*       pricingjob,         /**< pricing job */
   PricingType*          pricetype,          /**< type of pricing: reduced cost or Farkas */
   GCG_PRICINGSTATUS*    status,             /**< pointer to store pricing status */
   SCIP_Real*            lowerbound          /**< pointer to store the obtained lower bound */
   )
{
   GCG_PRICINGPROB* pricingprob;
   SCIP* pricingscip;
   int probnr;
   GCG_SOLVER* solver;
   SCIP_Bool heuristic;
   SCIP_Bool solved;
   SCIP_RETCODE retcode;

   pricingprob = GCGpricingjobGetPricingprob(pricingjob);
   assert(pricingprob != NULL);

   probnr = GCGpricingprobGetProbnr(pricingprob);

   pricingscip = GCGpricingprobGetPricingscip(pricingprob);
   assert(pricingscip != NULL);

   solver = GCGpricingjobGetSolver(pricingjob);
   assert(solver != NULL);

   heuristic = GCGpricingjobIsHeuristic(pricingjob);

   // @todo: this should be done by the pricing solvers
   #pragma omp critical (limits)
   {
      retcode = setPricingProblemMemorylimit(pricingscip);
   }
   SCIP_CALL( retcode );

   /* add the next generic branching constraint if necessary */
   if( !GCGpricingprobBranchconsIsAdded(pricingprob) )
   {
      SCIP_CONS** branchconss;
      int nbranchconss;
      int branchconsidx;

      int i;

      GCGpricingprobGetGenericBranchData(pricingprob, &branchconss, NULL, &nbranchconss);
      branchconsidx = GCGpricingprobGetBranchconsIdx(pricingprob);
      assert(branchconsidx >= 0);
      assert(branchconsidx < nbranchconss);

      SCIP_CALL( SCIPfreeTransform(pricingscip) );

      SCIPdebugMessage("*** Apply generic branching bound change of depth %d\n", -branchconsidx);
      SCIP_CALL( SCIPtransformProb(pricingscip) );
      SCIP_CALL( addBranchingBoundChangesToPricing(probnr, branchconss[branchconsidx]) );

      for( i = 0; i < pricerdata->nsolvers; ++i )
      {
         SCIP_CALL( GCGsolverUpdate(pricingscip, pricerdata->solvers[i], probnr, FALSE, TRUE, FALSE) );
      }

      GCGpricingprobMarkBranchconsAdded(pricingprob);
   }

   SCIP_CALL( GCGsolverSolve(scip_, pricingscip, solver, pricetype->getType() == GCG_PRICETYPE_REDCOST,
         heuristic, probnr, pricerdata->dualsolconv[probnr], lowerbound, status, &solved) );

   if( !solved )
      return SCIP_OKAY;

   if( !heuristic )
   {
      #pragma omp atomic
      pricerdata->solvedsubmipsoptimal++;
   }
   else
   {
      #pragma omp atomic
      pricerdata->solvedsubmipsheur++;
   }

#ifdef SCIP_STATISTIC
   #pragma omp critical (collectstats)
   GCGpricerCollectStatistic(pricerdata, pricetype->getType(), probnr,
      SCIPgetSolvingTime(pricingscip));
#endif
   /* @todo: This should actually be a MIP solver specific statistic */
   if( SCIPgetStage(pricingscip) > SCIP_STAGE_SOLVING )
   {
      #pragma omp atomic
      pricerdata->pricingiters += SCIPgetNLPIterations(pricingscip);
   }

   return SCIP_OKAY;
}


/* Compute difference of two dual solutions */
SCIP_RETCODE ObjPricerGcg::computeDualDiff(
   SCIP_Real**          dualvals1,           /**< array of dual values for each pricing problem */
   SCIP_Real*           dualconv1,           /**< array of dual solutions for the convexity constraints  */
   SCIP_Real**          dualvals2,           /**< array of dual values for each pricing problem */
   SCIP_Real*           dualconv2,           /**< array of dual solutions for the convexity constraints  */
   SCIP_Real*           dualdiff             /**< pointer to store difference of duals solutions */
   )
{
   int i;
   int j;
   SCIP_VAR** probvars;
   int nprobvars;

   *dualdiff = 0.0;
   for( i = 0; i < pricerdata->npricingprobs; i++ )
   {
      if( pricerdata->pricingprobs[i] == NULL )
         continue;

      probvars = SCIPgetOrigVars(pricerdata->pricingprobs[i]);
      nprobvars = SCIPgetNOrigVars(pricerdata->pricingprobs[i]);
      nprobvars -= GCGcountInferredPricingVars(probvars, nprobvars);

      for( j = 0; j < nprobvars; j++ )
      {
         *dualdiff += SQR(dualvals1[i][j] - dualvals2[i][j]);
      }

      *dualdiff += SQR(dualconv1[i] - dualconv2[i]);

   }
   *dualdiff = sqrt(ABS(*dualdiff));

   return SCIP_OKAY;
}

/** the pricing loop: solve the pricing problems */
SCIP_RETCODE ObjPricerGcg::pricingLoop(
   PricingType*          pricetype,          /**< type of pricing */
   SCIP_RESULT*          result,             /**< result pointer */
   int*                  pnfoundvars,        /**< pointer to store number of found variables */
   SCIP_Real*            lowerbound,         /**< pointer to store lowerbound obtained due to lagrange bound */
   SCIP_Bool*            bestredcostvalid    /**< pointer to store if bestredcost are valid (pp solvedoptimal) */
   )
{
   GCG_PRICINGJOB* pricingjob = NULL;
   GCG_COL** bestcols = NULL;
   SCIP_LPI* lpi = NULL;
   SCIP_Real* bestobjvals = NULL;
   SCIP_Real bestredcost;
   SCIP_Real beststabobj;
   SCIP_RETCODE retcode;
   SCIP_Bool infeasible;
   SCIP_Bool nextchunk = TRUE;
   SCIP_Bool stabilized;
   SCIP_Bool colpoolupdated;
   SCIP_Bool enableppcuts;
   SCIP_Bool enablestab;
   int nsuccessfulprobs;
   int maxniters;
   int niters;
   int i;
   int j;
   int nfoundvars;
   SCIP_Bool optimal;
   bool probingnode;
   GCG_BRANCHRULE** branchrules;
   GCG_BRANCHDATA** branchdata;
   GCG_MASTERCUTDATA** branchmastercutdata;
   int nbranchmastercuts;
   /* master sepa cuts */
   GCG_MASTERSEPACUT*** activecuts;
   int* nactivecuts;
   int nsepas;

#ifdef SCIP_STATISTIC
   SCIP_Real** olddualvalues;
   SCIP_Real* olddualconv;

   SCIP_VAR** probvars;
   int nprobvars;
   int nstabrounds;
   SCIP_Real pricingtime;
#endif

   assert(pricerdata != NULL);
   assert(stabilization != NULL);
   assert(farkaspricing != NULL);
   assert(reducedcostpricing != NULL);

   assert(result != NULL);
   assert(pnfoundvars != NULL);

   /* initializations */
   retcode = SCIP_OKAY;
   *pnfoundvars = 0;
   nfoundvars = 0;
   infeasible = FALSE;
   stabilized = FALSE;
   optimal = FALSE;
   if( lowerbound != NULL )
      *lowerbound = -SCIPinfinity(scip_);

   maxniters = pricingcontroller->getMaxNIters();

   branchrules = NULL;
   branchdata = NULL;
   branchmastercutdata = NULL;
   nbranchmastercuts = 0;
   SCIP_CALL( GCGrelaxBranchGetAllActiveMasterCuts(scip_, &branchrules, &branchdata, &branchmastercutdata, &nbranchmastercuts) );
   assert(nbranchmastercuts == 0 || (branchrules != NULL && branchdata != NULL && branchmastercutdata != NULL));

   // disable colpool while probing mode is active (can be removed after a feasibility check (#586) is implemented)
   probingnode = (SCIPnodeGetType(SCIPgetCurrentNode(scip_)) == SCIP_NODETYPE_PROBINGNODE);

   SCIP_CALL( SCIPgetLPI(scip_, &lpi) );

   /* check preliminary conditions for stabilization */
   enablestab = pricerdata->stabilization
      && (SCIPgetCurrentNode(scip_) == SCIPgetRootNode(scip_) || pricerdata->stabilizationtree)
      && (pricerdata->stabilization && pricetype->getType() == GCG_PRICETYPE_REDCOST)
      && !GCGisBranchruleGeneric(GCGconsMasterbranchGetBranchrule(GCGconsMasterbranchGetActiveCons(scip_)));
   enablestab = FALSE;

   /* allocate memory */
   SCIP_CALL( SCIPallocBlockMemoryArray(scip_, &bestcols, pricerdata->npricingprobs) );
   SCIP_CALL( SCIPallocBlockMemoryArray(scip_, &bestobjvals, pricerdata->npricingprobs) );

   enableppcuts = FALSE;
   SCIP_CALL( SCIPgetBoolParam(GCGmasterGetOrigprob(scip_), "sepa/basis/enableppcuts", &enableppcuts) );
   /* set parameters for adding pool cuts to separation basis */
   if( enableppcuts && SCIPgetCurrentNode(scip_) != SCIPgetRootNode(scip_) )
   {
      for( i = 0; i < pricerdata->npricingprobs; i++ )
      {
         if( GCGisPricingprobRelevant(origprob, i) )
         {
            SCIP_CALL( SCIPsetIntParam(pricerdata->pricingprobs[i], "branching/pscost/priority", 2000) );
            SCIP_CALL( SCIPsetIntParam(pricerdata->pricingprobs[i], "propagating/maxroundsroot", 1000) );
            SCIP_CALL( SCIPsetPresolving(pricerdata->pricingprobs[i], SCIP_PARAMSETTING_DEFAULT, TRUE) );
         }
      }
   }

#ifdef _OPENMP
   if( threads > 0 )
      omp_set_num_threads(MIN(threads, GCGgetNRelPricingprobs(origprob)));
   else
      omp_set_num_threads(GCGgetNRelPricingprobs(origprob));
#endif

   /* todo: We avoid checking for feasibility of the columns using this hack */
   if( pricerdata->usecolpool && !probingnode )
      SCIP_CALL( GCGcolpoolUpdateNode(colpool) );

   colpoolupdated = FALSE;

#ifdef SCIP_STATISTIC
   if( pricerdata->nroundsredcost > 0 && pricetype->getType() == GCG_PRICETYPE_REDCOST )
   {
      SCIP_CALL( SCIPallocBufferArray(scip_, &olddualvalues, pricerdata->npricingprobs) );
      SCIP_CALL( SCIPallocBufferArray(scip_, &olddualconv, pricerdata->npricingprobs) );

      for( i = 0; i < pricerdata->npricingprobs; i++ )
      {
         if( pricerdata->pricingprobs[i] == NULL )
            continue;

         probvars = SCIPgetVars(pricerdata->pricingprobs[i]);
         nprobvars = SCIPgetNVars(pricerdata->pricingprobs[i]);

         olddualconv[i] = pricerdata->dualsolconv[i];
         SCIP_CALL( SCIPallocBufferArray(scip_, &(olddualvalues[i]), nprobvars) );

         for( j = 0; j < nprobvars; j++ )
            olddualvalues[i][varGetIndexCleaned(pricerdata->pricingprobs[i], probvars[j])] = pricerdata->realdualvalues[i][varGetIndexCleaned(pricerdata->pricingprobs[i], probvars[j])];
      }
   }

   SCIPstatisticMessage("New pr, node %" SCIP_LONGINT_FORMAT "\n", SCIPgetNNodes(scip_));
   SCIPstatisticMessage("MLP t: %g\n", SCIPgetClockTime(scip_, scip_->stat->primallptime) + SCIPgetClockTime(scip_, scip_->stat->duallptime));
   nstabrounds = 0;
#endif

   SCIPdebugMessage("***** New pricing round at node %" SCIP_LONGINT_FORMAT " (depth = %d), maxniters = %d\n",
      SCIPgetNNodes(scip_), SCIPnodeGetDepth(SCIPgetCurrentNode(scip_)), maxniters);

   /* apply the inferred pricing modifications from the mastercuts */
   for( i=0; i<nbranchmastercuts; ++i )
   {
      assert(GCGmastercutIsActive(branchmastercutdata[i]));

      SCIP_CALL( GCGmastercutApplyPricingModifications(scip_, branchmastercutdata[i]) );
   }

   /* master sepa cuts
    * - clear generated cuts as sepa store has been cleared (only if not in probing)
    *    - the cuts in generated cuts may not have been separated yet, as sepa store gets switched when probing
    * - modify pricing problems for active master cuts*/
   if( !probingnode )
      SCIP_CALL( GCGclearGeneratedCuts(scip_) );
   activecuts = GCGgetActiveCuts(scip_);
   nactivecuts = GCGgetNActiveCuts(scip_);
   nsepas = GCGrelaxGetNSeparators(scip_);

   for( i = 0; i < nsepas; i++ )
   {
      for( j = 0; j < nactivecuts[i]; j++ )
      {
         GCG_MASTERCUTDATA* mastercutdata;

         mastercutdata = GCGmastersepacutGetMasterCutData(activecuts[i][j]);
         assert(mastercutdata != NULL);
         if( GCGmastercutIsActive(mastercutdata) )
         {
            SCIP_Real dual = pricetype->mastercutGetDual(scip_, mastercutdata);
            if( !SCIPisZero(scip_, dual) )
               SCIP_CALL( GCGmastercutApplyPricingModifications(scip_, mastercutdata) );
         }
      }
   }

   /* stabilization loop */
   do
   {
      optimal = FALSE;
#ifndef NDEBUG
      if( nextchunk )
      {
         SCIPdebugMessage("*** get next chunk of pricing problems\n");
      }
#endif

      nsuccessfulprobs = 0;
      *bestredcostvalid = isMasterLPOptimal() && !GCGisBranchruleGeneric(GCGconsMasterbranchGetBranchrule(GCGconsMasterbranchGetActiveCons(scip_)));
      nextchunk = FALSE;

      if( stabilized )
      {
         SCIPdebugMessage("****************************** Mispricing iteration ******************************\n");
#ifdef SCIP_STATISTIC
         ++nstabrounds;
         SCIPstatisticMessage("Sr %d\n", nstabrounds);
#endif
      }

      /* initialize stabilization parameters if we are at a new node */
      if( enablestab )
      {
         stabilization->updateNode();
         SCIP_CALL( stabilization->updateHybrid() );
      }

      stabilized = enablestab && stabilization->isStabilized();

      /* set the objective function */
      SCIP_CALL( freePricingProblems() );
      SCIP_CALL( setPricingObjs(pricetype, stabilized) );

      /* call update method of pricing solvers to update objectives;
       * also, let them update their bounds since the transformed pricing problems
       * might have contained generic branching bounds before freeing
       * additionally, notify them of possible changes when adding the inferred pricing modifications
       */
      for( i = 0; i < pricerdata->nsolvers; ++i  )
      {
         for( j = 0; j < pricerdata->npricingprobs; ++j )
         {
            if( pricerdata->pricingprobs[j] != NULL )
            {
               SCIP_CALL( GCGsolverUpdate(pricerdata->pricingprobs[j], pricerdata->solvers[i], j,
                     TRUE, TRUE, TRUE) ); //(nbranchmastercuts > 0) || (nactivecuts != NULL)
            }
         }
      }

      /* todo: do this inside the updateRedcostColumnPool */
      if( !colpoolupdated && pricerdata->usecolpool && !probingnode )
      {
         /* update reduced cost of cols in colpool */
         SCIP_CALL( GCGcolpoolUpdateRedcost(colpool) );

         colpoolupdated = TRUE;
      }

      /* check if colpool already contains columns with negative reduced cost */
      if( pricerdata->usecolpool && !probingnode )
      {
         SCIP_Bool foundvarscolpool;
         int oldnfoundcols;

         foundvarscolpool = FALSE;
         oldnfoundcols = GCGpricestoreGetNCols(pricestore);

         SCIP_CALL( GCGcolpoolPrice(colpool, pricestore, NULL, &foundvarscolpool) );
         SCIPstatisticMessage("cp: %d impr c\n", GCGpricestoreGetNCols(pricestore) - oldnfoundcols);

         if( foundvarscolpool )
         {
            SCIPdebugMessage("*** Found column(s) with negative reduced cost in column pool\n");
            assert(GCGpricestoreGetNCols(pricestore) > 0);
            break;
         }
      }

      pricingcontroller->setupPriorityQueue(pricerdata->dualsolconv);

      /* actual pricing loop: perform the pricing jobs until none are left or an abortion criterion is met */
      #pragma omp parallel for ordered firstprivate(pricingjob) shared(retcode, pricetype, nfoundvars, nsuccessfulprobs) schedule(static,1)
      for( niters = 0; niters < maxniters; ++niters )
      {
         GCG_PRICINGPROB* pricingprob;
         GCG_PRICINGSTATUS status;
         SCIP_Real problowerbound;
         SCIP_RETCODE private_retcode;

         int oldnimpcols = GCGpricestoreGetNEfficaciousCols(pricestore);

         #pragma omp flush(retcode)
         if( retcode != SCIP_OKAY )
            continue;

         /* retrieve the next pricing job from the queue */
         #pragma omp critical (update)
         {
            pricingjob = pricingcontroller->getNextPricingjob();
         }
         if( pricingjob == NULL )
            continue;

         #pragma omp flush(nfoundvars, nsuccessfulprobs)
         if( (pricingcontroller->canPricingloopBeAborted(pricetype, nfoundvars, nsuccessfulprobs) || infeasible) && !stabilized )
         {
            SCIPdebugMessage("*** Abort pricing loop, infeasible = %u, stabilized = %u\n", infeasible, stabilized);
            continue;
         }

         /* initializations */
         pricingprob = GCGpricingjobGetPricingprob(pricingjob);
         status = GCG_PRICINGSTATUS_UNKNOWN;
         problowerbound = -SCIPinfinity(scip_);

         SCIPdebugMessage("*** Solve pricing problem %d, solver <%s>, stabilized = %u, %s\n",
            GCGpricingprobGetProbnr(pricingprob), GCGsolverGetName(GCGpricingjobGetSolver(pricingjob)), stabilized,
            GCGpricingjobIsHeuristic(pricingjob) ? "heuristic" : "exact");

         /* @todo: this should be done by the pricing solvers */
         #pragma omp critical (limits)
         SCIP_CALL_ABORT( pricingcontroller->setPricingjobTimelimit(pricingjob) );

#ifdef SCIP_STATISTIC
         /* @todo: this can interfere with parallelization */
         pricingtime = pricetype->getClockTime();
#endif

         /* solve the pricing problem */
         private_retcode = performPricingjob(pricingjob, pricetype, &status, &problowerbound);

#ifdef SCIP_STATISTIC
         pricingtime = pricetype->getClockTime() - pricingtime;
#endif

         SCIPdebugMessage("  -> status: %d\n", status);
         SCIPdebugMessage("  -> problowerbound: %.4g\n", problowerbound);

         /* update pricing problem results, store columns */
         #pragma omp critical (update)
         {
            pricingcontroller->updatePricingprob(pricingprob, status, problowerbound, GCGpricestoreGetNEfficaciousCols(pricestore) - oldnimpcols);
         }

         /* update solving statistics, needed for checking the abortion criterion */
         #pragma omp ordered
         {
            #pragma omp critical (retcode)
            retcode = private_retcode; // @todo: handle return code correctly

            #pragma omp atomic
            nfoundvars += GCGpricestoreGetNEfficaciousCols(pricestore) - oldnimpcols;

            if( oldnimpcols == 0 && GCGpricingprobGetNImpCols(pricingprob) > 0 )
            {
               #pragma omp atomic
               ++nsuccessfulprobs;
            }

#ifdef SCIP_STATISTIC
            if( status != GCG_PRICINGSTATUS_NOTAPPLICABLE )
            {
               SCIPstatisticMessage("P p %d : %d in %g\n",
                  GCGpricingprobGetProbnr(pricingprob), GCGpricestoreGetNEfficaciousCols(pricestore) - oldnimpcols, pricingtime);
            }
#endif
         }

         #pragma omp critical (update)
         {
            pricingcontroller->evaluatePricingjob(pricingjob, status);
         }
      }

      SCIP_CALL( retcode );

      /* collect results from all performed pricing jobs */
      getBestCols(bestcols);
      pricingcontroller->collectResults(bestcols, &infeasible, &optimal, bestobjvals, &beststabobj, &bestredcost, bestredcostvalid);

      if( infeasible )
         break;

      SCIPdebugMessage("optimal = %u, bestredcostvalid = %u, stabilized = %u\n", optimal, *bestredcostvalid, stabilized);

      /* update stabilization information and lower bound */
      if( pricetype->getType() == GCG_PRICETYPE_REDCOST )
      {
         SCIP_Real lowerboundcandidate;
         SCIP_Real stabdualval = 0.0;

         assert(lowerbound != NULL);

         SCIP_CALL( getStabilizedDualObjectiveValue(pricetype, &stabdualval, stabilized) );

         SCIPdebugMessage("lpobjval = %.8g, bestredcost = %.8g, stabdualval = %.8g, beststabobj = %.8g\n",
            SCIPgetLPObjval(scip_), bestredcost, stabdualval, beststabobj);

#ifndef NDEBUG
         if( optimal && *bestredcostvalid && !stabilized && !SCIPisSumEQ(scip_, SCIPgetLPObjval(scip_) + bestredcost, stabdualval + beststabobj) )
         {
            SCIP_ROW** rows = SCIPgetLPRows(scip_);
            int nrows = SCIPgetNLPRows(scip_);
            SCIP_Real dualobj = 0.0;
            SCIP_Real dualconvoffset = 0.0;

            SCIPdebugMessage("Check result of getStabilizedDualObjectiveValue() ...\n");
            for( int r = 0; r < nrows; ++r )
            {
               SCIP_ROW* row = rows[r];
               if( !SCIProwIsInLP(row) )
                  continue;
               SCIP_Real dualsol = SCIProwGetDualsol(row);
               SCIP_Real tmp = 0.0;
               if( !SCIPisZero(scip_, dualsol) || (!SCIPisInfinity(scip_, -SCIProwGetLhs(row)) && !SCIPisInfinity(scip_, SCIProwGetRhs(row))) )
                  tmp = dualsol * (dualsol > 0 ? SCIProwGetLhs(row) : SCIProwGetRhs(row));
               else if( !SCIPisInfinity(scip_, -SCIProwGetLhs(row)) )
                  tmp = dualsol * SCIProwGetLhs(row);
               else if( !SCIPisInfinity(scip_, SCIProwGetRhs(row)) )
                  tmp = dualsol * SCIProwGetRhs(row);
               if( !SCIPisZero(scip_, tmp) )
               {
                  SCIPdebugMessage("  <%s>, dualsol %.8g, bnds [%.8g, %.8g] -> %.8g\n", SCIProwGetName(row), dualsol, SCIProwGetLhs(row), SCIProwGetRhs(row), tmp);
                  dualobj += tmp;
               }
            }

            SCIP_COL** cols = SCIPgetLPCols(scip_);
            int ncols = SCIPgetNLPCols(scip_);
            for( int c = 0; c < ncols; ++c )
            {
               SCIP_COL* col = cols[c];
               if( !SCIPcolIsInLP(col) )
                  continue;
               SCIP_Real redcost = SCIPgetColRedcost(scip_, col);
               SCIP_Real tmp = 0.0;
               if( !SCIPisZero(scip_, redcost) || (!SCIPisInfinity(scip_, -SCIPcolGetLb(col)) && !SCIPisInfinity(scip_, SCIPcolGetUb(col))) )
                  tmp = redcost * (redcost >= 0 ? SCIPcolGetLb(col) : SCIPcolGetUb(col));
               else if( !SCIPisInfinity(scip_, -SCIPcolGetLb(col)) )
                  tmp = redcost * SCIPcolGetLb(col);
               else if( !SCIPisInfinity(scip_, SCIPcolGetUb(col)) )
                  tmp = redcost * SCIPcolGetUb(col);
               if( !SCIPisZero(scip_, tmp) )
               {
                  SCIPdebugMessage("  <%s>, redcost %.8g, bnds [%.8g, %.8g] -> %.8g\n", SCIPvarGetName(SCIPcolGetVar(col)), redcost, SCIPcolGetLb(col), SCIPcolGetUb(col), tmp);
                  dualobj += tmp;
               }
            }
            SCIPdebugMessage("  -> dualobj %.8g\n", dualobj);

            /* getStabilizedDualObjectiveValue() does not include the dual solutions associated with the convexity constraints.
             * This works since they are also not included in 'beststabobj' and we are only interested in the sum 'stabdualval + beststabobj'
             */
            for( int p = 0; p < pricerdata->npricingprobs; p++ )
            {
               SCIP_CONS* convcons = GCGgetConvCons(origprob, p);

               if( convcons != NULL )
                  dualconvoffset += GCGconsGetRhs(scip_, convcons) * pricetype->consGetDual(scip_, convcons);
            }
            SCIPdebugMessage("  offset caused by convexity constraints: %g\n", dualconvoffset);

            assert(SCIPisDualfeasEQ(scip_, dualobj, stabdualval + dualconvoffset));
         }
#endif

         assert(!optimal || !*bestredcostvalid || stabilized || SCIPisSumEQ(scip_, SCIPgetLPObjval(scip_) + bestredcost, stabdualval + beststabobj));

         if( stabilized || !optimal || !*bestredcostvalid )
            lowerboundcandidate = stabdualval + beststabobj;
         else
            lowerboundcandidate = SCIPgetLPObjval(scip_) + bestredcost;

         SCIPdebugMessage("lowerboundcandidate = %.8g\n", lowerboundcandidate);

         if( enablestab )
         {
            SCIP_Real beststabredcost = beststabobj - getDualconvsum(bestcols);

            SCIPdebugMessage("beststabredcost = %.8g\n", beststabredcost);

            /* If all pricing problems have been solved to optimality, update subgradient product and stability center */
            if( optimal )
            {
               SCIPdebugMessage("update subgradient product and stability center\n");

               /* update subgradient product before a potential change of the stability center */
               SCIP_CALL( stabilization->updateSubgradientProduct(bestcols) );
               /** @todo-mastercuts: branchmastercuts -> all mastercuts (active branchmastercuts & (in-)active separator-mastercuts )*/
               SCIP_CALL( stabilization->updateStabilityCenter(lowerboundcandidate, bestobjvals, bestcols, branchmastercutdata, nbranchmastercuts) );
            }

            /* activate or deactivate mispricing schedule, depending on whether improving columns have been found */
            if( nfoundvars == 0 )
            {
               if( stabilized )
               {
                  SCIPdebugMessage("enabling mispricing schedule\n");
                  stabilization->activateMispricingSchedule();
                  stabilization->updateAlphaMisprice();
               }
               else
                  stabilization->disablingMispricingSchedule();
            }
            else if( *bestredcostvalid && SCIPisDualfeasNegative(scip_, beststabredcost) )
            {
               if( stabilization->isInMispricingSchedule() )
                  stabilization->disablingMispricingSchedule();
               stabilization->updateAlpha();
            }
         }

         if( *bestredcostvalid )
         {
            SCIP_Bool enableppobjcg;

            *lowerbound = MAX(*lowerbound, lowerboundcandidate);

            /* add cuts based on the latest pricing problem objective to the original problem */
            SCIP_CALL( SCIPgetBoolParam(GCGmasterGetOrigprob(scip_), "sepa/basis/enableppobjcg", &enableppobjcg) );
            if( enableppobjcg && SCIPgetCurrentNode(scip_) == SCIPgetRootNode(scip_) )
            {
               for( i = 0; i < pricerdata->npricingprobs; ++i )
               {
                  if( !GCGisPricingprobRelevant(GCGmasterGetOrigprob(scip_), i) )
                     continue;

                  SCIP_CALL( SCIPsepaBasisAddPPObjConss(scip_, i, bestobjvals[i], TRUE) );
               }
            }
         }
      }

      /* if no column has negative reduced cost, consider the next chunk of pricing problems */
      if( nfoundvars == 0 && !stabilized )
         nextchunk = pricingcontroller->checkNextChunk();

      /** @todo perhaps solve remaining pricing problems, if only few left? */
      /** @todo solve all pricing problems all k iterations? */
   }
   while( nextchunk || (stabilized && nfoundvars == 0) );

   SCIPdebugMessage("*** Pricing loop finished, found %d improving columns.\n", nfoundvars);

   /* Add new columns as variables to the master problem or move them to the column pool */
   SCIP_CALL( GCGpricestoreApplyCols(pricestore, colpool, (pricerdata->usecolpool && !probingnode), &nfoundvars) );

   //SCIPinfoMessage(scip_, NULL, "Added %d new variables.\n", nfoundvars);
   SCIPdebugMessage("Added %d new variables.\n", nfoundvars);

   SCIPfreeBlockMemoryArray(scip_, &bestobjvals, pricerdata->npricingprobs);
   SCIPfreeBlockMemoryArray(scip_, &bestcols, pricerdata->npricingprobs);

   enableppcuts = FALSE;
   SCIP_CALL( SCIPgetBoolParam(GCGmasterGetOrigprob(scip_), "sepa/basis/enableppcuts", &enableppcuts) );

   /* add pool cuts to sepa basis */
   if( enableppcuts && SCIPgetCurrentNode(scip_) == SCIPgetRootNode(scip_) )
   {
      for( j = 0; j < pricerdata->npricingprobs; j++ )
      {
         if( pricerdata->pricingprobs[j] != NULL
            && SCIPgetStage(pricerdata->pricingprobs[j]) >= SCIP_STAGE_SOLVING )
         {
            SCIP_CUT** cuts;
            int ncuts;

            ncuts = SCIPgetNPoolCuts(pricerdata->pricingprobs[j]);
            cuts = SCIPgetPoolCuts(pricerdata->pricingprobs[j]);

            for( i = 0; i < ncuts; ++i )
            {
               SCIP_ROW* row;
               row = SCIPcutGetRow(cuts[i]);

               if( !SCIProwIsLocal(row) && SCIProwGetRank(row) >= 1 && nfoundvars == 0 )
                  SCIP_CALL( GCGsepaBasisAddPricingCut(scip_, j, row) );
            }
         }
      }
   }

#ifdef SCIP_STATISTIC
   SCIPstatisticMessage("MLP t: %g\n", SCIPgetClockTime(scip_, scip_->stat->primallptime) + SCIPgetClockTime(scip_, scip_->stat->duallptime));
#endif

   /* free the pricingproblems if they exist and need to be freed */
   // @todo: actually, only the transformed problems are freed
   SCIP_CALL( freePricingProblems() );
   *pnfoundvars = nfoundvars;

   if( infeasible )
      *result = SCIP_SUCCESS;
   else if( *pnfoundvars > 0 || optimal )
      *result = SCIP_SUCCESS;
   else
      *result = SCIP_DIDNOTRUN;

#ifdef SCIP_STATISTIC
   if( pricerdata->nroundsredcost > 0 && pricetype->getType() == GCG_PRICETYPE_REDCOST )
   {
      if( pricerdata->nrootbounds != pricerdata->dualdiffround )
      {
         SCIP_Real dualdiff;
         SCIP_CALL( computeDualDiff(olddualvalues, olddualconv, pricerdata->realdualvalues, pricerdata->dualsolconv, &dualdiff) );
         pricerdata->dualdiffround = pricerdata->nrootbounds;
         pricerdata->dualdiff = dualdiff;
      }

      for( i = pricerdata->npricingprobs - 1; i >= 0; i-- )
      {
         if( pricerdata->pricingprobs[i] == NULL )
            continue;
         SCIPfreeBufferArray(scip_, &(olddualvalues[i]));
      }
      SCIPfreeBufferArray(scip_, &olddualconv);
      SCIPfreeBufferArray(scip_, &olddualvalues);

   }
   else if( pricerdata->nrootbounds != pricerdata->dualdiffround )
   {
      pricerdata->dualdiff = 0.0;
   }
#endif

   /* undo the inferred pricing modifications from the mastercuts */
   for( i=0; i<nbranchmastercuts; ++i )
   {
      assert(GCGmastercutIsActive(branchmastercutdata[i]));

      SCIP_CALL( GCGmastercutUndoPricingModifications(scip_, branchmastercutdata[i]) );
   }

   /* as generation of new columns is finished, the modifications to the pricing problems are undone */
   for( i = 0; i < nsepas; i++ )
   {
      for( j = 0; j < nactivecuts[i]; j++ )
      {
         GCG_MASTERCUTDATA* mastercutdata;
         mastercutdata = GCGmastersepacutGetMasterCutData(activecuts[i][j]);
         assert(mastercutdata != NULL);
         if( GCGmastercutIsActive(mastercutdata) )
         {
            /* update the var history of all the cuts still in the LP */
            SCIP_CALL( GCGvarhistoryJumpToLatest(scip_, &(activecuts[i][j]->knownvarhistory)) );
            SCIP_Real dual = pricetype->mastercutGetDual(scip_, mastercutdata);
            if( !SCIPisZero(scip_, dual) )
               SCIP_CALL( GCGmastercutUndoPricingModifications(scip_, mastercutdata) );
         }
      }
   }

   return SCIP_OKAY;
}

/** set pricing objectives */
extern "C"
SCIP_RETCODE GCGsetPricingObjs(
   SCIP*                 scip,               /**< SCIP data structure */
   SCIP_Real*            dualsolconv         /**< array of dual solutions corresponding to convexity constraints */
)
{
   ObjPricerGcg* pricer;
   SCIP_Bool stabilizationtmp;
   int i;
   int j;

   assert(scip != NULL);

   pricer = static_cast<ObjPricerGcg*>(SCIPfindObjPricer(scip, PRICER_NAME));
   assert(pricer != NULL);

   stabilizationtmp = pricer->pricerdata->stabilization;

   pricer->pricerdata->stabilization = FALSE;

   SCIP_CALL( pricer->setPricingObjs(pricer->getReducedCostPricingNonConst(), FALSE) );

   /* notify the pricing solvers that the objective values have changed */
   for( i = 0; i < pricer->pricerdata->nsolvers; ++i  )
   {
      for( j = 0; j < pricer->pricerdata->npricingprobs; ++j )
      {
         if( pricer->pricerdata->pricingprobs[j] != NULL )
         {
            SCIP_CALL( GCGsolverUpdate(pricer->pricerdata->pricingprobs[j], pricer->pricerdata->solvers[i], j, TRUE, FALSE, FALSE) );
         }
      }
   }

   if(dualsolconv != NULL)
   {
      for(i = 0; i < pricer->pricerdata->npricingprobs; ++i)
      {
         dualsolconv[i] = pricer->pricerdata->dualsolconv[i];
      }
   }
   pricer->pricerdata->stabilization = stabilizationtmp;

   return SCIP_OKAY;
}

/** creates a new master variable corresponding to the given gcg column */
extern "C"
SCIP_RETCODE GCGcreateNewMasterVarFromGcgCol(
   SCIP*                 scip,               /**< SCIP data structure */
   SCIP_Bool             infarkas,           /**< in Farkas pricing? */
   GCG_COL*              gcgcol,             /**< GCG column data structure */
   SCIP_Bool             force,              /**< should the given variable be added also if it has non-negative reduced cost? */
   SCIP_Bool*            added,              /**< pointer to store whether the variable was successfully added */
   SCIP_VAR**            addedvar,           /**< pointer to store the created variable */
   SCIP_Real             score               /**< score of column (or -1.0 if not specified) */
)
{
  ObjPricerGcg* pricer;
  PricingType* pricetype;

  assert(scip != NULL);

  pricer = static_cast<ObjPricerGcg*>(SCIPfindObjPricer(scip, PRICER_NAME));
  assert(pricer != NULL);

  if( infarkas )
     pricetype = pricer->getFarkasPricingNonConst();
  else
     pricetype = pricer->getReducedCostPricingNonConst();


  SCIP_CALL( pricer->createNewMasterVarFromGcgCol(scip, pricetype, gcgcol, force, added, addedvar, score) );

  return SCIP_OKAY;
}

/** compute master and cut coefficients of column */
extern "C"
SCIP_RETCODE GCGcomputeColMastercoefs(
   SCIP*                 scip,               /**< SCIP data structure */
   GCG_COL*              gcgcol              /**< GCG column data structure */
   )
{
   ObjPricerGcg* pricer;

   assert(scip != NULL);

   pricer = static_cast<ObjPricerGcg*>(SCIPfindObjPricer(scip, PRICER_NAME));
   assert(pricer != NULL);

   pricer->computeColMastercoefs(gcgcol);
   pricer->computeColOriginalSepaCuts(gcgcol);
   pricer->computeColSepaMastercutCoeffs(gcgcol);

   return SCIP_OKAY;

}
/** computes the reduced cost of a column */
extern "C"
SCIP_Real GCGcomputeRedCostGcgCol(
   SCIP*                 scip,               /**< SCIP data structure */
   SCIP_Bool             infarkas,           /**< in Farkas pricing? */
   GCG_COL*              gcgcol,             /**< gcg column to compute reduced cost for */
   SCIP_Real*            objvalptr           /**< pointer to store the computed objective value */
   )
{
   ObjPricerGcg* pricer;
   PricingType* pricetype;
   SCIP_Real redcost;

   assert(scip != NULL);

   pricer = static_cast<ObjPricerGcg*>(SCIPfindObjPricer(scip, PRICER_NAME));
   assert(pricer != NULL);

   if( infarkas )
      pricetype = pricer->getFarkasPricingNonConst();
   else
      pricetype = pricer->getReducedCostPricingNonConst();

   redcost = pricer->computeRedCostGcgCol(pricetype, gcgcol, objvalptr);

   return redcost;
}

/** performs the pricing routine, gets the type of pricing that should be done: farkas or redcost pricing */
SCIP_RETCODE ObjPricerGcg::priceNewVariables(
   PricingType*          pricetype,          /**< type of the pricing */
   SCIP_RESULT*          result,             /**< result pointer */
   SCIP_Real*            lowerbound          /**< lowerbound pointer */
   )
{
   int nfoundvars;
   SCIP_Bool bestredcostvalid;

   assert(result != NULL);
   assert(lowerbound != NULL || pricetype->getType() == GCG_PRICETYPE_FARKAS);
   assert(pricerdata != NULL);

   if( lowerbound != NULL )
      *lowerbound = -SCIPinfinity(scip_);

   GCGpricerPrintInfo(scip_, pricerdata, "nvars = %d, current LP objval = %g, time = %f, node = %lld\n",
         SCIPgetNVars(scip_), SCIPgetLPObjval(scip_), SCIPgetSolvingTime(scip_), SCIPgetNNodes(scip_));

   if( pricetype->getType() == GCG_PRICETYPE_REDCOST )
   {
      assert(result != NULL);

      /* terminate early, if applicable */
      if( canPricingBeAborted() )
      {
         *result = SCIP_DIDNOTRUN;
         return SCIP_OKAY;
      }
   }

   *result = SCIP_SUCCESS;

   pricingtype = pricetype;
   pricetype->incCalls();

   pricerdata->calls++;
   nfoundvars = 0;

   bestredcostvalid = TRUE;

   /* If pricing is performed for the first time at this node, update variable bounds and pricing constraints */
   if( pricerdata->newnode )
   {
      int i;
      int j;

      for( i = 0; i < pricerdata->nsolvers; ++i  )
      {
         for( j = 0; j < pricerdata->npricingprobs; ++j )
         {
            if( pricerdata->pricingprobs[j] != NULL )
            {
               SCIP_CALL( GCGsolverUpdate(pricerdata->pricingprobs[j], pricerdata->solvers[i], j, FALSE, TRUE, TRUE) );
            }
         }
      }
   }

   pricingcontroller->initPricing(pricetype);

   SCIP_CALL( pricingLoop(pricetype, result, &nfoundvars, lowerbound, &bestredcostvalid) );

   if( pricetype->getType() == GCG_PRICETYPE_REDCOST && bestredcostvalid )
   {
      assert(lowerbound != NULL);
      GCGpricerPrintInfo(scip_, pricerdata, "lower bound = %g\n", *lowerbound);

      pricingcontroller->resetEagerage();
   }


   SCIPdebugMessage("%s pricing: found %d new vars\n", (pricetype->getType() == GCG_PRICETYPE_REDCOST ? "Redcost" : "Farkas"), nfoundvars);

   if( GCGisRootNode(scip_) && pricetype->getType() == GCG_PRICETYPE_REDCOST && pricetype->getCalls() > 0 )
   {
      double degeneracy = 0.0;

      /* only compute degeneracy if current solution is basic */
      if( SCIPisLPSolBasic(scip_) )
         SCIP_CALL( computeCurrentDegeneracy(&degeneracy) );

      pricerdata->rootnodedegeneracy = degeneracy;

      /* Complicated calculation for numerical stability:
       *     E[\sum_{i=1}^n x_i] = (E[\sum_{i=1}^{n-1} x_i]*(n-1) + x_n)/n
       *     E[\sum_{i=1}^n x_i] = E[\sum_{i=1}^{n-1} x_i]*(n-1)/n + x_n/n
       * <=> E[\sum_{i=1}^n x_i] = E[\sum_{i=1}^{n-1} x_i]-E[\sum_{i=1}^{n-1} x_i]/n + x_n/n
       * <=> E_n = E_{n-1} - E_{n-1}/n + x_n/n
       * <=> E -= E/n - x_n/n
       */
      ++pricerdata->ndegeneracycalcs;
      pricerdata->avgrootnodedegeneracy -= (pricerdata->avgrootnodedegeneracy/(pricerdata->ndegeneracycalcs) - degeneracy/(pricerdata->ndegeneracycalcs));
   }

   pricingcontroller->exitPricing();

   pricingtype = NULL;

   return SCIP_OKAY;
}

/*
 * Callback methods of variable pricer
 */

 ObjPricerGcg::ObjPricerGcg(
    SCIP*              scip,               /**< SCIP data structure */
    SCIP*              origscip,           /**< SCIP data structure of original problem */
    const char*        name,               /**< name of variable pricer */
    const char*        desc,               /**< description of variable pricer */
    int                priority,           /**< priority of the variable pricer */
    SCIP_Bool          delay,
    SCIP_PRICERDATA*   p_pricerdata
    ) : ObjPricer(scip, name, desc, priority, delay), colpool(NULL), pricestore(NULL), reducedcostpricing(NULL), farkaspricing(NULL), pricingtype(NULL), pricingcontroller(NULL), stabilization(NULL)
 {

    assert(origscip!= NULL);
    pricerdata = p_pricerdata;
    origprob = origscip;
 }

/** destructor of variable pricer to free user data (called when SCIP is exiting) */
SCIP_DECL_PRICERFREE(ObjPricerGcg::scip_free)
{
   assert(scip == scip_);
   SCIP_CALL( solversFree() );

   SCIPfreeMemoryArray(scip, &pricerdata->solvers);

   /* free memory for pricerdata*/
   if( pricerdata != NULL )
   {
      SCIPfreeMemory(scip, &pricerdata);
   }

   delete pricingcontroller;

   if( reducedcostpricing != NULL )
      delete reducedcostpricing;

   if( farkaspricing != NULL )
      delete farkaspricing;

   SCIPpricerSetData(pricer, NULL);
   return SCIP_OKAY;
}


/** initialization method of variable pricer (called after problem was transformed) */
SCIP_DECL_PRICERINIT(ObjPricerGcg::scip_init)
{ /*lint --e{715}*/
   assert(scip == scip_);
   assert(reducedcostpricing != NULL);
   assert(farkaspricing != NULL);

   SCIP_CALL( solversInit() );

   SCIP_CALL( reducedcostpricing->resetCalls() );
   SCIP_CALL( farkaspricing->resetCalls() );

   return SCIP_OKAY;
}


/** deinitialization method of variable pricer (called before transformed problem is freed) */
SCIP_DECL_PRICEREXIT(ObjPricerGcg::scip_exit)
{ /*lint --e{715}*/
   assert(scip == scip_);
   SCIP_CALL( solversExit() );

   return SCIP_OKAY;
}


/** solving process initialization method of variable pricer (called when branch and bound process is about to begin) */
SCIP_DECL_PRICERINITSOL(ObjPricerGcg::scip_initsol)
{
   int i;
   int norigvars;
   SCIP_Bool discretization;
   SCIP_CONS** masterconss;
   int nmasterconss;
   int origverblevel;
   int size;
   int npricingvars;

   assert(scip == scip_);
   assert(pricer != NULL);
   assert(pricerdata != NULL);

   /* at the beginning, the output of the master problem gets the same verbosity level
    * as the output of the original problem */
   SCIP_CALL( SCIPgetIntParam(origprob, "display/verblevel", &origverblevel) );
   SCIP_CALL( SCIPsetIntParam(scip, "display/verblevel", origverblevel) );

   pricerdata->currnodenr = -1;
   pricerdata->newnode = TRUE;
   pricerdata->artificialused = FALSE;

   nmasterconss = GCGgetNMasterConss(origprob);
   masterconss = GCGgetMasterConss(origprob);

   /* init array containing all pricing problems */
   pricerdata->npricingprobs = GCGgetNPricingprobs(origprob);
   SCIP_CALL( SCIPallocBlockMemoryArray(scip, &(pricerdata->pricingprobs), pricerdata->npricingprobs) );
   SCIP_CALL( SCIPallocBlockMemoryArray(scip, &(pricerdata->npointsprob), pricerdata->npricingprobs) );
   SCIP_CALL( SCIPallocBlockMemoryArray(scip, &(pricerdata->nraysprob), pricerdata->npricingprobs) );

   SCIP_CALL( SCIPallocBlockMemoryArray(scip, &(pricerdata->farkascallsdist), pricerdata->npricingprobs) );
   SCIP_CALL( SCIPallocBlockMemoryArray(scip, &(pricerdata->farkasfoundvars), pricerdata->npricingprobs) );
   SCIP_CALL( SCIPallocBlockMemoryArray(scip, &(pricerdata->farkasnodetimedist), pricerdata->npricingprobs) );

   SCIP_CALL( SCIPallocBlockMemoryArray(scip, &(pricerdata->redcostcallsdist), pricerdata->npricingprobs) );
   SCIP_CALL( SCIPallocBlockMemoryArray(scip, &(pricerdata->redcostfoundvars), pricerdata->npricingprobs) );
   SCIP_CALL( SCIPallocBlockMemoryArray(scip, &(pricerdata->redcostnodetimedist), pricerdata->npricingprobs) );

   size = SCIPcalcMemGrowSize(scip, pricerdata->npricingprobs);
   SCIP_CALL( SCIPallocBlockMemoryArray(scip, &(pricerdata->realdualvalues), size) );
   SCIP_CALL( SCIPallocBlockMemoryArray(scip, &(pricerdata->maxrealdualvalues), size) );
   pricerdata->maxrealdualvaluescapacity = size;

   pricerdata->oldvars = 0;

   pricerdata->npricingprobsnotnull = 0;

   /* alloc memory for arrays of reduced cost */
   SCIP_CALL( SCIPallocBlockMemoryArray(scip, &(pricerdata->dualsolconv), pricerdata->npricingprobs) );

   for( i = 0; i < pricerdata->npricingprobs; i++ )
   {

      pricerdata->farkascallsdist[i] = 0;
      pricerdata->farkasfoundvars[i] = 0;
      pricerdata->farkasnodetimedist[i] = 0;
      pricerdata->redcostcallsdist[i] = 0;
      pricerdata->redcostfoundvars[i] = 0;
      pricerdata->redcostnodetimedist[i]= 0;
      pricerdata->dualsolconv[i] = -SCIPinfinity(scip_);


      if( GCGisPricingprobRelevant(origprob, i) )
      {
         pricerdata->pricingprobs[i] = GCGgetPricingprob(origprob, i);
         pricerdata->npricingprobsnotnull++;
         npricingvars = SCIPgetNOrigVars(pricerdata->pricingprobs[i]);
         npricingvars -= GCGcountInferredPricingVars(SCIPgetOrigVars(pricerdata->pricingprobs[i]), npricingvars);
         pricerdata->maxrealdualvalues[i] = SCIPcalcMemGrowSize(scip, npricingvars);
         SCIP_CALL( SCIPallocBlockMemoryArray(scip, &(pricerdata->realdualvalues[i]), pricerdata->maxrealdualvalues[i]) ); /*lint !e666 !e866*/
      }
      else
      {
         pricerdata->realdualvalues[i] = NULL;
         pricerdata->maxrealdualvalues[i] = 0;
         pricerdata->pricingprobs[i] = NULL;
      }
      pricerdata->npointsprob[i] = 0;
      pricerdata->nraysprob[i] = 0;
   }

   /* alloc memory for solution values of variables in pricing problems */
   norigvars = SCIPgetNOrigVars(origprob);
   pricerdata->maxsolvals = SCIPcalcMemGrowSize(scip, norigvars);
   SCIP_CALL( SCIPallocBlockMemoryArray(scip, &(pricerdata->solvals), pricerdata->maxsolvals) );

   SCIP_CALL( SCIPcreateCPUClock(scip, &(pricerdata->freeclock)) );
   SCIP_CALL( SCIPcreateCPUClock(scip, &(pricerdata->transformclock)) );

   pricerdata->solvedsubmipsoptimal = 0;
   pricerdata->solvedsubmipsheur = 0;
   pricerdata->calls = 0;
   pricerdata->pricingiters = 0;

   /* set variable type for master variables */
   SCIP_CALL( SCIPgetBoolParam(origprob, "relaxing/gcg/discretization", &discretization) );
   if( discretization && SCIPgetNContVars(origprob) == 0 )
   {
      pricerdata->vartype = SCIP_VARTYPE_INTEGER;
   }
   else
   {
      pricerdata->vartype = SCIP_VARTYPE_CONTINUOUS;
   }

   SCIP_CALL( SCIPhashmapCreate(&(pricerdata->mapcons2idx), SCIPblkmem(scip), 10 * nmasterconss +1) );
   for( i = 0; i < nmasterconss; i++ )
   {
      SCIP_CALL( SCIPhashmapInsert(pricerdata->mapcons2idx, masterconss[i], (void*)(size_t)i) );
      assert((int)(size_t)SCIPhashmapGetImage(pricerdata->mapcons2idx, masterconss[i]) == i); /*lint !e507*/
   }

   pricerdata->npricedvars = 0;
   pricerdata->maxpricedvars = SCIPcalcMemGrowSize(scip, 50);
   SCIP_CALL( SCIPallocBlockMemoryArray(scip, &pricerdata->pricedvars, pricerdata->maxpricedvars) );

   pricerdata->varhistory = NULL;
   SCIP_CALL( GCGvarhistoryCreate(scip, &(pricerdata->varhistory)) );

   pricerdata->nroundsredcost = 0;
#ifdef SCIP_STATISTIC
   pricerdata->rootlpsol = NULL;
   pricerdata->rootfarkastime = 0.0;
   pricerdata->dualdiff = 0.0;
   pricerdata->dualdiffround = -1;
   pricerdata->nrootbounds = 0;
   pricerdata->maxrootbounds = 50;
   SCIP_CALL( SCIPallocBlockMemoryArray(scip, &pricerdata->rootpbs, pricerdata->maxrootbounds) );
   SCIP_CALL( SCIPallocBlockMemoryArray(scip, &pricerdata->rootdbs, pricerdata->maxrootbounds) );
   SCIP_CALL( SCIPallocBlockMemoryArray(scip, &pricerdata->roottimes, pricerdata->maxrootbounds) );
   SCIP_CALL( SCIPallocBlockMemoryArray(scip, &pricerdata->rootdualdiffs, pricerdata->maxrootbounds) );
   SCIP_CALL( SCIPallocBlockMemoryArray(scip, &pricerdata->dualvalues, pricerdata->maxrootbounds) );
   SCIP_CALL( SCIPallocBlockMemoryArray(scip, &pricerdata->dualsolconvs, pricerdata->maxrootbounds) );
   SCIP_CALL( SCIPallocMemoryArray(scip, &(pricerdata->nodetimehist), PRICER_STAT_ARRAYLEN_TIME) ); /*lint !e506*/
   SCIP_CALL( SCIPallocMemoryArray(scip, &(pricerdata->foundvarshist), PRICER_STAT_ARRAYLEN_VARS) ); /*lint !e506*/

   BMSclearMemoryArray(pricerdata->nodetimehist, PRICER_STAT_ARRAYLEN_TIME);
   BMSclearMemoryArray(pricerdata->foundvarshist, PRICER_STAT_ARRAYLEN_VARS);
#endif

   pricerdata->rootnodedegeneracy = 0.0;
   pricerdata->avgrootnodedegeneracy = 0.0;
   pricerdata->ndegeneracycalcs = 0;

   /* sort solvers by priority */
   SCIPsortPtr((void**)pricerdata->solvers, GCGsolverComp, pricerdata->nsolvers);

   SCIP_CALL( pricingcontroller->initSol() );

   SCIP_CALL( solversInitsol() );

   /* if maxobj should be used, compute it */
   if( pricerdata->usemaxobj )
   {
      SCIP_Bool reliable;
      pricerdata->maxobj = 0.0;
      reliable = TRUE;
      for( i = 0; i < SCIPgetNVars(origprob); ++i )
      {
         SCIP_VAR* var;
         SCIP_Real obj;
         SCIP_Real ub;
         SCIP_Real lb;

         var = SCIPgetVars(origprob)[i];
         obj = SCIPvarGetObj(var);
         ub = SCIPvarGetUbGlobal(var);
         lb = SCIPvarGetLbGlobal(var);

         /* check if influence of variable on objective is bounded */
         if( (SCIPisInfinity(origprob, ub) && SCIPisPositive(origprob, obj))
          || (SCIPisInfinity(origprob, -lb) && SCIPisNegative(origprob, obj)) )
         {
            /* if it is not bounded, maxobj is not reliable; use large, heuristic value */
            pricerdata->maxobj += pricerdata->factorunreliable* ABS(obj);
            reliable = FALSE;
         }
         else
            /* if it is bounded, add maximum difference to maxobj */
            pricerdata->maxobj += MAX(ub * obj, lb * obj) - MIN(ub * obj, lb * obj);
      }
      if( !reliable && pricerdata->onlyreliablebigm )
      {
         pricerdata->useartificialvars = FALSE;
         pricerdata->maxobj = SCIPinfinity(origprob);
         SCIPverbMessage(scip, SCIP_VERBLEVEL_NORMAL, NULL, "Big M to be used for artificial variables not reliable; use regular Farkas pricing instead.\n");
      }
      else if( !reliable && !pricerdata->onlyreliablebigm )
         SCIPwarningMessage(scip, "Big M used for artificial variables not reliable. This might lead to wrong solutions.\n");
   }
   else
      pricerdata->maxobj = SCIPinfinity(origprob);

   createStabilization();
   SCIP_CALL( stabilization->setNLinkingconsvals(GCGgetNVarLinkingconss(origprob)) );
   SCIP_CALL( stabilization->setNConvconsvals(GCGgetNPricingprobs(origprob)) );

   if( pricerdata->usecolpool )
      SCIP_CALL( createColpool() );

   SCIP_CALL( createPricestore() );

   SCIP_CALL( SCIPactivateEventHdlrDisplay(scip_) );

   return SCIP_OKAY;
}


/** solving process deinitialization method of variable pricer (called before branch and bound process data is freed) */
SCIP_DECL_PRICEREXITSOL(ObjPricerGcg::scip_exitsol)
{
   int i;

   assert(scip == scip_);
   assert(pricer != NULL);
   assert(pricerdata != NULL);

   SCIP_CALL( solversExitsol() );

   SCIP_CALL( pricingcontroller->exitSol() );

   if( stabilization != NULL )
      delete stabilization;

   stabilization = NULL;

   if( pricerdata->usecolpool )
      SCIP_CALL( GCGcolpoolFree(scip_, &colpool) );

   SCIP_CALL( GCGpricestoreFree(scip_, &pricestore) );

   SCIPhashmapFree(&(pricerdata->mapcons2idx));

   SCIPfreeBlockMemoryArray(scip, &(pricerdata->pricingprobs), pricerdata->npricingprobs);
   SCIPfreeBlockMemoryArray(scip, &(pricerdata->npointsprob), pricerdata->npricingprobs);
   SCIPfreeBlockMemoryArray(scip, &(pricerdata->nraysprob), pricerdata->npricingprobs);

   SCIPfreeBlockMemoryArray(scip, &(pricerdata->farkascallsdist), pricerdata->npricingprobs);
   SCIPfreeBlockMemoryArray(scip, &(pricerdata->farkasfoundvars), pricerdata->npricingprobs);
   SCIPfreeBlockMemoryArray(scip, &(pricerdata->farkasnodetimedist), pricerdata->npricingprobs);

   SCIPfreeBlockMemoryArray(scip, &(pricerdata->redcostcallsdist), pricerdata->npricingprobs);
   SCIPfreeBlockMemoryArray(scip, &(pricerdata->redcostfoundvars), pricerdata->npricingprobs);
   SCIPfreeBlockMemoryArray(scip, &(pricerdata->redcostnodetimedist), pricerdata->npricingprobs);


   SCIPfreeBlockMemoryArray(scip, &(pricerdata->dualsolconv), pricerdata->npricingprobs);

   SCIPfreeBlockMemoryArray(scip, &(pricerdata->solvals), pricerdata->maxsolvals);

   for( i = 0; i < pricerdata->nartificialvars; i++ )
   {
//      SCIP_CALL( SCIPdropVarEvent(scip, pricerdata->artificialvars[i], SCIP_EVENTTYPE_VARDELETED,
//            pricerdata->eventhdlr, NULL, -1) );

      SCIP_CALL( SCIPreleaseVar(scip, &pricerdata->artificialvars[i]) );
   }
   SCIPfreeBlockMemoryArrayNull(scip, &(pricerdata->artificialvars), pricerdata->maxartificialvars);
   pricerdata->maxartificialvars = 0;
   pricerdata->nartificialvars = 0;

   for( i = 0; i < pricerdata->npricedvars; i++ )
   {
      SCIP_CALL( SCIPdropVarEvent(scip, pricerdata->pricedvars[i], SCIP_EVENTTYPE_VARDELETED,
            pricerdata->eventhdlr, NULL, -1) );

      SCIP_CALL( SCIPreleaseVar(scip, &pricerdata->pricedvars[i]) );
   }
   SCIPfreeBlockMemoryArray(scip, &pricerdata->pricedvars, pricerdata->maxpricedvars);
   pricerdata->maxpricedvars = 0;
   pricerdata->npricedvars = 0;

   assert(pricerdata->varhistory != NULL);
   SCIP_CALL( GCGvarhistoryFreeReference(scip, &(pricerdata->varhistory)) );

#ifdef SCIP_STATISTIC
   SCIPfreeBlockMemoryArray(scip, &pricerdata->rootpbs, pricerdata->maxrootbounds);
   SCIPfreeBlockMemoryArray(scip, &pricerdata->rootdbs, pricerdata->maxrootbounds);
   SCIPfreeBlockMemoryArray(scip, &pricerdata->roottimes, pricerdata->maxrootbounds);
   SCIPfreeBlockMemoryArray(scip, &pricerdata->rootdualdiffs, pricerdata->maxrootbounds);
   SCIPfreeBlockMemoryArray(scip, &pricerdata->dualvalues, pricerdata->maxrootbounds);
   SCIPfreeBlockMemoryArray(scip, &pricerdata->dualsolconvs, pricerdata->maxrootbounds);
   SCIPfreeSol(scip, &pricerdata->rootlpsol);
   pricerdata->rootlpsol = NULL;
   pricerdata->maxrootbounds = 0;
   pricerdata->nrootbounds = 0;
   pricerdata->rootfarkastime = 0.0;
   pricerdata->dualdiff = 0.0;
   SCIPfreeMemoryArrayNull(scip, &(pricerdata->nodetimehist));
   SCIPfreeMemoryArrayNull(scip, &(pricerdata->foundvarshist));

   pricerdata->nodetimehist = NULL;
   pricerdata->foundvarshist = NULL;
#endif

   SCIP_CALL( SCIPfreeClock(scip, &(pricerdata->freeclock)) );
   SCIP_CALL( SCIPfreeClock(scip, &(pricerdata->transformclock)) );

   for( i = 0; i < pricerdata->npricingprobs; ++i )
   {
      assert(0 <= pricerdata->maxrealdualvalues[i]);
      SCIPfreeBlockMemoryArrayNull(scip, &(pricerdata->realdualvalues[i]), pricerdata->maxrealdualvalues[i]);
   }
   SCIPfreeBlockMemoryArray(scip, &(pricerdata->realdualvalues), pricerdata->maxrealdualvaluescapacity);
   SCIPfreeBlockMemoryArray(scip, &(pricerdata->maxrealdualvalues), pricerdata->maxrealdualvaluescapacity);

   return SCIP_OKAY;
}


/** reduced cost pricing method of variable pricer for feasible LPs */
SCIP_DECL_PRICERREDCOST(ObjPricerGcg::scip_redcost)
{ /*lint -esym(715, stopearly)*/
   SCIP_RETCODE retcode;

   assert(scip == scip_);
   assert(pricer != NULL);
   assert(pricerdata != NULL);
   assert(reducedcostpricing != NULL);
   assert(farkaspricing != NULL);

   *result = SCIP_DIDNOTRUN;

   if( reducedcostpricing->getCalls() == 0 )
   {
      /** @todo This is just a workaround around SCIP stages! */
      if( farkaspricing->getCalls() == 0 )
      {
         SCIP_CALL( GCGconsMasterbranchAddRootCons(scip) );
      }
      SCIPverbMessage(scip, SCIP_VERBLEVEL_NORMAL, NULL, "Starting reduced cost pricing...\n");
   }

   if( SCIPisStopped(scip_) )
   {
      return SCIP_OKAY;
   }

   if( SCIPgetCurrentNode(scip) == SCIPgetRootNode(scip) && GCGsepaGetNOriginalSepaCuts(scip) == 0 && reducedcostpricing->getCalls() > 0
      && GCGmasterIsCurrentSolValid(scip) && pricerdata->artificialused )
   {
      SCIPverbMessage(scip, SCIP_VERBLEVEL_NORMAL, NULL, "Starting reduced cost pricing without artificial variables...\n");
   }

   if( !GCGmasterIsCurrentSolValid(scip) )
      pricerdata->artificialused = TRUE;
   else
      pricerdata->artificialused = FALSE;


   /* update number of reduced cost pricing rounds at the current node */
   if( SCIPgetNNodes(scip) == pricerdata->currnodenr )
   {
      pricerdata->nroundsredcost++;
   }
   else
   {
      pricerdata->currnodenr = SCIPgetNNodes(scip);
      pricerdata->newnode = TRUE;
      pricerdata->nroundsredcost = 0;
   }

   /* if the number of reduced cost pricing rounds at the current node exceeds the limit (and we are not at the root), stop pricing;
    * we always stop pricing, if the maximum number of reduced cost rounds is set to 0
    */
   if( reducedcostpricing->getMaxrounds() == 0 || (pricerdata->nroundsredcost >= reducedcostpricing->getMaxrounds() && pricerdata->currnodenr != 1) )
   {
      SCIPdebugMessage("pricing aborted at node %lld\n", pricerdata->currnodenr);
      return SCIP_OKAY;
   }

   *result = SCIP_SUCCESS;

   /* perform pricing */

   pricingcontroller->increaseEagerage();

   GCGpricestoreEndFarkas(pricestore);
   if( pricerdata->usecolpool )
      GCGcolpoolEndFarkas(colpool);

   SCIP_CALL( reducedcostpricing->startClock() );
   retcode = priceNewVariables(reducedcostpricing, result, lowerbound);
   SCIP_CALL( reducedcostpricing->stopClock() );

#ifdef SCIP_STATISTIC
   if( SCIPgetCurrentNode(scip_) == SCIPgetRootNode(scip_) && GCGsepaGetNOriginalSepaCuts(scip_) == 0 )
   {
      SCIP_CALL( addRootBounds(SCIPgetLPObjval(scip_), *lowerbound) );
      SCIPdebugMessage("Add bounds, %f\n", *lowerbound);
   }
#endif
   return retcode;
}

SCIP_RETCODE ObjPricerGcg::ensureSizeArtificialvars(
   int                   size                /**< needed size */
)
{
   assert(pricerdata != NULL);
   assert(pricerdata->artificialvars != NULL);

   if( pricerdata->maxartificialvars < size )
   {
      int oldsize = pricerdata->maxartificialvars;
      pricerdata->maxartificialvars = SCIPcalcMemGrowSize(scip_, size);
      SCIP_CALL( SCIPreallocBlockMemoryArray(scip_, &(pricerdata->artificialvars), oldsize, pricerdata->maxartificialvars) );
   }
   assert(pricerdata->maxartificialvars >= size);

   return SCIP_OKAY;
}

/** add artificial vars */
SCIP_RETCODE ObjPricerGcg::addArtificialVars(
   )
{
   SCIP_CONS** masterconss;
   int nmasterconss;
   int nconvconss;
   char varname[SCIP_MAXSTRLEN];
   int i;
   SCIP_Real bigm;

   assert(pricerdata != NULL);
   assert(pricerdata->pricedvars != NULL);

   masterconss = GCGgetMasterConss(origprob);
   nmasterconss = GCGgetNMasterConss(origprob);

   nconvconss = GCGgetNPricingprobs(origprob);

   /* if bigmartificial is negative, use maxobj */
   if( pricerdata->usemaxobj )
      bigm = pricerdata->maxobj;
   else
      bigm = pricerdata->bigmartificial;

   for( i = 0; i < nmasterconss; ++i )
   {
      if( !SCIPisInfinity(scip_, -1.0*GCGconsGetLhs(scip_, masterconss[i]) ))
      {
         (void) SCIPsnprintf(varname, SCIP_MAXSTRLEN, "art_lhs_%s", SCIPconsGetName(masterconss[i]));
         ensureSizeArtificialvars(pricerdata->nartificialvars + 1);
         SCIP_CALL( GCGcreateArtificialVar(scip_, &(pricerdata->artificialvars[pricerdata->nartificialvars]), varname, bigm) );
         SCIP_CALL( SCIPaddCoefLinear(scip_, masterconss[i], pricerdata->artificialvars[pricerdata->nartificialvars], 1.0) );
         SCIP_CALL( SCIPaddVar(scip_, pricerdata->artificialvars[pricerdata->nartificialvars]) );
         ++(pricerdata->nartificialvars);
      }

      if( !SCIPisInfinity(scip_, GCGconsGetRhs(scip_, masterconss[i]) ))
      {
         (void) SCIPsnprintf(varname, SCIP_MAXSTRLEN, "art_rhs_%s", SCIPconsGetName(masterconss[i]));
         ensureSizeArtificialvars(pricerdata->nartificialvars + 1);
         SCIP_CALL( GCGcreateArtificialVar(scip_, &(pricerdata->artificialvars[pricerdata->nartificialvars]), varname, bigm) );
         SCIP_CALL( SCIPaddCoefLinear(scip_, masterconss[i], pricerdata->artificialvars[pricerdata->nartificialvars], -1.0) );
         SCIP_CALL( SCIPaddVar(scip_, pricerdata->artificialvars[pricerdata->nartificialvars]) );
         ++(pricerdata->nartificialvars);
      }
   }

   for( i = 0; i < nconvconss; ++i )
   {
      SCIP_CONS* convcons;

      if( !GCGisPricingprobRelevant(origprob, i) )
         continue;

      convcons = GCGgetConvCons(origprob, i);

      if( !SCIPisInfinity(scip_, -1.0*GCGconsGetLhs(scip_, convcons) ))
      {
         (void) SCIPsnprintf(varname, SCIP_MAXSTRLEN, "art_lhs_%s", SCIPconsGetName(convcons));
         ensureSizeArtificialvars(pricerdata->nartificialvars + 1);
         SCIP_CALL( GCGcreateArtificialVar(scip_, &(pricerdata->artificialvars[pricerdata->nartificialvars]), varname, bigm) );
         SCIP_CALL( SCIPaddCoefLinear(scip_, convcons, pricerdata->artificialvars[pricerdata->nartificialvars], 1.0) );
         SCIP_CALL( SCIPaddVar(scip_, pricerdata->artificialvars[pricerdata->nartificialvars]) );
         ++(pricerdata->nartificialvars);
      }

      if( !SCIPisInfinity(scip_, GCGconsGetRhs(scip_, convcons) ))
      {
         (void) SCIPsnprintf(varname, SCIP_MAXSTRLEN, "art_rhs_%s", SCIPconsGetName(convcons));
         ensureSizeArtificialvars(pricerdata->nartificialvars + 1);
         SCIP_CALL( GCGcreateArtificialVar(scip_, &(pricerdata->artificialvars[pricerdata->nartificialvars]), varname, bigm) );
         SCIP_CALL( SCIPaddCoefLinear(scip_, convcons, pricerdata->artificialvars[pricerdata->nartificialvars], -1.0) );
         SCIP_CALL( SCIPaddVar(scip_, pricerdata->artificialvars[pricerdata->nartificialvars]) );
         ++(pricerdata->nartificialvars);
      }

   }

   pricerdata->artificialused = TRUE;

   return SCIP_OKAY;
}

/** farcas pricing method of variable pricer for infeasible LPs */
SCIP_DECL_PRICERFARKAS(ObjPricerGcg::scip_farkas)
{
   SCIP_RETCODE retcode;
   SCIP_SOL** origsols;
   int norigsols;
   int nstoredsols;

   assert(scip == scip_);
   assert(pricer != NULL);
   assert(pricerdata != NULL);
   assert(reducedcostpricing != NULL);
   assert(farkaspricing != NULL);

   *result = SCIP_DIDNOTRUN;

   /** @todo This is just a workaround around SCIP stages! */
   if( reducedcostpricing->getCalls() == 0 && farkaspricing->getCalls() == 0 )
   {
      SCIP_CALL( GCGconsMasterbranchAddRootCons(scip) );
   }

   /* get solutions from the original problem */
   origsols = SCIPgetSols(origprob);
   norigsols = SCIPgetNSols(origprob);
   assert(norigsols >= 0);

   /* update current node */
   if( SCIPgetNNodes(scip) != pricerdata->currnodenr )
   {
      pricerdata->currnodenr = SCIPgetNNodes(scip);
      pricerdata->newnode = TRUE;
   }

   *result = SCIP_SUCCESS;

   /* Add already known solutions for the original problem to the master variable space */
   /** @todo This is just a workaround around SCIP stages! */
   nstoredsols = 0;
   if( farkaspricing->getCalls() == 0 )
   {
      int i;

      for( i = 0; i < norigsols; ++i )
      {
         SCIP_Bool stored;
         assert(origsols[i] != NULL);
         SCIPdebugMessage("Transferring original feasible solution found by <%s> to master problem\n",
            SCIPsolGetHeur(origsols[i]) == NULL ? "relaxation" : SCIPheurGetName(SCIPsolGetHeur(origsols[i])));
         SCIP_CALL( GCGmasterTransOrigSolToMasterVars(scip, origsols[i], &stored) );
         if( stored )
         {
            ++nstoredsols;
         }
      }
      SCIPdebugMessage("GCGmasterTransOrigSolToMasterVars() transferred %d original feasible solutions\n",
         nstoredsols);
      /* return if we transferred solutions as the master should be feasible */
      if( nstoredsols > 0 )
      {
         farkaspricing->incCalls();
#ifdef SCIP_STATISTIC
         pricerdata->rootfarkastime =  SCIPgetSolvingTime(scip_);
#endif
         return SCIP_OKAY;
      }
   }

   if( pricerdata->useartificialvars && farkaspricing->getCalls() == 0 )
   {
      SCIPverbMessage(scip, SCIP_VERBLEVEL_NORMAL, NULL, "Add artificial variables ensuring the restricted master problem is feasible.\n");
      SCIP_CALL( addArtificialVars() );
      farkaspricing->incCalls();
      return SCIP_OKAY;
   }

   GCGpricestoreStartFarkas(pricestore);
   if( pricerdata->usecolpool )
      GCGcolpoolStartFarkas(colpool);

   SCIP_CALL( farkaspricing->startClock() );
   retcode = priceNewVariables(farkaspricing, result, NULL);
   SCIP_CALL( farkaspricing->stopClock() );

#ifdef SCIP_STATISTIC
   pricerdata->rootfarkastime =  SCIPgetSolvingTime(scip_);
#endif

   return retcode;
}

/** create the pointers for the pricing types */
SCIP_RETCODE ObjPricerGcg::createPricingTypes()
{
   farkaspricing = new FarkasPricing(scip_);
   SCIP_CALL( farkaspricing->addParameters() );

   reducedcostpricing = new ReducedCostPricing(scip_);
   SCIP_CALL( reducedcostpricing->addParameters() );

   pricingtype = NULL;

   return SCIP_OKAY;
}

/** create the pricing controller */
SCIP_RETCODE ObjPricerGcg::createPricingcontroller()
{
   pricingcontroller = new Pricingcontroller(scip_);
   SCIP_CALL( pricingcontroller->addParameters() );

   return SCIP_OKAY;
}

/** create the pointers for the stabilization */
void ObjPricerGcg::createStabilization()
{
   SCIP_Bool usehybridascent;

   usehybridascent = pricerdata->hybridascent ||
                     (GCGgetNPricingprobs(origprob) == GCGgetNRelPricingprobs(origprob) && pricerdata->hybridascentnoagg);


   stabilization = new Stabilization(scip_, reducedcostpricing, usehybridascent);
}

SCIP_RETCODE ObjPricerGcg::createColpool()
{
   assert(farkaspricing != NULL);
   assert(reducedcostpricing != NULL);
   assert(pricerdata != NULL);

   SCIP_CALL( GCGcolpoolCreate(scip_, &colpool, pricerdata->colpoolagelimit) );

   return SCIP_OKAY;
}

SCIP_RETCODE ObjPricerGcg::createPricestore()
{
   SCIP_CALL( GCGpricestoreCreate(scip_, &pricestore,
      pricerdata->redcostfac, pricerdata->objparalfac, pricerdata->orthofac,
      pricerdata->mincolorth,
      pricerdata->efficiacychoice) );

   return SCIP_OKAY;
}
/*
 * variable pricer specific interface methods
 */

/** creates the GCG variable pricer and includes it in SCIP */
extern "C"
SCIP_RETCODE SCIPincludePricerGcg(
   SCIP*                 scip,               /**< SCIP data structure */
   SCIP*                 origprob            /**< SCIP data structure of the original problem */
   )
{  /*lint -esym(429,pricer) */
   ObjPricerGcg* pricer;
   SCIP_PRICERDATA* pricerdata = NULL;

   SCIP_CALL( SCIPallocMemory(scip, &pricerdata) );

   /* initialize solvers array */
   pricerdata->solvers = NULL;
   pricerdata->nsolvers = 0;
   pricerdata->realdualvalues = NULL;
   pricerdata->artificialvars = NULL;
   pricerdata->nartificialvars = 0;
   pricerdata->maxartificialvars = 0;

#ifdef SCIP_STATISTIC
   pricerdata->nodetimehist = NULL;
   pricerdata->foundvarshist = NULL;
#endif

   pricer = new ObjPricerGcg(scip, origprob, PRICER_NAME, PRICER_DESC, PRICER_PRIORITY, PRICER_DELAY, pricerdata);
   /* include variable pricer */
   SCIP_CALL( SCIPincludeObjPricer(scip, pricer, TRUE) );

   SCIP_CALL( pricer->createPricingTypes() );
   SCIP_CALL( pricer->createPricingcontroller() );

   /* include event handler into master SCIP */
   SCIP_CALL( SCIPincludeEventhdlr(scip, EVENTHDLR_NAME, EVENTHDLR_DESC,
         NULL, eventFreeVardeleted, eventInitVardeleted, eventExitVardeleted,
         eventInitsolVardeleted, eventExitsolVardeleted, eventDeleteVardeleted, eventExecVardeleted,
         NULL) );

   pricerdata->eventhdlr = SCIPfindEventhdlr(scip, EVENTHDLR_NAME);

   SCIP_CALL( SCIPaddBoolParam(origprob, "pricing/masterpricer/abortpricingint",
         "should pricing be aborted due to integral objective function?",
         &pricerdata->abortpricingint, TRUE, DEFAULT_ABORTPRICINGINT, NULL, NULL) );

   SCIP_CALL( SCIPaddRealParam(origprob, "pricing/masterpricer/abortpricinggap",
         "gap between dual bound and RMP objective at which pricing is aborted",
         &pricerdata->abortpricinggap, TRUE, DEFAULT_ABORTPRICINGGAP, 0.0, 1.0, NULL, NULL) );

   SCIP_CALL( SCIPaddBoolParam(origprob, "pricing/masterpricer/dispinfos",
         "should additional informations concerning the pricing process be displayed?",
         &pricerdata->dispinfos, FALSE, DEFAULT_DISPINFOS, NULL, NULL) );

   SCIP_CALL( SCIPaddIntParam(origprob, "pricing/masterpricer/threads",
         "how many threads should be used to concurrently solve the pricing problem (0 to guess threads by OpenMP)",
         &ObjPricerGcg::threads, FALSE, DEFAULT_THREADS, 0, 4096, NULL, NULL) );

   SCIP_CALL( SCIPaddBoolParam(origprob, "pricing/masterpricer/stabilization",
         "should stabilization be performed?",
         &pricerdata->stabilization, FALSE, DEFAULT_STABILIZATION, NULL, NULL) );

   SCIP_CALL( SCIPaddBoolParam(origprob, "pricing/masterpricer/stabilizationtree",
         "should stabilization be performed in the tree (in nodes other than the root node)?",
         &pricerdata->stabilizationtree, FALSE, DEFAULT_STABILIZATIONTREE, NULL, NULL) );

   SCIP_CALL( SCIPaddBoolParam(origprob, "pricing/masterpricer/usecolpool",
         "should the colpool be checked for negative redcost cols before solving the pricing problems?",
         &pricerdata->usecolpool, FALSE, DEFAULT_USECOLPOOL, NULL, NULL) );

   SCIP_CALL( SCIPaddBoolParam(origprob, "pricing/masterpricer/stabilization/hybridascent",
         "should hybridization of smoothing with an ascent method be enabled?",
         &pricerdata->hybridascent, FALSE, DEFAULT_HYBRIDASCENT, NULL, NULL) );

   SCIP_CALL( SCIPaddBoolParam(origprob, "pricing/masterpricer/stabilization/hybridascentnoagg",
         "should hybridization of smoothing with an ascent method be enabled if pricing problems cannot be aggregation?",
         &pricerdata->hybridascentnoagg, FALSE, DEFAULT_HYBRIDASCENT_NOAGG, NULL, NULL) );

   SCIP_CALL( SCIPaddBoolParam(origprob, "pricing/masterpricer/useartificialvars",
         "should artificial variables be used to make the RMP feasible (instead of applying Farkas pricing)?",
         &pricerdata->useartificialvars, FALSE, DEFAULT_USEARTIFICIALVARS, NULL, NULL) );

   SCIP_CALL( SCIPaddBoolParam(origprob, "pricing/masterpricer/usemaxobj",
         "use maxobj for big M objective of artificial variables",
         &pricerdata->usemaxobj, FALSE, DEFAULT_USEMAXOBJ, NULL, NULL) );

   SCIP_CALL( SCIPaddBoolParam(origprob, "pricing/masterpricer/onlyreliablebigm",
         "only use maxobj for big M objective of artificial variables if it is reliable",
         &pricerdata->onlyreliablebigm, FALSE, DEFAULT_ONLYRELIABLEBIGM, NULL, NULL) );

   SCIP_CALL( SCIPaddRealParam(origprob, "pricing/masterpricer/factorunreliable",
         "factor to use for objective of unbounded variables",
         &pricerdata->factorunreliable, FALSE, DEFAULT_FACTORUNRELIABLE, 0.0, SCIPinfinity(origprob), NULL, NULL) );

   SCIP_CALL( SCIPaddRealParam(origprob, "pricing/masterpricer/bigmartificial",
         "value for for big M objective of artificial variables (negative if max obj should be used)",
         &pricerdata->bigmartificial, FALSE, DEFAULT_BIGMARTIFICIAL, 0.0, SCIPinfinity(origprob), NULL, NULL) );

   SCIP_CALL( SCIPsetIntParam(scip, "lp/disablecutoff", DEFAULT_DISABLECUTOFF) );

   SCIP_CALL( SCIPaddIntParam(origprob, "pricing/masterpricer/disablecutoff",
         "should the cutoffbound be applied in master LP solving (0: on, 1:off, 2:auto)?",
         &pricerdata->disablecutoff, FALSE, DEFAULT_DISABLECUTOFF, 0, 2, paramChgdDisablecutoff, NULL) );

   SCIP_CALL( SCIPaddIntParam(origprob, "pricing/masterpricer/colpool/agelimit",
         "age limit for columns in column pool? (-1 for no limit)",
         &pricerdata->colpoolagelimit, FALSE, DEFAULT_COLPOOL_AGELIMIT, -1, INT_MAX, NULL, NULL) );

   SCIP_CALL( SCIPaddRealParam(origprob, "pricing/masterpricer/pricestore/redcostfac",
         "factor of -redcost/norm in score function",
         &pricerdata->redcostfac, FALSE, DEFAULT_PRICE_REDCOSTFAC, 0.0, 10.0, NULL, NULL) );

   SCIP_CALL( SCIPaddRealParam(origprob, "pricing/masterpricer/pricestore/objparalfac",
            "factor of objective parallelism in score function",
            &pricerdata->objparalfac, FALSE, DEFAULT_PRICE_OBJPARALFAC, 0.0, 10.0, NULL, NULL) );

   SCIP_CALL( SCIPaddRealParam(origprob, "pricing/masterpricer/pricestore/orthofac",
            "factor of orthogonalities in score function",
            &pricerdata->orthofac, FALSE, DEFAULT_PRICE_ORTHOFAC, 0.0, 10.0, NULL, NULL) );

   SCIP_CALL( SCIPaddRealParam(origprob, "pricing/masterpricer/pricestore/mincolorth",
            "minimal orthogonality of columns to add",
            &pricerdata->mincolorth, FALSE, DEFAULT_PRICE_MINCOLORTH, 0.0, 1.0, NULL, NULL) );

   SCIP_CALL( SCIPaddIntParam(origprob, "pricing/masterpricer/pricestore/efficiacychoice",
            "choice to base efficiacy on",
            (int*)&pricerdata->efficiacychoice, FALSE, DEFAULT_PRICE_EFFICIACYCHOICE, 0, 2, NULL, NULL) );


   return SCIP_OKAY;
}

/** returns the pointer to the scip instance representing the original problem */
extern "C"
SCIP* GCGmasterGetOrigprob(
   SCIP*                 scip                /**< SCIP data structure */
   )
{
   ObjPricerGcg* pricer;

   assert(scip != NULL);

   pricer = static_cast<ObjPricerGcg*>(SCIPfindObjPricer(scip, PRICER_NAME));
   assert(pricer != NULL);

   return pricer->getOrigprob();
}

/** returns the array of variables that were priced in during the solving process */
extern "C"
SCIP_VAR** GCGmasterGetPricedvars(
   SCIP*                 scip                /**< SCIP data structure */
   )
{
   ObjPricerGcg* pricer;
   SCIP_PRICERDATA* pricerdata;

   assert(scip != NULL);

   pricer = static_cast<ObjPricerGcg*>(SCIPfindObjPricer(scip, PRICER_NAME));
   assert(pricer != NULL);

   pricerdata = pricer->getPricerdata();
   assert(pricerdata != NULL);

   return pricerdata->pricedvars;
}

/** returns the number of variables that were priced in during the solving process */
extern "C"
int GCGmasterGetNPricedvars(
   SCIP*                 scip                /**< SCIP data structure */
   )
{
   ObjPricerGcg* pricer;
   SCIP_PRICERDATA* pricerdata;

   assert(scip != NULL);

   pricer = static_cast<ObjPricerGcg*>(SCIPfindObjPricer(scip, PRICER_NAME));
   assert(pricer != NULL);

   pricerdata = pricer->getPricerdata();
   assert(pricerdata != NULL);

   return pricerdata->npricedvars;
}


/** adds the given constraint and the given position to the hashmap of the pricer */
extern "C"
SCIP_RETCODE GCGmasterAddMasterconsToHashmap(
   SCIP*                 scip,               /**< SCIP data structure */
   SCIP_CONS*            cons,               /**< the constraint that should be added */
   int                   pos                 /**< the position of the constraint in the relaxator's masterconss array */
   )
{
   ObjPricerGcg* pricer;
   SCIP_PRICERDATA* pricerdata;

   assert(scip != NULL);
   assert(cons != NULL);
   assert(pos >= 0);

   pricer = static_cast<ObjPricerGcg*>(SCIPfindObjPricer(scip, PRICER_NAME));
   assert(pricer != NULL);

   pricerdata = pricer->getPricerdata();
   assert(pricerdata != NULL);

   SCIP_CALL( SCIPhashmapInsert(pricerdata->mapcons2idx, cons, (void*)(size_t)pos) );
   assert((int)(size_t)SCIPhashmapGetImage(pricerdata->mapcons2idx, cons) == pos); /*lint !e507*/

   SCIPdebugMessage("Added cons %s (%p) to hashmap with index %d\n", SCIPconsGetName(cons), (void*) cons, pos);

   return SCIP_OKAY;
}

#ifdef SCIP_STATISTIC
/** sets the optimal LP solution in the pricerdata */
extern "C"
SCIP_RETCODE GCGmasterSetRootLPSol(
   SCIP*                 scip,               /**< SCIP data structure */
   SCIP_SOL**            sol                 /**< pointer to optimal solution to root LP */
   )
{
   ObjPricerGcg* pricer;
   SCIP_PRICERDATA* pricerdata;

   assert(scip != NULL);

   pricer = static_cast<ObjPricerGcg*>(SCIPfindObjPricer(scip, PRICER_NAME));
   assert(pricer != NULL);

   pricerdata = pricer->getPricerdata();
   assert(pricerdata != NULL);

   pricerdata->rootlpsol = *sol;

   return SCIP_OKAY;
}

/** gets the optimal LP solution in the pricerdata */
extern "C"
SCIP_SOL* GCGmasterGetRootLPSol(
   SCIP*                 scip                /**< SCIP data structure */
   )
{
   ObjPricerGcg* pricer;
   SCIP_PRICERDATA* pricerdata;

   assert(scip != NULL);

   pricer = static_cast<ObjPricerGcg*>(SCIPfindObjPricer(scip, PRICER_NAME));
   assert(pricer != NULL);

   pricerdata = pricer->getPricerdata();
   assert(pricerdata != NULL);

   return pricerdata->rootlpsol;
}
#endif

/** includes a solver into the pricer data */
extern "C"
SCIP_RETCODE GCGpricerIncludeSolver(
   SCIP*                 scip,               /**< SCIP data structure */
   const char*           name,               /**< name of solver */
   const char*           desc,               /**< description of solver */
   int                   priority,           /**< priority of solver */
   SCIP_Bool             heurenabled,        /**< flag to indicate whether heuristic solving method of the solver is enabled */
   SCIP_Bool             exactenabled,        /**< flag to indicate whether exact solving method of the solver is enabled */
   GCG_DECL_SOLVERUPDATE((*solverupdate)),   /**< update method for solver */
   GCG_DECL_SOLVERSOLVE  ((*solversolve)),   /**< solving method for solver */
   GCG_DECL_SOLVERSOLVEHEUR((*solversolveheur)), /**< heuristic solving method for solver */
   GCG_DECL_SOLVERFREE   ((*solverfree)),    /**< free method of solver */
   GCG_DECL_SOLVERINIT   ((*solverinit)),    /**< init method of solver */
   GCG_DECL_SOLVEREXIT   ((*solverexit)),    /**< exit method of solver */
   GCG_DECL_SOLVERINITSOL((*solverinitsol)), /**< initsol method of solver */
   GCG_DECL_SOLVEREXITSOL((*solverexitsol)), /**< exitsol method of solver */
   GCG_SOLVERDATA*       solverdata          /**< pricing solver data */
   )
{
   GCG_SOLVER* solver;
   ObjPricerGcg* pricer;
   SCIP_PRICERDATA* pricerdata;

   assert(scip != NULL);

   pricer = static_cast<ObjPricerGcg*>(SCIPfindObjPricer(scip, PRICER_NAME));
   assert(pricer != NULL);

   pricerdata = pricer->getPricerdata();
   assert(pricerdata != NULL);

   /* create pricing solver */
   solver = NULL;
   SCIP_CALL( GCGsolverCreate(scip, &solver, name, desc, priority, heurenabled, exactenabled,
      solverupdate, solversolve, solversolveheur, solverfree, solverinit, solverexit, solverinitsol, solverexitsol,
      solverdata) );
   assert(solver != NULL);

   /* add solver to pricer data */
   if( pricerdata->nsolvers == 0 )
   {
      SCIP_CALL( SCIPallocMemoryArray(scip_, &(pricerdata->solvers), 1) ); /*lint !e506*/
   }
   else
   {
      SCIP_CALL( SCIPreallocMemoryArray(scip_, &(pricerdata->solvers), (size_t)pricerdata->nsolvers+1) );
   }
   pricerdata->solvers[pricerdata->nsolvers] = solver;
   ++pricerdata->nsolvers;

   return SCIP_OKAY;
}

/** returns the available pricing solvers */
extern "C"
GCG_SOLVER** GCGpricerGetSolvers(
   SCIP*                 scip                /**< SCIP data structure */
   )
{
   ObjPricerGcg* pricer;
   SCIP_PRICERDATA* pricerdata;

   assert(scip != NULL);

   pricer = static_cast<ObjPricerGcg*>(SCIPfindObjPricer(scip, PRICER_NAME));
   assert(pricer != NULL);

   pricerdata = pricer->getPricerdata();
   assert(pricerdata != NULL);

   return pricerdata->solvers;
}

/** returns the number of available pricing solvers */
extern "C"
int GCGpricerGetNSolvers(
   SCIP*                 scip                /**< SCIP data structure */
   )
{
   ObjPricerGcg* pricer;
   SCIP_PRICERDATA* pricerdata;

   assert(scip != NULL);

   pricer = static_cast<ObjPricerGcg*>(SCIPfindObjPricer(scip, PRICER_NAME));
   assert(pricer != NULL);

   pricerdata = pricer->getPricerdata();
   assert(pricerdata != NULL);

   return pricerdata->nsolvers;
}

/** writes out a list of all pricing problem solvers */
extern "C"
void GCGpricerPrintListOfSolvers(
   SCIP*                 scip                /**< SCIP data structure */
   )
{
   ObjPricerGcg* pricer;
   SCIP_PRICERDATA* pricerdata;
   int nsolvers;
   int i;

   assert(scip != NULL);

   pricer = static_cast<ObjPricerGcg*>(SCIPfindObjPricer(scip, PRICER_NAME));
   assert(pricer != NULL);

   pricerdata = pricer->getPricerdata();
   assert(pricerdata != NULL);

   assert((pricerdata->solvers == NULL) == (pricerdata->nsolvers == 0));

   nsolvers = pricerdata->nsolvers;

   SCIPdialogMessage(scip, NULL, " solver               priority heur  exact description\n");
   SCIPdialogMessage(scip, NULL, " --------------       -------- ----- ----- -----------\n");

   for( i = 0; i < nsolvers; ++i )
   {
      SCIPdialogMessage(scip, NULL,  " %-20s", GCGsolverGetName(pricerdata->solvers[i]));
      SCIPdialogMessage(scip, NULL,  " %8d", GCGsolverGetPriority(pricerdata->solvers[i]));
      SCIPdialogMessage(scip, NULL,  " %5s", GCGsolverIsHeurEnabled(pricerdata->solvers[i]) ? "TRUE" : "FALSE");
      SCIPdialogMessage(scip, NULL,  " %5s", GCGsolverIsExactEnabled(pricerdata->solvers[i]) ? "TRUE" : "FALSE");
      SCIPdialogMessage(scip, NULL,  " %s\n", GCGsolverGetDesc(pricerdata->solvers[i]));
   }
}

/** prints pricing solver statistics */
extern "C"
void GCGpricerPrintPricingStatistics(
   SCIP*                 scip,               /**< SCIP data structure */
   FILE*                 file                /**< output file */
)
{
   ObjPricerGcg* pricer;
   SCIP_PRICERDATA* pricerdata;

   assert(scip != NULL);

   pricer = static_cast<ObjPricerGcg*>(SCIPfindObjPricer(scip, PRICER_NAME));
   assert(pricer != NULL);

   pricerdata = pricer->getPricerdata();
   assert(pricerdata != NULL);

   /**@todo add constraint statistics: how many constraints (instead of cuts) have been added? */
   SCIPmessageFPrintInfo(SCIPgetMessagehdlr(scip), file,
         "Pricing Solver     : #HeurFarkas  #OptFarkas  #HeurRedcost #OptRedcost Time: HeurFarkas  OptFarkas  HeurRedcost OptRedcost\n");
   for( int i = 0; i < pricerdata->nsolvers; ++i )
   {
      GCG_SOLVER* solver;
      solver = pricerdata->solvers[i];
      assert(solver != NULL);

      SCIPmessageFPrintInfo(SCIPgetMessagehdlr(scip), file, "  %-17.17s:",
            GCGsolverGetName(solver));
      SCIPmessageFPrintInfo(SCIPgetMessagehdlr(scip), file,
            " %11d %11d   %11d %11d       %10.2f %10.2f   %10.2f %10.2f \n",
            GCGsolverGetHeurFarkasCalls(solver), GCGsolverGetOptFarkasCalls(solver),
            GCGsolverGetHeurRedcostCalls(solver), GCGsolverGetOptRedcostCalls(solver),
            GCGsolverGetHeurFarkasTime(scip, solver),
            GCGsolverGetOptFarkasTime(scip, solver),
            GCGsolverGetHeurRedcostTime(scip, solver),
            GCGsolverGetOptRedcostTime(scip, solver));
   }
}

/** prints pricer statistics */
extern "C"
void GCGpricerPrintStatistics(
   SCIP*                 scip,               /**< SCIP data structure */
   FILE*                 file                /**< output file */
   )
{
   ObjPricerGcg* pricer;
   SCIP_PRICERDATA* pricerdata;
   const PricingType* farkas;
   const PricingType* redcost;
   int i;
#ifdef SCIP_STATISTIC
   double start;
   double end;
#endif

   assert(scip != NULL);

   pricer = static_cast<ObjPricerGcg*>(SCIPfindObjPricer(scip, PRICER_NAME));
   assert(pricer != NULL);

   pricerdata = pricer->getPricerdata();
   assert(pricerdata != NULL);

   /**@todo add constraint statistics: how many constraints (instead of cuts) have been added? */

   /* print of Pricing Statistics */

   SCIPmessageFPrintInfo(SCIPgetMessagehdlr(scip), file, "Farkas pricing Statistic:\nno.\t#Calls\t\t#Vars\t\ttime(s)\n");

   for( i = 0; i < pricerdata->npricingprobs; i++ )
   {
      SCIPmessageFPrintInfo(SCIPgetMessagehdlr(scip), file, "%d  \t %d \t\t %d \t\t %.2f \n", i, pricerdata->farkascallsdist[i],
         pricerdata->farkasfoundvars[i], pricerdata->farkasnodetimedist[i]);

   }

   SCIPmessageFPrintInfo(SCIPgetMessagehdlr(scip), file, "Reduced Cost pricing Statistic:\nno.\t#Calls\t\t#Vars\t\ttime(s)\n");

   for( i = 0; i < pricerdata->npricingprobs; i++ )
   {
      SCIPmessageFPrintInfo(SCIPgetMessagehdlr(scip), file, "%d  \t %d \t\t %d \t\t %.2f \n", i, pricerdata->redcostcallsdist[i],
         pricerdata->redcostfoundvars[i], pricerdata->redcostnodetimedist[i]);

   }

#ifdef SCIP_STATISTIC
   /* print of Histogram Buckets !=0      */

   SCIPmessageFPrintInfo(SCIPgetMessagehdlr(scip), file, "Histogram Time\n");
   for( i = 0; i < PRICER_STAT_ARRAYLEN_TIME; i++ )
   {
      start = (1.0 * i * PRICER_STAT_BUCKETSIZE_TIME)/1000.0;
      end = start + PRICER_STAT_BUCKETSIZE_TIME/1000.0;

      if( pricerdata->nodetimehist[i] != 0 )
         SCIPmessageFPrintInfo(SCIPgetMessagehdlr(scip), file, "From\t%.4f\t-\t%.4f\ts:\t\t%d \n", start, end, pricerdata->nodetimehist[i]);
   }

   SCIPmessageFPrintInfo(SCIPgetMessagehdlr(scip), file, "Histogram Found Vars\n");

   for( i = 0; i < PRICER_STAT_ARRAYLEN_VARS; i++ )
   {
      start = i * PRICER_STAT_BUCKETSIZE_VARS;
      end = start + PRICER_STAT_BUCKETSIZE_VARS;

      if( pricerdata->foundvarshist[i] != 0 )
         SCIPmessageFPrintInfo(SCIPgetMessagehdlr(scip), file, "From\t%.0f\t-\t%.0f\tvars:\t\t%d \n", start, end, pricerdata->foundvarshist[i]);
   }

   SCIPmessageFPrintInfo(SCIPgetMessagehdlr(scip), file, "Root bounds \n");
   SCIPmessageFPrintInfo(SCIPgetMessagehdlr(scip), file, " iter            pb            db            time        dualdiff     dualoptdiff\n");

   for( i = 0; i < pricerdata->nrootbounds; i++ )
   {
      SCIP_Real pb;
      SCIP_Real db;
      SCIP_Real time;
      SCIP_Real dualdiff;
      SCIP_Real dualoptdiff;

      pb = pricerdata->rootpbs[i];
      db = pricerdata->rootdbs[i];
      time = pricerdata->roottimes[i];
      dualdiff = pricerdata->rootdualdiffs[i];
      pricer->computeDualDiff(pricerdata->dualvalues[i], pricerdata->dualsolconvs[i], pricerdata->dualvalues[pricerdata->nrootbounds - 1], pricerdata->dualsolconvs[pricerdata->nrootbounds - 1], &dualoptdiff);

      SCIPmessageFPrintInfo(SCIPgetMessagehdlr(scip), file, "%5d %13.6e %13.6e %15.5f %15.5f %15.5f\n", i, pb, db, time, dualdiff, dualoptdiff);
   }
#endif

   redcost = pricer->getReducedCostPricing();
   assert( redcost != NULL );
   farkas = pricer->getFarkasPricing();
   assert( farkas != NULL );

   SCIPmessageFPrintInfo(SCIPgetMessagehdlr(scip), file, "Pricing Summary:\n");
   SCIPmessageFPrintInfo(SCIPgetMessagehdlr(scip), file, "Calls                            : %d\n", pricerdata->calls);
   SCIPmessageFPrintInfo(SCIPgetMessagehdlr(scip), file, "Farkas Pricing Calls             : %d\n", farkas->getCalls());
   SCIPmessageFPrintInfo(SCIPgetMessagehdlr(scip), file, "Farkas Pricing Time              : %f\n", farkas->getClockTime());
   SCIPmessageFPrintInfo(SCIPgetMessagehdlr(scip), file, "Reduced Cost Pricing Calls       : %d\n", redcost->getCalls());
   SCIPmessageFPrintInfo(SCIPgetMessagehdlr(scip), file, "Reduced Cost Pricing Time        : %f\n", redcost->getClockTime());
   SCIPmessageFPrintInfo(SCIPgetMessagehdlr(scip), file, "Solved subMIPs Heuristic Pricing : %d\n", pricerdata->solvedsubmipsheur);
   SCIPmessageFPrintInfo(SCIPgetMessagehdlr(scip), file, "Solved subMIPs Optimal Pricing   : %d\n", pricerdata->solvedsubmipsoptimal);
   SCIPmessageFPrintInfo(SCIPgetMessagehdlr(scip), file, "Time for transformation          : %f\n", SCIPgetClockTime(scip, pricerdata->transformclock));
   SCIPmessageFPrintInfo(SCIPgetMessagehdlr(scip), file, "Time for freeing subMIPs         : %f\n", SCIPgetClockTime(scip, pricerdata->freeclock));

}

/** method to get existence of rays */
extern "C"
SCIP_RETCODE GCGpricerExistRays(
   SCIP*                 scip,               /**< master SCIP data structure */
   SCIP_Bool*            exist               /**< pointer to store if there exists any ray */
   )
{
   int prob;

   ObjPricerGcg* pricer;
   SCIP_PRICERDATA* pricerdata;

   assert(scip != NULL);

   pricer = static_cast<ObjPricerGcg*>(SCIPfindObjPricer(scip, PRICER_NAME));
   assert(pricer != NULL);

   pricerdata = pricer->getPricerdata();
   assert(pricerdata != NULL);

   *exist = FALSE;

   for( prob = 0; prob < pricerdata->npricingprobs; ++prob )
   {
      if( pricerdata->nraysprob[prob] > 0 )
      {
         *exist = TRUE;
         break;
      }
   }

   return SCIP_OKAY;
}

/** get the number of extreme points that a pricing problem has generated so far */
extern "C"
int GCGpricerGetNPointsProb(
   SCIP*                 scip,               /**< master SCIP data structure */
   int                   probnr              /**< index of pricing problem */
   )
{
   ObjPricerGcg* pricer;
   SCIP_PRICERDATA* pricerdata;

   assert(scip != NULL);

   pricer = static_cast<ObjPricerGcg*>(SCIPfindObjPricer(scip, PRICER_NAME));
   assert(pricer != NULL);

   pricerdata = pricer->getPricerdata();
   assert(pricerdata != NULL);

   if( !GCGisPricingprobRelevant(GCGmasterGetOrigprob(scip), probnr) )
      return 0;
   else
      return pricerdata->npointsprob[probnr];
}

/** get the number of extreme rays that a pricing problem has generated so far */
extern "C"
int GCGpricerGetNRaysProb(
   SCIP*                 scip,               /**< master SCIP data structure */
   int                   probnr              /**< index of pricing problem */
   )
{
   ObjPricerGcg* pricer;
   SCIP_PRICERDATA* pricerdata;

   assert(scip != NULL);

   pricer = static_cast<ObjPricerGcg*>(SCIPfindObjPricer(scip, PRICER_NAME));
   assert(pricer != NULL);

   pricerdata = pricer->getPricerdata();
   assert(pricerdata != NULL);

   if( !GCGisPricingprobRelevant(GCGmasterGetOrigprob(scip), probnr) )
      return 0;
   else
      return pricerdata->nraysprob[probnr];
}

/** get the number of columns to be added to the master LP in the current pricing round */
extern "C"
int GCGpricerGetMaxColsRound(
   SCIP*                 scip                /**< master SCIP data structure */
   )
{
   ObjPricerGcg* pricer;

   assert(scip != NULL);

   pricer = static_cast<ObjPricerGcg*>(SCIPfindObjPricer(scip, PRICER_NAME));
   assert(pricer != NULL);

   return pricer->getMaxColsRound();
}

/** get the number of columns per pricing problem to be added to the master LP in the current pricing round */
extern "C"
int GCGpricerGetMaxColsProb(
   SCIP*                 scip                /**< master SCIP data structure */
   )
{
   ObjPricerGcg* pricer;

   assert(scip != NULL);

   pricer = static_cast<ObjPricerGcg*>(SCIPfindObjPricer(scip, PRICER_NAME));
   assert(pricer != NULL);

   return pricer->getMaxColsProb();
}

/** add a new column to the pricing storage */
extern "C"
SCIP_RETCODE GCGpricerAddCol(
   SCIP*                 scip,               /**< SCIP data structure */
   GCG_COL*              col,                 /**< priced col */
   SCIP_Bool             checkcol
   )
{
   ObjPricerGcg* pricer;

   pricer = static_cast<ObjPricerGcg*>(SCIPfindObjPricer(scip, PRICER_NAME));
   assert(pricer != NULL);

   SCIP_CALL( pricer->addColToPricestore(col, checkcol) );

   return SCIP_OKAY;
}

/** transfers a primal solution of the original problem into the master variable space,
 *  i.e. creates one master variable for each block and adds the solution to the master problem  */
extern "C"
SCIP_RETCODE GCGmasterTransOrigSolToMasterVars(
   SCIP*                 scip,               /**< SCIP data structure */
   SCIP_SOL*             origsol,            /**< the solution that should be transferred */
   SCIP_Bool*            stored              /**< pointer to store if transferred solution is feasible (or NULL) */
   )
{
   ObjPricerGcg* pricer = NULL;
   SCIP_PRICERDATA* pricerdata = NULL;
   SCIP_SOL* mastersol = NULL;
   SCIP_VAR* newvar = NULL;
   SCIP* origprob = NULL;
   SCIP_Bool added;
   int prob;
   int i;
   int j;

   SCIP_VAR** origvars = NULL;
   SCIP_Real* origsolvals = NULL;
   int norigvars;

   SCIP_VAR*** pricingvars = NULL;
   SCIP_Real** pricingvals = NULL;
   int* npricingvars = NULL;

   assert(scip != NULL);

   origprob = GCGgetOriginalprob(scip);
   assert(origprob != NULL);

   /*
    * Due to global domain changes, it might happen that the solution is not feasible for the
    * transformed original problem anymore; in that case, do not tranfer it to the master
    */
   SCIP_CALL( SCIPcheckSol(origprob, origsol, FALSE, FALSE, TRUE, TRUE, TRUE, &added) );
   if( !added )
   {
      if( stored != NULL)
         *stored = FALSE;
      return SCIP_OKAY;
   }

   pricerdata = NULL;   /* the pricerdata is set to NULL when the Benders' decomposition mode is used. */
   if( GCGgetDecompositionMode(origprob) == GCG_DECMODE_DANTZIGWOLFE )
   {
      pricer = static_cast<ObjPricerGcg*>(SCIPfindObjPricer(scip, PRICER_NAME));
      assert(pricer != NULL);

      pricerdata = pricer->getPricerdata();
      assert(pricerdata != NULL);
   }

   /* now compute coefficients of the master variables in the master constraint */
   origvars = SCIPgetVars(origprob);
   norigvars = SCIPgetNVars(origprob);

   /* allocate memory for storing variables and solution values from the solution */
   SCIP_CALL( SCIPallocBufferArray(scip, &origsolvals, norigvars) ); /*lint !e530*/

   if( pricerdata != NULL )
   {
      SCIP_CALL( SCIPallocBufferArray(scip, &pricingvars, pricerdata->npricingprobs) ); /*lint !e530*/
      SCIP_CALL( SCIPallocBufferArray(scip, &pricingvals, pricerdata->npricingprobs) ); /*lint !e530*/
      SCIP_CALL( SCIPallocBufferArray(scip, &npricingvars, pricerdata->npricingprobs) ); /*lint !e530*/

      for( i = 0; i < pricerdata->npricingprobs; i++ )
      {
         int representative;
         representative = GCGgetBlockRepresentative(origprob, i);
         npricingvars[i] = 0;

         SCIP_CALL( SCIPallocBufferArray(scip, &(pricingvars[i]), SCIPgetNVars(pricerdata->pricingprobs[representative])) ); /*lint !e866*/
         SCIP_CALL( SCIPallocBufferArray(scip, &(pricingvals[i]), SCIPgetNVars(pricerdata->pricingprobs[representative])) ); /*lint !e866*/
      }
   }

   /* get solution values */
   SCIP_CALL( SCIPgetSolVals(scip, origsol, norigvars, origvars, origsolvals) );
   SCIP_CALL( SCIPcreateSol(scip, &mastersol, NULL) );

   /* store variables and solutions into arrays */
   for( i = 0; i < norigvars; i++ )
   {
      int blocknr;
      assert(GCGvarIsOriginal(origvars[i]));
      blocknr = GCGvarGetBlock(origvars[i]);
      assert(blocknr < 0 || GCGoriginalVarGetPricingVar(origvars[i]) != NULL);

      if( blocknr >= 0 )
      {
         if( pricerdata != NULL && !SCIPisZero(scip, origsolvals[i]) )
         {
            pricingvars[blocknr][npricingvars[blocknr]] = GCGoriginalVarGetPricingVar(origvars[i]);
            pricingvals[blocknr][npricingvars[blocknr]] = origsolvals[i];
            npricingvars[blocknr]++;
         }
      }
      else
      {
         SCIP_VAR* mastervar;

         assert((GCGoriginalVarGetNMastervars(origvars[i]) == 1) || (GCGoriginalVarIsLinking(origvars[i])));
         assert(GCGoriginalVarGetMastervars(origvars[i])[0] != NULL);

         mastervar = GCGoriginalVarGetMastervars(origvars[i])[0];

         if( SCIPisEQ(scip, SCIPvarGetUbGlobal(mastervar), SCIPvarGetLbGlobal(mastervar)) )
         {
            SCIP_CALL( SCIPsetSolVal(scip, mastersol, mastervar, SCIPvarGetUbGlobal(mastervar)) );
         }
         else
         {
            SCIP_CALL( SCIPsetSolVal(scip, mastersol, mastervar, origsolvals[i]) );
         }

         if( GCGoriginalVarIsLinking(origvars[i]) )
         {
            if( pricerdata != NULL )
            {
               if( !SCIPisZero(scip, origsolvals[i]) )
               {
                  int* blocks = NULL;
                  int nblocks = GCGlinkingVarGetNBlocks(origvars[i]);
                  SCIP_CALL( SCIPallocBufferArray(scip, &blocks, nblocks) ); /*lint !e530*/
                  SCIP_CALL( GCGlinkingVarGetBlocks(origvars[i], nblocks, blocks) );
                  for ( j = 0; j < nblocks; ++j)
                  {
                     prob = blocks[j];

                     pricingvars[prob][npricingvars[prob]] = GCGlinkingVarGetPricingVars(origvars[i])[prob];
                     pricingvals[prob][npricingvars[prob]] = origsolvals[i];
                     npricingvars[prob]++;
                  }
                  SCIPfreeBufferArray(scip, &blocks);

               }
            }
            else
            {
               if( SCIPisEQ(scip, SCIPvarGetUbGlobal(mastervar), SCIPvarGetLbGlobal(mastervar)) )
               {
                  SCIP_CALL( SCIPsetSolVal(scip, mastersol, mastervar, SCIPvarGetUbGlobal(mastervar)) );
               }
               else
               {
                  SCIP_CALL( SCIPsetSolVal(scip, mastersol, mastervar, origsolvals[i]) );
               }
            }
         }
      }
   }

   /* create variables in the master problem */
   if( pricerdata != NULL )
   {
      for( prob = 0; prob < pricerdata->npricingprobs; prob++ )
      {
         int representative;

         representative = GCGgetBlockRepresentative(origprob, prob);

         SCIP_CALL( pricer->createNewMasterVar(scip, NULL, NULL, pricingvars[prob], pricingvals[prob], npricingvars[prob], FALSE, representative, TRUE, &added, &newvar) );
         assert(added);

         SCIP_CALL( SCIPsetSolVal(scip, mastersol, newvar, 1.0) );
      }
   }

#ifdef SCIP_DEBUG
   SCIP_CALL( SCIPtrySolFree(scip, &mastersol, TRUE, TRUE, TRUE, TRUE, TRUE, &added) );
#else
   SCIP_CALL( SCIPtrySolFree(scip, &mastersol, FALSE, FALSE, TRUE, TRUE, TRUE, &added) );
#endif

   /* set external pointer if it is not NULL */
   if( stored != NULL )
      *stored = added;

   /* free memory for storing variables and solution values from the solution */
   if( pricerdata != NULL )
   {
      for( i = pricerdata->npricingprobs - 1; i>= 0; i-- )
      {
         SCIPfreeBufferArray(scip, &(pricingvals[i]));
         SCIPfreeBufferArray(scip, &(pricingvars[i]));
      }

      SCIPfreeBufferArray(scip, &npricingvars);
      SCIPfreeBufferArray(scip, &pricingvals);
      SCIPfreeBufferArray(scip, &pricingvars);
   }
   SCIPfreeBufferArray(scip, &origsolvals);

   return SCIP_OKAY;
}


/** create initial master variables */
extern "C"
SCIP_RETCODE GCGmasterCreateInitialMastervars(
   SCIP*                 scip                /**< master SCIP data structure */
   )
{
   SCIP* origprob;
   int i;
   SCIP_VAR** vars;
   int nvars;
   int npricingprobs;
   int v;

   assert(scip != NULL);

   origprob = GCGgetOriginalprob(scip);
   assert(origprob != NULL);

   npricingprobs = GCGgetNPricingprobs(origprob);
   assert(npricingprobs >= 0);

   /* for variables in the original problem that do not belong to any block,
    * create the corresponding variable in the master problem
    */
   vars = SCIPgetVars(origprob);
   nvars = SCIPgetNVars(origprob);
   for( v = 0; v < nvars; v++ )
   {
      SCIP_Real* coefs;
      int blocknr;
      int ncoefs;
      SCIP_VAR* var;

      /* var = SCIPvarGetProbvar(vars[v]); */
      var = vars[v];
      blocknr = GCGvarGetBlock(var);
      coefs = GCGoriginalVarGetCoefs(var);
      ncoefs = GCGoriginalVarGetNCoefs(var);

      assert(GCGvarIsOriginal(var));
      if( blocknr < 0 )
      {
         SCIP_CONS** linkconss;
         SCIP_VAR* newvar;

         SCIP_CALL( GCGcreateInitialMasterVar(scip, var, &newvar) );
         SCIP_CALL( SCIPaddVar(scip, newvar) );

         SCIP_CALL( GCGoriginalVarAddMasterVar(origprob, var, newvar, 1.0) );

         linkconss = GCGoriginalVarGetMasterconss(var);

         /* add variable in the master to the master constraints it belongs to */
         for( i = 0; i < ncoefs; i++ )
         {
            assert(!SCIPisZero(scip, coefs[i]));

            SCIP_CALL( SCIPaddCoefLinear(scip, linkconss[i], newvar, coefs[i]) );
         }

         /* we copied a linking variable into the master, add it to the linkcons */
         if( GCGoriginalVarIsLinking(var) )
         {
            SCIP_CONS** linkingconss;
            linkingconss = GCGlinkingVarGetLinkingConss(var);

            /* the linking constraints could be NULL if the Benders' decomposition is used. */
            if( linkingconss != NULL )
            {
               for( i = 0; i < npricingprobs; i++ )
               {
                  if( linkingconss[i] != NULL )
                  {
                     SCIP_CALL( SCIPaddCoefLinear(scip, linkingconss[i], newvar, 1.0) );
                  }
               }
            }
         }

         SCIP_CALL( SCIPreleaseVar(scip, &newvar) );
      }
   }
   return SCIP_OKAY;
}

/** get root node degeneracy */
extern "C"
SCIP_Real GCGmasterGetDegeneracy(
   SCIP*                 scip                /**< SCIP data structure */
   )
{
   ObjPricerGcg* pricer;
   SCIP_PRICERDATA* pricerdata;

   assert(scip != NULL);

   pricer = static_cast<ObjPricerGcg*>(SCIPfindObjPricer(scip, PRICER_NAME));
   assert(pricer != NULL);

   pricerdata = pricer->getPricerdata();
   assert(pricerdata != NULL);

   if( SCIPgetStage(scip) >= SCIP_STAGE_INITPRESOLVE && SCIPgetStage(scip) <= SCIP_STAGE_SOLVING && GCGisRootNode(scip) )
   {
      return pricerdata->avgrootnodedegeneracy;
   }
   else
      return SCIPinfinity(scip);
}

/** check if current sol is valid */
extern "C"
SCIP_Bool GCGmasterIsCurrentSolValid(
   SCIP*                 scip                /**< SCIP data structure */
   )
{
   ObjPricerGcg* pricer;
   SCIP_PRICERDATA* pricerdata;
   SCIP_SOL* sol;
   int i;

   assert(scip != NULL);

   /* checking the decomposition mode. If Benders' is used, then the solution is assumed to be valid. */
   if( GCGgetMasterDecompMode(scip) != GCG_DECMODE_DANTZIGWOLFE )
      return TRUE;

   pricer = static_cast<ObjPricerGcg*>(SCIPfindObjPricer(scip, PRICER_NAME));
   assert(pricer != NULL);

   pricerdata = pricer->getPricerdata();
   assert(pricerdata != NULL);

   if( pricerdata->nartificialvars == 0 )
      return TRUE;

   if( SCIPgetStage(scip) == SCIP_STAGE_SOLVING )
      sol = NULL;
   else if( SCIPgetStatus(scip) == SCIP_STATUS_OPTIMAL )
      sol = SCIPgetBestSol(scip);
   else
      return TRUE;

   for( i = 0; i < pricerdata->nartificialvars; ++i )
   {
      SCIP_Real solval;
      solval = SCIPgetSolVal(scip, sol, pricerdata->artificialvars[i]);

      if( SCIPisPositive(scip, solval) )
         return FALSE;
   }

   return TRUE;
}

extern "C"
SCIP_Bool GCGmasterIsBestsolValid(
   SCIP*                 scip                /**< SCIP data structure */
   )
{
   ObjPricerGcg* pricer;
   SCIP_PRICERDATA* pricerdata;
   SCIP_SOL* sol;
   int i;

   assert(scip != NULL);

   /* checking the decomposition mode. If Benders' is used, then the solution is assumed to be valid. */
   if( GCGgetMasterDecompMode(scip) != GCG_DECMODE_DANTZIGWOLFE )
      return TRUE;

   pricer = static_cast<ObjPricerGcg*>(SCIPfindObjPricer(scip, PRICER_NAME));
   assert(pricer != NULL);

   pricerdata = pricer->getPricerdata();
   assert(pricerdata != NULL);

   sol = SCIPgetBestSol(scip);

   if( sol == NULL )
      return TRUE;

   for( i = 0; i < pricerdata->nartificialvars; ++i )
   {
      SCIP_Real solval;
      solval = SCIPgetSolVal(scip, sol, pricerdata->artificialvars[i]);

      if( SCIPisPositive(scip, solval) )
         return FALSE;
   }

   return TRUE;
}

extern "C"
SCIP_Bool GCGmasterIsSolValid(
   SCIP*                 scip,               /**< SCIP data structure */
   SCIP_SOL*             mastersol           /**< solution of the master problem, or NULL for current LP solution */
   )
{
   ObjPricerGcg* pricer;
   SCIP_PRICERDATA* pricerdata;
   int i;

   assert(scip != NULL);

   /* checking the decomposition mode. If Benders' is used, then the solution is assumed to be valid. */
   if( GCGgetMasterDecompMode(scip) != GCG_DECMODE_DANTZIGWOLFE )
      return TRUE;

   pricer = static_cast<ObjPricerGcg*>(SCIPfindObjPricer(scip, PRICER_NAME));
   assert(pricer != NULL);

   pricerdata = pricer->getPricerdata();
   assert(pricerdata != NULL);

   for( i = 0; i < pricerdata->nartificialvars; ++i )
   {
      SCIP_Real solval;
      solval = SCIPgetSolVal(scip, mastersol, pricerdata->artificialvars[i]);

      if( SCIPisPositive(scip, solval) )
         return FALSE;
   }

   return TRUE;
}


/* get number of iterations in pricing problems */
extern "C"
SCIP_Longint GCGmasterGetPricingSimplexIters(
   SCIP*                 scip                /**< SCIP data structure */
   )
{
   ObjPricerGcg* pricer;
   SCIP_PRICERDATA* pricerdata;

   assert(scip != NULL);

   pricer = static_cast<ObjPricerGcg*>(SCIPfindObjPricer(scip, PRICER_NAME));
   assert(pricer != NULL);

   pricerdata = pricer->getPricerdata();
   assert(pricerdata != NULL);

   return pricerdata->pricingiters;
}

/** print simplex iteration statistics */
extern "C"
SCIP_RETCODE GCGmasterPrintSimplexIters(
   SCIP*                 scip,               /**< SCIP data structure */
   FILE*                 file                /**< output file */
   )
{
   ObjPricerGcg* pricer;
   SCIP_PRICERDATA* pricerdata;

   assert(scip != NULL);

   pricer = static_cast<ObjPricerGcg*>(SCIPfindObjPricer(scip, PRICER_NAME));
   assert(pricer != NULL);

   pricerdata = pricer->getPricerdata();
   assert(pricerdata != NULL);

   SCIPmessageFPrintInfo(SCIPgetMessagehdlr(scip), file, "Simplex iterations :       iter\n");
   if( SCIPgetStage(scip) >= SCIP_STAGE_SOLVING )
   {
      SCIPmessageFPrintInfo(SCIPgetMessagehdlr(scip), file, "  Master LP        : %10lld\n", SCIPgetNLPIterations(scip));
   }
   else
   {
      SCIPmessageFPrintInfo(SCIPgetMessagehdlr(scip), file, "  Master LP        : %10lld\n", 0LL);
   }
   SCIPmessageFPrintInfo(SCIPgetMessagehdlr(scip), file, "  Pricing LP       : %10lld\n", pricerdata->pricingiters);

   if( SCIPgetStage(pricer->getOrigprob()) >= SCIP_STAGE_SOLVING )
   {
      SCIPmessageFPrintInfo(SCIPgetMessagehdlr(scip), file, "  Original LP      : %10lld\n", SCIPgetNLPIterations(pricer->getOrigprob()));
   }
   else
   {
      SCIPmessageFPrintInfo(SCIPgetMessagehdlr(scip), file, "  Original LP      : %10lld\n", 0LL);
   }

   return SCIP_OKAY;
}

extern "C"
GCG_COLPOOL* GCGgetColpool(
   SCIP*                 scip
   )
{
   ObjPricerGcg* pricer;

   assert(scip != NULL);

   pricer = static_cast<ObjPricerGcg*>(SCIPfindObjPricer(scip, PRICER_NAME));
   assert(pricer != NULL);

   return pricer->colpool;
}

/** get a weak reference to the current and latest varhistory pointer */
GCG_VARHISTORY* GCGgetCurrentVarhistoryReference(
   SCIP*                 scip                /**< SCIP data structure */
   )
{
   ObjPricerGcg* pricer;
   SCIP_PRICERDATA* pricerdata;

   assert(scip != NULL);

   pricer = static_cast<ObjPricerGcg*>(SCIPfindObjPricer(scip, PRICER_NAME));
   assert(pricer != NULL);

   pricerdata = pricer->getPricerdata();
   assert(pricerdata != NULL);

   return pricerdata->varhistory;
}<|MERGE_RESOLUTION|>--- conflicted
+++ resolved
@@ -303,47 +303,28 @@
 
    assert(pricingproblem != NULL);
    assert(var != NULL);
-<<<<<<< HEAD
-   assert(!GCGvarIsInferredPricing(var));
-=======
    assert(GCGvarIsPricing(var));
->>>>>>> 364a8266
 
    vars = SCIPgetOrigVars(pricingproblem);
    nvars = SCIPgetNOrigVars(pricingproblem);
 
-<<<<<<< HEAD
-   assert(var->probindex >= 0);
-   assert(var->probindex < nvars);
-=======
    assert(0 <= SCIPvarGetIndex(var) && SCIPvarGetIndex(var) < nvars);
->>>>>>> 364a8266
 
    j = 0;
 
    for( i = 0; i < nvars; i++ )
    {
-<<<<<<< HEAD
-      if( GCGvarIsInferredPricing(vars[i]) )
-         continue;
-
-      if( var->probindex == vars[i]->probindex )
-=======
       if( !GCGvarIsPricing(vars[i]) )
          continue;
 
       if( SCIPvarCompare(var, vars[i]) == 0 )
->>>>>>> 364a8266
          return j;
 
       j += 1;
    }
 
    SCIPABORT();
-<<<<<<< HEAD
-=======
    return -1;
->>>>>>> 364a8266
 }
 
 
@@ -810,13 +791,9 @@
    GCG_MASTERCUTDATA** branchmastercutdata = NULL;
    int nbranchmastercutdata;
 
-<<<<<<< HEAD
-   int maxvarindex;
-=======
 #ifndef NDEBUG
    int maxvarindex;
 #endif
->>>>>>> 364a8266
 
    assert(pricerdata != NULL);
    assert(stabilization != NULL);
@@ -835,14 +812,10 @@
          continue;
       probvars = SCIPgetOrigVars(pricerdata->pricingprobs[i]);
       nprobvars = SCIPgetNOrigVars(pricerdata->pricingprobs[i]);
-<<<<<<< HEAD
-      maxvarindex = nprobvars - GCGcountInferredPricingVars(probvars, nprobvars);
-=======
 
 #ifndef NDEBUG
       maxvarindex = nprobvars - GCGcountInferredPricingVars(probvars, nprobvars);
 #endif
->>>>>>> 364a8266
 
       for( j = 0; j < nprobvars; j++ )
       {
@@ -851,13 +824,9 @@
          if( GCGvarIsInferredPricing(probvars[j]) )
             continue;
 
-<<<<<<< HEAD
-         assert( 0 <= varGetIndexCleaned(pricerdata->pricingprobs[i], probvars[j]) && varGetIndexCleaned(pricerdata->pricingprobs[i], probvars[j]) < maxvarindex );
-=======
 #ifndef NDEBUG
          assert( 0 <= varGetIndexCleaned(pricerdata->pricingprobs[i], probvars[j]) && varGetIndexCleaned(pricerdata->pricingprobs[i], probvars[j]) < maxvarindex );
 #endif
->>>>>>> 364a8266
 
          assert( GCGoriginalVarIsLinking(GCGpricingVarGetOrigvars(probvars[j])[0]) || (GCGvarGetBlock(GCGpricingVarGetOrigvars(probvars[j])[0]) == i));
 
@@ -2016,6 +1985,7 @@
 
    pricingprob = pricingcontroller->getPricingprob(probnr);
    assert(pricingprob != NULL);
+
    /* compute the objective function value of the column */
    for( i = 0; i < nsolvars; i++ ) {
       assert(GCGvarIsPricing(solvars[i]) || GCGvarIsInferredPricing(solvars[i]));
@@ -2052,7 +2022,9 @@
          objvalue -= branchduals[i];
       }
    }
+
    redcost = (isray ? objvalue : objvalue - pricerdata->dualsolconv[probnr]);
+
    return redcost;
 }
 
@@ -2182,8 +2154,6 @@
    GCG_BRANCHDATA** activebranchdata = NULL;
    GCG_MASTERCUTDATA** branchmastercutdata = NULL;
    int nbranchmastercutdata;
-   SCIP_CONS* tmpCons = NULL;
-   SCIP_ROW* tmpRow = NULL;
 
    /* sepa mastercuts */
    GCG_SEPA** sepas = NULL;
@@ -2567,7 +2537,6 @@
       SCIPfreeBufferArray(scip_, &consvars);
    }
 
-<<<<<<< HEAD
    for(i = 0; i < nsepas; i++ )
    {
       for( j = 0; j < nactivecuts[i]; j++ )
@@ -2625,88 +2594,6 @@
             }
          }
          SCIPfreeBufferArray(scip_, &consvars);
-=======
-   /* compute reduced cost for generic master cuts and update (stabilized) reduced cost coefficients */
-   for( i = 0; i < nbranchmastercutdata; i++ )
-   {
-      if( stabilize )
-      {
-         SCIP_CALL( stabilization->mastercutGetDual(branchmastercutdata[i], &dualsol) );
-      }
-      else
-      {
-         dualsol = pricetype->mastercutGetDual(scip_, branchmastercutdata[i]);
-      }
-
-      /* get columns and vals of the cut */
-      switch( branchmastercutdata[i]->type )
-      {
-      case GCG_MASTERCUTTYPE_CONS:
-         assert(branchmastercutdata[i]->cut.cons != NULL);
-         GCGmastercutGetCons(branchmastercutdata[i], &tmpCons);
-         nconsvars = GCGconsGetNVars(origprob, origconss[i]);
-         SCIP_CALL( SCIPallocBufferArray(scip_, &consvars, nconsvars) );
-         SCIP_CALL( SCIPallocBufferArray(scip_, &consvals, nconsvars) );
-         GCGconsGetVars(origprob, origconss[i], consvars, nconsvars);
-         GCGconsGetVals(origprob, origconss[i], consvals, nconsvars);
-         break;
-      case GCG_MASTERCUTTYPE_ROW:
-         assert(branchmastercutdata[i]->cut.row != NULL);
-         GCGmastercutGetRow(branchmastercutdata[i], &tmpRow);
-         nconsvars = SCIProwGetNNonz(tmpRow);
-         cols = SCIProwGetCols(tmpRow);
-         consvals = SCIProwGetVals(tmpRow);
-         SCIP_CALL( SCIPallocBufferArray(scip_, &consvars, nconsvars) );
-         for( j = 0; j < nconsvars; j++ )
-            consvars[j] = SCIPcolGetVar(cols[j]);
-         break;
-      default:
-         SCIP_CALL_ABORT( SCIP_ERROR );
-         return SCIP_ERROR;
-      }
-
-      /* search for static variables in the constraint, and update their red. cost coefficients */
-      for( j = 0; j < nconsvars; j++ )
-      {
-         SCIP_VAR* mastervar;
-         int blocknr;
-
-         assert(GCGvarIsMaster(consvars[j]));
-
-         mastervar = consvars[j];
-         blocknr = GCGvarGetBlock(mastervar);
-
-         if( blocknr < 0 )
-         {
-            int varindex;
-            varindex = SCIPvarGetProbindex(GCGoriginalVarGetMastervars(GCGmasterVarGetOrigvars(mastervar)[0])[0]); // hack
-            assert(varindex < nstaticvars);
-            assert(staticvars[varindex] == GCGoriginalVarGetMastervars(GCGmasterVarGetOrigvars(mastervar)[0])[0]);
-
-            stabredcosts[varindex] -= dualsol * consvals[j];
-#ifdef PRINTDUALSOLS
-            if( !SCIPisZero(scip_, dualsol) )
-            {
-               SCIPdebugMessage("  stabredcost <%s> add %g * %g = %g (cut <%s>)\n",
-                  SCIPvarGetName(staticvars[varindex]), dualsol, consvals[j], -dualsol * consvals[j],
-                  SCIProwGetName(origcuts[i]));
-            }
-#endif
-         }
-      }
-      switch( branchmastercutdata[i]->type )
-      {
-      case GCG_MASTERCUTTYPE_CONS:
-         SCIPfreeBufferArray(scip_, &consvals);
-         SCIPfreeBufferArray(scip_, &consvars);
-         break;
-      case GCG_MASTERCUTTYPE_ROW:
-         SCIPfreeBufferArray(scip_, &consvars);
-         break;
-      default:
-         SCIP_CALL_ABORT( SCIP_ERROR );
-         return SCIP_ERROR;
->>>>>>> 364a8266
       }
    }
 
@@ -2941,7 +2828,7 @@
    nsolvars = GCGcolGetNVars(gcgcol);
    solvars = GCGcolGetVars(gcgcol);
    solvals = GCGcolGetVals(gcgcol);
-   //SCIPinfoMessage(scip_, NULL, "create new master var: force %i\n", force);
+
    if( !force )
    {
       /* compute the objective function value of the solution */
@@ -2980,7 +2867,7 @@
          assert(GCGvarIsPricing(solvars[i]));
 
          origvar = GCGpricingVarGetOrigvars(solvars[i])[0];
-         //SCIPinfoMessage(scip_, NULL, "%s: %f\n", SCIPvarGetName(origvar), solval);
+
          if( SCIPisZero(scip, SCIPvarGetObj(origvar)) )
             continue;
 
@@ -3917,7 +3804,6 @@
    /* Add new columns as variables to the master problem or move them to the column pool */
    SCIP_CALL( GCGpricestoreApplyCols(pricestore, colpool, (pricerdata->usecolpool && !probingnode), &nfoundvars) );
 
-   //SCIPinfoMessage(scip_, NULL, "Added %d new variables.\n", nfoundvars);
    SCIPdebugMessage("Added %d new variables.\n", nfoundvars);
 
    SCIPfreeBlockMemoryArray(scip_, &bestobjvals, pricerdata->npricingprobs);
