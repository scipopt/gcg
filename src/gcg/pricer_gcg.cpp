--- conflicted
+++ resolved
@@ -3528,13 +3528,7 @@
       if( pricerdata->pricingprobs[i] == NULL )
          continue;
 
-<<<<<<< HEAD
       nprobvars = SCIPgetNVars(pricerdata->pricingprobs[i]);
-=======
-      probvars = SCIPgetOrigVars(pricerdata->pricingprobs[i]);
-      nprobvars = SCIPgetNOrigVars(pricerdata->pricingprobs[i]);
-      nprobvars -= GCGcountInferredCoefPricingVars(probvars, nprobvars);
->>>>>>> 3972bb8d
 
       for( j = 0; j < nprobvars; j++ )
       {
@@ -4330,11 +4324,7 @@
 
    pricer->computeColMastercoefs(gcgcol);
    pricer->computeColOriginalSepaCuts(gcgcol);
-<<<<<<< HEAD
    pricer->computeColSepaMastercutCoeffs(gcgcol);
-   pricer->computeColExtendedMasterconss(gcgcol);
-=======
->>>>>>> 3972bb8d
 
    return SCIP_OKAY;
 
