--- conflicted
+++ resolved
@@ -213,11 +213,7 @@
 
    assert(strcmp(SCIPbranchruleGetName(branchrule), BRANCHRULE_NAME) == 0);
 
-<<<<<<< HEAD
-   assert(scip != NULL);
-=======
    assert(origprob != NULL);
->>>>>>> 34a553f7
    assert(branchrule != NULL);
    assert(branchvar != NULL);
 
@@ -835,11 +831,7 @@
 
    SCIPdebugMessage("Init orig branching rule\n");
 
-<<<<<<< HEAD
-   SCIP_CALL( GCGrelaxIncludeBranchrule( origprob, branchrule, branchActiveMasterOrig,
-=======
    SCIP_CALL( GCGrelaxIncludeBranchrule(branchruledata->gcg, branchrule, branchActiveMasterOrig,
->>>>>>> 34a553f7
          branchDeactiveMasterOrig, branchPropMasterOrig, branchMasterSolvedOrig, branchDataDeleteOrig, NULL, NULL) );
 
    return SCIP_OKAY;
@@ -903,12 +895,7 @@
       assert(GCGvarIsOriginal(branchcands[i]));
 
       /* variable belongs to no block or the block is not unique */
-<<<<<<< HEAD
-      if( GCGvarGetBlock(branchcands[i]) <= -1 || GCGgetNIdenticalBlocks(origscip,
-                                                                         GCGvarGetBlock(branchcands[i])) != 1 )
-=======
       if( GCGvarGetBlock(branchcands[i]) <= -1 || GCGgetNIdenticalBlocks(branchruledata->gcg, GCGvarGetBlock(branchcands[i])) != 1 )
->>>>>>> 34a553f7
          continue;
 
       branchvar = branchcands[i];
@@ -1035,13 +1022,9 @@
    assert(masterprob != NULL);
 
    /* alloc branching rule data */
-<<<<<<< HEAD
-   SCIP_CALL( SCIPallocBlockMemory(scip, &branchruledata) );
-=======
    SCIP_CALL( SCIPallocBlockMemory(masterprob, &branchruledata) );
 
    branchruledata->gcg = gcg;
->>>>>>> 34a553f7
 
    /* include branching rule */
    SCIP_CALL( SCIPincludeBranchruleBasic(masterprob, &branchrule, BRANCHRULE_NAME, BRANCHRULE_DESC, BRANCHRULE_PRIORITY,
