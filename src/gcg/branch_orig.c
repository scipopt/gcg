--- conflicted
+++ resolved
@@ -884,12 +884,7 @@
       assert(GCGvarIsOriginal(branchcands[i]));
 
       /* variable belongs to no block or the block is not unique */
-<<<<<<< HEAD
-      if( GCGvarGetBlock(branchcands[i]) <= -1 || GCGgetNIdenticalBlocks(origscip,
-                                                                         GCGvarGetBlock(branchcands[i])) != 1 )
-=======
       if( GCGvarGetBlock(branchcands[i]) <= -1 || GCGgetNIdenticalBlocks(origscip, GCGvarGetBlock(branchcands[i])) != 1 )
->>>>>>> ea545e34
          continue;
 
       branchvar = branchcands[i];
