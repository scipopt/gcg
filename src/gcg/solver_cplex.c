--- conflicted
+++ resolved
@@ -767,11 +767,7 @@
       }
 
       SCIP_CALL( GCGcreateGcgCol(pricingprob, &col, probnr, solverdata->pricingvars[probnr], cplexsolvals, numcols, TRUE, SCIPinfinity(pricingprob)) );
-<<<<<<< HEAD
-      SCIP_CALL( GCGpricerAddCol(scip, col, TRUE) );
-=======
       SCIP_CALL( GCGpricerAddCol(gcg, col) );
->>>>>>> 34a553f7
       ++(*ncols);
 
       *status = GCG_PRICINGSTATUS_UNBOUNDED;
@@ -902,13 +898,8 @@
 
       if( feasible )
       {
-<<<<<<< HEAD
-         SCIP_CALL( GCGcreateGcgColFromSol(pricingprob, &col, probnr, sol, FALSE, SCIPinfinity(pricingprob)) );
-         SCIP_CALL( GCGpricerAddCol(scip, col, TRUE) );
-=======
          SCIP_CALL( GCGcreateGcgColFromSol(pricingprob, NULL, NULL, &col, probnr, sol, FALSE, SCIPinfinity(pricingprob)) );
          SCIP_CALL( GCGpricerAddCol(gcg, col) );
->>>>>>> 34a553f7
          ++(*ncols);
       }
 
