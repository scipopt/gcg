/* * * * * * * * * * * * * * * * * * * * * * * * * * * * * * * * * * * * * * */
/*                                                                           */
/*                  This file is part of the program and library             */
/*          GCG --- Generic Column Generation                                */
/*                  a Dantzig-Wolfe decomposition based extension            */
/*                  of the branch-cut-and-price framework                    */
/*         SCIP --- Solving Constraint Integer Programs                      */
/*                                                                           */
/* Copyright (C) 2010-2025 Operations Research, RWTH Aachen University       */
/*                         Zuse Institute Berlin (ZIB)                       */
/*                                                                           */
/*  Licensed under the Apache License, Version 2.0 (the "License");          */
/*  you may not use this file except in compliance with the License.         */
/*  You may obtain a copy of the License at                                  */
/*                                                                           */
/*      http://www.apache.org/licenses/LICENSE-2.0                           */
/*                                                                           */
/*  Unless required by applicable law or agreed to in writing, software      */
/*  distributed under the License is distributed on an "AS IS" BASIS,        */
/*  WITHOUT WARRANTIES OR CONDITIONS OF ANY KIND, either express or implied. */
/*  See the License for the specific language governing permissions and      */
/*  limitations under the License.                                           */
/*                                                                           */
/*  You should have received a copy of the Apache-2.0 license                */
/*  along with GCG; see the file LICENSE. If not visit gcg.or.rwth-aachen.de.*/
/*                                                                           */
/* * * * * * * * * * * * * * * * * * * * * * * * * * * * * * * * * * * * * * */

/**@file   class_stabilization.cpp
 * @brief  class with functions for dual variable smoothing
 * @author Martin Bergner
 * @author Jonas Witt
 * @author Michael Bastubbe
 *
 * This is an implementation of dynamic alpha-schedule (based on subgradient information) stabilization including an optional
 * combination with a subgradient method based on the papers
 *
 * Pessoa, A., Sadykov, R., Uchoa, E., & Vanderbeck, F. (2013). In-Out Separation and Column Generation
 * Stabilization by Dual Price Smoothing. In Experimental Algorithms (pp. 354-365). Springer Berlin Heidelberg.
 *
 * Pessoa, A., Sadykov, R., Uchoa, E., & Vanderbeck, F. (2016). Automation and combination of linear-programming
 * based stabilization techniques in column generation.
 */

/*---+----1----+----2----+----3----+----4----+----5----+----6----+----7----+----8----+----9----+----0----+----1----+----2*/
/* #define SCIP_DEBUG */
<<<<<<< HEAD
#include "class_stabilization.h"
#include "mastercutdata.h"
#include "pricer_gcg.h"
#include "gcg.h"
#include "pub_gcgcol.h"
#include "sepa_original.h"
#include "objscip/objscip.h"
#include "scip/cons_linear.h"
#include "scip_misc.h"
#include "struct_mastercutdata.h"
#include "scip/def.h"
#include "scip/pub_misc.h"
#include "scip/type_misc.h"
#include <scip/type_cons.h>
=======
#include "gcg/class_stabilization.h"
#include "gcg/pub_extendedmasterconsdata.h"
#include "gcg/pricer_gcg.h"
#include "gcg/gcg.h"
#include "gcg/pub_gcgcol.h"
#include "gcg/pub_gcgvar.h"
#include "gcg/sepa_original.h"
#include "objscip/objscip.h"
#include "scip/cons_linear.h"
#include "gcg/scip_misc.h"
#include "scip/pub_misc.h"
#include "scip/type_misc.h"
#include "gcg/type_extendedmasterconsdata.h"
#include <cstddef>
>>>>>>> 34a553f7

namespace gcg {

Stabilization::Stabilization(
   GCG* gcgstruct,
   PricingType* pricingtype_,
   SCIP_Bool hybridascent_
<<<<<<< HEAD
   ) :scip_(scip), stabcenterconsvals((SCIP_Real*) NULL), stabcenterconsvalssize(0), nstabcenterconsvals(0),
      stabcenteroriginalsepacutvals((SCIP_Real*) NULL), stabcenteroriginalsepacutvalssize(0), nstabcenteroriginalsepacutvals(0),
=======
   ) : gcg(gcgstruct), masterprob(GCGgetMasterprob(gcg)), stabcenterconsvals((SCIP_Real*) NULL), stabcenterconsvalssize(0), nstabcenterconsvals(0),
      stabcenteroriginalsepacutvals((SCIP_Real*) NULL), stabcenteroriginalsepacutvalssize(0), nstabcenteroriginalsepacutvals(0),
      stabcenterextendedmasterconss((GCG_EXTENDEDMASTERCONSDATA**) NULL), nstabcenterextendedmasterconss(0), stabcenterextendedmasterconsssize(0), stabcenterextendedmasterconsvals((SCIP_Real*) NULL),
>>>>>>> 34a553f7
      stabcenterlinkingconsvals((SCIP_Real*) NULL), nstabcenterlinkingconsvals(0), stabcenterlinkingconsvalssize(0),
      stabcenterconv((SCIP_Real*) NULL), nstabcenterconv(0), dualdiffnorm(0.0),
      subgradientconsvals(NULL), subgradientconsvalssize(0), nsubgradientconsvals(0),
      subgradientoriginalsepacutvals(NULL), subgradientoriginalsepacutvalssize(0), nsubgradientoriginalsepacutvals(0),
<<<<<<< HEAD
=======
      subgradientextendedmasterconss((GCG_EXTENDEDMASTERCONSDATA**) NULL), nsubgradientextendedmasterconss(0), subgradientextendedmasterconsssize(0), subgradientextendedmasterconsvals(NULL),
>>>>>>> 34a553f7
      subgradientlinkingconsvals(NULL), subgradientlinkingconsvalssize(0),
      subgradientnorm(0.0), hybridfactor(0.0),
      pricingtype(pricingtype_), alpha(0.8), alphabar(0.8), hybridascent(hybridascent_), beta(0.0), nodenr(-1), k(0), t(0), hasstabilitycenter(FALSE),stabcenterbound(-SCIPinfinity(GCGgetMasterprob(gcg))),
      inmispricingschedule(FALSE), subgradientproduct(0.0)
{
<<<<<<< HEAD
   SCIP_CALL_ABORT( SCIPhashmapCreate(&stabcentermastercutvals, SCIPblkmem(scip), 0) );
=======
>>>>>>> 34a553f7
}

Stabilization::~Stabilization()
{
<<<<<<< HEAD
   SCIPfreeBlockMemoryArrayNull(scip_, &stabcenterconsvals, stabcenterconsvalssize); /*lint !e64*/
   SCIPfreeBlockMemoryArrayNull(scip_, &stabcenteroriginalsepacutvals, stabcenteroriginalsepacutvalssize); /*lint !e64*/
   SCIPfreeBlockMemoryArrayNull(scip_, &stabcenterlinkingconsvals, stabcenterlinkingconsvalssize); /*lint !e64*/
   SCIPfreeBlockMemoryArrayNull(scip_, &subgradientconsvals, subgradientconsvalssize); /*lint !e64*/
   SCIPfreeBlockMemoryArrayNull(scip_, &subgradientoriginalsepacutvals, subgradientoriginalsepacutvalssize); /*lint !e64*/
   SCIPfreeBlockMemoryArrayNull(scip_, &subgradientlinkingconsvals, subgradientlinkingconsvalssize); /*lint !e64*/
   SCIPfreeBlockMemoryArrayNull(scip_, &stabcenterconv, nstabcenterconv); /*lint !e64*/
   scip_ = (SCIP*) NULL;
=======
   SCIPfreeBlockMemoryArrayNull(masterprob, &stabcenterconsvals, stabcenterconsvalssize); /*lint !e64*/
   SCIPfreeBlockMemoryArrayNull(masterprob, &stabcenteroriginalsepacutvals, stabcenteroriginalsepacutvalssize); /*lint !e64*/
   SCIPfreeBlockMemoryArrayNull(masterprob, &stabcenterlinkingconsvals, stabcenterlinkingconsvalssize); /*lint !e64*/
   SCIPfreeBlockMemoryArrayNull(masterprob, &subgradientconsvals, subgradientconsvalssize); /*lint !e64*/
   SCIPfreeBlockMemoryArrayNull(masterprob, &subgradientoriginalsepacutvals, subgradientoriginalsepacutvalssize); /*lint !e64*/
   SCIPfreeBlockMemoryArrayNull(masterprob, &subgradientlinkingconsvals, subgradientlinkingconsvalssize); /*lint !e64*/
   SCIPfreeBlockMemoryArrayNull(masterprob, &stabcenterconv, nstabcenterconv); /*lint !e64*/
   SCIPfreeBlockMemoryArrayNull(masterprob, &stabcenterextendedmasterconss, stabcenterextendedmasterconsssize); /*lint !e64*/
   SCIPfreeBlockMemoryArrayNull(masterprob, &stabcenterextendedmasterconsvals, stabcenterextendedmasterconsssize); /*lint !e64*/
   SCIPfreeBlockMemoryArrayNull(masterprob, &subgradientextendedmasterconsvals, subgradientextendedmasterconsssize); /*lint !e64*/
   SCIPfreeBlockMemoryArrayNull(masterprob, &subgradientextendedmasterconss, subgradientextendedmasterconsssize); /*lint !e64*/
   masterprob = (SCIP*) NULL;
>>>>>>> 34a553f7
   stabcenterconsvals = (SCIP_Real*) NULL;
   stabcenteroriginalsepacutvals = (SCIP_Real*) NULL;
   stabcenterlinkingconsvals = (SCIP_Real*) NULL;
   stabcenterconv = (SCIP_Real*) NULL;
   pricingtype = (PricingType*) NULL;
   nodenr = -1;
<<<<<<< HEAD
   SCIPhashmapFree(&stabcentermastercutvals);
=======
>>>>>>> 34a553f7
}

SCIP_RETCODE Stabilization::updateStabcenterconsvals()
{
   int nconss = GCGgetNMasterConss(gcg);

   if( nconss == nstabcenterconsvals )
   {
      return SCIP_OKAY;
   }

   if( nconss > stabcenterconsvalssize )
   {
      int oldsize = stabcenterconsvalssize;
      stabcenterconsvalssize = SCIPcalcMemGrowSize(masterprob, nconss);
      SCIP_CALL( SCIPreallocBlockMemoryArray(masterprob, &stabcenterconsvals, oldsize, stabcenterconsvalssize) );
   }
   assert(stabcenterconsvals != NULL);
   BMSclearMemoryArray(&stabcenterconsvals[nstabcenterconsvals], (size_t)nconss-nstabcenterconsvals); /*lint !e866*/

   nstabcenterconsvals = nconss;

   return SCIP_OKAY;
}

SCIP_RETCODE Stabilization::updateStabcenteroriginalcutvals()
{
<<<<<<< HEAD
   int noriginalsepacuts = GCGsepaGetNOriginalSepaCuts(scip_);
=======
   int noriginalsepacuts = GCGsepaGetNOriginalSepaCuts(gcg);
>>>>>>> 34a553f7

   if( noriginalsepacuts == nstabcenteroriginalsepacutvals )
   {
      return SCIP_OKAY;
   }

   if( noriginalsepacuts > stabcenteroriginalsepacutvalssize )
   {
      int oldsize = stabcenteroriginalsepacutvalssize;
<<<<<<< HEAD
      stabcenteroriginalsepacutvalssize = SCIPcalcMemGrowSize(scip_, noriginalsepacuts);
      SCIP_CALL( SCIPreallocBlockMemoryArray(scip_, &stabcenteroriginalsepacutvals, oldsize, stabcenteroriginalsepacutvalssize) );
=======
      stabcenteroriginalsepacutvalssize = SCIPcalcMemGrowSize(masterprob, noriginalsepacuts);
      SCIP_CALL( SCIPreallocBlockMemoryArray(masterprob, &stabcenteroriginalsepacutvals, oldsize, stabcenteroriginalsepacutvalssize) );
>>>>>>> 34a553f7
   }
   assert(stabcenteroriginalsepacutvals != NULL);
   BMSclearMemoryArray(&stabcenteroriginalsepacutvals[nstabcenteroriginalsepacutvals], (size_t)noriginalsepacuts - nstabcenteroriginalsepacutvals); /*lint !e866*/

   nstabcenteroriginalsepacutvals = noriginalsepacuts;
<<<<<<< HEAD
=======

   return SCIP_OKAY;
}

SCIP_RETCODE Stabilization::updateStabcenterextendedmasterconsvals()
{
   GCG_BRANCHRULE** branchrules;
   GCG_BRANCHDATA** branchdata;
   GCG_EXTENDEDMASTERCONSDATA** branchextendedmasterconsdata;
   int nbranchextendedmasterconss;
   int i;

   SCIP_CALL( GCGrelaxBranchGetAllActiveExtendedMasterConss(gcg, &branchrules, &branchdata, &branchextendedmasterconsdata, &nbranchextendedmasterconss) );

   // grow if necessary
   if( nbranchextendedmasterconss > stabcenterextendedmasterconsssize )
   {
      int oldsize = stabcenterextendedmasterconsssize;
      stabcenterextendedmasterconsssize = SCIPcalcMemGrowSize(masterprob, nbranchextendedmasterconss);
      SCIP_CALL( SCIPreallocBlockMemoryArray(masterprob, &stabcenterextendedmasterconss, oldsize, stabcenterextendedmasterconsssize) );
      SCIP_CALL( SCIPreallocBlockMemoryArray(masterprob, &stabcenterextendedmasterconsvals, oldsize, stabcenterextendedmasterconsssize) );
   }

   // update the arrays (extended master cons could have changed, even if size is the same)
   for( i = 0; i < nbranchextendedmasterconss; i++ )
   {
      stabcenterextendedmasterconss[i] = branchextendedmasterconsdata[i];
   }
   nstabcenterextendedmasterconss = nbranchextendedmasterconss;
>>>>>>> 34a553f7

   return SCIP_OKAY;
}

SCIP_RETCODE Stabilization::updateSubgradientconsvals()
{
   int nconss = GCGgetNMasterConss(gcg);

   if( nconss == nsubgradientconsvals )
   {
      return SCIP_OKAY;
   }

   if( nconss > subgradientconsvalssize )
   {
      int oldsize = subgradientconsvalssize;
      subgradientconsvalssize = SCIPcalcMemGrowSize(masterprob, nconss);
      SCIP_CALL( SCIPreallocBlockMemoryArray(masterprob, &subgradientconsvals, oldsize, subgradientconsvalssize) );
   }
   assert(subgradientconsvals != NULL);
   BMSclearMemoryArray(&subgradientconsvals[nsubgradientconsvals], (size_t)nconss-nsubgradientconsvals); /*lint !e866*/

   nsubgradientconsvals = nconss;

   return SCIP_OKAY;
}

SCIP_RETCODE Stabilization::updateSubgradientoriginalcutvals()
{
<<<<<<< HEAD
   int noriginalsepacuts = GCGsepaGetNOriginalSepaCuts(scip_);
=======
   int noriginalsepacuts = GCGsepaGetNOriginalSepaCuts(gcg);
>>>>>>> 34a553f7

   if( noriginalsepacuts == nsubgradientoriginalsepacutvals )
   {
      return SCIP_OKAY;
   }

   if( noriginalsepacuts > subgradientoriginalsepacutvalssize )
<<<<<<< HEAD
   {
      int oldsize = subgradientoriginalsepacutvalssize;
      subgradientoriginalsepacutvalssize = SCIPcalcMemGrowSize(scip_, noriginalsepacuts);
      SCIP_CALL( SCIPreallocBlockMemoryArray(scip_, &subgradientoriginalsepacutvals, oldsize, subgradientoriginalsepacutvalssize) );
   }
   assert(subgradientoriginalsepacutvals != NULL);
   BMSclearMemoryArray(&subgradientoriginalsepacutvals[nsubgradientoriginalsepacutvals], (size_t)noriginalsepacuts - nsubgradientoriginalsepacutvals); /*lint !e866*/

   nsubgradientoriginalsepacutvals = noriginalsepacuts;
=======
   {
      int oldsize = subgradientoriginalsepacutvalssize;
      subgradientoriginalsepacutvalssize = SCIPcalcMemGrowSize(masterprob, noriginalsepacuts);
      SCIP_CALL( SCIPreallocBlockMemoryArray(masterprob, &subgradientoriginalsepacutvals, oldsize, subgradientoriginalsepacutvalssize) );
   }
   assert(subgradientoriginalsepacutvals != NULL);
   BMSclearMemoryArray(&subgradientoriginalsepacutvals[nsubgradientoriginalsepacutvals], (size_t)noriginalsepacuts - nsubgradientoriginalsepacutvals); /*lint !e866*/

   nsubgradientoriginalsepacutvals = noriginalsepacuts;

   return SCIP_OKAY;
}

SCIP_RETCODE Stabilization::updateSubgradientextendedmasterconsvals()
{
   GCG_BRANCHRULE** branchrules;
   GCG_BRANCHDATA** branchdata;
   GCG_EXTENDEDMASTERCONSDATA** branchextendedmasterconsdata;
   int nbranchextendedmasterconss;
   int i;

   SCIP_CALL( GCGrelaxBranchGetAllActiveExtendedMasterConss(gcg, &branchrules, &branchdata, &branchextendedmasterconsdata, &nbranchextendedmasterconss) );

   // grow if necessary
   if( nbranchextendedmasterconss > subgradientextendedmasterconsssize )
   {
      int oldsize = subgradientextendedmasterconsssize;
      subgradientextendedmasterconsssize = SCIPcalcMemGrowSize(masterprob, nbranchextendedmasterconss);
      SCIP_CALL( SCIPreallocBlockMemoryArray(masterprob, &subgradientextendedmasterconss, oldsize, subgradientextendedmasterconsssize) );
      SCIP_CALL( SCIPreallocBlockMemoryArray(masterprob, &subgradientextendedmasterconsvals, oldsize, subgradientextendedmasterconsssize) );
   }

   // update the arrays (extended master conss could have changed, even if size is the same)
   for( i = 0; i < nbranchextendedmasterconss; i++ )
   {
      subgradientextendedmasterconss[i] = branchextendedmasterconsdata[i];
   }
   nsubgradientextendedmasterconss = nbranchextendedmasterconss;
>>>>>>> 34a553f7

   return SCIP_OKAY;
}


SCIP_RETCODE Stabilization::setNLinkingconsvals(
   int nlinkingconssnew
   )
{
   if( nlinkingconssnew > stabcenterlinkingconsvalssize)
   {
      int newsize = SCIPcalcMemGrowSize(masterprob, nlinkingconssnew);
      SCIP_CALL(SCIPreallocBlockMemoryArray(masterprob, &stabcenterlinkingconsvals, stabcenterlinkingconsvalssize, newsize));


      if( hybridascent )
      {
         SCIP_CALL( SCIPreallocBlockMemoryArray(masterprob, &subgradientlinkingconsvals, stabcenterlinkingconsvalssize,
            newsize) );
         BMSclearMemoryArray(subgradientlinkingconsvals, nlinkingconssnew);
      }
      stabcenterlinkingconsvalssize = newsize;
   }

   nstabcenterlinkingconsvals = nlinkingconssnew;
   BMSclearMemoryArray(stabcenterlinkingconsvals, nstabcenterlinkingconsvals);


   return SCIP_OKAY;
}

SCIP_RETCODE Stabilization::setNConvconsvals(
   int nconvconssnew
   )
{
   SCIPfreeBlockMemoryArrayNull(masterprob, &stabcenterconv, nstabcenterconv); /*lint !e64*/
   SCIP_CALL( SCIPallocBlockMemoryArray(masterprob, &stabcenterconv, nconvconssnew) );

   nstabcenterconv = nconvconssnew;
   BMSclearMemoryArray(stabcenterconv, nstabcenterconv);

   return SCIP_OKAY;
}

SCIP_Real Stabilization::linkingconsGetDual(
   int i
   )
{
   SCIP_Real subgradient = 0.0;

   assert(i < nstabcenterlinkingconsvals);
   assert(nstabcenterlinkingconsvals<= GCGgetNVarLinkingconss(gcg));
   assert(stabcenterlinkingconsvals != NULL);

   SCIP_CONS* cons = GCGgetVarLinkingconss(gcg)[i];

   if( hybridascent && hasstabilitycenter )
      subgradient = subgradientlinkingconsvals[i];

   return computeDual(
      stabcenterlinkingconsvals[i],
<<<<<<< HEAD
      pricingtype->consGetDual(scip_, cons),
      subgradient,
      0.0,
      0.0,
      TRUE
=======
      pricingtype->consGetDual(cons),
      subgradient,
      0.0,
      0.0
>>>>>>> 34a553f7
   );
}

SCIP_RETCODE Stabilization::consGetDual(
   int                   i,                  /* index of the constraint */
   SCIP_Real*            dual                /* return pointer for dual value */
   )
{
   SCIP_Real subgradient = 0.0;
#ifndef NDEBUG
   int nconss =  GCGgetNMasterConss(gcg);
#endif
   assert(i < nconss);
   assert(dual != NULL);

   SCIP_CONS* cons = GCGgetMasterConss(gcg)[i];

   if( i >= nstabcenterconsvals )
      SCIP_CALL( updateStabcenterconsvals() );

   assert(i < nstabcenterconsvals);
   assert(stabcenterconsvals != NULL);

   if( i >= nsubgradientconsvals && hybridascent )
      SCIP_CALL( updateSubgradientconsvals() );

   if( hybridascent && hasstabilitycenter )
      subgradient = subgradientconsvals[i];

   *dual = computeDual(
      stabcenterconsvals[i],
<<<<<<< HEAD
      pricingtype->consGetDual(scip_, cons),
      subgradient,
      SCIPgetLhsLinear(scip_, cons),
      SCIPgetRhsLinear(scip_, cons),
      TRUE
=======
      pricingtype->consGetDual(cons),
      subgradient,
      SCIPgetLhsLinear(masterprob, cons),
      SCIPgetRhsLinear(masterprob, cons)
>>>>>>> 34a553f7
   );
   return SCIP_OKAY;

}

SCIP_RETCODE Stabilization::rowGetDual(
   int                   i,                  /* index of the row */
   SCIP_Real*            dual                /* return pointer for dual value */
   )
{
#ifndef NDEBUG
<<<<<<< HEAD
   int noriginalsepacuts = GCGsepaGetNOriginalSepaCuts(scip_);
=======
   int noriginalsepacuts = GCGsepaGetNOriginalSepaCuts(gcg);
>>>>>>> 34a553f7
#endif
   assert(i < noriginalsepacuts);
   assert(dual != NULL);

<<<<<<< HEAD
   SCIP_ROW* originalsepacut = GCGsepaGetOriginalSepaMastercuts(scip_)[i];
   SCIP_Real subgradient = 0.0;

   if( i >= nstabcenteroriginalsepacutvals )
      SCIP_CALL( updateStabcentercutvals() );
=======
   SCIP_ROW* originalsepacut = GCGsepaGetOriginalSepaMastercuts(gcg)[i];
   SCIP_Real subgradient = 0.0;

   if( i >= nstabcenteroriginalsepacutvals )
      SCIP_CALL( updateStabcenteroriginalcutvals() );
>>>>>>> 34a553f7

   assert(i < nstabcenteroriginalsepacutvals);
   assert(stabcenteroriginalsepacutvals != NULL);

   if( i >= nsubgradientoriginalsepacutvals && hybridascent )
<<<<<<< HEAD
      SCIP_CALL( updateSubgradientcutvals() );
=======
      SCIP_CALL( updateSubgradientoriginalcutvals() );
>>>>>>> 34a553f7

   if( hybridascent && hasstabilitycenter )
   {
      assert(subgradientoriginalsepacutvals != NULL);
      subgradient = subgradientoriginalsepacutvals[i];
   }

   *dual = computeDual(
      stabcenteroriginalsepacutvals[i],
      pricingtype->rowGetDual(originalsepacut),
      subgradient,
      SCIProwGetLhs(originalsepacut),
<<<<<<< HEAD
      SCIProwGetRhs(originalsepacut),
      TRUE
=======
      SCIProwGetRhs(originalsepacut)
>>>>>>> 34a553f7
   );

   return SCIP_OKAY;
}

SCIP_Real Stabilization::convGetDual(
   int i
   )
{
   assert(i < nstabcenterconv);
   assert(nstabcenterconv<= GCGgetNPricingprobs(gcg));
   assert(stabcenterconv != NULL);

   SCIP_CONS* cons = GCGgetConvCons(gcg, i);
   SCIP_Real subgradient = 0.0;

   return computeDual(
      stabcenterconv[i],
<<<<<<< HEAD
      pricingtype->consGetDual(scip_, cons),
      subgradient,
      (SCIP_Real) GCGgetNIdenticalBlocks(origprob, i),
      (SCIP_Real) GCGgetNIdenticalBlocks(origprob, i),
      TRUE
   );
}

SCIP_RETCODE Stabilization::mastercutGetDual(
   GCG_MASTERCUTDATA*    mastercutdata,      /**< mastercutdata */
   SCIP_Real*            dual                /**< return pointer for dual value */
   )
{
   SCIP_CONS* cons = NULL;

   assert(mastercutdata != NULL);
   assert(dual != NULL);

   SCIP_CALL( GCGmastercutGetCons(mastercutdata, &cons) );

   if( !SCIPhashmapExists(stabcentermastercutvals, cons) )
      SCIP_CALL( SCIPhashmapInsertReal(stabcentermastercutvals, cons, 0.0));

   *dual = computeDual(
      SCIPhashmapGetImageReal(stabcentermastercutvals, cons),
      pricingtype->mastercutGetDual(scip_, mastercutdata),
      0.0,
      SCIPgetLhsLinear(scip_, cons),
      SCIPgetRhsLinear(scip_, cons),
      FALSE
=======
      pricingtype->consGetDual(cons),
      subgradient,
      (SCIP_Real) GCGgetNIdenticalBlocks(gcg, i),
      (SCIP_Real) GCGgetNIdenticalBlocks(gcg, i)
   );
}

SCIP_RETCODE Stabilization::extendedmasterconsGetDual(
   GCG_EXTENDEDMASTERCONSDATA*    extendedmasterconsdata,      /**< extendedmasterconsdata */
   SCIP_Real*            dual                /**< return pointer for dual value */
   )
{
   assert(extendedmasterconsdata != NULL);
   assert(dual != NULL);


   SCIP_CALL( updateStabcenterextendedmasterconsvals() );

   if( hybridascent )
      SCIP_CALL( updateSubgradientextendedmasterconsvals() );

   SCIP_Real stabcenter = 0.0;
#ifndef NDEBUG
   SCIP_Bool found = FALSE;
#endif
   for( int i = 0; i < nstabcenterextendedmasterconss; i++ )
   {
      if( stabcenterextendedmasterconss[i] == extendedmasterconsdata )
      {
         stabcenter = stabcenterextendedmasterconsvals[i];
#ifndef NDEBUG
         found = TRUE;
#endif
         break;
      }
   }
#ifndef NDEBUG
   assert(found);
#endif

   *dual = computeDual(
      stabcenter,
      pricingtype->extendedmasterconsGetDual(extendedmasterconsdata),
      0.0,
      GCGextendedmasterconsGetLhs(gcg, extendedmasterconsdata),
      GCGextendedmasterconsGetRhs(gcg, extendedmasterconsdata)
>>>>>>> 34a553f7
   );

   return SCIP_OKAY;
}

SCIP_RETCODE Stabilization::updateStabilityCenter(
   SCIP_Real             lowerbound,         /**< lower bound due to lagrange function corresponding to current (stabilized) dual vars */
   SCIP_Real*            dualsolconv,        /**< corresponding feasible dual solution for convexity constraints */
   GCG_COL**             pricingcols,        /**< columns of the pricing problems */
   GCG_MASTERCUTDATA**   mastercutdata,      /**< array of mastercutdata */
   int                   nmastercuts         /**< number of mastercuts */
   )
{
<<<<<<< HEAD
   SCIP_CONS* cons;
   SCIP_Real dual;
=======
   SCIP_Real dual;
   int i;
   GCG_EXTENDEDMASTERCONSDATA* tmpextendedmasterconsdata;
>>>>>>> 34a553f7

   assert(dualsolconv != NULL);
   SCIPdebugMessage("Updating stability center: ");

   /* in case the bound is not improving and we have a stability center, do nothing */
   if( SCIPisLE(masterprob, lowerbound, stabcenterbound) && hasstabilitycenter )
   {
      SCIPdebugPrintf("no bound increase: %g <= %g\n", lowerbound, SCIPnodeGetLowerbound(SCIPgetCurrentNode(masterprob)));
      return SCIP_OKAY;
   }

   SCIPdebugPrintf("bound increase: %g > %g\n", lowerbound, SCIPnodeGetLowerbound(SCIPgetCurrentNode(masterprob)));

   /* first update the arrays */
   SCIP_CALL( updateStabcenterconsvals() );
<<<<<<< HEAD
   SCIP_CALL( updateStabcentercutvals() );
   for( int i = 0; i < nmastercuts; ++i )
   {
      cons = NULL;
      SCIP_CALL( GCGmastercutGetCons(mastercutdata[i], &cons) );
      if( !SCIPhashmapExists(stabcentermastercutvals, cons) )
         SCIP_CALL( SCIPhashmapInsertReal(stabcentermastercutvals, cons, 0.0));
   }
=======
   SCIP_CALL( updateStabcenteroriginalcutvals() );
   SCIP_CALL( updateStabcenterextendedmasterconsvals() );
>>>>>>> 34a553f7

   if( hybridascent )
   {
      SCIP_CALL( updateSubgradientconsvals() );
      SCIP_CALL( updateSubgradientoriginalcutvals() );
      SCIP_CALL( updateSubgradientextendedmasterconsvals() );
   }

   /* get new dual values */
<<<<<<< HEAD
   SCIP* origprob = GCGmasterGetOrigprob(scip_);

   int nconss = GCGgetNMasterConss(origprob);
   int noriginalsepacuts = GCGsepaGetNOriginalSepaCuts(scip_);
   int nprobs = GCGgetNPricingprobs(origprob);
=======
   int nconss = GCGgetNMasterConss(gcg);
   int noriginalsepacuts = GCGsepaGetNOriginalSepaCuts(gcg);
   int nprobs = GCGgetNPricingprobs(gcg);
>>>>>>> 34a553f7

   assert(nstabcenterlinkingconsvals <= GCGgetNVarLinkingconss(gcg) );
   assert(nconss <= nstabcenterconsvals);
   assert(noriginalsepacuts <= nstabcenteroriginalsepacutvals);

   for( i = 0; i < nconss; ++i )
   {
      SCIP_CALL( consGetDual(i, &stabcenterconsvals[i]) );
   }

<<<<<<< HEAD
   for( int i = 0; i < noriginalsepacuts; ++i )
=======
   for( i = 0; i < noriginalsepacuts; ++i )
>>>>>>> 34a553f7
   {
      SCIP_CALL( rowGetDual(i, &stabcenteroriginalsepacutvals[i]) );
   }

   for( i = 0; i < nstabcenterlinkingconsvals; ++i)
   {
      stabcenterlinkingconsvals[i] = linkingconsGetDual(i);
   }

   for( i = 0; i < nprobs; ++i )
   {
      if( !GCGisPricingprobRelevant(gcg, i) )
         continue;
      stabcenterconv[i] = dualsolconv[i];
   }

<<<<<<< HEAD
   for( int i = 0; i < nmastercuts; ++i )
   {
      cons = NULL;
      SCIP_CALL( GCGmastercutGetCons(mastercutdata[i], &cons) );
      SCIP_CALL( mastercutGetDual(mastercutdata[i], &dual) );
      SCIP_CALL( SCIPhashmapInsertReal(stabcentermastercutvals, cons, dual) );
=======
   for( i = 0; i < nstabcenterextendedmasterconss; ++i )
   {
      tmpextendedmasterconsdata = stabcenterextendedmasterconss[i];
      assert(tmpextendedmasterconsdata != NULL);
      SCIP_CALL( extendedmasterconsGetDual(tmpextendedmasterconsdata, &dual) );
      stabcenterextendedmasterconsvals[i] = dual;
>>>>>>> 34a553f7
   }

   if( hybridascent )
      SCIP_CALL( calculateSubgradient(pricingcols) );

   hasstabilitycenter = TRUE;
   stabcenterbound = lowerbound;

   return SCIP_OKAY;
}

SCIP_Real Stabilization::computeDual(
      SCIP_Real         center,
      SCIP_Real         current,
      SCIP_Real         subgradient,         /**< subgradient (or 0.0 if not needed) */
      SCIP_Real         lhs,                 /**< lhs (or 0.0 if not needed) */
<<<<<<< HEAD
      SCIP_Real         rhs,                 /**< rhs (or 0.0 if not needed) */
      SCIP_Bool         hassubgradient       /**< is subgradient available? */
=======
      SCIP_Real         rhs                 /**< rhs (or 0.0 if not needed) */
>>>>>>> 34a553f7
      ) const
{
   SCIP_Real usedalpha = alpha;
   SCIP_Real usedbeta = beta;

   if ( inmispricingschedule )
   {
      usedalpha = alphabar;
      usedbeta = 0.0;
   }

   if( hasstabilitycenter && (SCIPisZero(masterprob, usedbeta) || SCIPisZero(masterprob, usedalpha)) )
      return usedalpha*center+(1.0-usedalpha)*current;
<<<<<<< HEAD
   else if( hasstabilitycenter && SCIPisPositive(scip_, usedbeta) && hassubgradient )
=======
   else if( hasstabilitycenter && SCIPisPositive(masterprob, usedbeta) )
>>>>>>> 34a553f7
   {
      SCIP_Real dual = center + hybridfactor * (beta * (center + subgradient * dualdiffnorm / subgradientnorm) + (1.0 - beta) * current - center);

      /* make sure dual solution has the correct sign */
      if( SCIPisInfinity(masterprob, rhs) )
         dual = MAX(dual, 0.0);
      else if( SCIPisInfinity(masterprob, -lhs) )
         dual = MIN(dual, 0.0);

      return dual;
   }
   else
      return current;
}

void Stabilization::updateIterationCount()
{
   ++t;
}

void Stabilization::updateIterationCountMispricing()
{
   ++k;
}

void Stabilization::updateNode()
{
   if( nodenr != SCIPnodeGetNumber(SCIPgetCurrentNode(masterprob)) )
   {
      nodenr = SCIPnodeGetNumber(SCIPgetCurrentNode(masterprob));
      k = 0;
      t = 1;
      alpha = 0.8;
      hasstabilitycenter = FALSE;
      stabcenterbound = -SCIPinfinity(masterprob);
      inmispricingschedule = FALSE;
   }
}

/**< update information for hybrid stabilization with dual ascent */
SCIP_RETCODE Stabilization::updateHybrid()
{
   if( hasstabilitycenter && hybridascent && !inmispricingschedule )
   {
      /* first update the arrays */
      SCIP_CALL( updateStabcenterconsvals() );
      SCIP_CALL( updateStabcenteroriginalcutvals() );
      SCIP_CALL( updateStabcenterextendedmasterconsvals() );

      SCIP_CALL( updateSubgradientconsvals() );
      SCIP_CALL( updateSubgradientoriginalcutvals() );
      SCIP_CALL( updateSubgradientextendedmasterconsvals() );

      if( SCIPisPositive(masterprob, alpha) )
      {
         calculateDualdiffnorm();
         calculateBeta();
         calculateHybridFactor();
      }
   }

   return SCIP_OKAY;
}

void Stabilization::updateAlphaMisprice()
{
   SCIPdebugMessage("Alphabar update after mispricing\n");
   updateIterationCountMispricing();
   alphabar = MAX(0.0, 1-k*(1-alpha));
   SCIPdebugMessage("alphabar updated to %g in mispricing iteration k=%d and node pricing iteration t=%d \n", alphabar, k, t);
}

void Stabilization::updateAlpha()
{
   SCIPdebugMessage("Alpha update after successful pricing\n");
   updateIterationCount();

   /* There is a sign error in the stabilization paper:
    * if the scalar product (subgradientproduct) is positive, the angle is less than 90° and we want to decrease alpha
    */
   if( SCIPisNegative(masterprob, subgradientproduct) )
   {
      increaseAlpha();
   }
   else
   {
      decreaseAlpha();
   }

}

void Stabilization::increaseAlpha()
{
   /* to avoid numerical problems, we assure alpha <= 0.9 */
   alpha = MIN(0.9, alpha+(1-alpha)*0.1);

   SCIPdebugMessage("alpha increased to %g\n", alpha);
}

void Stabilization::decreaseAlpha()
{
   alpha = MAX(0.0, alpha-0.1);

   SCIPdebugMessage("alpha decreased to %g\n", alpha);
}

SCIP_Real Stabilization::calculateSubgradientProduct(
   GCG_COL**            pricingcols         /**< solutions of the pricing problems */
   )
{
   SCIP* origprob = GCGgetOrigprob(gcg);
   SCIP_CONS** origmasterconss = GCGgetOrigMasterConss(gcg);
   SCIP_CONS** masterconss = GCGgetMasterConss(gcg);
   SCIP_CONS** linkingconss = GCGgetVarLinkingconss(gcg);
   int nlinkingconss = GCGgetNVarLinkingconss(gcg);
   int* linkingconsblocks = GCGgetVarLinkingconssBlock(gcg);
   assert(nstabcenterlinkingconsvals <= GCGgetNVarLinkingconss(gcg) );
   int nconss = GCGgetNMasterConss(gcg);
   assert(nconss <= nstabcenterconsvals);
<<<<<<< HEAD
   SCIP_ROW** originalsepamastercuts = GCGsepaGetOriginalSepaMastercuts(scip_);
   SCIP_ROW** originalsepaorigcuts = GCGsepaGetOriginalSepaOrigcuts(scip_);
   int noriginalsepacuts = GCGsepaGetNOriginalSepaCuts(scip_);
=======
   SCIP_ROW** originalsepamastercuts = GCGsepaGetOriginalSepaMastercuts(gcg);
   SCIP_ROW** originalsepaorigcuts = GCGsepaGetOriginalSepaOrigcuts(gcg);
   int noriginalsepacuts = GCGsepaGetNOriginalSepaCuts(gcg);
>>>>>>> 34a553f7
   assert(noriginalsepacuts <= nstabcenteroriginalsepacutvals);

   SCIP_Real gradientproduct = 0.0;

   /* masterconss */
   for( int i = 0; i < nconss; ++i )
   {
      SCIP_VAR** vars = NULL;
      SCIP_Real* vals = NULL;
      int nvars;
      SCIP_Real lhs; /* can also be rhs, but we need only one */

      SCIP_CONS* origcons = origmasterconss[i];
      nvars = GCGconsGetNVars(origprob, origcons);
      SCIP_CALL( SCIPallocBufferArray(origprob, &vars, nvars) );
      SCIP_CALL( SCIPallocBufferArray(origprob, &vals, nvars) );
      GCGconsGetVars(origprob, origcons, vars, nvars);
      GCGconsGetVals(origprob, origcons, vals, nvars);

      SCIP_Real dual =  pricingtype->consGetDual(masterconss[i]);
      SCIP_Real stabdual;

      SCIP_CALL( consGetDual(i, &stabdual) );

      assert(!SCIPisInfinity(masterprob, ABS(dual)));

      if( SCIPisFeasPositive(masterprob, stabdual) )
      {
         lhs = GCGconsGetLhs(origprob, origcons);
      }
      else if( SCIPisFeasNegative(masterprob, stabdual) )
      {
         lhs = GCGconsGetRhs(origprob, origcons);
      }
      else
      {
         SCIPfreeBufferArray(origprob, &vals);
         SCIPfreeBufferArray(origprob, &vars);
         continue;
      }

      for( int j = 0; j < nvars; ++j )
      {
         SCIP_Real val = 0.0;
         assert(GCGvarIsOriginal(vars[j]));
         if( GCGvarGetBlock(vars[j]) < 0 )
         {
            SCIP_VAR* mastervar = GCGoriginalVarGetMastervars(vars[j])[0];
            assert(GCGvarIsMaster(mastervar));
            val = SCIPgetSolVal(masterprob, (SCIP_SOL*) NULL, mastervar);
            assert( !SCIPisInfinity(masterprob, val) );
         }
         else
         {
            int block = GCGvarGetBlock(vars[j]);
            if( !GCGisPricingprobRelevant(gcg, block) )
               continue;

            assert(pricingcols[block] != NULL);

            SCIP_VAR* pricingvar = GCGoriginalVarGetPricingVar(vars[j]);
            assert(GCGvarIsPricing(pricingvar));
            val = GCGcolGetSolVal(pricingcols[block], pricingvar);
            assert(!SCIPisInfinity(masterprob, ABS(val)));
         }
         assert(stabcenterconsvals != NULL);
         assert(vals != NULL);
         gradientproduct -= (dual - stabcenterconsvals[i]) * vals[j] * val;
      }

      assert(stabcenterconsvals != NULL);
      assert(!SCIPisInfinity(masterprob, ABS(lhs)));

      gradientproduct += (dual - stabcenterconsvals[i]) * lhs;
      SCIPfreeBufferArray(origprob, &vals);
      SCIPfreeBufferArray(origprob, &vars);
   }

<<<<<<< HEAD
   /* mastercuts */
=======
   /* originalcuts */
>>>>>>> 34a553f7
   for( int i = 0; i < noriginalsepacuts; ++i )
   {
      SCIP_COL** cols;
      SCIP_Real* vals;
      int nvars;
      SCIP_Real lhs; /* can also be rhs, but we need only one */

      SCIP_ROW* originalsepaorigcut = originalsepaorigcuts[i];
      nvars = SCIProwGetNNonz(originalsepaorigcut);
      cols = SCIProwGetCols(originalsepaorigcut);
      vals = SCIProwGetVals(originalsepaorigcut);

      SCIP_Real dual = pricingtype->rowGetDual(originalsepamastercuts[i]);
<<<<<<< HEAD
      assert(!SCIPisInfinity(scip_, ABS(dual)));
=======
      assert(!SCIPisInfinity(masterprob, ABS(dual)));
>>>>>>> 34a553f7

      SCIP_Real stabdual;

      SCIP_CALL( rowGetDual(i, &stabdual) );

      if( SCIPisFeasGT(masterprob, stabdual, 0.0) )
      {
         lhs = SCIProwGetLhs(originalsepaorigcut);
      }
      else if( SCIPisFeasLT(masterprob, stabdual, 0.0) )
      {
         lhs = SCIProwGetRhs(originalsepaorigcut);
      }
      else
      {
         continue;
      }
      for( int j = 0; j < nvars; ++j )
      {
         SCIP_Real val = 0.0;
         SCIP_VAR* var = SCIPcolGetVar(cols[j]);
         assert(GCGvarIsOriginal(var));

         /* Linking or master variable */
         if( GCGvarGetBlock(var) < 0 )
         {
            SCIP_VAR* mastervar = GCGoriginalVarGetMastervars(var)[0];
            assert(GCGvarIsMaster(mastervar));
            val = SCIPgetSolVal(masterprob, (SCIP_SOL*) NULL, mastervar);
            assert(!SCIPisInfinity(masterprob, ABS(val)));
         }
         /* Variable in a pricing problem */
         else
         {
            int block = GCGvarGetBlock(var);
            if( !GCGisPricingprobRelevant(gcg, block) )
               continue;

            assert(pricingcols[block] != NULL);

            SCIP_VAR* pricingvar = GCGoriginalVarGetPricingVar(var);
            assert(GCGvarIsPricing(pricingvar));
            val = GCGcolGetSolVal(pricingcols[block], pricingvar);
            assert(!SCIPisInfinity(masterprob, ABS(val)));
         }
         assert(stabcenteroriginalsepacutvals != NULL);
<<<<<<< HEAD
         assert(vals != NULL);
         gradientproduct -= (dual - stabcenteroriginalsepacutvals[i]) * vals[j] * val;
      }

      assert(!SCIPisInfinity(scip_, ABS(lhs)));
      assert(stabcenteroriginalsepacutvals != NULL);

      gradientproduct +=  (dual - stabcenteroriginalsepacutvals[i]) * lhs;
=======
         assert(vals != NULL);
         gradientproduct -= (dual - stabcenteroriginalsepacutvals[i]) * vals[j] * val;
      }

      assert(!SCIPisInfinity(masterprob, ABS(lhs)));
      assert(stabcenteroriginalsepacutvals != NULL);

      gradientproduct +=  (dual - stabcenteroriginalsepacutvals[i]) * lhs;
   }

   /* extended master conss */
   for( int i = 0; i < nstabcenterextendedmasterconss; ++i )
   {
      SCIP_COL** cols;
      SCIP_Real* vals;
      int nvars;
      SCIP_Real val;
      SCIP_VAR* var;
      SCIP_Real lhs; /* can also be rhs, but we need only one */
      GCG_EXTENDEDMASTERCONSDATA* tmpextendedmasterconsdata;

      tmpextendedmasterconsdata = stabcenterextendedmasterconss[i];

      nvars = GCGextendedmasterconsGetNNonz(gcg, tmpextendedmasterconsdata);
      cols = GCGextendedmasterconsGetCols(gcg, tmpextendedmasterconsdata);
      vals = GCGextendedmasterconsGetVals(gcg, tmpextendedmasterconsdata);

      SCIP_Real dual = pricingtype->extendedmasterconsGetDual(tmpextendedmasterconsdata);
      assert(!SCIPisInfinity(masterprob, ABS(dual)));

      SCIP_Real stabdual;

      SCIP_CALL( extendedmasterconsGetDual(tmpextendedmasterconsdata, &stabdual) );

      if( SCIPisFeasGT(masterprob, stabdual, 0.0) )
      {
         lhs = GCGextendedmasterconsGetLhs(gcg, tmpextendedmasterconsdata);
      }
      else if( SCIPisFeasLT(masterprob, stabdual, 0.0) )
      {
         lhs = GCGextendedmasterconsGetRhs(gcg, tmpextendedmasterconsdata);
      }
      else
      {
         continue;
      }

      for( int j = 0; j < nvars; ++j )
      {
         val = 0.0;
         var = SCIPcolGetVar(cols[j]);
         assert(GCGvarIsMaster(var));

         /* only linking or static master variable */
         if( GCGvarGetBlock(var) >= 0 )
            continue;

         val = SCIPgetSolVal(masterprob, (SCIP_SOL*) NULL, var);
         assert(!SCIPisInfinity(masterprob, ABS(val)));
         val = val * vals[j];

         assert(vals != NULL);
         gradientproduct -= (dual - stabcenterextendedmasterconsvals[i]) * val;
      }

      for( int block = 0; block < GCGgetNPricingprobs(gcg); block++ )
      {
         if( !GCGisPricingprobRelevant(gcg, block) )
            continue;

         GCG_PRICINGMODIFICATION* pricingmod = GCGextendedmasterconsGetPricingModification(gcg, tmpextendedmasterconsdata, block);
         if( pricingmod == NULL )
            continue;

         assert(pricingcols[block] != NULL);

         SCIP_VAR* pricingvar = GCGpricingmodificationGetCoefVar(pricingmod);
         assert(GCGvarIsInferredPricing(pricingvar));
         val = GCGcolGetSolVal(pricingcols[block], pricingvar);
         assert(!SCIPisInfinity(masterprob, ABS(val)));

         gradientproduct -= (dual - stabcenterextendedmasterconsvals[i]) * val;
      }

      assert(!SCIPisInfinity(masterprob, ABS(lhs)));

      gradientproduct += (dual - stabcenterextendedmasterconsvals[i]) * lhs;
>>>>>>> 34a553f7
   }

   /* linkingconss */
   for( int i = 0; i < nlinkingconss; ++i )
   {
      SCIP_VAR* mastervar;
      SCIP_VAR* pricingvar;
      SCIP_CONS* linkingcons = linkingconss[i];
      int block = linkingconsblocks[i];
      mastervar = SCIPgetVarsLinear(masterprob, linkingcons)[0];
      assert(GCGvarIsMaster(mastervar));

      pricingvar = GCGlinkingVarGetPricingVars(GCGmasterVarGetOrigvars(mastervar)[0])[block];
      assert(GCGvarIsPricing(pricingvar));

      assert(stabcenterlinkingconsvals != NULL);
      SCIP_Real dual = pricingtype->consGetDual(linkingcons) - stabcenterlinkingconsvals[i];

      SCIP_Real stabdual = linkingconsGetDual(i);

      if( SCIPisFeasZero(origprob, stabdual) )
         continue;

      assert(pricingcols[block] != NULL);

      SCIP_Real masterval = SCIPgetSolVal(masterprob, (SCIP_SOL*) NULL, mastervar);
      SCIP_Real pricingval = GCGcolGetSolVal(pricingcols[block], pricingvar);
      assert(!SCIPisInfinity(masterprob, ABS(masterval)));
      assert(!SCIPisInfinity(masterprob, ABS(pricingval)));
      assert(!SCIPisInfinity(masterprob, ABS(dual)));
      gradientproduct -= dual * (masterval - pricingval);
   }

   SCIPdebugMessage("Update gradient product with value %g.\n", gradientproduct);

   return gradientproduct;
}

/** calculates the subgradient (with linking variables) */
SCIP_RETCODE Stabilization::calculateSubgradient(
   GCG_COL**            pricingcols         /**< columns of the pricing problems */
)
{
   SCIP* origprob = GCGgetOrigprob(gcg);
   SCIP_CONS** origmasterconss = GCGgetOrigMasterConss(gcg);

   SCIP_CONS** linkingconss = GCGgetVarLinkingconss(gcg);
   int nlinkingconss = GCGgetNVarLinkingconss(gcg);
   int* linkingconsblocks = GCGgetVarLinkingconssBlock(gcg);
   assert(nstabcenterlinkingconsvals <= GCGgetNVarLinkingconss(gcg) );
   int nconss = GCGgetNMasterConss(gcg);
   assert(nconss <= nstabcenterconsvals);
<<<<<<< HEAD
   SCIP_ROW** originalsepaorigcuts = GCGsepaGetOriginalSepaOrigcuts(scip_);
   int noriginalsepacuts = GCGsepaGetNOriginalSepaCuts(scip_);
=======
   SCIP_ROW** originalsepaorigcuts = GCGsepaGetOriginalSepaOrigcuts(gcg);
   int noriginalsepacuts = GCGsepaGetNOriginalSepaCuts(gcg);
>>>>>>> 34a553f7
   assert(noriginalsepacuts <= nstabcenteroriginalsepacutvals);

   subgradientnorm = 0.0;

   /* masterconss */
   for( int i = 0; i < nconss; ++i )
   {
      SCIP_VAR** vars = NULL;
      SCIP_Real* vals = NULL;
      int nvars;
      SCIP_Real activity;
      SCIP_Real infeasibility;

      SCIP_CONS* origcons = origmasterconss[i];
      nvars = GCGconsGetNVars(origprob, origcons);
<<<<<<< HEAD
      SCIP_CALL_ABORT( SCIPallocBufferArray(origprob, &vars, nvars) );
      SCIP_CALL_ABORT( SCIPallocBufferArray(origprob, &vals, nvars) );
=======
      SCIP_CALL( SCIPallocBufferArray(origprob, &vars, nvars) );
      SCIP_CALL( SCIPallocBufferArray(origprob, &vals, nvars) );
>>>>>>> 34a553f7
      GCGconsGetVars(origprob, origcons, vars, nvars);
      GCGconsGetVals(origprob, origcons, vals, nvars);

      SCIP_Real dual = stabcenterconsvals[i];
      assert(!SCIPisInfinity(masterprob, ABS(dual)));

      activity = 0.0;

      for( int j = 0; j < nvars; ++j )
      {
         SCIP_Real val = 0.0;
         assert(GCGvarIsOriginal(vars[j]));
         if( GCGvarGetBlock(vars[j]) < 0 )
         {
            SCIP_VAR* mastervar = GCGoriginalVarGetMastervars(vars[j])[0];
            assert(GCGvarIsMaster(mastervar));
            val = SCIPgetSolVal(masterprob, (SCIP_SOL*) NULL, mastervar);
            assert( !SCIPisInfinity(masterprob, val) );
         }
         else
         {
            int block = GCGvarGetBlock(vars[j]);
            if( !GCGisPricingprobRelevant(gcg, block) )
               continue;

            assert(pricingcols[block] != NULL);

            SCIP_VAR* pricingvar = GCGoriginalVarGetPricingVar(vars[j]);
            assert(GCGvarIsPricing(pricingvar));
            val = GCGcolGetSolVal(pricingcols[block], pricingvar);
            assert(!SCIPisInfinity(masterprob, ABS(val)));
         }
         assert(vals != NULL);
         activity += vals[j] * val;
      }

      infeasibility = 0.0;

      if( SCIPisFeasPositive(masterprob, dual) /* || SCIPisInfinity(origprob, SCIPgetRhsLinear(origprob, origcons)) */)
      {
         infeasibility = GCGconsGetLhs(origprob, origcons) - activity;
      }
      else if( SCIPisFeasNegative(masterprob, dual) /* || SCIPisInfinity(origprob, SCIPgetLhsLinear(origprob, origcons)) */)
      {
         infeasibility = GCGconsGetRhs(origprob, origcons) - activity;
      }

      assert(subgradientconsvals != NULL);
      assert(!SCIPisInfinity(masterprob, SQR(infeasibility)));

      subgradientconsvals[i] = infeasibility;

      if( SCIPisPositive(masterprob, SQR(infeasibility)) )
         subgradientnorm += SQR(infeasibility);

      SCIPfreeBufferArray(origprob, &vals);
      SCIPfreeBufferArray(origprob, &vars);
   }

<<<<<<< HEAD
   /* mastercuts */
=======
   /* originalcuts */
>>>>>>> 34a553f7
   for( int i = 0; i < noriginalsepacuts; ++i )
   {
      SCIP_COL** cols;
      SCIP_Real* vals;
      int nvars;
      SCIP_Real activity;
      SCIP_Real infeasibility;

      SCIP_ROW* originalsepaorigcut = originalsepaorigcuts[i];
      nvars = SCIProwGetNNonz(originalsepaorigcut);
      cols = SCIProwGetCols(originalsepaorigcut);
      vals = SCIProwGetVals(originalsepaorigcut);

      activity = 0.0;

      SCIP_Real dual = stabcenteroriginalsepacutvals[i];
<<<<<<< HEAD
      assert(!SCIPisInfinity(scip_, ABS(dual)));
=======
      assert(!SCIPisInfinity(masterprob, ABS(dual)));
>>>>>>> 34a553f7
      for( int j = 0; j < nvars; ++j )
      {
         SCIP_Real val = 0.0;
         SCIP_VAR* var = SCIPcolGetVar(cols[j]);
         assert(GCGvarIsOriginal(var));

         /* Linking or master variable */
         if( GCGvarGetBlock(var) < 0 )
         {
            SCIP_VAR* mastervar = GCGoriginalVarGetMastervars(var)[0];
            assert(GCGvarIsMaster(mastervar));
            val = SCIPgetSolVal(masterprob, (SCIP_SOL*) NULL, mastervar);
            assert(!SCIPisInfinity(masterprob, ABS(val)));
         }
         /* Variable in a pricing problem */
         else
         {
            int block = GCGvarGetBlock(var);
            if( !GCGisPricingprobRelevant(gcg, block) )
               continue;

            assert(pricingcols[block] != NULL);

            SCIP_VAR* pricingvar = GCGoriginalVarGetPricingVar(var);
            assert(GCGvarIsPricing(pricingvar));
            val = GCGcolGetSolVal(pricingcols[block], pricingvar);
            assert(!SCIPisInfinity(masterprob, ABS(val)));
         }
         assert(stabcenteroriginalsepacutvals != NULL);
         assert(vals != NULL);
         activity += vals[j] * val;
      }

      infeasibility = 0.0;

      if( SCIPisFeasPositive(masterprob, dual) )
      {
         infeasibility = SCIProwGetLhs(originalsepaorigcut) - activity;
      }
      else if( SCIPisFeasNegative(masterprob, dual) )
      {
         infeasibility = SCIProwGetRhs(originalsepaorigcut) - activity;
      }

      assert(subgradientoriginalsepacutvals != NULL);
<<<<<<< HEAD
      assert(!SCIPisInfinity(scip_, SQR(infeasibility)));
=======
      assert(!SCIPisInfinity(masterprob, SQR(infeasibility)));
>>>>>>> 34a553f7

      subgradientoriginalsepacutvals[i] = infeasibility;

      if( SCIPisPositive(masterprob, SQR(infeasibility)) )
         subgradientnorm += SQR(infeasibility);
   }

   /* extended master conss */
   for( int i = 0; i < nsubgradientextendedmasterconss; ++i )
   {
      SCIP_COL** cols;
      SCIP_Real* vals;
      int nvars;
      SCIP_Real val;
      SCIP_VAR* var;
      SCIP_Real activity;
      SCIP_Real infeasibility;
      GCG_EXTENDEDMASTERCONSDATA* tmpextendedmasterconsdata;

      tmpextendedmasterconsdata = subgradientextendedmasterconss[i];
      assert(tmpextendedmasterconsdata != NULL);

      nvars = GCGextendedmasterconsGetNNonz(gcg, tmpextendedmasterconsdata);
      cols = GCGextendedmasterconsGetCols(gcg, tmpextendedmasterconsdata);
      vals = GCGextendedmasterconsGetVals(gcg, tmpextendedmasterconsdata);

      activity = 0.0;

      SCIP_Real dual = stabcenterextendedmasterconsvals[i];
      assert(!SCIPisInfinity(masterprob, ABS(dual)));
      for( int j = 0; j < nvars; ++j )
      {
         val = 0.0;
         var = SCIPcolGetVar(cols[j]);
         assert(GCGvarIsMaster(var));

         /* only linking or static master variable */
         if( GCGvarGetBlock(var) >= 0 )
            continue;

         val = SCIPgetSolVal(masterprob, (SCIP_SOL*) NULL, var);
         assert(!SCIPisInfinity(masterprob, ABS(val)));
         val = val * vals[j];

         assert(vals != NULL);
         activity += val;
      }

      for( int block = 0; block < GCGgetNPricingprobs(gcg); block++ )
      {
         if( !GCGisPricingprobRelevant(gcg, block) )
            continue;

         GCG_PRICINGMODIFICATION* pricingmod = GCGextendedmasterconsGetPricingModification(gcg, tmpextendedmasterconsdata, block);
         if( pricingmod == NULL )
            continue;

         assert(pricingcols[block] != NULL);

         SCIP_VAR* pricingvar = GCGpricingmodificationGetCoefVar(pricingmod);
         assert(GCGvarIsInferredPricing(pricingvar));
         val = GCGcolGetSolVal(pricingcols[block], pricingvar);
         assert(!SCIPisInfinity(masterprob, ABS(val)));

         activity += val;
      }

      infeasibility = 0.0;

      if( SCIPisFeasPositive(masterprob, dual) )
      {
         infeasibility = GCGextendedmasterconsGetLhs(gcg, tmpextendedmasterconsdata) - activity;
      }
      else if( SCIPisFeasNegative(masterprob, dual) )
      {
         infeasibility = GCGextendedmasterconsGetRhs(gcg, tmpextendedmasterconsdata) - activity;
      }

      assert(!SCIPisInfinity(masterprob, SQR(infeasibility)));

      subgradientextendedmasterconsvals[i] = infeasibility;

      if( SCIPisPositive(masterprob, SQR(infeasibility)) )
         subgradientnorm += SQR(infeasibility);
   }

   /* linkingconss */
   for( int i = 0; i < nlinkingconss; ++i )
   {
      SCIP_VAR* mastervar;
      SCIP_VAR* pricingvar;
      SCIP_CONS* linkingcons = linkingconss[i];
      int block = linkingconsblocks[i];
      SCIP_Real activity;
      SCIP_Real infeasibility;
      mastervar = SCIPgetVarsLinear(masterprob, linkingcons)[0];
      assert(GCGvarIsMaster(mastervar));

      pricingvar = GCGlinkingVarGetPricingVars(GCGmasterVarGetOrigvars(mastervar)[0])[block];
      assert(GCGvarIsPricing(pricingvar));
      assert(pricingcols[block] != NULL);

      assert(stabcenterlinkingconsvals != NULL);
      SCIP_Real masterval = SCIPgetSolVal(masterprob, (SCIP_SOL*) NULL, mastervar);
      SCIP_Real pricingval = GCGcolGetSolVal(pricingcols[block], pricingvar);
      assert(!SCIPisInfinity(masterprob, ABS(masterval)));
      assert(!SCIPisInfinity(masterprob, ABS(pricingval)));
      activity = (masterval - pricingval);

      infeasibility = activity;

      assert(subgradientlinkingconsvals != NULL);
      assert(!SCIPisInfinity(masterprob, SQR(infeasibility)));

      subgradientlinkingconsvals[i] = infeasibility;

      if( SCIPisPositive(masterprob, SQR(infeasibility)) )
         subgradientnorm += SQR(infeasibility);
   }

<<<<<<< HEAD
   assert(!SCIPisNegative(scip_, subgradientnorm));
=======
   assert(!SCIPisNegative(masterprob, subgradientnorm));
>>>>>>> 34a553f7

   subgradientnorm = sqrt(subgradientnorm);

   SCIPdebugMessage("Update subgradient and subgradientnorm with value %g.\n", subgradientnorm);
   return SCIP_OKAY;
}

/**< calculate norm of difference between stabcenter and current duals */
void Stabilization::calculateDualdiffnorm()
{
   SCIP_CONS** masterconss = GCGgetMasterConss(gcg);
   SCIP_CONS** linkingconss = GCGgetVarLinkingconss(gcg);
   int nlinkingconss = GCGgetNVarLinkingconss(gcg);
   assert(nstabcenterlinkingconsvals <= GCGgetNVarLinkingconss(gcg) );
   int nconss = GCGgetNMasterConss(gcg);
   assert(nconss <= nstabcenterconsvals);
<<<<<<< HEAD
   SCIP_ROW** originalsepamastercuts = GCGsepaGetOriginalSepaMastercuts(scip_);
   int noriginalsepacuts = GCGsepaGetNOriginalSepaCuts(scip_);
=======
   SCIP_ROW** originalsepamastercuts = GCGsepaGetOriginalSepaMastercuts(gcg);
   int noriginalsepacuts = GCGsepaGetNOriginalSepaCuts(gcg);
>>>>>>> 34a553f7
   assert(noriginalsepacuts <= nstabcenteroriginalsepacutvals);

   dualdiffnorm = 0.0;

   /* masterconss */
   assert(stabcenterconsvals != NULL);

   for( int i = 0; i < nconss; ++i )
   {
      SCIP_Real dualdiff = SQR(stabcenterconsvals[i] - pricingtype->consGetDual(masterconss[i]));

      if( SCIPisPositive(masterprob, dualdiff) )
         dualdiffnorm += dualdiff;
   }

   /* originalcuts */
   assert(stabcenterconsvals != NULL);

   for( int i = 0; i < noriginalsepacuts; ++i )
   {
      SCIP_Real dualdiff = SQR(stabcenteroriginalsepacutvals[i] - pricingtype->rowGetDual(originalsepamastercuts[i]));

      if( SCIPisPositive(masterprob, dualdiff) )
         dualdiffnorm += dualdiff;
   }

   /* extended master conss */
   for( int i = 0; i < nstabcenterextendedmasterconss; ++i )
   {
      GCG_EXTENDEDMASTERCONSDATA* tmpextendedmasterconsdata;

      tmpextendedmasterconsdata = stabcenterextendedmasterconss[i];
      assert(tmpextendedmasterconsdata != NULL);

      SCIP_Real dualdiff = SQR(stabcenterextendedmasterconsvals[i] - pricingtype->extendedmasterconsGetDual(tmpextendedmasterconsdata));

      if( SCIPisPositive(masterprob, dualdiff) )
         dualdiffnorm += dualdiff;
   }

   /* linkingconss */
   assert(stabcenterlinkingconsvals != NULL);

   for( int i = 0; i < nlinkingconss; ++i )
   {
      SCIP_Real dualdiff = SQR(stabcenterlinkingconsvals[i] - pricingtype->consGetDual(linkingconss[i]));

      if( SCIPisPositive(masterprob, dualdiff) )
         dualdiffnorm += dualdiff;
   }

   dualdiffnorm = sqrt(dualdiffnorm);
   SCIPdebugMessage("Update dualdiffnorm with value %g.\n", dualdiffnorm);
}

/**< calculate beta */
void Stabilization::calculateBeta()
{
   SCIP_CONS** masterconss = GCGgetMasterConss(gcg);
   SCIP_CONS** linkingconss = GCGgetVarLinkingconss(gcg);
   int nlinkingconss = GCGgetNVarLinkingconss(gcg);
   assert(nstabcenterlinkingconsvals <= GCGgetNVarLinkingconss(gcg) );
   int nconss = GCGgetNMasterConss(gcg);
   assert(nconss <= nstabcenterconsvals);
<<<<<<< HEAD
   SCIP_ROW** originalsepamastercuts = GCGsepaGetOriginalSepaMastercuts(scip_);
   int noriginalsepacuts = GCGsepaGetNOriginalSepaCuts(scip_);
=======
   SCIP_ROW** originalsepamastercuts = GCGsepaGetOriginalSepaMastercuts(gcg);
   int noriginalsepacuts = GCGsepaGetNOriginalSepaCuts(gcg);
>>>>>>> 34a553f7
   assert(noriginalsepacuts <= nstabcenteroriginalsepacutvals);

   beta = 0.0;

   /* masterconss */
   assert(stabcenterconsvals != NULL);

   for( int i = 0; i < nconss; ++i )
   {
      SCIP_Real dualdiff = ABS(pricingtype->consGetDual(masterconss[i]) - stabcenterconsvals[i]);
      SCIP_Real product = dualdiff * ABS(subgradientconsvals[i]);

      if( SCIPisPositive(masterprob, product) )
         beta += product;
   }

<<<<<<< HEAD
   /* mastercuts */
   assert(stabcenteroriginalsepacutvals != NULL || noriginalsepacuts == 0);

   for( int i = 0; i < noriginalsepacuts; ++i )
   {
      SCIP_Real dualdiff = ABS(pricingtype->rowGetDual(originalsepamastercuts[i]) - stabcenteroriginalsepacutvals[i]);
      SCIP_Real product = dualdiff * ABS(subgradientoriginalsepacutvals[i]);
=======
   /* originalcuts */
   assert(stabcenteroriginalsepacutvals != NULL || noriginalsepacuts == 0);

   for( int i = 0; i < noriginalsepacuts; ++i )
   {
      SCIP_Real dualdiff = ABS(pricingtype->rowGetDual(originalsepamastercuts[i]) - stabcenteroriginalsepacutvals[i]);
      SCIP_Real product = dualdiff * ABS(subgradientoriginalsepacutvals[i]);

      if( SCIPisPositive(masterprob, product) )
         beta += product;
   }

   /* extended master conss */
   for( int i = 0; i < nstabcenterextendedmasterconss; ++i )
   {
      GCG_EXTENDEDMASTERCONSDATA* tmpextendedmasterconsdata;
>>>>>>> 34a553f7

      tmpextendedmasterconsdata = stabcenterextendedmasterconss[i];
      assert(tmpextendedmasterconsdata != NULL);

      SCIP_Real dualdiff = ABS(pricingtype->extendedmasterconsGetDual(tmpextendedmasterconsdata) - stabcenterextendedmasterconsvals[i]);
      SCIP_Real product = dualdiff * ABS(subgradientextendedmasterconsvals[i]);

      if( SCIPisPositive(masterprob, product) )
         beta += product;
   }

   /* linkingconss */
   assert(stabcenterlinkingconsvals != NULL);

   for( int i = 0; i < nlinkingconss; ++i )
   {
      SCIP_Real dualdiff = ABS(pricingtype->consGetDual(linkingconss[i]) - stabcenterlinkingconsvals[i]);
      SCIP_Real product = dualdiff * ABS(subgradientlinkingconsvals[i]);

      if( SCIPisPositive(masterprob, product) )
         beta += product;
   }

   if( SCIPisPositive(masterprob, subgradientnorm) )
      beta = beta / (subgradientnorm * dualdiffnorm);

   SCIPdebugMessage("Update beta with value %g.\n", beta);

   assert( ( SCIPisPositive(masterprob, beta) || SCIPisZero(masterprob, subgradientnorm)) && SCIPisLE(masterprob, beta, 1.0) );
}

/**< calculate factor that is needed in hybrid stabilization */
void Stabilization::calculateHybridFactor()
{
   SCIP_CONS** masterconss = GCGgetMasterConss(gcg);

   SCIP_CONS** linkingconss = GCGgetVarLinkingconss(gcg);
   int nlinkingconss = GCGgetNVarLinkingconss(gcg);
   assert(nstabcenterlinkingconsvals <= GCGgetNVarLinkingconss(gcg) );
   int nconss = GCGgetNMasterConss(gcg);
   assert(nconss <= nstabcenterconsvals);
<<<<<<< HEAD
   SCIP_ROW** originalsepamastercuts = GCGsepaGetOriginalSepaMastercuts(scip_);
   int noriginalsepacuts = GCGsepaGetNOriginalSepaCuts(scip_);
=======
   SCIP_ROW** originalsepamastercuts = GCGsepaGetOriginalSepaMastercuts(gcg);
   int noriginalsepacuts = GCGsepaGetNOriginalSepaCuts(gcg);
>>>>>>> 34a553f7
   assert(noriginalsepacuts <= nstabcenteroriginalsepacutvals);

   SCIP_Real divisornorm = 0.0;

   /* masterconss */
   assert(stabcenterconsvals != NULL);

   for( int i = 0; i < nconss; ++i )
   {
      SCIP_Real divisor = SQR((beta - 1.0) * stabcenterconsvals[i]
                        + beta * (subgradientconsvals[i] * dualdiffnorm / subgradientnorm)
                        + (1 - beta) * pricingtype->consGetDual(masterconss[i]));

      if( SCIPisPositive(masterprob, divisor) )
         divisornorm += divisor;
   }

<<<<<<< HEAD
   /* mastercuts */
   assert(stabcenteroriginalsepacutvals != NULL);

   for( int i = 0; i < noriginalsepacuts; ++i )
   {
      SCIP_Real divisor = SQR((beta - 1.0) * stabcenteroriginalsepacutvals[i]
                        + beta * (subgradientoriginalsepacutvals[i] * dualdiffnorm / subgradientnorm)
                        + (1 - beta) * pricingtype->rowGetDual(originalsepamastercuts[i]));
=======
   /* originalcuts */
   assert(stabcenteroriginalsepacutvals != NULL);

   for( int i = 0; i < noriginalsepacuts; ++i )
   {
      SCIP_Real divisor = SQR((beta - 1.0) * stabcenteroriginalsepacutvals[i]
                        + beta * (subgradientoriginalsepacutvals[i] * dualdiffnorm / subgradientnorm)
                        + (1 - beta) * pricingtype->rowGetDual(originalsepamastercuts[i]));

      if( SCIPisPositive(masterprob, divisor) )
         divisornorm += divisor;
   }

   /* extended master conss */
   for( int i = 0; i < nstabcenterextendedmasterconss; ++i )
   {
      GCG_EXTENDEDMASTERCONSDATA* tmpextendedmasterconsdata;

      tmpextendedmasterconsdata = stabcenterextendedmasterconss[i];
      assert(tmpextendedmasterconsdata != NULL);

      SCIP_Real divisor = SQR((beta - 1.0) * stabcenterextendedmasterconsvals[i]
                        + beta * (subgradientextendedmasterconsvals[i] * dualdiffnorm / subgradientnorm)
                        + (1 - beta) * pricingtype->extendedmasterconsGetDual(tmpextendedmasterconsdata));
>>>>>>> 34a553f7

      if( SCIPisPositive(masterprob, divisor) )
         divisornorm += divisor;
   }

   /* linkingconss */
   assert(stabcenterlinkingconsvals != NULL);

   for( int i = 0; i < nlinkingconss; ++i )
   {
      SCIP_Real divisor = SQR((beta - 1.0) * stabcenterlinkingconsvals[i]
                        + beta * (subgradientlinkingconsvals[i] * dualdiffnorm / subgradientnorm)
                        + (1 - beta) * pricingtype->consGetDual(linkingconss[i]));

      if( SCIPisPositive(masterprob, divisor) )
         divisornorm += divisor;
   }

   divisornorm = sqrt(divisornorm);

   hybridfactor = ((1 - alpha) * dualdiffnorm) / divisornorm;

   SCIPdebugMessage("Update hybridfactor with value %g.\n", hybridfactor);

   assert( SCIPisPositive(masterprob, hybridfactor) );
}


SCIP_Bool Stabilization::isStabilized()
{
   if( inmispricingschedule )
      return SCIPisGT(masterprob, alphabar, 0.0);
   return SCIPisGT(masterprob, alpha, 0.0);
}

/** enabling mispricing schedule */
void Stabilization::activateMispricingSchedule(
)
{
   inmispricingschedule = TRUE;
}

/** disabling mispricing schedule */
void Stabilization::disablingMispricingSchedule(
)
{
   inmispricingschedule = FALSE;
   k=0;
}

/** is mispricing schedule enabled */
SCIP_Bool Stabilization::isInMispricingSchedule(
) const
{
   return inmispricingschedule;
}

/** update subgradient product */
SCIP_RETCODE Stabilization::updateSubgradientProduct(
   GCG_COL**            pricingcols         /**< solutions of the pricing problems */
)
{
   /* first update the arrays */
   SCIP_CALL( updateStabcenterconsvals() );
   SCIP_CALL( updateStabcenteroriginalcutvals() );
   SCIP_CALL( updateStabcenterextendedmasterconsvals() );

   subgradientproduct = calculateSubgradientProduct(pricingcols);

   return SCIP_OKAY;
}


} /* namespace gcg */<|MERGE_RESOLUTION|>--- conflicted
+++ resolved
@@ -44,22 +44,6 @@
 
 /*---+----1----+----2----+----3----+----4----+----5----+----6----+----7----+----8----+----9----+----0----+----1----+----2*/
 /* #define SCIP_DEBUG */
-<<<<<<< HEAD
-#include "class_stabilization.h"
-#include "mastercutdata.h"
-#include "pricer_gcg.h"
-#include "gcg.h"
-#include "pub_gcgcol.h"
-#include "sepa_original.h"
-#include "objscip/objscip.h"
-#include "scip/cons_linear.h"
-#include "scip_misc.h"
-#include "struct_mastercutdata.h"
-#include "scip/def.h"
-#include "scip/pub_misc.h"
-#include "scip/type_misc.h"
-#include <scip/type_cons.h>
-=======
 #include "gcg/class_stabilization.h"
 #include "gcg/pub_extendedmasterconsdata.h"
 #include "gcg/pricer_gcg.h"
@@ -74,7 +58,6 @@
 #include "scip/type_misc.h"
 #include "gcg/type_extendedmasterconsdata.h"
 #include <cstddef>
->>>>>>> 34a553f7
 
 namespace gcg {
 
@@ -82,45 +65,23 @@
    GCG* gcgstruct,
    PricingType* pricingtype_,
    SCIP_Bool hybridascent_
-<<<<<<< HEAD
-   ) :scip_(scip), stabcenterconsvals((SCIP_Real*) NULL), stabcenterconsvalssize(0), nstabcenterconsvals(0),
-      stabcenteroriginalsepacutvals((SCIP_Real*) NULL), stabcenteroriginalsepacutvalssize(0), nstabcenteroriginalsepacutvals(0),
-=======
    ) : gcg(gcgstruct), masterprob(GCGgetMasterprob(gcg)), stabcenterconsvals((SCIP_Real*) NULL), stabcenterconsvalssize(0), nstabcenterconsvals(0),
       stabcenteroriginalsepacutvals((SCIP_Real*) NULL), stabcenteroriginalsepacutvalssize(0), nstabcenteroriginalsepacutvals(0),
       stabcenterextendedmasterconss((GCG_EXTENDEDMASTERCONSDATA**) NULL), nstabcenterextendedmasterconss(0), stabcenterextendedmasterconsssize(0), stabcenterextendedmasterconsvals((SCIP_Real*) NULL),
->>>>>>> 34a553f7
       stabcenterlinkingconsvals((SCIP_Real*) NULL), nstabcenterlinkingconsvals(0), stabcenterlinkingconsvalssize(0),
       stabcenterconv((SCIP_Real*) NULL), nstabcenterconv(0), dualdiffnorm(0.0),
       subgradientconsvals(NULL), subgradientconsvalssize(0), nsubgradientconsvals(0),
       subgradientoriginalsepacutvals(NULL), subgradientoriginalsepacutvalssize(0), nsubgradientoriginalsepacutvals(0),
-<<<<<<< HEAD
-=======
       subgradientextendedmasterconss((GCG_EXTENDEDMASTERCONSDATA**) NULL), nsubgradientextendedmasterconss(0), subgradientextendedmasterconsssize(0), subgradientextendedmasterconsvals(NULL),
->>>>>>> 34a553f7
       subgradientlinkingconsvals(NULL), subgradientlinkingconsvalssize(0),
       subgradientnorm(0.0), hybridfactor(0.0),
       pricingtype(pricingtype_), alpha(0.8), alphabar(0.8), hybridascent(hybridascent_), beta(0.0), nodenr(-1), k(0), t(0), hasstabilitycenter(FALSE),stabcenterbound(-SCIPinfinity(GCGgetMasterprob(gcg))),
       inmispricingschedule(FALSE), subgradientproduct(0.0)
 {
-<<<<<<< HEAD
-   SCIP_CALL_ABORT( SCIPhashmapCreate(&stabcentermastercutvals, SCIPblkmem(scip), 0) );
-=======
->>>>>>> 34a553f7
 }
 
 Stabilization::~Stabilization()
 {
-<<<<<<< HEAD
-   SCIPfreeBlockMemoryArrayNull(scip_, &stabcenterconsvals, stabcenterconsvalssize); /*lint !e64*/
-   SCIPfreeBlockMemoryArrayNull(scip_, &stabcenteroriginalsepacutvals, stabcenteroriginalsepacutvalssize); /*lint !e64*/
-   SCIPfreeBlockMemoryArrayNull(scip_, &stabcenterlinkingconsvals, stabcenterlinkingconsvalssize); /*lint !e64*/
-   SCIPfreeBlockMemoryArrayNull(scip_, &subgradientconsvals, subgradientconsvalssize); /*lint !e64*/
-   SCIPfreeBlockMemoryArrayNull(scip_, &subgradientoriginalsepacutvals, subgradientoriginalsepacutvalssize); /*lint !e64*/
-   SCIPfreeBlockMemoryArrayNull(scip_, &subgradientlinkingconsvals, subgradientlinkingconsvalssize); /*lint !e64*/
-   SCIPfreeBlockMemoryArrayNull(scip_, &stabcenterconv, nstabcenterconv); /*lint !e64*/
-   scip_ = (SCIP*) NULL;
-=======
    SCIPfreeBlockMemoryArrayNull(masterprob, &stabcenterconsvals, stabcenterconsvalssize); /*lint !e64*/
    SCIPfreeBlockMemoryArrayNull(masterprob, &stabcenteroriginalsepacutvals, stabcenteroriginalsepacutvalssize); /*lint !e64*/
    SCIPfreeBlockMemoryArrayNull(masterprob, &stabcenterlinkingconsvals, stabcenterlinkingconsvalssize); /*lint !e64*/
@@ -133,17 +94,12 @@
    SCIPfreeBlockMemoryArrayNull(masterprob, &subgradientextendedmasterconsvals, subgradientextendedmasterconsssize); /*lint !e64*/
    SCIPfreeBlockMemoryArrayNull(masterprob, &subgradientextendedmasterconss, subgradientextendedmasterconsssize); /*lint !e64*/
    masterprob = (SCIP*) NULL;
->>>>>>> 34a553f7
    stabcenterconsvals = (SCIP_Real*) NULL;
    stabcenteroriginalsepacutvals = (SCIP_Real*) NULL;
    stabcenterlinkingconsvals = (SCIP_Real*) NULL;
    stabcenterconv = (SCIP_Real*) NULL;
    pricingtype = (PricingType*) NULL;
    nodenr = -1;
-<<<<<<< HEAD
-   SCIPhashmapFree(&stabcentermastercutvals);
-=======
->>>>>>> 34a553f7
 }
 
 SCIP_RETCODE Stabilization::updateStabcenterconsvals()
@@ -171,11 +127,7 @@
 
 SCIP_RETCODE Stabilization::updateStabcenteroriginalcutvals()
 {
-<<<<<<< HEAD
-   int noriginalsepacuts = GCGsepaGetNOriginalSepaCuts(scip_);
-=======
    int noriginalsepacuts = GCGsepaGetNOriginalSepaCuts(gcg);
->>>>>>> 34a553f7
 
    if( noriginalsepacuts == nstabcenteroriginalsepacutvals )
    {
@@ -185,20 +137,13 @@
    if( noriginalsepacuts > stabcenteroriginalsepacutvalssize )
    {
       int oldsize = stabcenteroriginalsepacutvalssize;
-<<<<<<< HEAD
-      stabcenteroriginalsepacutvalssize = SCIPcalcMemGrowSize(scip_, noriginalsepacuts);
-      SCIP_CALL( SCIPreallocBlockMemoryArray(scip_, &stabcenteroriginalsepacutvals, oldsize, stabcenteroriginalsepacutvalssize) );
-=======
       stabcenteroriginalsepacutvalssize = SCIPcalcMemGrowSize(masterprob, noriginalsepacuts);
       SCIP_CALL( SCIPreallocBlockMemoryArray(masterprob, &stabcenteroriginalsepacutvals, oldsize, stabcenteroriginalsepacutvalssize) );
->>>>>>> 34a553f7
    }
    assert(stabcenteroriginalsepacutvals != NULL);
    BMSclearMemoryArray(&stabcenteroriginalsepacutvals[nstabcenteroriginalsepacutvals], (size_t)noriginalsepacuts - nstabcenteroriginalsepacutvals); /*lint !e866*/
 
    nstabcenteroriginalsepacutvals = noriginalsepacuts;
-<<<<<<< HEAD
-=======
 
    return SCIP_OKAY;
 }
@@ -228,7 +173,6 @@
       stabcenterextendedmasterconss[i] = branchextendedmasterconsdata[i];
    }
    nstabcenterextendedmasterconss = nbranchextendedmasterconss;
->>>>>>> 34a553f7
 
    return SCIP_OKAY;
 }
@@ -258,11 +202,7 @@
 
 SCIP_RETCODE Stabilization::updateSubgradientoriginalcutvals()
 {
-<<<<<<< HEAD
-   int noriginalsepacuts = GCGsepaGetNOriginalSepaCuts(scip_);
-=======
    int noriginalsepacuts = GCGsepaGetNOriginalSepaCuts(gcg);
->>>>>>> 34a553f7
 
    if( noriginalsepacuts == nsubgradientoriginalsepacutvals )
    {
@@ -270,17 +210,6 @@
    }
 
    if( noriginalsepacuts > subgradientoriginalsepacutvalssize )
-<<<<<<< HEAD
-   {
-      int oldsize = subgradientoriginalsepacutvalssize;
-      subgradientoriginalsepacutvalssize = SCIPcalcMemGrowSize(scip_, noriginalsepacuts);
-      SCIP_CALL( SCIPreallocBlockMemoryArray(scip_, &subgradientoriginalsepacutvals, oldsize, subgradientoriginalsepacutvalssize) );
-   }
-   assert(subgradientoriginalsepacutvals != NULL);
-   BMSclearMemoryArray(&subgradientoriginalsepacutvals[nsubgradientoriginalsepacutvals], (size_t)noriginalsepacuts - nsubgradientoriginalsepacutvals); /*lint !e866*/
-
-   nsubgradientoriginalsepacutvals = noriginalsepacuts;
-=======
    {
       int oldsize = subgradientoriginalsepacutvalssize;
       subgradientoriginalsepacutvalssize = SCIPcalcMemGrowSize(masterprob, noriginalsepacuts);
@@ -319,7 +248,6 @@
       subgradientextendedmasterconss[i] = branchextendedmasterconsdata[i];
    }
    nsubgradientextendedmasterconss = nbranchextendedmasterconss;
->>>>>>> 34a553f7
 
    return SCIP_OKAY;
 }
@@ -381,18 +309,10 @@
 
    return computeDual(
       stabcenterlinkingconsvals[i],
-<<<<<<< HEAD
-      pricingtype->consGetDual(scip_, cons),
-      subgradient,
-      0.0,
-      0.0,
-      TRUE
-=======
       pricingtype->consGetDual(cons),
       subgradient,
       0.0,
       0.0
->>>>>>> 34a553f7
    );
 }
 
@@ -424,18 +344,10 @@
 
    *dual = computeDual(
       stabcenterconsvals[i],
-<<<<<<< HEAD
-      pricingtype->consGetDual(scip_, cons),
-      subgradient,
-      SCIPgetLhsLinear(scip_, cons),
-      SCIPgetRhsLinear(scip_, cons),
-      TRUE
-=======
       pricingtype->consGetDual(cons),
       subgradient,
       SCIPgetLhsLinear(masterprob, cons),
       SCIPgetRhsLinear(masterprob, cons)
->>>>>>> 34a553f7
    );
    return SCIP_OKAY;
 
@@ -447,38 +359,22 @@
    )
 {
 #ifndef NDEBUG
-<<<<<<< HEAD
-   int noriginalsepacuts = GCGsepaGetNOriginalSepaCuts(scip_);
-=======
    int noriginalsepacuts = GCGsepaGetNOriginalSepaCuts(gcg);
->>>>>>> 34a553f7
 #endif
    assert(i < noriginalsepacuts);
    assert(dual != NULL);
 
-<<<<<<< HEAD
-   SCIP_ROW* originalsepacut = GCGsepaGetOriginalSepaMastercuts(scip_)[i];
-   SCIP_Real subgradient = 0.0;
-
-   if( i >= nstabcenteroriginalsepacutvals )
-      SCIP_CALL( updateStabcentercutvals() );
-=======
    SCIP_ROW* originalsepacut = GCGsepaGetOriginalSepaMastercuts(gcg)[i];
    SCIP_Real subgradient = 0.0;
 
    if( i >= nstabcenteroriginalsepacutvals )
       SCIP_CALL( updateStabcenteroriginalcutvals() );
->>>>>>> 34a553f7
 
    assert(i < nstabcenteroriginalsepacutvals);
    assert(stabcenteroriginalsepacutvals != NULL);
 
    if( i >= nsubgradientoriginalsepacutvals && hybridascent )
-<<<<<<< HEAD
-      SCIP_CALL( updateSubgradientcutvals() );
-=======
       SCIP_CALL( updateSubgradientoriginalcutvals() );
->>>>>>> 34a553f7
 
    if( hybridascent && hasstabilitycenter )
    {
@@ -491,12 +387,7 @@
       pricingtype->rowGetDual(originalsepacut),
       subgradient,
       SCIProwGetLhs(originalsepacut),
-<<<<<<< HEAD
-      SCIProwGetRhs(originalsepacut),
-      TRUE
-=======
       SCIProwGetRhs(originalsepacut)
->>>>>>> 34a553f7
    );
 
    return SCIP_OKAY;
@@ -515,38 +406,6 @@
 
    return computeDual(
       stabcenterconv[i],
-<<<<<<< HEAD
-      pricingtype->consGetDual(scip_, cons),
-      subgradient,
-      (SCIP_Real) GCGgetNIdenticalBlocks(origprob, i),
-      (SCIP_Real) GCGgetNIdenticalBlocks(origprob, i),
-      TRUE
-   );
-}
-
-SCIP_RETCODE Stabilization::mastercutGetDual(
-   GCG_MASTERCUTDATA*    mastercutdata,      /**< mastercutdata */
-   SCIP_Real*            dual                /**< return pointer for dual value */
-   )
-{
-   SCIP_CONS* cons = NULL;
-
-   assert(mastercutdata != NULL);
-   assert(dual != NULL);
-
-   SCIP_CALL( GCGmastercutGetCons(mastercutdata, &cons) );
-
-   if( !SCIPhashmapExists(stabcentermastercutvals, cons) )
-      SCIP_CALL( SCIPhashmapInsertReal(stabcentermastercutvals, cons, 0.0));
-
-   *dual = computeDual(
-      SCIPhashmapGetImageReal(stabcentermastercutvals, cons),
-      pricingtype->mastercutGetDual(scip_, mastercutdata),
-      0.0,
-      SCIPgetLhsLinear(scip_, cons),
-      SCIPgetRhsLinear(scip_, cons),
-      FALSE
-=======
       pricingtype->consGetDual(cons),
       subgradient,
       (SCIP_Real) GCGgetNIdenticalBlocks(gcg, i),
@@ -593,7 +452,6 @@
       0.0,
       GCGextendedmasterconsGetLhs(gcg, extendedmasterconsdata),
       GCGextendedmasterconsGetRhs(gcg, extendedmasterconsdata)
->>>>>>> 34a553f7
    );
 
    return SCIP_OKAY;
@@ -602,19 +460,12 @@
 SCIP_RETCODE Stabilization::updateStabilityCenter(
    SCIP_Real             lowerbound,         /**< lower bound due to lagrange function corresponding to current (stabilized) dual vars */
    SCIP_Real*            dualsolconv,        /**< corresponding feasible dual solution for convexity constraints */
-   GCG_COL**             pricingcols,        /**< columns of the pricing problems */
-   GCG_MASTERCUTDATA**   mastercutdata,      /**< array of mastercutdata */
-   int                   nmastercuts         /**< number of mastercuts */
+   GCG_COL**             pricingcols         /**< columns of the pricing problems */
    )
 {
-<<<<<<< HEAD
-   SCIP_CONS* cons;
-   SCIP_Real dual;
-=======
    SCIP_Real dual;
    int i;
    GCG_EXTENDEDMASTERCONSDATA* tmpextendedmasterconsdata;
->>>>>>> 34a553f7
 
    assert(dualsolconv != NULL);
    SCIPdebugMessage("Updating stability center: ");
@@ -630,19 +481,8 @@
 
    /* first update the arrays */
    SCIP_CALL( updateStabcenterconsvals() );
-<<<<<<< HEAD
-   SCIP_CALL( updateStabcentercutvals() );
-   for( int i = 0; i < nmastercuts; ++i )
-   {
-      cons = NULL;
-      SCIP_CALL( GCGmastercutGetCons(mastercutdata[i], &cons) );
-      if( !SCIPhashmapExists(stabcentermastercutvals, cons) )
-         SCIP_CALL( SCIPhashmapInsertReal(stabcentermastercutvals, cons, 0.0));
-   }
-=======
    SCIP_CALL( updateStabcenteroriginalcutvals() );
    SCIP_CALL( updateStabcenterextendedmasterconsvals() );
->>>>>>> 34a553f7
 
    if( hybridascent )
    {
@@ -652,17 +492,9 @@
    }
 
    /* get new dual values */
-<<<<<<< HEAD
-   SCIP* origprob = GCGmasterGetOrigprob(scip_);
-
-   int nconss = GCGgetNMasterConss(origprob);
-   int noriginalsepacuts = GCGsepaGetNOriginalSepaCuts(scip_);
-   int nprobs = GCGgetNPricingprobs(origprob);
-=======
    int nconss = GCGgetNMasterConss(gcg);
    int noriginalsepacuts = GCGsepaGetNOriginalSepaCuts(gcg);
    int nprobs = GCGgetNPricingprobs(gcg);
->>>>>>> 34a553f7
 
    assert(nstabcenterlinkingconsvals <= GCGgetNVarLinkingconss(gcg) );
    assert(nconss <= nstabcenterconsvals);
@@ -673,11 +505,7 @@
       SCIP_CALL( consGetDual(i, &stabcenterconsvals[i]) );
    }
 
-<<<<<<< HEAD
-   for( int i = 0; i < noriginalsepacuts; ++i )
-=======
    for( i = 0; i < noriginalsepacuts; ++i )
->>>>>>> 34a553f7
    {
       SCIP_CALL( rowGetDual(i, &stabcenteroriginalsepacutvals[i]) );
    }
@@ -694,21 +522,12 @@
       stabcenterconv[i] = dualsolconv[i];
    }
 
-<<<<<<< HEAD
-   for( int i = 0; i < nmastercuts; ++i )
-   {
-      cons = NULL;
-      SCIP_CALL( GCGmastercutGetCons(mastercutdata[i], &cons) );
-      SCIP_CALL( mastercutGetDual(mastercutdata[i], &dual) );
-      SCIP_CALL( SCIPhashmapInsertReal(stabcentermastercutvals, cons, dual) );
-=======
    for( i = 0; i < nstabcenterextendedmasterconss; ++i )
    {
       tmpextendedmasterconsdata = stabcenterextendedmasterconss[i];
       assert(tmpextendedmasterconsdata != NULL);
       SCIP_CALL( extendedmasterconsGetDual(tmpextendedmasterconsdata, &dual) );
       stabcenterextendedmasterconsvals[i] = dual;
->>>>>>> 34a553f7
    }
 
    if( hybridascent )
@@ -725,12 +544,7 @@
       SCIP_Real         current,
       SCIP_Real         subgradient,         /**< subgradient (or 0.0 if not needed) */
       SCIP_Real         lhs,                 /**< lhs (or 0.0 if not needed) */
-<<<<<<< HEAD
-      SCIP_Real         rhs,                 /**< rhs (or 0.0 if not needed) */
-      SCIP_Bool         hassubgradient       /**< is subgradient available? */
-=======
       SCIP_Real         rhs                 /**< rhs (or 0.0 if not needed) */
->>>>>>> 34a553f7
       ) const
 {
    SCIP_Real usedalpha = alpha;
@@ -744,11 +558,7 @@
 
    if( hasstabilitycenter && (SCIPisZero(masterprob, usedbeta) || SCIPisZero(masterprob, usedalpha)) )
       return usedalpha*center+(1.0-usedalpha)*current;
-<<<<<<< HEAD
-   else if( hasstabilitycenter && SCIPisPositive(scip_, usedbeta) && hassubgradient )
-=======
    else if( hasstabilitycenter && SCIPisPositive(masterprob, usedbeta) )
->>>>>>> 34a553f7
    {
       SCIP_Real dual = center + hybridfactor * (beta * (center + subgradient * dualdiffnorm / subgradientnorm) + (1.0 - beta) * current - center);
 
@@ -868,15 +678,9 @@
    assert(nstabcenterlinkingconsvals <= GCGgetNVarLinkingconss(gcg) );
    int nconss = GCGgetNMasterConss(gcg);
    assert(nconss <= nstabcenterconsvals);
-<<<<<<< HEAD
-   SCIP_ROW** originalsepamastercuts = GCGsepaGetOriginalSepaMastercuts(scip_);
-   SCIP_ROW** originalsepaorigcuts = GCGsepaGetOriginalSepaOrigcuts(scip_);
-   int noriginalsepacuts = GCGsepaGetNOriginalSepaCuts(scip_);
-=======
    SCIP_ROW** originalsepamastercuts = GCGsepaGetOriginalSepaMastercuts(gcg);
    SCIP_ROW** originalsepaorigcuts = GCGsepaGetOriginalSepaOrigcuts(gcg);
    int noriginalsepacuts = GCGsepaGetNOriginalSepaCuts(gcg);
->>>>>>> 34a553f7
    assert(noriginalsepacuts <= nstabcenteroriginalsepacutvals);
 
    SCIP_Real gradientproduct = 0.0;
@@ -955,11 +759,7 @@
       SCIPfreeBufferArray(origprob, &vars);
    }
 
-<<<<<<< HEAD
-   /* mastercuts */
-=======
    /* originalcuts */
->>>>>>> 34a553f7
    for( int i = 0; i < noriginalsepacuts; ++i )
    {
       SCIP_COL** cols;
@@ -973,11 +773,7 @@
       vals = SCIProwGetVals(originalsepaorigcut);
 
       SCIP_Real dual = pricingtype->rowGetDual(originalsepamastercuts[i]);
-<<<<<<< HEAD
-      assert(!SCIPisInfinity(scip_, ABS(dual)));
-=======
       assert(!SCIPisInfinity(masterprob, ABS(dual)));
->>>>>>> 34a553f7
 
       SCIP_Real stabdual;
 
@@ -1024,16 +820,6 @@
             assert(!SCIPisInfinity(masterprob, ABS(val)));
          }
          assert(stabcenteroriginalsepacutvals != NULL);
-<<<<<<< HEAD
-         assert(vals != NULL);
-         gradientproduct -= (dual - stabcenteroriginalsepacutvals[i]) * vals[j] * val;
-      }
-
-      assert(!SCIPisInfinity(scip_, ABS(lhs)));
-      assert(stabcenteroriginalsepacutvals != NULL);
-
-      gradientproduct +=  (dual - stabcenteroriginalsepacutvals[i]) * lhs;
-=======
          assert(vals != NULL);
          gradientproduct -= (dual - stabcenteroriginalsepacutvals[i]) * vals[j] * val;
       }
@@ -1121,7 +907,6 @@
       assert(!SCIPisInfinity(masterprob, ABS(lhs)));
 
       gradientproduct += (dual - stabcenterextendedmasterconsvals[i]) * lhs;
->>>>>>> 34a553f7
    }
 
    /* linkingconss */
@@ -1174,13 +959,8 @@
    assert(nstabcenterlinkingconsvals <= GCGgetNVarLinkingconss(gcg) );
    int nconss = GCGgetNMasterConss(gcg);
    assert(nconss <= nstabcenterconsvals);
-<<<<<<< HEAD
-   SCIP_ROW** originalsepaorigcuts = GCGsepaGetOriginalSepaOrigcuts(scip_);
-   int noriginalsepacuts = GCGsepaGetNOriginalSepaCuts(scip_);
-=======
    SCIP_ROW** originalsepaorigcuts = GCGsepaGetOriginalSepaOrigcuts(gcg);
    int noriginalsepacuts = GCGsepaGetNOriginalSepaCuts(gcg);
->>>>>>> 34a553f7
    assert(noriginalsepacuts <= nstabcenteroriginalsepacutvals);
 
    subgradientnorm = 0.0;
@@ -1196,13 +976,8 @@
 
       SCIP_CONS* origcons = origmasterconss[i];
       nvars = GCGconsGetNVars(origprob, origcons);
-<<<<<<< HEAD
-      SCIP_CALL_ABORT( SCIPallocBufferArray(origprob, &vars, nvars) );
-      SCIP_CALL_ABORT( SCIPallocBufferArray(origprob, &vals, nvars) );
-=======
       SCIP_CALL( SCIPallocBufferArray(origprob, &vars, nvars) );
       SCIP_CALL( SCIPallocBufferArray(origprob, &vals, nvars) );
->>>>>>> 34a553f7
       GCGconsGetVars(origprob, origcons, vars, nvars);
       GCGconsGetVals(origprob, origcons, vals, nvars);
 
@@ -1262,11 +1037,7 @@
       SCIPfreeBufferArray(origprob, &vars);
    }
 
-<<<<<<< HEAD
-   /* mastercuts */
-=======
    /* originalcuts */
->>>>>>> 34a553f7
    for( int i = 0; i < noriginalsepacuts; ++i )
    {
       SCIP_COL** cols;
@@ -1283,11 +1054,7 @@
       activity = 0.0;
 
       SCIP_Real dual = stabcenteroriginalsepacutvals[i];
-<<<<<<< HEAD
-      assert(!SCIPisInfinity(scip_, ABS(dual)));
-=======
       assert(!SCIPisInfinity(masterprob, ABS(dual)));
->>>>>>> 34a553f7
       for( int j = 0; j < nvars; ++j )
       {
          SCIP_Real val = 0.0;
@@ -1333,11 +1100,7 @@
       }
 
       assert(subgradientoriginalsepacutvals != NULL);
-<<<<<<< HEAD
-      assert(!SCIPisInfinity(scip_, SQR(infeasibility)));
-=======
       assert(!SCIPisInfinity(masterprob, SQR(infeasibility)));
->>>>>>> 34a553f7
 
       subgradientoriginalsepacutvals[i] = infeasibility;
 
@@ -1458,11 +1221,7 @@
          subgradientnorm += SQR(infeasibility);
    }
 
-<<<<<<< HEAD
-   assert(!SCIPisNegative(scip_, subgradientnorm));
-=======
    assert(!SCIPisNegative(masterprob, subgradientnorm));
->>>>>>> 34a553f7
 
    subgradientnorm = sqrt(subgradientnorm);
 
@@ -1479,13 +1238,8 @@
    assert(nstabcenterlinkingconsvals <= GCGgetNVarLinkingconss(gcg) );
    int nconss = GCGgetNMasterConss(gcg);
    assert(nconss <= nstabcenterconsvals);
-<<<<<<< HEAD
-   SCIP_ROW** originalsepamastercuts = GCGsepaGetOriginalSepaMastercuts(scip_);
-   int noriginalsepacuts = GCGsepaGetNOriginalSepaCuts(scip_);
-=======
    SCIP_ROW** originalsepamastercuts = GCGsepaGetOriginalSepaMastercuts(gcg);
    int noriginalsepacuts = GCGsepaGetNOriginalSepaCuts(gcg);
->>>>>>> 34a553f7
    assert(noriginalsepacuts <= nstabcenteroriginalsepacutvals);
 
    dualdiffnorm = 0.0;
@@ -1550,13 +1304,8 @@
    assert(nstabcenterlinkingconsvals <= GCGgetNVarLinkingconss(gcg) );
    int nconss = GCGgetNMasterConss(gcg);
    assert(nconss <= nstabcenterconsvals);
-<<<<<<< HEAD
-   SCIP_ROW** originalsepamastercuts = GCGsepaGetOriginalSepaMastercuts(scip_);
-   int noriginalsepacuts = GCGsepaGetNOriginalSepaCuts(scip_);
-=======
    SCIP_ROW** originalsepamastercuts = GCGsepaGetOriginalSepaMastercuts(gcg);
    int noriginalsepacuts = GCGsepaGetNOriginalSepaCuts(gcg);
->>>>>>> 34a553f7
    assert(noriginalsepacuts <= nstabcenteroriginalsepacutvals);
 
    beta = 0.0;
@@ -1573,22 +1322,13 @@
          beta += product;
    }
 
-<<<<<<< HEAD
-   /* mastercuts */
+   /* originalcuts */
    assert(stabcenteroriginalsepacutvals != NULL || noriginalsepacuts == 0);
 
    for( int i = 0; i < noriginalsepacuts; ++i )
    {
       SCIP_Real dualdiff = ABS(pricingtype->rowGetDual(originalsepamastercuts[i]) - stabcenteroriginalsepacutvals[i]);
       SCIP_Real product = dualdiff * ABS(subgradientoriginalsepacutvals[i]);
-=======
-   /* originalcuts */
-   assert(stabcenteroriginalsepacutvals != NULL || noriginalsepacuts == 0);
-
-   for( int i = 0; i < noriginalsepacuts; ++i )
-   {
-      SCIP_Real dualdiff = ABS(pricingtype->rowGetDual(originalsepamastercuts[i]) - stabcenteroriginalsepacutvals[i]);
-      SCIP_Real product = dualdiff * ABS(subgradientoriginalsepacutvals[i]);
 
       if( SCIPisPositive(masterprob, product) )
          beta += product;
@@ -1598,7 +1338,6 @@
    for( int i = 0; i < nstabcenterextendedmasterconss; ++i )
    {
       GCG_EXTENDEDMASTERCONSDATA* tmpextendedmasterconsdata;
->>>>>>> 34a553f7
 
       tmpextendedmasterconsdata = stabcenterextendedmasterconss[i];
       assert(tmpextendedmasterconsdata != NULL);
@@ -1640,13 +1379,8 @@
    assert(nstabcenterlinkingconsvals <= GCGgetNVarLinkingconss(gcg) );
    int nconss = GCGgetNMasterConss(gcg);
    assert(nconss <= nstabcenterconsvals);
-<<<<<<< HEAD
-   SCIP_ROW** originalsepamastercuts = GCGsepaGetOriginalSepaMastercuts(scip_);
-   int noriginalsepacuts = GCGsepaGetNOriginalSepaCuts(scip_);
-=======
    SCIP_ROW** originalsepamastercuts = GCGsepaGetOriginalSepaMastercuts(gcg);
    int noriginalsepacuts = GCGsepaGetNOriginalSepaCuts(gcg);
->>>>>>> 34a553f7
    assert(noriginalsepacuts <= nstabcenteroriginalsepacutvals);
 
    SCIP_Real divisornorm = 0.0;
@@ -1664,8 +1398,7 @@
          divisornorm += divisor;
    }
 
-<<<<<<< HEAD
-   /* mastercuts */
+   /* originalcuts */
    assert(stabcenteroriginalsepacutvals != NULL);
 
    for( int i = 0; i < noriginalsepacuts; ++i )
@@ -1673,15 +1406,6 @@
       SCIP_Real divisor = SQR((beta - 1.0) * stabcenteroriginalsepacutvals[i]
                         + beta * (subgradientoriginalsepacutvals[i] * dualdiffnorm / subgradientnorm)
                         + (1 - beta) * pricingtype->rowGetDual(originalsepamastercuts[i]));
-=======
-   /* originalcuts */
-   assert(stabcenteroriginalsepacutvals != NULL);
-
-   for( int i = 0; i < noriginalsepacuts; ++i )
-   {
-      SCIP_Real divisor = SQR((beta - 1.0) * stabcenteroriginalsepacutvals[i]
-                        + beta * (subgradientoriginalsepacutvals[i] * dualdiffnorm / subgradientnorm)
-                        + (1 - beta) * pricingtype->rowGetDual(originalsepamastercuts[i]));
 
       if( SCIPisPositive(masterprob, divisor) )
          divisornorm += divisor;
@@ -1698,7 +1422,6 @@
       SCIP_Real divisor = SQR((beta - 1.0) * stabcenterextendedmasterconsvals[i]
                         + beta * (subgradientextendedmasterconsvals[i] * dualdiffnorm / subgradientnorm)
                         + (1 - beta) * pricingtype->extendedmasterconsGetDual(tmpextendedmasterconsdata));
->>>>>>> 34a553f7
 
       if( SCIPisPositive(masterprob, divisor) )
          divisornorm += divisor;
