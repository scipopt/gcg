/* * * * * * * * * * * * * * * * * * * * * * * * * * * * * * * * * * * * * * */
/*                                                                           */
/*                  This file is part of the program                         */
/*          GCG --- Generic Column Generation                                */
/*                  a Dantzig-Wolfe decomposition based extension            */
/*                  of the branch-cut-and-price framework                    */
/*         SCIP --- Solving Constraint Integer Programs                      */
/*                                                                           */
/* Copyright (C) 2010-2024 Operations Research, RWTH Aachen University       */
/*                         Zuse Institute Berlin (ZIB)                       */
/*                                                                           */
/* This program is free software; you can redistribute it and/or             */
/* modify it under the terms of the GNU Lesser General Public License        */
/* as published by the Free Software Foundation; either version 3            */
/* of the License, or (at your option) any later version.                    */
/*                                                                           */
/* This program is distributed in the hope that it will be useful,           */
/* but WITHOUT ANY WARRANTY; without even the implied warranty of            */
/* MERCHANTABILITY or FITNESS FOR A PARTICULAR PURPOSE.  See the             */
/* GNU Lesser General Public License for more details.                       */
/*                                                                           */
/* You should have received a copy of the GNU Lesser General Public License  */
/* along with this program; if not, write to the Free Software               */
/* Foundation, Inc., 51 Franklin St, Fifth Floor, Boston, MA 02110-1301, USA.*/
/*                                                                           */
/* * * * * * * * * * * * * * * * * * * * * * * * * * * * * * * * * * * * * * */

/**@file   pricer_gcg.h
 * @brief  GCG variable pricer
 * @author Gerald Gamrath
 * @author Martin Bergner
 * @ingroup PRICERS
 */

/*---+----1----+----2----+----3----+----4----+----5----+----6----+----7----+----8----+----9----+----0----+----1----+----2*/

#ifndef GCG_PRICER_GCG__
#define GCG_PRICER_GCG__

#include "misc_varhistory.h"
#include "scip/scip.h"
#include "def.h"
#include "type_solver.h"
#include "type_colpool.h"

#ifdef __cplusplus
extern "C" {
#endif

/**@defgroup GCGPRICER GCG Variable Pricer
 * @ingroup PRICING_PUB
 * @{
 */

enum GCG_Pricetype
{
   GCG_PRICETYPE_UNKNOWN = -1,               /**< unknown pricing type */
   GCG_PRICETYPE_INIT = 0,                   /**< initial pricing */
   GCG_PRICETYPE_FARKAS = 1,                 /**< farkas pricing */
   GCG_PRICETYPE_REDCOST = 2                 /**< redcost pricing */
};
typedef enum GCG_Pricetype GCG_PRICETYPE;



/** creates the GCG variable pricer and includes it in SCIP */
GCG_EXPORT
SCIP_RETCODE SCIPincludePricerGcg(
   SCIP*                 scip,               /**< SCIP data structure */
   SCIP*                 origprob            /**< SCIP data structure of the original problem */
   );

/** returns the pointer to the scip instance representing the original problem */
GCG_EXPORT
SCIP* GCGmasterGetOrigprob(
   SCIP*                 scip                /**< SCIP data structure */
   );

/** returns the array of variables that were priced in during the solving process */
GCG_EXPORT
SCIP_VAR** GCGmasterGetPricedvars(
   SCIP*                 scip                /**< SCIP data structure */
   );

/** returns the number of variables that were priced in during the solving process */
GCG_EXPORT
int GCGmasterGetNPricedvars(
   SCIP*                 scip                /**< SCIP data structure */
   );

/** adds the given constraint and the given position to the hashmap of the pricer */
GCG_EXPORT
SCIP_RETCODE GCGmasterAddMasterconsToHashmap(
   SCIP*                 scip,               /**< SCIP data structure */
   SCIP_CONS*            cons,               /**< the constraint that should be added */
   int                   pos                 /**< the position of the constraint in the relaxator's masterconss array */
   );

/** sets the optimal LP solution in the pricerdata */
GCG_EXPORT
SCIP_RETCODE GCGmasterSetRootLPSol(
   SCIP*                 scip,               /**< SCIP data structure */
   SCIP_SOL**            sol                 /**< pointer to optimal solution to root LP */
   );

#ifdef SCIP_STATISTIC
/** gets the optimal LP solution in the pricerdata */
GCG_EXPORT
SCIP_SOL* GCGmasterGetRootLPSol(
   SCIP*                 scip                /**< SCIP data structure */
   );
#endif

/** includes a solver into the pricer data */
GCG_EXPORT
SCIP_RETCODE GCGpricerIncludeSolver(
   SCIP*                 scip,               /**< SCIP data structure */
   const char*           name,               /**< name of solver */
   const char*           desc,               /**< description of solver */
   int                   priority,           /**< priority of solver */
   SCIP_Bool             heurenabled,        /**< flag to indicate whether heuristic solving method of the solver is enabled */
   SCIP_Bool             exactenabled,        /**< flag to indicate whether exact solving method of the solver is enabled */
   GCG_DECL_SOLVERUPDATE((*solverupdate)),   /**< update method for solver */
   GCG_DECL_SOLVERSOLVE  ((*solversolve)),   /**< solving method for solver */
   GCG_DECL_SOLVERSOLVEHEUR((*solveheur)),   /**< heuristic solving method for solver */
   GCG_DECL_SOLVERFREE   ((*solverfree)),    /**< free method of solver */
   GCG_DECL_SOLVERINIT   ((*solverinit)),    /**< init method of solver */
   GCG_DECL_SOLVEREXIT   ((*solverexit)),    /**< exit method of solver */
   GCG_DECL_SOLVERINITSOL((*solverinitsol)), /**< initsol method of solver */
   GCG_DECL_SOLVEREXITSOL((*solverexitsol)), /**< exitsol method of solver */
   GCG_SOLVERDATA*       solverdata          /**< pricing solver data */
   );


/** returns the available pricing solvers */
GCG_EXPORT
GCG_SOLVER** GCGpricerGetSolvers(
   SCIP*                 scip                /**< SCIP data structure */
   );

/** returns the number of available pricing solvers */
GCG_EXPORT
int GCGpricerGetNSolvers(
   SCIP*                 scip                /**< SCIP data structure */
   );

/** writes out a list of all pricing problem solvers */
GCG_EXPORT
void GCGpricerPrintListOfSolvers(
   SCIP*                 scip                /**< SCIP data structure */
   );

/** prints pricing solver statistics */
GCG_EXPORT
void GCGpricerPrintPricingStatistics(
   SCIP*                 scip,               /**< SCIP data structure */
   FILE*                 file                /**< output file */
   );

GCG_EXPORT
void GCGpricerPrintStatistics(
   SCIP*                 scip,               /**< SCIP data structure */
   FILE*                 file                /**< output file */
   );

/** method to get existence of rays */
GCG_EXPORT
SCIP_RETCODE GCGpricerExistRays(
   SCIP*                 scip,               /**< master SCIP data structure */
   SCIP_Bool*            exist               /**< pointer to store if there exists any ray */
   );

/** get the number of extreme points that a pricing problem has generated so far */
GCG_EXPORT
int GCGpricerGetNPointsProb(
   SCIP*                 scip,               /**< master SCIP data structure */
   int                   probnr              /**< index of pricing problem */
   );

/** get the number of extreme rays that a pricing problem has generated so far */
GCG_EXPORT
int GCGpricerGetNRaysProb(
   SCIP*                 scip,               /**< master SCIP data structure */
   int                   probnr              /**< index of pricing problem */
   );

/** get the number of columns to be added to the master LP in the current pricing round */
GCG_EXPORT
int GCGpricerGetMaxColsRound(
   SCIP*                 scip                /**< master SCIP data structure */
   );

/** get the number of columns per pricing problem to be added to the master LP in the current pricing round */
GCG_EXPORT
int GCGpricerGetMaxColsProb(
   SCIP*                 scip                /**< master SCIP data structure */
   );

/** add a new column to the pricing storage */
GCG_EXPORT
SCIP_RETCODE GCGpricerAddCol(
   SCIP*                 scip,               /**< SCIP data structure */
   GCG_COL*              col                 /**< priced col */
   );

/** add a new column to the pricing storage and store result*/
GCG_EXPORT
SCIP_RETCODE GCGpricerAddColResult(
   SCIP*                 scip,               /**< SCIP data structure */
   GCG_COL*              col,                /**< priced col */
   SCIP_Bool*            added               /**< pointer to var that indicates whether the col was added */
   );

/** transfers a primal solution of the original problem into the master variable space,
 *  i.e. creates one master variable for each block and adds the solution to the master problem  */
GCG_EXPORT
SCIP_RETCODE GCGmasterTransOrigSolToMasterVars(
   SCIP*                 scip,               /**< SCIP data structure */
   SCIP_SOL*             origsol,            /**< the solution that should be transferred */
   SCIP_Bool*            stored              /**< pointer to store if transferred solution is feasible (or NULL) */
   );

/** create initial master variables */
GCG_EXPORT
SCIP_RETCODE GCGmasterCreateInitialMastervars(
   SCIP*                 scip                /**< master SCIP data structure */
   );

/** get root node degeneracy */
GCG_EXPORT
SCIP_Real GCGmasterGetDegeneracy(
   SCIP*                 scip                /**< SCIP data structure */
   );

/** return if artifical variables are used in current solution */
GCG_EXPORT
SCIP_Bool GCGmasterIsCurrentSolValid(
   SCIP*                 scip                /**< SCIP data structure */
   );

GCG_EXPORT
SCIP_Bool GCGmasterIsBestsolValid(
   SCIP*                 scip                /**< SCIP data structure */
   );

GCG_EXPORT
SCIP_Bool GCGmasterIsSolValid(
   SCIP*                 scip,               /**< SCIP data structure */
   SCIP_SOL*             mastersol           /**< solution of the master problem, or NULL for current LP solution */
   );


/** get number of iterations in pricing problems */
GCG_EXPORT
SCIP_Longint GCGmasterGetPricingSimplexIters(
   SCIP*                 scip                /**< SCIP data structure */
   );

/** print simplex iteration statistics */
GCG_EXPORT
SCIP_RETCODE GCGmasterPrintSimplexIters(
   SCIP*                 scip,               /**< SCIP data structure */
   FILE*                 file                /**< output file */
   );

/** set pricing objectives */
GCG_EXPORT
SCIP_RETCODE GCGsetPricingObjs(
   SCIP*                 scip,               /**< SCIP data structure */
   SCIP_Real*            dualsolconv         /**< array of dual solutions corresponding to convexity constraints */
   );

/** creates a new master variable corresponding to the given gcg column */
GCG_EXPORT
SCIP_RETCODE GCGcreateNewMasterVarFromGcgCol(
   SCIP*                 scip,               /**< SCIP data structure */
   SCIP_Bool             infarkas,           /**< in Farkas pricing? */
   GCG_COL*              gcgcol,             /**< GCG column data structure */
   SCIP_Bool             force,              /**< should the given variable be added also if it has non-negative reduced cost? */
   SCIP_Bool*            added,              /**< pointer to store whether the variable was successfully added */
   SCIP_VAR**            addedvar,           /**< pointer to store the created variable */
   SCIP_Real             score               /**< score of column (or -1.0 if not specified) */
   );

/** computes the reduced cost of a column */
GCG_EXPORT
SCIP_Real GCGcomputeRedCostGcgCol(
   SCIP*                 scip,               /**< SCIP data structure */
   SCIP_Bool             infarkas,           /**< in Farkas pricing? */
   GCG_COL*              gcgcol,             /**< gcg column to compute reduced cost for */
   SCIP_Real*            objvalptr           /**< pointer to store the computed objective value */
   );


/** compute master and cut coefficients of column */
GCG_EXPORT
SCIP_RETCODE GCGcomputeColMastercoefs(
   SCIP*                 scip,               /**< SCIP data structure */
   GCG_COL*              gcgcol              /**< GCG column data structure */
   );

/** get colpool */
GCG_EXPORT
GCG_COLPOOL* GCGgetColpool(
   SCIP*                 scip                /**< SCIP data structure */
   );

<<<<<<< HEAD
/** get a weak reference to the current and latest varhistory pointer */
GCG_VARHISTORY* GCGgetCurrentVarhistoryReference(
   SCIP*                 scip                /**< SCIP data structure */
   );
=======
#ifdef _OPENMP
/** get maximal number of pricing threads */
GCG_EXPORT
int GCGpricerGetMaxNThreads(
   SCIP*                 scip                /**< SCIP data structure */
   );
#endif
>>>>>>> 6ce49b8c

/**@} */
#ifdef __cplusplus
}

#endif

#endif<|MERGE_RESOLUTION|>--- conflicted
+++ resolved
@@ -305,12 +305,11 @@
    SCIP*                 scip                /**< SCIP data structure */
    );
 
-<<<<<<< HEAD
 /** get a weak reference to the current and latest varhistory pointer */
 GCG_VARHISTORY* GCGgetCurrentVarhistoryReference(
    SCIP*                 scip                /**< SCIP data structure */
    );
-=======
+
 #ifdef _OPENMP
 /** get maximal number of pricing threads */
 GCG_EXPORT
@@ -318,7 +317,6 @@
    SCIP*                 scip                /**< SCIP data structure */
    );
 #endif
->>>>>>> 6ce49b8c
 
 /**@} */
 #ifdef __cplusplus
