/* * * * * * * * * * * * * * * * * * * * * * * * * * * * * * * * * * * * * * */
/*                                                                           */
/*                  This file is part of the program                         */
/*          GCG --- Generic Column Generation                                */
/*                  a Dantzig-Wolfe decomposition based extension            */
/*                  of the branch-cut-and-price framework                    */
/*         SCIP --- Solving Constraint Integer Programs                      */
/*                                                                           */
/* Copyright (C) 2010-2025 Operations Research, RWTH Aachen University       */
/*                         Zuse Institute Berlin (ZIB)                       */
/*                                                                           */
/* This program is free software; you can redistribute it and/or             */
/* modify it under the terms of the GNU Lesser General Public License        */
/* as published by the Free Software Foundation; either version 3            */
/* of the License, or (at your option) any later version.                    */
/*                                                                           */
/* This program is distributed in the hope that it will be useful,           */
/* but WITHOUT ANY WARRANTY; without even the implied warranty of            */
/* MERCHANTABILITY or FITNESS FOR A PARTICULAR PURPOSE.  See the             */
/* GNU Lesser General Public License for more details.                       */
/*                                                                           */
/* You should have received a copy of the GNU Lesser General Public License  */
/* along with this program; if not, write to the Free Software               */
/* Foundation, Inc., 51 Franklin St, Fifth Floor, Boston, MA 02110-1301, USA.*/
/*                                                                           */
/* * * * * * * * * * * * * * * * * * * * * * * * * * * * * * * * * * * * * * */

/**@file   type_branchgcg.h
 * @ingroup TYPEDEFINITIONS
 * @brief  type definitions for branching rules in GCG projects
 * @author Gerald Gamrath
 */

/*---+----1----+----2----+----3----+----4----+----5----+----6----+----7----+----8----+----9----+----0----+----1----+----2*/

#ifndef GCG_TYPE_BRANCHGCG_H__
#define GCG_TYPE_BRANCHGCG_H__

#include "scip/def.h"
#include "scip/type_result.h"
#include "scip/type_scip.h"
<<<<<<< HEAD
#include "scip/type_var.h"
#include "struct_mastercutdata.h"
=======
#include "type_extendedmasterconsdata.h"
>>>>>>> ea545e34

#ifdef __cplusplus
extern "C" {
#endif

typedef struct GCG_BranchData GCG_BRANCHDATA;   /**< branching data */
typedef struct GCG_Branchrule GCG_BRANCHRULE;   /**< branching rule */

/** type of variable bound: lower or upper bound */
enum GCG_BoundType
{
   GCG_BOUNDTYPE_LOWER = 0,            /**< lower bound */
   GCG_BOUNDTYPE_UPPER = 1,            /**< upper bound */
   GCG_BOUNDTYPE_FIXED = 2,            /**< variable fixed */
   GCG_BOUNDTYPE_NONE = 3              /**< no bound */
};
typedef enum GCG_BoundType GCG_BOUNDTYPE;

/** activation method for branchrule, called when a node in the master problem is activated,
 *  should perform changes to the current node's problem due to the branchdata
 *
 *  input:
 *  - scip            : SCIP main data structure of the master problem
 *  - branchdata      : the branching data
 */
#define GCG_DECL_BRANCHACTIVEMASTER(x) SCIP_RETCODE x (SCIP* scip, GCG_BRANCHDATA* branchdata)

/** deactivation method for branchrule, called when a node in the master problem is deactivated,
 *  should undo changes to the current node's problem due to the branchdata
 *
 *  input:
 *  - scip            : SCIP main data structure of the master problem
 *  - branchdata      : the branching data
 */
#define GCG_DECL_BRANCHDEACTIVEMASTER(x) SCIP_RETCODE x (SCIP* scip, GCG_BRANCHDATA* branchdata)

/** propagation method for branchrule, called when a node in the master problem is propagated,
 *  should perform propagation at the current node due to the branchdata
 *
 *  input:
 *  - scip            : SCIP main data structure of the master problem
 *  - branchdata      : the branching data
 *  - node            : the activated node
 *  - result          : pointer to store the result of the propagation call
 *
 *  possible return values for *result:
 *  - SCIP_CUTOFF     : the node is infeasible in the variable's bounds and can be cut off
 *  - SCIP_REDUCEDDOM : at least one domain reduction was found
 *  - SCIP_DIDNOTFIND : the propagator searched but did not find any domain reductions
 *  - SCIP_DIDNOTRUN  : the propagator was skipped
 *  - SCIP_DELAYED    : the propagator was skipped, but should be called again

 */
#define GCG_DECL_BRANCHPROPMASTER(x) SCIP_RETCODE x (SCIP* scip, GCG_BRANCHDATA* branchdata, SCIP_RESULT* result)

/** method for branchrule, called when the master LP is solved at one node,
 *  can store pseudocosts for the branching decisions
 *
 *  input:
 *  - scip            : SCIP main data structure of the original problem
 *  - branchdata      : the branching data
 *  - newlowerbound   : the new local lower bound
 *
 */
#define GCG_DECL_BRANCHMASTERSOLVED(x) SCIP_RETCODE x (SCIP* scip, GCG_BRANCHDATA* branchdata, SCIP_Real newlowerbound)

/** frees branching data of an origbranch constraint (called when the origbranch constraint is deleted)
 *
 *  input:
 *    scip            : SCIP main data structure of the original problem
 *    branchdata      : pointer to the branching data to free
 *    origbranch      : true iff an origbranch triggered this call
 *    force           : branch data must be deleted if true
 */
#define GCG_DECL_BRANCHDATADELETE(x) SCIP_RETCODE x (SCIP* scip, GCG_BRANCHDATA** branchdata, SCIP_Bool origbranch, SCIP_Bool force)

/** notify the branching rule that a new mastervariable was created while this node was active
 *
 *  input:
 *    scip            : SCIP main data structure of the original problem
 *    branchdata      : the branching data
 *    mastervar       : pointer to the new master variable
 */
#define GCG_DECL_BRANCHNEWCOL(x) SCIP_RETCODE x (SCIP* scip, GCG_BRANCHDATA* branchdata, SCIP_VAR* mastervar)

/** get the extendedmasterconsdata created by this branching rule, if any
 *
 *  input:
 *    scip            : SCIP main data structure of the original problem
 *    branchdata      : the branching data
 */
#define GCG_DECL_BRANCHGETEXTENDEDMASTERCONS(x) SCIP_RETCODE x (SCIP* scip, GCG_BRANCHDATA* branchdata, GCG_EXTENDEDMASTERCONSDATA** extendedmasterconsdata)

/** notify the branching rule that a new mastervariable was created while this node was active
 *
 *  input:
 *    scip            : SCIP main data structure of the original problem
 *    branchdata      : the branching data
 *    mastervar       : pointer to the new master variable
 */
#define GCG_DECL_BRANCHNEWCOL(x) SCIP_RETCODE x (SCIP* scip, GCG_BRANCHDATA* branchdata, SCIP_VAR* mastervar)

/** get the mastercutdata created by this branching rule, if any
 *
 *  input:
 *    scip            : SCIP main data structure of the original problem
 *    branchdata      : the branching data
 */
#define GCG_DECL_BRANCHGETMASTERCUT(x) SCIP_RETCODE x (SCIP* scip, GCG_BRANCHDATA* branchdata, GCG_MASTERCUTDATA** mastercutdata)

#ifdef __cplusplus
}
#endif

#endif<|MERGE_RESOLUTION|>--- conflicted
+++ resolved
@@ -39,12 +39,7 @@
 #include "scip/def.h"
 #include "scip/type_result.h"
 #include "scip/type_scip.h"
-<<<<<<< HEAD
-#include "scip/type_var.h"
-#include "struct_mastercutdata.h"
-=======
 #include "type_extendedmasterconsdata.h"
->>>>>>> ea545e34
 
 #ifdef __cplusplus
 extern "C" {
@@ -138,23 +133,6 @@
  */
 #define GCG_DECL_BRANCHGETEXTENDEDMASTERCONS(x) SCIP_RETCODE x (SCIP* scip, GCG_BRANCHDATA* branchdata, GCG_EXTENDEDMASTERCONSDATA** extendedmasterconsdata)
 
-/** notify the branching rule that a new mastervariable was created while this node was active
- *
- *  input:
- *    scip            : SCIP main data structure of the original problem
- *    branchdata      : the branching data
- *    mastervar       : pointer to the new master variable
- */
-#define GCG_DECL_BRANCHNEWCOL(x) SCIP_RETCODE x (SCIP* scip, GCG_BRANCHDATA* branchdata, SCIP_VAR* mastervar)
-
-/** get the mastercutdata created by this branching rule, if any
- *
- *  input:
- *    scip            : SCIP main data structure of the original problem
- *    branchdata      : the branching data
- */
-#define GCG_DECL_BRANCHGETMASTERCUT(x) SCIP_RETCODE x (SCIP* scip, GCG_BRANCHDATA* branchdata, GCG_MASTERCUTDATA** mastercutdata)
-
 #ifdef __cplusplus
 }
 #endif
