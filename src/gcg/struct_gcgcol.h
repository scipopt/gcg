--- conflicted
+++ resolved
@@ -71,15 +71,9 @@
    SCIP_Real*           originalsepamastercuts;/**< array of original seperator cut coefficients in the master problem */
    int                  noriginalsepamastercuts;/**< number of original seperator cut coefficients in the master problem */
    int                  maxoriginalsepamastercuts;/**< capacity of originalsepamastercuts */
-<<<<<<< HEAD
    SCIP_Real*           sepamastercutcoeffs;        /**< arrays of master separator cut coefficients */
    int                  nsepamastercutcoeffs;       /**< number of master separator cut coefficients */
    int                  sepamastercutscoeffssize;   /**< size of array of master separator cut coefficients */
-   SCIP_Real*           extendedmasterconscoefs;/**< array of extended master cons coefficient values */
-   SCIP_Real*           extendedmasterconsbounds;/**< array of extended master cons bounds */
-   int                  nextendedmasterconss; /**< number of extended master conss */
-=======
->>>>>>> 3972bb8d
    SCIP_Real            norm;               /**< norm of the coefficients in the master */
    int*                 linkvars;           /**< array of indices of variables in var-array which are linking variables */
    int                  nlinkvars;          /**< number of variables in var-array which are linking variables */
