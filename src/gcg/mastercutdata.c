/* * * * * * * * * * * * * * * * * * * * * * * * * * * * * * * * * * * * * * */
/*                                                                           */
/*                  This file is part of the program                         */
/*          GCG --- Generic Column Generation                                */
/*                  a Dantzig-Wolfe decomposition based extension            */
/*                  of the branch-cut-and-price framework                    */
/*         SCIP --- Solving Constraint Integer Programs                      */
/*                                                                           */
/* Copyright (C) 2010-2024 Operations Research, RWTH Aachen University       */
/*                         Zuse Institute Berlin (ZIB)                       */
/*                                                                           */
/* This program is free software; you can redistribute it and/or             */
/* modify it under the terms of the GNU Lesser General Public License        */
/* as published by the Free Software Foundation; either version 3            */
/* of the License, or (at your option) any later version.                    */
/*                                                                           */
/* This program is distributed in the hope that it will be useful,           */
/* but WITHOUT ANY WARRANTY; without even the implied warranty of            */
/* MERCHANTABILITY or FITNESS FOR A PARTICULAR PURPOSE.  See the             */
/* GNU Lesser General Public License for more details.                       */
/*                                                                           */
/* You should have received a copy of the GNU Lesser General Public License  */
/* along with this program; if not, write to the Free Software               */
/* Foundation, Inc., 51 Franklin St, Fifth Floor, Boston, MA 02110-1301, USA.*/
/*                                                                           */
/* * * * * * * * * * * * * * * * * * * * * * * * * * * * * * * * * * * * * * */

/**@file    mastercutdata.c
 * @ingroup TODO-????
 * @brief   methods for interacting with GCG_MASTERCUTDATA
 * @author  Til Mohr
 */

/*---+----1----+----2----+----3----+----4----+----5----+----6----+----7----+----8----+----9----+----0----+----1----+----2*/
#define NDEBUG
#include "def.h"
#include "mastercutdata.h"
#include "gcg.h"
#include "gcg/scip_misc.h"
#include "pricer_gcg.h"
#include "scip/pub_var.h"
#include "struct_mastercutdata.h"

#include <scip/cons_linear.h>
#include <scip/def.h>
#include <scip/pub_cons.h>
#include <scip/pub_lp.h>
#include <scip/scip.h>
#include <scip/scip_prob.h>
#include <scip/struct_scip.h>
#include <scip/struct_mem.h>
#include <scip/struct_var.h>
#include <scip/type_scip.h>

/**
 * @ingroup TODO-????
 *
 * @{
 */


/** free a pricing modification */
//static
SCIP_RETCODE GCGpricingmodificationFree(
   SCIP*                  scip,               /**< SCIP data structure */
   GCG_PRICINGMODIFICATION* pricingmodification /**< pointer to the pricing modification */
   )
{
   SCIP* originalscip;
   SCIP* pricingscip;
   int i;

   assert(scip != NULL);
   assert(GCGisMaster(scip));
   assert(pricingmodification != NULL);
<<<<<<< HEAD
   assert(*pricingmodification != NULL);

   masterscip = GCGgetMasterprob(scip);
   pricingscip = GCGgetPricingprob(scip, (*pricingmodification)->blocknr);

   BMSgarbagecollectBlockMemory(pricingscip->mem->probmem);
   //SCIPinfoMessage(pricingscip, NULL, "release coeff var\n");
   SCIP_CALL( SCIPreleaseVar(pricingscip, &(*pricingmodification)->coefvar) );
=======

   originalscip = GCGmasterGetOrigprob(scip);
   pricingscip = GCGgetPricingprob(originalscip, pricingmodification->blocknr);
>>>>>>> 364a8266

   SCIP_CALL( SCIPreleaseVar(pricingscip, &pricingmodification->coefvar) );

   for( i = 0; i < pricingmodification->nadditionalvars; i++ )
   {
      SCIP_CALL( SCIPreleaseVar(pricingscip, &pricingmodification->additionalvars[i]) );
   }

   for( i = 0; i < pricingmodification->nadditionalconss; i++ )
   {
<<<<<<< HEAD
      //SCIPinfoMessage(pricingscip, NULL, "release cons %s\n", SCIPconsGetName((*pricingmodification)->additionalconss[i]));
      SCIP_CALL( SCIPreleaseCons(pricingscip, &(*pricingmodification)->additionalconss[i]) );
      BMSgarbagecollectBlockMemory(pricingscip->mem->probmem);
   }

   BMSgarbagecollectBlockMemory(pricingscip->mem->probmem);
   SCIPfreeBlockMemoryArray(pricingscip, &(*pricingmodification)->additionalvars, (*pricingmodification)->nadditionalvars);
   BMSgarbagecollectBlockMemory(pricingscip->mem->probmem);
   //SCIPinfoMessage(pricingscip, NULL, "free additionalconss\n");
   SCIPfreeBlockMemoryArray(pricingscip, &(*pricingmodification)->additionalconss, (*pricingmodification)->nadditionalconss);
   BMSgarbagecollectBlockMemory(pricingscip->mem->probmem);
   SCIPfreeBlockMemory(masterscip, pricingmodification);
=======
      SCIP_CALL( SCIPreleaseCons(pricingscip, &pricingmodification->additionalconss[i]) );
   }

   SCIPfreeBlockMemoryArrayNull(pricingscip, &pricingmodification->additionalvars, pricingmodification->nadditionalvars);
   assert(pricingmodification->additionalvars == NULL);
   SCIPfreeBlockMemoryArrayNull(pricingscip, &pricingmodification->additionalconss, pricingmodification->nadditionalconss);
   assert(pricingmodification->additionalconss == NULL);
>>>>>>> 364a8266


   return SCIP_OKAY;
}

/** create a pricing modification, taking ownership over additionalvars and additionalcons */
GCG_EXPORT
SCIP_RETCODE GCGpricingmodificationCreate(
   SCIP*                  scip,               /**< SCIP data structure */
   GCG_PRICINGMODIFICATION* pricingmodification, /**< pointer to store the pricing modification */
   int                    blocknr,             /**< block number of the master cut */
   SCIP_VAR*              coefvar,             /**< variable in the pricing problem inferred from the master cut
                                                  * always has the objective coefficient of the negated dual value of the master cut
                                                  * its solution value corresponds to the coefficient of the new mastervariable in the master cut */
   SCIP_VAR**             additionalvars,      /**< array of additional variables with no objective coefficient in the pricing programs inferred from the master cut */
   int                    nadditionalvars,     /**< number of additional variables in the pricing programs */
   SCIP_CONS**            additionalconss,     /**< array of additional constraints in the pricing programs inferred from the master cut */
   int                    nadditionalconss     /**< number of additional constraints in the pricing programs */
   )
{
   int i;

   assert(scip != NULL);
   assert(GCGisMaster(scip));
   assert(pricingmodification != NULL);
   assert(blocknr >= 0);

   assert(blocknr < GCGgetNPricingprobs(GCGgetOriginalprob(scip)));

   assert(coefvar != NULL);
   assert(GCGvarIsInferredPricing(coefvar));
   assert(additionalvars != NULL || nadditionalvars == 0);
   assert(additionalconss != NULL || nadditionalconss == 0);

   for( i = 0; i < nadditionalvars; i++ )
   {
      assert(additionalvars[i] != NULL);
      assert(additionalvars[i] != coefvar);
      assert(GCGvarIsInferredPricing(additionalvars[i]));
      assert(SCIPisZero(scip, additionalvars[i]->obj));
   }

   for( i = 0; i < nadditionalconss; i++ )
   {
      assert(additionalconss[i] != NULL);
   }

   pricingmodification->blocknr = blocknr;
   pricingmodification->coefvar = coefvar;
   pricingmodification->additionalvars = additionalvars;
   pricingmodification->nadditionalvars = nadditionalvars;
   pricingmodification->additionalconss = additionalconss;
   pricingmodification->nadditionalconss = nadditionalconss;

   return SCIP_OKAY;
}

/** create a master cut, taking ownership over pricingmodifications */
GCG_EXPORT
SCIP_RETCODE GCGmastercutCreateFromCons(
   SCIP*                  scip,               /**< SCIP data structure */
   GCG_MASTERCUTDATA**    mastercutdata,       /**< pointer to store the mastercut data */
   SCIP_CONS*             cons,                /**< constraint in the master problem that represents the master cut */
   GCG_PRICINGMODIFICATION* pricingmodifications, /**< pricing modifications for the master cut */
   int                    npricingmodifications /**< number of pricing modifications for the master cut */
   )
{
#ifndef NDEBUG
   SCIP_Bool* seenblocks;
   SCIP* originalproblem;
#endif
   int i;
   int j;

   assert(scip != NULL);
   assert(GCGisMaster(scip));
   assert(mastercutdata != NULL);
   assert(*mastercutdata == NULL);
   assert(cons != NULL);
   assert(pricingmodifications != NULL || npricingmodifications == 0);

#ifndef NDEBUG
   originalproblem = GCGgetOriginalprob(scip);
   SCIP_CALL( SCIPallocBlockMemoryArray(scip, &seenblocks, GCGgetNRelPricingprobs(originalproblem)) );
   for( i = 0; i < GCGgetNRelPricingprobs(originalproblem); i++ )
      seenblocks[i] = FALSE;
#endif

   for( i = 0; i < npricingmodifications; i++ )
   {
      assert(pricingmodifications[i].blocknr >= 0);
      assert(pricingmodifications[i].blocknr < GCGgetNRelPricingprobs(originalproblem));
#ifndef NDEBUG
      assert(!seenblocks[pricingmodifications[i].blocknr]);
      seenblocks[pricingmodifications[i].blocknr] = TRUE;
#endif
   }

#ifndef NDEBUG
   SCIPfreeBlockMemoryArray(scip, &seenblocks, GCGgetNRelPricingprobs(originalproblem));
   assert(seenblocks == NULL);
#endif

   SCIP_CALL( SCIPallocBlockMemory(scip, mastercutdata) );

   (*mastercutdata)->type = GCG_MASTERCUTTYPE_CONS;
   (*mastercutdata)->cut.cons = cons;
   (*mastercutdata)->pricingmodifications = pricingmodifications;
   (*mastercutdata)->npricingmodifications = npricingmodifications;

   for( i = 0; i < npricingmodifications; i++ ) {
      pricingmodifications[i].coefvar->vardata->data.inferredpricingvardata.mastercutdata = *mastercutdata;
      for( j = 0; j < pricingmodifications[i].nadditionalvars; j++ ) {
         pricingmodifications[i].additionalvars[j]->vardata->data.inferredpricingvardata.mastercutdata = *mastercutdata;
      }
   }

   return SCIP_OKAY;
}

/** create a master cut, taking ownership over pricingmodifications */
GCG_EXPORT
SCIP_RETCODE GCGmastercutCreateFromRow(
   SCIP*                  scip,               /**< SCIP data structure */
   GCG_MASTERCUTDATA**    mastercutdata,       /**< pointer to store the mastercut data */
   SCIP_ROW*              row,                 /**< row in the master problem that represents the master cut */
   GCG_PRICINGMODIFICATION* pricingmodifications, /**< pricing modifications for the master cut */
   int                    npricingmodifications /**< number of pricing modifications for the master cut */
   )
{
#ifndef NDEBUG
   SCIP_Bool* seenblocks;

#endif
   SCIP* originalproblem;
   int i;
   int j;

   assert(scip != NULL);
   assert(GCGisMaster(scip));
   assert(mastercutdata != NULL);
   assert(*mastercutdata == NULL);
   assert(row != NULL);
   assert(pricingmodifications != NULL || npricingmodifications == 0);
   originalproblem = GCGgetOriginalprob(scip);
<<<<<<< HEAD
#ifndef NDEBUG
   SCIP_CALL( SCIPallocBlockMemoryArray(scip, &seenblocks, GCGgetNPricingprobs(originalproblem)) );
   for( i = 0; i < GCGgetNPricingprobs(originalproblem); i++ )
=======
   SCIP_CALL( SCIPallocBlockMemoryArray(scip, &seenblocks, GCGgetNRelPricingprobs(originalproblem)) );
   for( i = 0; i < GCGgetNRelPricingprobs(originalproblem); i++ )
>>>>>>> 364a8266
      seenblocks[i] = FALSE;
#endif

   for( i = 0; i < npricingmodifications; i++ )
   {
      assert(pricingmodifications[i].blocknr >= 0);
      assert(pricingmodifications[i].blocknr < GCGgetNRelPricingprobs(originalproblem));
#ifndef NDEBUG
      assert(!seenblocks[pricingmodifications[i].blocknr]);
      seenblocks[pricingmodifications[i].blocknr] = TRUE;
#endif
   }

#ifndef NDEBUG
   SCIPfreeBlockMemoryArray(scip, &seenblocks, GCGgetNRelPricingprobs(originalproblem));
#endif

   SCIP_CALL( SCIPallocBlockMemory(scip, mastercutdata) );

   (*mastercutdata)->type = GCG_MASTERCUTTYPE_ROW;
   (*mastercutdata)->cut.row = row;
   //SCIP_CALL( SCIPcaptureRow(scip, (*mastercutdata)->cut.row) );
   (*mastercutdata)->pricingmodifications = pricingmodifications;
   (*mastercutdata)->npricingmodifications = npricingmodifications;

   for( i = 0; i < npricingmodifications; i++ ) {
      pricingmodifications[i].coefvar->vardata->data.inferredpricingvardata.mastercutdata = *mastercutdata;
      for( j = 0; j < pricingmodifications[i].nadditionalvars; j++ ) {
         pricingmodifications[i].additionalvars[j]->vardata->data.inferredpricingvardata.mastercutdata = *mastercutdata;
      }
   }

   return SCIP_OKAY;
}

/** free a master cut */
GCG_EXPORT
SCIP_RETCODE GCGmastercutFree(
   SCIP*                  scip,               /**< SCIP data structure */
   GCG_MASTERCUTDATA**    mastercutdata        /**< pointer to the mastercut data */
   )
{
   int i;

   assert(scip != NULL);
   assert(GCGisMaster(scip));
   assert(mastercutdata != NULL);
   assert(*mastercutdata != NULL);

   switch( (*mastercutdata)->type )
   {
   case GCG_MASTERCUTTYPE_CONS:
      assert((*mastercutdata)->cut.cons != NULL);
      SCIP_CALL( SCIPreleaseCons(scip, &(*mastercutdata)->cut.cons) );
      break;
   case GCG_MASTERCUTTYPE_ROW:
      assert((*mastercutdata)->cut.row != NULL);
      SCIP_CALL( SCIPreleaseRow(scip, &(*mastercutdata)->cut.row) );
      break;
   default:
      SCIP_CALL( SCIP_ERROR );
   }

   for( i = 0; i < (*mastercutdata)->npricingmodifications; i++ )
   {
      SCIP_CALL( GCGpricingmodificationFree(scip, &(*mastercutdata)->pricingmodifications[i]) );
   }
<<<<<<< HEAD
   //SCIPinfoMessage(masterscip, NULL, "free %i pricingmodifications", (*mastercutdata)->npricingmodifications);
   SCIPfreeBlockMemoryArray(masterscip, &(*mastercutdata)->pricingmodifications, (*mastercutdata)->npricingmodifications);
   SCIPfreeBlockMemory(masterscip, mastercutdata);

   *mastercutdata = NULL;
=======

   SCIPfreeBlockMemoryArray(scip, &(*mastercutdata)->pricingmodifications, (*mastercutdata)->npricingmodifications);
   assert((*mastercutdata)->pricingmodifications == NULL);
   SCIPfreeBlockMemory(scip, mastercutdata);
   assert(*mastercutdata == NULL);
>>>>>>> 364a8266

   return SCIP_OKAY;
}

/* */
SCIP_RETCODE GCGmastercutFreeMaster(
   SCIP*                  scip,               /**< SCIP data structure */
   GCG_MASTERCUTDATA**    mastercutdata        /**< pointer to the mastercut data */
)
{
   SCIP* origscip;
   int i;

   assert(scip != NULL);
   assert(mastercutdata != NULL);
   assert(*mastercutdata != NULL);

   origscip = GCGgetOriginalprob(scip);

   switch( (*mastercutdata)->type )
   {
      case GCG_MASTERCUTTYPE_CONS:
         assert((*mastercutdata)->cut.cons != NULL);
         SCIP_CALL( SCIPreleaseCons(scip, &(*mastercutdata)->cut.cons) );
         break;
      case GCG_MASTERCUTTYPE_ROW:
         assert((*mastercutdata)->cut.row != NULL);
         SCIP_CALL( SCIPreleaseRow(scip, &(*mastercutdata)->cut.row) );
         break;
      default:
         SCIP_CALL( SCIP_ERROR );
   }

   for( i = 0; i < (*mastercutdata)->npricingmodifications; i++ )
   {
      SCIP_CALL( GCGpricingmodificationFree(origscip, &(*mastercutdata)->pricingmodifications[i]) );
   }

   SCIPfreeBlockMemoryArray(scip, &(*mastercutdata)->pricingmodifications, (*mastercutdata)->npricingmodifications);
   SCIPfreeBlockMemory(scip, mastercutdata);

   *mastercutdata = NULL;

   return SCIP_OKAY;
}

/** determine whether the mastercutdata is active in the masterscip */
SCIP_Bool GCGmastercutIsActive(
   GCG_MASTERCUTDATA*     mastercutdata       /**< mastercut data */
   )
{
   assert(mastercutdata != NULL);

   switch( mastercutdata->type )
   {
   case GCG_MASTERCUTTYPE_CONS:
      assert(mastercutdata->cut.cons != NULL);
      return SCIPconsIsActive(mastercutdata->cut.cons);
   case GCG_MASTERCUTTYPE_ROW:
      assert(mastercutdata->cut.row != NULL);
      return SCIProwIsInLP(mastercutdata->cut.row);
   default:
      SCIP_CALL_ABORT( SCIP_ERROR );
      return FALSE;
   }
}

/** add a new variable along with its coefficient to the mastercut */
SCIP_RETCODE GCGmastercutAddMasterVar(
   SCIP*                  masterscip,         /**< master scip */
   GCG_MASTERCUTDATA*     mastercutdata,      /**< mastercut data */
   SCIP_VAR*              var,                /**< variable to add */
   SCIP_Real              coef                /**< coefficient of the variable */
   )
{
   assert(masterscip != NULL);
   assert(GCGisMaster(masterscip));
   assert(mastercutdata != NULL);
   assert(var != NULL);

   switch( mastercutdata->type )
   {
   case GCG_MASTERCUTTYPE_CONS:
      assert(mastercutdata->cut.cons != NULL);
      SCIP_CALL( SCIPaddCoefLinear(masterscip, mastercutdata->cut.cons, var, coef) );
      break;
   case GCG_MASTERCUTTYPE_ROW:
      assert(mastercutdata->cut.row != NULL);
      SCIP_CALL( SCIPaddVarToRow(masterscip, mastercutdata->cut.row, var, coef) );
      break;
   default:
      SCIP_CALL( SCIP_ERROR );
   }

   return SCIP_OKAY;
}

/** update the master cut with the new dual value */
SCIP_RETCODE GCGmastercutUpdateDualValue(
   SCIP*                  masterscip,         /**< master scip */
   GCG_MASTERCUTDATA*     mastercutdata,      /**< mastercut data */
   SCIP_Real              dualvalue           /**< dual value */
   )
{
   int i;
   SCIP* origscip;
   SCIP* pricingscip;

   assert(mastercutdata != NULL);
   assert(GCGisMaster(masterscip));

   origscip = GCGmasterGetOrigprob(masterscip);
   assert(origscip != NULL);

   for( i = 0; i < mastercutdata->npricingmodifications; i++ )
   {
      assert(mastercutdata->pricingmodifications[i].coefvar != NULL);
      assert(GCGvarIsInferredPricing(mastercutdata->pricingmodifications[i].coefvar));

      pricingscip = GCGgetPricingprob(origscip, mastercutdata->pricingmodifications[i].blocknr);
      assert(pricingscip != NULL);

      SCIP_CALL( SCIPchgVarObj(pricingscip, mastercutdata->pricingmodifications[i].coefvar, -dualvalue) );
   }

   return SCIP_OKAY;
}

/** get the constraint that is the master cut
  * will fail if the master cut is a row
  */
SCIP_RETCODE GCGmastercutGetCons(
   GCG_MASTERCUTDATA*     mastercutdata,      /**< mastercut data */
   SCIP_CONS**            cons                /**< pointer to store the constraint */
   )
{
   assert(mastercutdata != NULL);
   assert(cons != NULL);
   assert(*cons == NULL);

   if( mastercutdata->type != GCG_MASTERCUTTYPE_CONS )
      return SCIP_ERROR;

   assert(mastercutdata->cut.cons != NULL);
   *cons = mastercutdata->cut.cons;

   return SCIP_OKAY;
}

/** get the row that is the master cut
   * will fail if the master cut is a constraint
   */
SCIP_RETCODE GCGmastercutGetRow(
   GCG_MASTERCUTDATA*     mastercutdata,      /**< mastercut data */
   SCIP_ROW**             row                 /**< pointer to store the row */
   )
{
   assert(mastercutdata != NULL);
   assert(row != NULL);
   //assert(*row == NULL);

   if( mastercutdata->type != GCG_MASTERCUTTYPE_ROW )
      return SCIP_ERROR;

   assert(mastercutdata->cut.row != NULL);
   *row = mastercutdata->cut.row;

   return SCIP_OKAY;
}

/** get the block number of the pricing problem the modification belongs to */
int GCGpricingmodificationGetBlock(
   GCG_PRICINGMODIFICATION*   pricingmodification /**< pricing modification */
   )
{
   assert(pricingmodification != NULL);

   return pricingmodification->blocknr;
}

/** get the variable that determines the coefficient of a column in the master cut */
SCIP_VAR* GCGpricingmodificationGetCoefVar(
   GCG_PRICINGMODIFICATION* pricingmodification /**< pricing modification */
   )
{
   assert(pricingmodification != NULL);

   return pricingmodification->coefvar;
}

/** get the additional variables that are inferred by the master cut */
SCIP_VAR** GCGpricingmodificationGetAdditionalVars(
   GCG_PRICINGMODIFICATION* pricingmodification /**< pricing modification */
   )
{
   assert(pricingmodification != NULL);

   return pricingmodification->additionalvars;
}

/** get the number of additional variables that are inferred by the master cut */
int GCGpricingmodificationGetNAdditionalVars(
   GCG_PRICINGMODIFICATION* pricingmodification /**< pricing modification */
   )
{
   assert(pricingmodification != NULL);

   return pricingmodification->nadditionalvars;
}

/** get the additional constraints that are inferred by the master cut */
SCIP_CONS** GCGpricingmodificationGetAdditionalConss(
   GCG_PRICINGMODIFICATION* pricingmodification /**< pricing modification */
   )
{
   assert(pricingmodification != NULL);

   return pricingmodification->additionalconss;
}

/** get the number of additional constraints that are inferred by the master cut */
int GCGpricingmodificationGetNAdditionalConss(
   GCG_PRICINGMODIFICATION* pricingmodification /**< pricing modification */
   )
{
   assert(pricingmodification != NULL);

   return pricingmodification->nadditionalconss;
}

/** get the pricing modification for a block, if exists, else NULL */
GCG_PRICINGMODIFICATION* GCGmastercutGetPricingModification(
   SCIP*                  masterscip,         /**< master scip */
   GCG_MASTERCUTDATA*     mastercutdata,      /**< mastercut data */
   int                    blocknr             /**< block number */
   )
{
   int i;

   assert(mastercutdata != NULL);
   assert(GCGisMaster(masterscip));
   assert(blocknr >= 0);

   assert(blocknr < GCGgetNPricingprobs(GCGgetOriginalprob(masterscip)));

   for( i = 0; i < mastercutdata->npricingmodifications; i++ )
   {
      if( mastercutdata->pricingmodifications[i].blocknr == blocknr )
         return &mastercutdata->pricingmodifications[i];
   }

   return NULL;
}

/** get the pricing modifications for the master cut */
GCG_PRICINGMODIFICATION* GCGmastercutGetPricingModifications(
   GCG_MASTERCUTDATA*     mastercutdata       /**< mastercut data */
   )
{
   assert(mastercutdata != NULL);

   return mastercutdata->pricingmodifications;
}

/** get the number of pricing modifications for the master cut */
int GCGmastercutGetNPricingModifications(
   GCG_MASTERCUTDATA*     mastercutdata       /**< mastercut data */
   )
{
   assert(mastercutdata != NULL);

   return mastercutdata->npricingmodifications;
}

/** apply a pricing modification */
SCIP_RETCODE GCGpricingmodificationApply(
   SCIP*                  pricingscip,        /**< pricing scip */
   GCG_PRICINGMODIFICATION pricingmodification /**< pricing modification */
   )
{
   int i;

   assert(pricingscip != NULL);

   // add the inferred pricing variables
   assert(GCGvarIsInferredPricing(pricingmodification.coefvar));
   SCIP_CALL( SCIPaddVar(pricingscip, pricingmodification.coefvar) );

   for( i=0; i < pricingmodification.nadditionalvars; i++)
   {
      assert(GCGvarIsInferredPricing(pricingmodification.additionalvars[i]));
      SCIP_CALL( SCIPaddVar(pricingscip, pricingmodification.additionalvars[i]) );
   }

   // add the inferred pricing constraints
   for( i=0; i < pricingmodification.nadditionalconss; i++)
   {
      SCIP_CALL( SCIPaddCons(pricingscip, pricingmodification.additionalconss[i]) );
   }

   return SCIP_OKAY;
}

/** apply all pricing modifications */
SCIP_RETCODE GCGmastercutApplyPricingModificationsIndex(
   SCIP*                  masterscip,         /**< master scip */
   GCG_MASTERCUTDATA*     mastercutdata,       /**< mastercut data */
   int                    index                /**< index of the mastercutdata in active cuts*/
)
{
   int i;
   SCIP* origscip;
   SCIP* pricingprob;

   assert(masterscip != NULL);
   assert(mastercutdata != NULL);

   origscip = GCGmasterGetOrigprob(masterscip);
   assert(origscip != NULL);

   for( i = 0; i < mastercutdata->npricingmodifications; i++ )
   {
      pricingprob = GCGgetPricingprob(origscip, mastercutdata->pricingmodifications[i]->blocknr);
      assert(pricingprob != NULL);
      SCIP_CALL( GCGpricingmodificationApply(pricingprob, mastercutdata->pricingmodifications[i]) );
   }

   return SCIP_OKAY;
}

/** apply all pricing modifications */
SCIP_RETCODE GCGmastercutApplyPricingModifications(
   SCIP*                  masterscip,         /**< master scip */
   GCG_MASTERCUTDATA*     mastercutdata       /**< mastercut data */
   )
{
   int i;
   SCIP* origscip;
   SCIP* pricingprob;

   assert(masterscip != NULL);
   assert(GCGisMaster(masterscip));
   assert(mastercutdata != NULL);

   origscip = GCGmasterGetOrigprob(masterscip);
   assert(origscip != NULL);

   for( i = 0; i < mastercutdata->npricingmodifications; i++ )
   {
      pricingprob = GCGgetPricingprob(origscip, mastercutdata->pricingmodifications[i].blocknr);
      assert(pricingprob != NULL);
      SCIP_CALL( GCGpricingmodificationApply(pricingprob, mastercutdata->pricingmodifications[i]) );
   }

   return SCIP_OKAY;
}

/** undo a pricing modification */
SCIP_RETCODE GCGpricingmodificationUndo(
   SCIP*                  pricingscip,        /**< pricing scip */
   GCG_PRICINGMODIFICATION pricingmodification /**< pricing modification */
   )
{
   int i;
   SCIP_Bool deleted;

   assert(pricingscip != NULL);

   // add the inferred pricing variables
   assert(GCGvarIsInferredPricing(pricingmodification.coefvar));
   deleted = FALSE;
   SCIP_CALL( SCIPdelVar(pricingscip, pricingmodification.coefvar, &deleted) );
   assert(deleted);

   for( i=0; i < pricingmodification.nadditionalvars; i++)
   {
      assert(GCGvarIsInferredPricing(pricingmodification.additionalvars[i]));
      deleted = FALSE;
      SCIP_CALL( SCIPdelVar(pricingscip, pricingmodification.additionalvars[i], &deleted) );
      assert(deleted);
   }

   // add the inferred pricing constraints
   for( i=0; i < pricingmodification.nadditionalconss; i++)
   {
      SCIP_CALL( SCIPdelCons(pricingscip, pricingmodification.additionalconss[i]) );
   }

   return SCIP_OKAY;
}

/** undo all pricing modifications */
SCIP_RETCODE GCGmastercutUndoPricingModifications(
   SCIP*                  masterscip,         /**< master scip */
   GCG_MASTERCUTDATA*     mastercutdata       /**< mastercut data */
   )
{
   int i;
   SCIP* origscip;
   SCIP* pricingprob;

   assert(masterscip != NULL);
   assert(GCGisMaster(masterscip));
   assert(mastercutdata != NULL);

   origscip = GCGmasterGetOrigprob(masterscip);
   assert(origscip != NULL);

   for( i = 0; i < mastercutdata->npricingmodifications; i++ )
   {
      pricingprob = GCGgetPricingprob(origscip, mastercutdata->pricingmodifications[i].blocknr);
      assert(pricingprob != NULL);
      SCIP_CALL( GCGpricingmodificationUndo(pricingprob, mastercutdata->pricingmodifications[i]) );
   }

   return SCIP_OKAY;
}

/** check whether a given variable is a coefficient variable of a given pricing modification */
SCIP_Bool GCGpricingmodificationIsCoefVar(
   GCG_PRICINGMODIFICATION pricingmodification, /**< pricing modification */
   SCIP_VAR*              var                 /**< variable to check */
   )
{
   assert(var != NULL);

   return SCIPvarCompare(pricingmodification.coefvar, var) == 0;
}

/** check whether a given variable is a coefficient variable of a given mastercut */
SCIP_Bool GCGmastercutIsCoefVar(
   GCG_MASTERCUTDATA*     mastercutdata,      /**< mastercut data */
   SCIP_VAR*              var                 /**< variable to check */
   )
{
   int i;

   assert(mastercutdata != NULL);
   assert(var != NULL);

   for( i = 0; i < mastercutdata->npricingmodifications; i++ )
   {
      if( GCGpricingmodificationIsCoefVar(mastercutdata->pricingmodifications[i], var) )
         return TRUE;
   }

   return FALSE;
}

/** get name of the mastercut */
const char* GCGmastercutGetName(
   GCG_MASTERCUTDATA*     mastercutdata       /**< mastercut data */
   )
{
   assert(mastercutdata != NULL);

   switch( mastercutdata->type )
   {
   case GCG_MASTERCUTTYPE_CONS:
      assert(mastercutdata->cut.cons != NULL);
      return SCIPconsGetName(mastercutdata->cut.cons);
   case GCG_MASTERCUTTYPE_ROW:
      assert(mastercutdata->cut.row != NULL);
      return SCIProwGetName(mastercutdata->cut.row);
   default:
      SCIP_CALL_ABORT( SCIP_ERROR );
      return NULL;
   }
}

/** get the lhs of the mastercut */
SCIP_Real GCGmastercutGetLhs(
   SCIP*                  scip,               /**< SCIP data structure */
   GCG_MASTERCUTDATA*     mastercutdata       /**< mastercut data */
   )
{
   assert(mastercutdata != NULL);

   switch( mastercutdata->type )
   {
   case GCG_MASTERCUTTYPE_CONS:
      assert(mastercutdata->cut.cons != NULL);
      return GCGconsGetLhs(scip, mastercutdata->cut.cons);
   case GCG_MASTERCUTTYPE_ROW:
      assert(mastercutdata->cut.row != NULL);
      return SCIProwGetLhs(mastercutdata->cut.row);
   default:
      SCIP_CALL_ABORT( SCIP_ERROR );
      return SCIP_INVALID;
   }
}

/** get the rhs of the mastercut */
SCIP_Real GCGmastercutGetRhs(
   SCIP*                  scip,               /**< SCIP data structure */
   GCG_MASTERCUTDATA*     mastercutdata       /**< mastercut data */
   )
{
   assert(mastercutdata != NULL);

   switch( mastercutdata->type )
   {
   case GCG_MASTERCUTTYPE_CONS:
      assert(mastercutdata->cut.cons != NULL);
      return GCGconsGetRhs(scip, mastercutdata->cut.cons);
   case GCG_MASTERCUTTYPE_ROW:
      assert(mastercutdata->cut.row != NULL);
      return SCIProwGetRhs(mastercutdata->cut.row);
   default:
      SCIP_CALL_ABORT( SCIP_ERROR );
      return SCIP_INVALID;
   }
}

/** get the constant of the mastercut (always returns 0 if mastercut is a constraint, returns constant of row otherwise) */
SCIP_Real GCGmastercutGetConstant(
   SCIP*                  scip,               /**< SCIP data structure */
   GCG_MASTERCUTDATA*     mastercutdata       /**< mastercut data */
   )
{
   assert(mastercutdata != NULL);

   switch( mastercutdata->type )
   {
   case GCG_MASTERCUTTYPE_CONS:
      return 0.0;
   case GCG_MASTERCUTTYPE_ROW:
      assert(mastercutdata->cut.row != NULL);
      return SCIProwGetConstant(mastercutdata->cut.row);
   default:
      SCIP_CALL_ABORT( SCIP_ERROR );
      return SCIP_INVALID;
   }
}<|MERGE_RESOLUTION|>--- conflicted
+++ resolved
@@ -32,7 +32,7 @@
  */
 
 /*---+----1----+----2----+----3----+----4----+----5----+----6----+----7----+----8----+----9----+----0----+----1----+----2*/
-#define NDEBUG
+
 #include "def.h"
 #include "mastercutdata.h"
 #include "gcg.h"
@@ -58,9 +58,8 @@
  * @{
  */
 
-
 /** free a pricing modification */
-//static
+static
 SCIP_RETCODE GCGpricingmodificationFree(
    SCIP*                  scip,               /**< SCIP data structure */
    GCG_PRICINGMODIFICATION* pricingmodification /**< pointer to the pricing modification */
@@ -73,20 +72,9 @@
    assert(scip != NULL);
    assert(GCGisMaster(scip));
    assert(pricingmodification != NULL);
-<<<<<<< HEAD
-   assert(*pricingmodification != NULL);
-
-   masterscip = GCGgetMasterprob(scip);
-   pricingscip = GCGgetPricingprob(scip, (*pricingmodification)->blocknr);
-
-   BMSgarbagecollectBlockMemory(pricingscip->mem->probmem);
-   //SCIPinfoMessage(pricingscip, NULL, "release coeff var\n");
-   SCIP_CALL( SCIPreleaseVar(pricingscip, &(*pricingmodification)->coefvar) );
-=======
 
    originalscip = GCGmasterGetOrigprob(scip);
    pricingscip = GCGgetPricingprob(originalscip, pricingmodification->blocknr);
->>>>>>> 364a8266
 
    SCIP_CALL( SCIPreleaseVar(pricingscip, &pricingmodification->coefvar) );
 
@@ -97,20 +85,6 @@
 
    for( i = 0; i < pricingmodification->nadditionalconss; i++ )
    {
-<<<<<<< HEAD
-      //SCIPinfoMessage(pricingscip, NULL, "release cons %s\n", SCIPconsGetName((*pricingmodification)->additionalconss[i]));
-      SCIP_CALL( SCIPreleaseCons(pricingscip, &(*pricingmodification)->additionalconss[i]) );
-      BMSgarbagecollectBlockMemory(pricingscip->mem->probmem);
-   }
-
-   BMSgarbagecollectBlockMemory(pricingscip->mem->probmem);
-   SCIPfreeBlockMemoryArray(pricingscip, &(*pricingmodification)->additionalvars, (*pricingmodification)->nadditionalvars);
-   BMSgarbagecollectBlockMemory(pricingscip->mem->probmem);
-   //SCIPinfoMessage(pricingscip, NULL, "free additionalconss\n");
-   SCIPfreeBlockMemoryArray(pricingscip, &(*pricingmodification)->additionalconss, (*pricingmodification)->nadditionalconss);
-   BMSgarbagecollectBlockMemory(pricingscip->mem->probmem);
-   SCIPfreeBlockMemory(masterscip, pricingmodification);
-=======
       SCIP_CALL( SCIPreleaseCons(pricingscip, &pricingmodification->additionalconss[i]) );
    }
 
@@ -118,7 +92,6 @@
    assert(pricingmodification->additionalvars == NULL);
    SCIPfreeBlockMemoryArrayNull(pricingscip, &pricingmodification->additionalconss, pricingmodification->nadditionalconss);
    assert(pricingmodification->additionalconss == NULL);
->>>>>>> 364a8266
 
 
    return SCIP_OKAY;
@@ -251,9 +224,8 @@
 {
 #ifndef NDEBUG
    SCIP_Bool* seenblocks;
-
+   SCIP* originalproblem;
 #endif
-   SCIP* originalproblem;
    int i;
    int j;
 
@@ -263,15 +235,11 @@
    assert(*mastercutdata == NULL);
    assert(row != NULL);
    assert(pricingmodifications != NULL || npricingmodifications == 0);
+
+#ifndef NDEBUG
    originalproblem = GCGgetOriginalprob(scip);
-<<<<<<< HEAD
-#ifndef NDEBUG
-   SCIP_CALL( SCIPallocBlockMemoryArray(scip, &seenblocks, GCGgetNPricingprobs(originalproblem)) );
-   for( i = 0; i < GCGgetNPricingprobs(originalproblem); i++ )
-=======
    SCIP_CALL( SCIPallocBlockMemoryArray(scip, &seenblocks, GCGgetNRelPricingprobs(originalproblem)) );
    for( i = 0; i < GCGgetNRelPricingprobs(originalproblem); i++ )
->>>>>>> 364a8266
       seenblocks[i] = FALSE;
 #endif
 
@@ -293,7 +261,6 @@
 
    (*mastercutdata)->type = GCG_MASTERCUTTYPE_ROW;
    (*mastercutdata)->cut.row = row;
-   //SCIP_CALL( SCIPcaptureRow(scip, (*mastercutdata)->cut.row) );
    (*mastercutdata)->pricingmodifications = pricingmodifications;
    (*mastercutdata)->npricingmodifications = npricingmodifications;
 
@@ -339,61 +306,11 @@
    {
       SCIP_CALL( GCGpricingmodificationFree(scip, &(*mastercutdata)->pricingmodifications[i]) );
    }
-<<<<<<< HEAD
-   //SCIPinfoMessage(masterscip, NULL, "free %i pricingmodifications", (*mastercutdata)->npricingmodifications);
-   SCIPfreeBlockMemoryArray(masterscip, &(*mastercutdata)->pricingmodifications, (*mastercutdata)->npricingmodifications);
-   SCIPfreeBlockMemory(masterscip, mastercutdata);
-
-   *mastercutdata = NULL;
-=======
 
    SCIPfreeBlockMemoryArray(scip, &(*mastercutdata)->pricingmodifications, (*mastercutdata)->npricingmodifications);
    assert((*mastercutdata)->pricingmodifications == NULL);
    SCIPfreeBlockMemory(scip, mastercutdata);
    assert(*mastercutdata == NULL);
->>>>>>> 364a8266
-
-   return SCIP_OKAY;
-}
-
-/* */
-SCIP_RETCODE GCGmastercutFreeMaster(
-   SCIP*                  scip,               /**< SCIP data structure */
-   GCG_MASTERCUTDATA**    mastercutdata        /**< pointer to the mastercut data */
-)
-{
-   SCIP* origscip;
-   int i;
-
-   assert(scip != NULL);
-   assert(mastercutdata != NULL);
-   assert(*mastercutdata != NULL);
-
-   origscip = GCGgetOriginalprob(scip);
-
-   switch( (*mastercutdata)->type )
-   {
-      case GCG_MASTERCUTTYPE_CONS:
-         assert((*mastercutdata)->cut.cons != NULL);
-         SCIP_CALL( SCIPreleaseCons(scip, &(*mastercutdata)->cut.cons) );
-         break;
-      case GCG_MASTERCUTTYPE_ROW:
-         assert((*mastercutdata)->cut.row != NULL);
-         SCIP_CALL( SCIPreleaseRow(scip, &(*mastercutdata)->cut.row) );
-         break;
-      default:
-         SCIP_CALL( SCIP_ERROR );
-   }
-
-   for( i = 0; i < (*mastercutdata)->npricingmodifications; i++ )
-   {
-      SCIP_CALL( GCGpricingmodificationFree(origscip, &(*mastercutdata)->pricingmodifications[i]) );
-   }
-
-   SCIPfreeBlockMemoryArray(scip, &(*mastercutdata)->pricingmodifications, (*mastercutdata)->npricingmodifications);
-   SCIPfreeBlockMemory(scip, mastercutdata);
-
-   *mastercutdata = NULL;
 
    return SCIP_OKAY;
 }
@@ -511,7 +428,7 @@
 {
    assert(mastercutdata != NULL);
    assert(row != NULL);
-   //assert(*row == NULL);
+   assert(*row == NULL);
 
    if( mastercutdata->type != GCG_MASTERCUTTYPE_ROW )
       return SCIP_ERROR;
@@ -520,16 +437,6 @@
    *row = mastercutdata->cut.row;
 
    return SCIP_OKAY;
-}
-
-/** get the block number of the pricing problem the modification belongs to */
-int GCGpricingmodificationGetBlock(
-   GCG_PRICINGMODIFICATION*   pricingmodification /**< pricing modification */
-   )
-{
-   assert(pricingmodification != NULL);
-
-   return pricingmodification->blocknr;
 }
 
 /** get the variable that determines the coefficient of a column in the master cut */
@@ -650,33 +557,6 @@
    for( i=0; i < pricingmodification.nadditionalconss; i++)
    {
       SCIP_CALL( SCIPaddCons(pricingscip, pricingmodification.additionalconss[i]) );
-   }
-
-   return SCIP_OKAY;
-}
-
-/** apply all pricing modifications */
-SCIP_RETCODE GCGmastercutApplyPricingModificationsIndex(
-   SCIP*                  masterscip,         /**< master scip */
-   GCG_MASTERCUTDATA*     mastercutdata,       /**< mastercut data */
-   int                    index                /**< index of the mastercutdata in active cuts*/
-)
-{
-   int i;
-   SCIP* origscip;
-   SCIP* pricingprob;
-
-   assert(masterscip != NULL);
-   assert(mastercutdata != NULL);
-
-   origscip = GCGmasterGetOrigprob(masterscip);
-   assert(origscip != NULL);
-
-   for( i = 0; i < mastercutdata->npricingmodifications; i++ )
-   {
-      pricingprob = GCGgetPricingprob(origscip, mastercutdata->pricingmodifications[i]->blocknr);
-      assert(pricingprob != NULL);
-      SCIP_CALL( GCGpricingmodificationApply(pricingprob, mastercutdata->pricingmodifications[i]) );
    }
 
    return SCIP_OKAY;
