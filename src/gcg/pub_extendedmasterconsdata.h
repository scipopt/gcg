/* * * * * * * * * * * * * * * * * * * * * * * * * * * * * * * * * * * * * * */
/*                                                                           */
/*                  This file is part of the program and library             */
/*          GCG --- Generic Column Generation                                */
/*                  a Dantzig-Wolfe decomposition based extension            */
/*                  of the branch-cut-and-price framework                    */
/*         SCIP --- Solving Constraint Integer Programs                      */
/*                                                                           */
/* Copyright (C) 2010-2025 Operations Research, RWTH Aachen University       */
/*                         Zuse Institute Berlin (ZIB)                       */
/*                                                                           */
/*  Licensed under the Apache License, Version 2.0 (the "License");          */
/*  you may not use this file except in compliance with the License.         */
/*  You may obtain a copy of the License at                                  */
/*                                                                           */
/*      http://www.apache.org/licenses/LICENSE-2.0                           */
/*                                                                           */
/*  Unless required by applicable law or agreed to in writing, software      */
/*  distributed under the License is distributed on an "AS IS" BASIS,        */
/*  WITHOUT WARRANTIES OR CONDITIONS OF ANY KIND, either express or implied. */
/*  See the License for the specific language governing permissions and      */
/*  limitations under the License.                                           */
/*                                                                           */
/*  You should have received a copy of the Apache-2.0 license                */
/*  along with GCG; see the file LICENSE. If not visit gcg.or.rwth-aachen.de.*/
/*                                                                           */
/* * * * * * * * * * * * * * * * * * * * * * * * * * * * * * * * * * * * * * */

/**@file    pub_extendedmasterconsdata.h
 * @ingroup PUBLICCOREAPI
 * @brief   public methods for interacting with GCG_EXTENDEDMASTERCONSDATA
 * @author  Til Mohr
 * @author  Erik Muehmer
 */

/*---+----1----+----2----+----3----+----4----+----5----+----6----+----7----+----8----+----9----+----0----+----1----+----2*/

#ifndef GCG_PUB_EXTENDEDMASTERCONSDATA_H_
#define GCG_PUB_EXTENDEDMASTERCONSDATA_H_

#include "gcg/type_extendedmasterconsdata.h"

#include "scip/scip.h"
#include "gcg/def.h"
#include "gcg/type_gcg.h"

#ifdef NDEBUG
#include "gcg/struct_extendedmasterconsdata.h"
#endif

#ifdef __cplusplus
extern "C" {
#endif

/**
 * @ingroup GCG_EXTENDEDMASTERCONSDATA
 *
 * @{
 */

/** create a pricing modification, taking ownership over additionalvars and additionalcons */
GCG_EXPORT
SCIP_RETCODE GCGpricingmodificationCreate(
   GCG*                          gcg,                          /**< GCG data structure */
   GCG_PRICINGMODIFICATION**     pricingmodification,          /**< pointer to store the pricing modification */
   int                           blocknr,                      /**< block number of the extended master cons */
   SCIP_VAR*                     coefvar,                      /**< variable in the pricing problem inferred from the extended master cons
                                                                * always has the objective coefficient of the negated dual value of the extended master cons
                                                                * its solution value corresponds to the coefficient of the new mastervariable in the extended master cons */
   SCIP_VAR**                    additionalvars,               /**< array of additional variables with no objective coefficient in the pricing programs inferred from the extended master cons */
   int                           nadditionalvars,              /**< number of additional variables in the pricing programs */
   SCIP_CONS**                   additionalconss,              /**< array of additional constraints in the pricing programs inferred from the extended master cons */
   int                           nadditionalconss              /**< number of additional constraints in the pricing programs */
   );

/** create an extended master cons, taking ownership over pricingmodifications */
GCG_EXPORT
SCIP_RETCODE GCGextendedmasterconsCreateFromCons(
   GCG*                             gcg,                          /**< GCG data structure */
   GCG_EXTENDEDMASTERCONSDATA**     extendedmasterconsdata,       /**< pointer to store the extended master cons data */
   GCG_EXTENDEDMASTERCONSTYPE       type,                         /**< type of the extended master cons */
   SCIP_CONS*                       cons,                         /**< constraint in the master problem that represents the extended master cons */
   GCG_PRICINGMODIFICATION**        pricingmodifications,         /**< pricing modifications for the extended master cons */
   int                              npricingmodifications,        /**< number of pricing modifications for the extended master cons */
   GCG_EXTENDEDMASTERCONSDATADATA*  data                          /**< any data that might be required to calculate the coefficient of a column solution */
   );

/** create an extended master cons, taking ownership over pricingmodifications */
GCG_EXPORT
SCIP_RETCODE GCGextendedmasterconsCreateFromRow(
   GCG*                             gcg,                          /**< GCG data structure */
   GCG_EXTENDEDMASTERCONSDATA**     extendedmasterconsdata,       /**< pointer to store the extended master cons data */
   GCG_EXTENDEDMASTERCONSTYPE       type,                         /**< type of the extended master cons */
   SCIP_ROW*                        row,                          /**< row in the master problem that represents the extended master cons */
   GCG_PRICINGMODIFICATION**        pricingmodifications,         /**< pricing modifications for the extended master cons */
   int                              npricingmodifications,        /**< number of pricing modifications for the extended master cons */
   GCG_EXTENDEDMASTERCONSDATADATA*  data                          /**< any data that might be required to calculate the coefficient of a column solution */
   );

/** free an extended master cons */
GCG_EXPORT
SCIP_RETCODE GCGextendedmasterconsFree(
   GCG*                          gcg,                          /**< GCG data structure */
   GCG_EXTENDEDMASTERCONSDATA**  extendedmasterconsdata        /**< pointer to the extended master cons data */
   );

/** determine whether the extendedmasterconsdata is active in the masterscip */
GCG_EXPORT
SCIP_Bool GCGextendedmasterconsIsActive(
   GCG_EXTENDEDMASTERCONSDATA*   extendedmasterconsdata        /**< extended master cons data */
   );

/** add a new variable along with its coefficient to the extended master cons */
GCG_EXPORT
SCIP_RETCODE GCGextendedmasterconsAddMasterVar(
   GCG*                          gcg,                          /**< GCG data structure */
   GCG_EXTENDEDMASTERCONSDATA*   extendedmasterconsdata,       /**< extended master cons data */
   SCIP_VAR*                     var,                          /**< variable to add */
   SCIP_Real                     coef                          /**< coefficient of the variable */
   );

#ifdef NDEBUG
#define GCGextendedmasterconsGetCons(extendedmasterconsdata) (extendedmasterconsdata)->cons.cons
#else
/** get the constraint that is the extended master cons */
GCG_EXPORT
SCIP_CONS* GCGextendedmasterconsGetCons(
   GCG_EXTENDEDMASTERCONSDATA*   extendedmasterconsdata        /**< extended master cons data */
   );
#endif

#ifdef NDEBUG
#define GCGextendedmasterconsGetRow(extendedmasterconsdata) (extendedmasterconsdata)->cons.row
#else
/** get the row that is the extended master cons */
GCG_EXPORT
SCIP_ROW* GCGextendedmasterconsGetRow(
   GCG_EXTENDEDMASTERCONSDATA*   extendedmasterconsdata        /**< extended master cons data */
   );
#endif

#ifdef NDEBUG
<<<<<<< HEAD
#define GCGpricingmodificationGetBlock(pricingmodification) (pricingmodification)->blocknr
#else
/** get the block number of the pricing modification */
GCG_EXPORT
int GCGpricingmodificationGetBlock(
   GCG_PRICINGMODIFICATION*      pricingmodification           /**< pricing modification */
   );
#endif

#ifdef NDEBUG
=======
>>>>>>> e52e81aa
#define GCGpricingmodificationGetCoefVar(pricingmodification) (pricingmodification)->coefvar
#else
/** get the variable that determines the coefficient of a column in the extended master cons */
GCG_EXPORT
SCIP_VAR* GCGpricingmodificationGetCoefVar(
   GCG_PRICINGMODIFICATION*      pricingmodification           /**< pricing modification */
   );
#endif

#ifdef NDEBUG
#define GCGpricingmodificationGetAdditionalVars(pricingmodification) (pricingmodification)->additionalvars
#else
/** get the additional variables that are inferred by the extended master cons */
GCG_EXPORT
SCIP_VAR** GCGpricingmodificationGetAdditionalVars(
   GCG_PRICINGMODIFICATION*      pricingmodification           /**< pricing modification */
   );
#endif

#ifdef NDEBUG
#define GCGpricingmodificationGetNAdditionalVars(pricingmodification) (pricingmodification)->nadditionalvars
#else
/** get the number of additional variables that are inferred by the extended master cons */
GCG_EXPORT
int GCGpricingmodificationGetNAdditionalVars(
   GCG_PRICINGMODIFICATION*      pricingmodification           /**< pricing modification */
   );
#endif

#ifdef NDEBUG
#define GCGpricingmodificationGetAdditionalConss(pricingmodification) (pricingmodification)->additionalconss
#else
/** get the additional constraints that are inferred by the extended master cons */
GCG_EXPORT
SCIP_CONS** GCGpricingmodificationGetAdditionalConss(
   GCG_PRICINGMODIFICATION*      pricingmodification           /**< pricing modification */
   );
#endif

#ifdef NDEBUG
#define GCGpricingmodificationGetNAdditionalConss(pricingmodification) (pricingmodification)->nadditionalconss
#else
/** get the number of additional constraints that are inferred by the extended master cons */
GCG_EXPORT
int GCGpricingmodificationGetNAdditionalConss(
   GCG_PRICINGMODIFICATION*      pricingmodification           /**< pricing modification */
   );
#endif

<<<<<<< HEAD
=======
#ifdef NDEBUG
#define GCGpricingmodificationGetBlock(pricingmodification) (pricingmodification)->blocknr
#else
/** get the number of the block the modification belongs to */
GCG_EXPORT
int GCGpricingmodificationGetBlock(
   GCG_PRICINGMODIFICATION*      pricingmodification           /**< pricing modification */
   );
#endif

>>>>>>> e52e81aa
/** get the pricing modification for a block, if exists, else NULL */
GCG_EXPORT
GCG_PRICINGMODIFICATION* GCGextendedmasterconsGetPricingModification(
   GCG*                          gcg,                          /**< GCG data structure */
   GCG_EXTENDEDMASTERCONSDATA*   extendedmasterconsdata,       /**< extended master cons data */
   int                           blocknr                       /**< block number */
   );

#ifdef NDEBUG
#define GCGextendedmasterconsGetPricingModifications(extendedmasterconsdata) (extendedmasterconsdata)->pricingmodifications
#else
/** get the pricing modifications for the extended master cons */
GCG_EXPORT
GCG_PRICINGMODIFICATION** GCGextendedmasterconsGetPricingModifications(
   GCG_EXTENDEDMASTERCONSDATA*   extendedmasterconsdata        /**< extended master cons data */
   );
#endif

#ifdef NDEBUG
#define GCGextendedmasterconsGetNPricingModifications(extendedmasterconsdata) (extendedmasterconsdata)->npricingmodifications
#else
/** get the number of pricing modifications for the extended master cons */
GCG_EXPORT
int GCGextendedmasterconsGetNPricingModifications(
   GCG_EXTENDEDMASTERCONSDATA*   extendedmasterconsdata        /**< extended master cons data */
   );
#endif

/** check whether a given variable is a coefficient variable of a given pricing modification */
GCG_EXPORT
SCIP_Bool GCGpricingmodificationIsCoefVar(
   GCG_PRICINGMODIFICATION*      pricingmodification,          /**< pricing modification */
   SCIP_VAR*                     var                           /**< variable to check */
   );

/** check whether a given variable is a coefficient variable of a given extended master cons */
GCG_EXPORT
SCIP_Bool GCGextendedmasterconsIsCoefVar(
   GCG_EXTENDEDMASTERCONSDATA*   extendedmasterconsdata,       /**< extended master cons data */
   SCIP_VAR*                     var                           /**< variable to check */
   );

/** get name of the extended master cons */
GCG_EXPORT
const char* GCGextendedmasterconsGetName(
   GCG_EXTENDEDMASTERCONSDATA*   extendedmasterconsdata        /**< extended master cons data */
   );

/** get the lhs of the extended master cons */
GCG_EXPORT
SCIP_Real GCGextendedmasterconsGetLhs(
   GCG*                          gcg,                          /**< GCG data structure */
   GCG_EXTENDEDMASTERCONSDATA*   extendedmasterconsdata        /**< extended master cons data */
   );

/** get the rhs of the extended master cons */
GCG_EXPORT
SCIP_Real GCGextendedmasterconsGetRhs(
   GCG*                            gcg,                        /**< GCG data structure */
   GCG_EXTENDEDMASTERCONSDATA*     extendedmasterconsdata      /**< extended master cons data */
   );

/** get the constant of the extended master cons (always returns 0 if extended master cons is a constraint, returns constant of row otherwise) */
GCG_EXPORT
SCIP_Real GCGextendedmasterconsGetConstant(
   GCG*                             gcg,                       /**< GCG data structure */
   GCG_EXTENDEDMASTERCONSDATA*      extendedmasterconsdata     /**< extended master cons data */
   );

/** get number of nonzero entries in the extended master cons */
GCG_EXPORT
int GCGextendedmasterconsGetNNonz(
   GCG*                            gcg,                         /**< GCG data structure */
   GCG_EXTENDEDMASTERCONSDATA*     extendedmasterconsdata       /**< extended master cons data */
   );

/** get array of columns with nonzero entries */
GCG_EXPORT
SCIP_COL** GCGextendedmasterconsGetCols(
   GCG*                             gcg,                          /**< GCG data structure */
   GCG_EXTENDEDMASTERCONSDATA*      extendedmasterconsdata        /**< extended master cons data */
   );

/** get array of coefficients with nonzero entries */
GCG_EXPORT
SCIP_Real* GCGextendedmasterconsGetVals(
   GCG*                             gcg,                          /**< GCG data structure */
   GCG_EXTENDEDMASTERCONSDATA*      extendedmasterconsdata        /**< extended master cons data */
   );

#ifdef NDEBUG
#define GCGextendedmasterconsGetData(extendedmasterconsdata) ((extendedmasterconsdata)->data)
#else
/** get the additional data */
GCG_EXPORT
GCG_EXTENDEDMASTERCONSDATADATA* GCGextendedmasterconsGetData(
   GCG_EXTENDEDMASTERCONSDATA*      extendedmasterconsdata        /**< extended master cons data */
   );
#endif

/** calculate the coefficient of a column solution in the extended master cons */
GCG_EXPORT
SCIP_RETCODE GCGextendedmasterconsGetCoeff(
   GCG*                             gcg,                          /**< GCG data structure */
   GCG_EXTENDEDMASTERCONSDATA*      extendedmasterconsdata,       /**< extended master cons data */
   SCIP_VAR**                       solvars,                      /**< array of column solution variables */
   SCIP_Real*                       solvals,                      /**< array of column solution values */
   int                              nsolvars,                     /**< number of column solution variables and values */
   int                              probnr,                       /**< the pricing problem that the column belongs to */
   SCIP_Real*                       coeff                         /**< pointer to store the coefficient */
   );

#ifdef NDEBUG
#define GCGextendedmasterconsGetType(extendedmasterconsdata) (extendedmasterconsdata)->type
#else
/** gets the type of the extended master cons */
GCG_EXPORT
GCG_EXTENDEDMASTERCONSTYPE GCGextendedmasterconsGetType(
   GCG_EXTENDEDMASTERCONSDATA*   extendedmasterconsdata           /**< extended master cons data */
   );
#endif

/**@} */
#ifdef __cplusplus
}
#endif

#endif<|MERGE_RESOLUTION|>--- conflicted
+++ resolved
@@ -140,81 +140,65 @@
 #endif
 
 #ifdef NDEBUG
-<<<<<<< HEAD
+#define GCGpricingmodificationGetCoefVar(pricingmodification) (pricingmodification)->coefvar
+#else
+/** get the variable that determines the coefficient of a column in the extended master cons */
+GCG_EXPORT
+SCIP_VAR* GCGpricingmodificationGetCoefVar(
+   GCG_PRICINGMODIFICATION*      pricingmodification           /**< pricing modification */
+   );
+#endif
+
+#ifdef NDEBUG
+#define GCGpricingmodificationGetAdditionalVars(pricingmodification) (pricingmodification)->additionalvars
+#else
+/** get the additional variables that are inferred by the extended master cons */
+GCG_EXPORT
+SCIP_VAR** GCGpricingmodificationGetAdditionalVars(
+   GCG_PRICINGMODIFICATION*      pricingmodification           /**< pricing modification */
+   );
+#endif
+
+#ifdef NDEBUG
+#define GCGpricingmodificationGetNAdditionalVars(pricingmodification) (pricingmodification)->nadditionalvars
+#else
+/** get the number of additional variables that are inferred by the extended master cons */
+GCG_EXPORT
+int GCGpricingmodificationGetNAdditionalVars(
+   GCG_PRICINGMODIFICATION*      pricingmodification           /**< pricing modification */
+   );
+#endif
+
+#ifdef NDEBUG
+#define GCGpricingmodificationGetAdditionalConss(pricingmodification) (pricingmodification)->additionalconss
+#else
+/** get the additional constraints that are inferred by the extended master cons */
+GCG_EXPORT
+SCIP_CONS** GCGpricingmodificationGetAdditionalConss(
+   GCG_PRICINGMODIFICATION*      pricingmodification           /**< pricing modification */
+   );
+#endif
+
+#ifdef NDEBUG
+#define GCGpricingmodificationGetNAdditionalConss(pricingmodification) (pricingmodification)->nadditionalconss
+#else
+/** get the number of additional constraints that are inferred by the extended master cons */
+GCG_EXPORT
+int GCGpricingmodificationGetNAdditionalConss(
+   GCG_PRICINGMODIFICATION*      pricingmodification           /**< pricing modification */
+   );
+#endif
+
+#ifdef NDEBUG
 #define GCGpricingmodificationGetBlock(pricingmodification) (pricingmodification)->blocknr
 #else
-/** get the block number of the pricing modification */
+/** get the number of the block the modification belongs to */
 GCG_EXPORT
 int GCGpricingmodificationGetBlock(
    GCG_PRICINGMODIFICATION*      pricingmodification           /**< pricing modification */
    );
 #endif
 
-#ifdef NDEBUG
-=======
->>>>>>> e52e81aa
-#define GCGpricingmodificationGetCoefVar(pricingmodification) (pricingmodification)->coefvar
-#else
-/** get the variable that determines the coefficient of a column in the extended master cons */
-GCG_EXPORT
-SCIP_VAR* GCGpricingmodificationGetCoefVar(
-   GCG_PRICINGMODIFICATION*      pricingmodification           /**< pricing modification */
-   );
-#endif
-
-#ifdef NDEBUG
-#define GCGpricingmodificationGetAdditionalVars(pricingmodification) (pricingmodification)->additionalvars
-#else
-/** get the additional variables that are inferred by the extended master cons */
-GCG_EXPORT
-SCIP_VAR** GCGpricingmodificationGetAdditionalVars(
-   GCG_PRICINGMODIFICATION*      pricingmodification           /**< pricing modification */
-   );
-#endif
-
-#ifdef NDEBUG
-#define GCGpricingmodificationGetNAdditionalVars(pricingmodification) (pricingmodification)->nadditionalvars
-#else
-/** get the number of additional variables that are inferred by the extended master cons */
-GCG_EXPORT
-int GCGpricingmodificationGetNAdditionalVars(
-   GCG_PRICINGMODIFICATION*      pricingmodification           /**< pricing modification */
-   );
-#endif
-
-#ifdef NDEBUG
-#define GCGpricingmodificationGetAdditionalConss(pricingmodification) (pricingmodification)->additionalconss
-#else
-/** get the additional constraints that are inferred by the extended master cons */
-GCG_EXPORT
-SCIP_CONS** GCGpricingmodificationGetAdditionalConss(
-   GCG_PRICINGMODIFICATION*      pricingmodification           /**< pricing modification */
-   );
-#endif
-
-#ifdef NDEBUG
-#define GCGpricingmodificationGetNAdditionalConss(pricingmodification) (pricingmodification)->nadditionalconss
-#else
-/** get the number of additional constraints that are inferred by the extended master cons */
-GCG_EXPORT
-int GCGpricingmodificationGetNAdditionalConss(
-   GCG_PRICINGMODIFICATION*      pricingmodification           /**< pricing modification */
-   );
-#endif
-
-<<<<<<< HEAD
-=======
-#ifdef NDEBUG
-#define GCGpricingmodificationGetBlock(pricingmodification) (pricingmodification)->blocknr
-#else
-/** get the number of the block the modification belongs to */
-GCG_EXPORT
-int GCGpricingmodificationGetBlock(
-   GCG_PRICINGMODIFICATION*      pricingmodification           /**< pricing modification */
-   );
-#endif
-
->>>>>>> e52e81aa
 /** get the pricing modification for a block, if exists, else NULL */
 GCG_EXPORT
 GCG_PRICINGMODIFICATION* GCGextendedmasterconsGetPricingModification(
