--- conflicted
+++ resolved
@@ -216,7 +216,24 @@
    GCG_MASTERCUTDATA*     mastercutdata       /**< mastercut data */
    );
 
-<<<<<<< HEAD
+/** get the lhs of the mastercut */
+SCIP_Real GCGmastercutGetLhs(
+   SCIP*                  scip,               /**< SCIP data structure */
+   GCG_MASTERCUTDATA*     mastercutdata       /**< mastercut data */
+   );
+
+/** get the rhs of the mastercut */
+SCIP_Real GCGmastercutGetRhs(
+   SCIP*                  scip,               /**< SCIP data structure */
+   GCG_MASTERCUTDATA*     mastercutdata       /**< mastercut data */
+   );
+
+/** get the constant of the mastercut (always returns 0 if mastercut is a constraint, returns constant of row otherwise) */
+SCIP_Real GCGmastercutGetConstant(
+   SCIP*                  scip,               /**< SCIP data structure */
+   GCG_MASTERCUTDATA*     mastercutdata       /**< mastercut data */
+   );
+
 SCIP_RETCODE GCGmastercutFreeMaster(
    SCIP*                  scip,               /**< SCIP data structure */
    GCG_MASTERCUTDATA**    mastercutdata        /**< pointer to the mastercut data */
@@ -234,26 +251,6 @@
    SCIP*                  scip,               /**< SCIP data structure */
    GCG_PRICINGMODIFICATION** pricingmodification /**< pointer to the pricing modification */
 );
-=======
-/** get the lhs of the mastercut */
-SCIP_Real GCGmastercutGetLhs(
-   SCIP*                  scip,               /**< SCIP data structure */
-   GCG_MASTERCUTDATA*     mastercutdata       /**< mastercut data */
-   );
-
-/** get the rhs of the mastercut */
-SCIP_Real GCGmastercutGetRhs(
-   SCIP*                  scip,               /**< SCIP data structure */
-   GCG_MASTERCUTDATA*     mastercutdata       /**< mastercut data */
-   );
-
-/** get the constant of the mastercut (always returns 0 if mastercut is a constraint, returns constant of row otherwise) */
-SCIP_Real GCGmastercutGetConstant(
-   SCIP*                  scip,               /**< SCIP data structure */
-   GCG_MASTERCUTDATA*     mastercutdata       /**< mastercut data */
-   );
-
->>>>>>> b20489e4
 /**@} */
 #ifdef __cplusplus
 }
