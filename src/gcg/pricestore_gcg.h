/* * * * * * * * * * * * * * * * * * * * * * * * * * * * * * * * * * * * * * */
/*                                                                           */
/*                  This file is part of the program                         */
/*          GCG --- Generic Column Generation                                */
/*                  a Dantzig-Wolfe decomposition based extension            */
/*                  of the branch-cut-and-price framework                    */
/*         SCIP --- Solving Constraint Integer Programs                      */
/*                                                                           */
/* Copyright (C) 2010-2024 Operations Research, RWTH Aachen University       */
/*                         Zuse Institute Berlin (ZIB)                       */
/*                                                                           */
/* This program is free software; you can redistribute it and/or             */
/* modify it under the terms of the GNU Lesser General Public License        */
/* as published by the Free Software Foundation; either version 3            */
/* of the License, or (at your option) any later version.                    */
/*                                                                           */
/* This program is distributed in the hope that it will be useful,           */
/* but WITHOUT ANY WARRANTY; without even the implied warranty of            */
/* MERCHANTABILITY or FITNESS FOR A PARTICULAR PURPOSE.  See the             */
/* GNU Lesser General Public License for more details.                       */
/*                                                                           */
/* You should have received a copy of the GNU Lesser General Public License  */
/* along with this program; if not, write to the Free Software               */
/* Foundation, Inc., 51 Franklin St, Fifth Floor, Boston, MA 02110-1301, USA.*/
/*                                                                           */
/* * * * * * * * * * * * * * * * * * * * * * * * * * * * * * * * * * * * * * */

/**@file   pricestore_gcg.h
 * @brief  methods for storing priced cols (based on SCIP's separation storage)
 * @author Jonas Witt
 */

/*---+----1----+----2----+----3----+----4----+----5----+----6----+----7----+----8----+----9----+----0----+----1----+----2*/

#ifndef __GCG_PRICESTORE_H__
#define __GCG_PRICESTORE_H__


#include "scip/def.h"
#include "blockmemshell/memory.h"
#include "scip/type_implics.h"
#include "scip/type_retcode.h"
#include "scip/type_set.h"
#include "scip/type_stat.h"
#include "scip/type_event.h"
#include "scip/type_lp.h"
#include "scip/type_prob.h"
#include "scip/type_tree.h"
#include "scip/type_reopt.h"
#include "scip/type_branch.h"

#include "pub_colpool.h"
#include "pub_gcgcol.h"
#include "type_pricestore_gcg.h"

#ifdef __cplusplus
extern "C" {
#endif

/** creates price storage */
GCG_EXPORT
SCIP_RETCODE GCGpricestoreCreate(
   SCIP*                 scip,                /**< SCIP data structure (master problem) */
   SCIP*                 origscip,            /**< SCIP data structure (original problem) */
   GCG_PRICESTORE**      pricestore,          /**< pointer to store price storage */
   SCIP_Real             redcostfac,          /**< factor of -redcost/norm in score function */
   SCIP_Real             objparalfac,         /**< factor of objective parallelism in score function */
   SCIP_Real             orthofac,            /**< factor of orthogonalities in score function */
   SCIP_Real             mincolorth,          /**< minimal orthogonality of columns to add
                                                  (with respect to columns added in the current round) */
   GCG_EFFICIACYCHOICE   efficiacychoice,     /**< choice to base efficiacy on */
   int                   hashtablesize        /**< size of hashtable */
   );

/** frees price storage */
GCG_EXPORT
SCIP_RETCODE GCGpricestoreFree(
   SCIP*                 scip,                /**< SCIP data structure */
   GCG_PRICESTORE**      pricestore           /**< pointer to store price storage */
   );

/** informs price storage, that Farkas pricing starts now */
GCG_EXPORT
void GCGpricestoreStartFarkas(
   GCG_PRICESTORE*       pricestore           /**< price storage */
   );

/** informs price storage, that Farkas pricing is now finished */
GCG_EXPORT
void GCGpricestoreEndFarkas(
   GCG_PRICESTORE*       pricestore           /**< price storage */
   );

/** informs price storage, that the following cols should be used in any case */
GCG_EXPORT
void GCGpricestoreStartForceCols(
   GCG_PRICESTORE*       pricestore           /**< price storage */
   );

/** informs price storage, that the following cols should no longer be used in any case */
GCG_EXPORT
void GCGpricestoreEndForceCols(
   GCG_PRICESTORE*       pricestore           /**< price storage */
   );

/** adds col to price storage;
 *  if the col should be forced to enter the LP, an infinite score has to be used
 */
GCG_EXPORT
SCIP_RETCODE GCGpricestoreAddCol(
   SCIP*                 scip,               /**< SCIP data structure */
   GCG_PRICESTORE*       pricestore,         /**< price storage */
   GCG_COL*              col,                /**< priced col */
   SCIP_Bool             forcecol,           /**< should the col be forced to enter the LP? */
<<<<<<< HEAD
   SCIP_Bool             fromcolpool         /**< is column from colpool */

=======
   SCIP_Bool*            added               /**< pointer to var that indicates whether the col was added */
>>>>>>> 6ce49b8c
   );

/** adds cols to priced vars and clears price storage */
GCG_EXPORT
SCIP_RETCODE GCGpricestoreApplyCols(
   GCG_PRICESTORE*       pricestore,         /**< price storage */
   GCG_COLPOOL*          colpool,            /**< GCG column pool */
   SCIP_Bool             usecolpool,         /**< use column pool? */
   int*                  nfoundvars          /**< pointer to store number of variables that were added to the problem */
   );

/** clears the price storage without adding the cols to priced vars */
GCG_EXPORT
void GCGpricestoreClearCols(
   GCG_PRICESTORE*       pricestore           /**< price storage */
   );

/** get cols in the price storage */
GCG_EXPORT
GCG_COL** GCGpricestoreGetCols(
   GCG_PRICESTORE*       pricestore,          /**< price storage */
   int                   arrayindex           /**< index of the arrays */
   );

/** get number of cols in the price storage */
GCG_EXPORT
int GCGpricestoreGetNCols(
   GCG_PRICESTORE*       pricestore,          /**< price storage */
   int                   arrayindex           /**< index of the arrays */
   );

/** get number of cols in the price storage */
GCG_EXPORT
int GCGpricestoreGetNColsTotal(
   GCG_PRICESTORE*       pricestore           /**< price storage */
   );

/** get total number of cols found so far */
GCG_EXPORT
int GCGpricestoreGetNColsFound(
   GCG_PRICESTORE*       pricestore           /**< price storage */
   );

/** get number of cols found so far in current price round */
GCG_EXPORT
int GCGpricestoreGetNColsFoundRound(
   GCG_PRICESTORE*       pricestore           /**< price storage */
   );

/** get total number of cols applied to the LPs */
GCG_EXPORT
int GCGpricestoreGetNColsApplied(
   GCG_PRICESTORE*       pricestore           /**< price storage */
   );

#ifdef __cplusplus
}
#endif

#endif<|MERGE_RESOLUTION|>--- conflicted
+++ resolved
@@ -112,12 +112,8 @@
    GCG_PRICESTORE*       pricestore,         /**< price storage */
    GCG_COL*              col,                /**< priced col */
    SCIP_Bool             forcecol,           /**< should the col be forced to enter the LP? */
-<<<<<<< HEAD
-   SCIP_Bool             fromcolpool         /**< is column from colpool */
-
-=======
+   SCIP_Bool             fromcolpool,        /**< is column from colpool */
    SCIP_Bool*            added               /**< pointer to var that indicates whether the col was added */
->>>>>>> 6ce49b8c
    );
 
 /** adds cols to priced vars and clears price storage */
