/* * * * * * * * * * * * * * * * * * * * * * * * * * * * * * * * * * * * * * */
/*                                                                           */
/*                  This file is part of the program                         */
/*          GCG --- Generic Column Generation                                */
/*                  a Dantzig-Wolfe decomposition based extension            */
/*                  of the branch-cut-and-price framework                    */
/*         SCIP --- Solving Constraint Integer Programs                      */
/*                                                                           */
/* Copyright (C) 2010-2024 Operations Research, RWTH Aachen University       */
/*                         Zuse Institute Berlin (ZIB)                       */
/*                                                                           */
/* This program is free software; you can redistribute it and/or             */
/* modify it under the terms of the GNU Lesser General Public License        */
/* as published by the Free Software Foundation; either version 3            */
/* of the License, or (at your option) any later version.                    */
/*                                                                           */
/* This program is distributed in the hope that it will be useful,           */
/* but WITHOUT ANY WARRANTY; without even the implied warranty of            */
/* MERCHANTABILITY or FITNESS FOR A PARTICULAR PURPOSE.  See the             */
/* GNU Lesser General Public License for more details.                       */
/*                                                                           */
/* You should have received a copy of the GNU Lesser General Public License  */
/* along with this program; if not, write to the Free Software               */
/* Foundation, Inc., 51 Franklin St, Fifth Floor, Boston, MA 02110-1301, USA.*/
/*                                                                           */
/* * * * * * * * * * * * * * * * * * * * * * * * * * * * * * * * * * * * * * */

/**@file   cons_masterbranch.c
 *
 * @brief  constraint handler for storing the branching decisions at each node of the tree
 * @author Gerald Gamrath
 * @author Martin Bergner
 * @author Christian Puchert
 * @author Marcel Schmickerath
 * @author Erik Muehmer
 */

/*---+----1----+----2----+----3----+----4----+----5----+----6----+----7----+----8----+----9----+----0----+----1----+----2*/
<<<<<<< HEAD
//#define SCIP_DEBUG
#define MASTERSEP_DEBUG
=======
/* #define SCIP_DEBUG */
>>>>>>> 6b920f3e
#include <assert.h>
#include <string.h>
#include <scip/def.h>
#include <scip/scip.h>
#include <scip/struct_scip.h>
#include <scip/type_cons.h>
#include <scip/cons_linear.h>
#include <scip/struct_tree.h>
#include <scip/struct_var.h>
#include <scip/pub_tree.h>

#include "cons_masterbranch.h"
#include "cons_origbranch.h"
#include "event_sepacuts.h"
#include "gcg.h"
#include "mastersepacut.h"
#include "misc_varhistory.h"
#include "pricer_gcg.h"
#include "pub_colpool.h"
#include "relax_gcg.h"
#include "struct_sepagcg.h"



/*#define CHECKPROPAGATEDVARS*/

/* constraint handler properties */
#define CONSHDLR_NAME          "masterbranch"
#define CONSHDLR_DESC          "store branching decision at nodes of the tree constraint handler"
#define CONSHDLR_ENFOPRIORITY         0 /**< priority of the constraint handler for constraint enforcing */
#define CONSHDLR_CHECKPRIORITY  2000000 /**< priority of the constraint handler for checking feasibility */
#define CONSHDLR_PROPFREQ             1 /**< frequency for propagating domains; zero means only preprocessing propagation */
#define CONSHDLR_EAGERFREQ          100 /**< frequency for using all instead of only the useful constraints in separation,
                                         * propagation and enforcement, -1 for no eager evaluations, 0 for first only */
#define CONSHDLR_DELAYPROP        FALSE /**< should propagation method be delayed, if other propagators found reductions? */
#define CONSHDLR_NEEDSCONS         TRUE /**< should the constraint handler be skipped, if no constraints are available? */
#define CONSHDLR_PROPTIMING SCIP_PROPTIMING_ALWAYS

#define EVENTHDLR_NAME         "origvarbound"
#define EVENTHDLR_DESC         "event handler for bound changes on original variables"


/** constraint data for masterbranch constraints */
struct SCIP_ConsData
{
   char*                 name;               /**< name of the constraint */
   int                   npropvars;          /**< number of variables that existed the last time the related node was propagated,
                                                  used to determine whether the constraint should be repropagated */
   SCIP_Bool             needprop;           /**< should the constraint be propagated? */
   SCIP_NODE*            node;               /**< the node at which the constraint is sticking */
   int                   nactivated;         /**< number of times the constraint has been activated so far */

   SCIP_CONS*            parentcons;         /**< the masterbranch constraint of the parent node */
   SCIP_CONS**           childconss;         /**< array of the masterbranch constraints of child nodes */
   int                   nchildconss;        /**< number of the masterbranch constraints of child nodes */
   int                   maxchildconss;     /**< capacity of childconss array */
   SCIP_CONS*            probingtmpcons;     /**< pointer to save the last child in the childconss array if it is overwritten in probing mode */
   SCIP_CONS*            origcons;           /**< the corresponding origbranch cons in the original program */

   GCG_BRANCHDATA*       branchdata;         /**< branching data stored by the branching rule at the corresponding origcons constraint
                                              *   containing information about the branching restrictions */
   SCIP_BRANCHRULE*      branchrule;         /**< branching rule that created the corresponding node in the original problem and imposed
                                              *   branching restrictions */

   /* pointer to the last variable that we have seen, any newer variables are unseen */
   GCG_VARHISTORY*       knownvarhistory;    /**< pointer to the history of priced variables */

   /* local bound changes on original variables that belong to a unique block */
   SCIP_VAR**            localbndvars;       /**< original variables of bound changes stored at the current node */
   SCIP_BOUNDTYPE*       localbndtypes;      /**< types of the bound changes stored at the current node */
   SCIP_Real*            localnewbnds;       /**< new bounds for the bound changes stored at the current node */
   SCIP_Real*            localoldbnds;       /**< old bounds for the bound changes stored at the current node */

   int*                  nlocalbndchgstreated; /**< number of bound changes of the nodes on the way from the current node to
                                                *   the root node that have been treated so far */
   int                   maxlocalbndchgstreated; /**< capacity of nlocalbndchgstreated */
   int                   nlocalbndchgs;      /**< number of bound changes */
   int                   maxlocalbndchgs;    /**< capacity of corresponding arrays */
   int                   nbranchingchgs;     /**< number of bound changes due to branching (<= nlocalbndchgs) */

   /* local bound changes on original variables that have been directly copied to the master problem */
   SCIP_VAR**            copiedvars;         /**< original variables on which local bounds were changed */
   GCG_BOUNDTYPE*        copiedvarbndtypes;  /**< types of the new local bounds of the coped original variables */
   SCIP_Real*            copiedvarbnds;      /**< new lower/upper bounds of the coped original variables */
   int                   ncopiedvarbnds;     /**< number of new local bounds stored */
   int                   maxcopiedvarbnds;   /**< size of copiedvars, copiedvarbndtypes, and copiedvarbnds arrays */

   /* constraints that enforce the branching restrictions on the original problem */
   SCIP_CONS**           origbranchconss;    /**< constraints in the original problem that enforce the branching decision */
   int                   norigbranchconss;   /**< number of constraints in the original problem that enforce the branching decision */
   int                   maxorigbranchconss;/**< capacity of origbranchconss array */

   /* information needed to update cuts generated by master separators */
   GCG_MASTERSEPACUT**   addedcuts;          /**< master separator cuts which were created in this node */
   int                   naddedcuts;         /**< number of master separator cuts which were added in this node */
   int                   firstnewcut;        /**< index of first cut from this node in active cuts */
   SCIP_Bool             addedcutsinit;      /**< indicates if above data structures have been initialized */
   SCIP_Bool             nodestoredcuts;     /**< indicates if any cuts were stored at this node */
};

/** constraint handler data */
struct SCIP_ConshdlrData
{
   /* active masterbranch constraints on the path from the root node to the current node */
   SCIP_CONS**           stack;              /**< stack for storing active constraints */
   int                   nstack;             /**< number of elements on the stack */
   int                   maxstacksize;       /**< maximum size of the stack */

   /* global bound changes on the original problem */
   SCIP_VAR**            pendingvars;        /**< pricing variables or master variable copies corresponding to pending bound changes (global bound changes) */
   SCIP_BOUNDTYPE*       pendingbndtypes;    /**< types of the pending bound changes (global bound changes) */
   SCIP_Real*            pendingnewbnds;     /**< new bounds corresponding to pending bound changes (global bound changes) */
   SCIP_Real*            pendingoldbnds;     /**< old bounds corresponding to pending bound changes (global bound changes) */
   int                   npendingbnds;       /**< number of pending bound changes (global bound changes) */
   SCIP_Bool             pendingbndsactivated; /**< were pending bound changes already activated? */
   int                   maxpendingbnds;     /**< size of the array corresponding to pending bound changes */
   SCIP_Bool             enforceproper;      /**< should proper variables be enforced? */

   /* information needed by applyLocalBndchgsToPricedMastervars */
   SCIP_VAR***           collectedbndvars;   /**< collected original variables of bound changes stored for each block */
   SCIP_Real**           collectedlbnds;     /**< collected upper bound changes for each block */
   SCIP_Real**           collectedubnds;     /**< collected upper bound changes for each block */
   int                   maxblocknum;        /**< maximal number of blocks that can be handled by the collected* arrays */
   int*                  ncollectedbndvars;  /**< number of collected bndvars per block */
   int*                  maxcollectedbndvars;/**< capacity of the collected* arrays per block */
   int**                 linkingvaridxs;     /**< position of linking vars in collectedbndvars */
   int                   maxlinkingvaridxs;  /**< capacity of linkingvaridxs */

   /* separation handler */
   SCIP_HASHMAP*         mapnodetocons;      /**< maps nodes (which store cuts) to data of the constraint which created it */
   SCIP_EVENTHDLR*       eventhdlr;
};

/*
 * Local methods
 */

/**< updates a master separator cut with all the variables it 'missed' while being inactive */
static
SCIP_RETCODE addMissedVariables(
   SCIP*                scip,             /**< SCIP data structure */
   GCG_MASTERSEPACUT*   mastersepacut,    /**< master separator cut */
   GCG_SEPA*            sepa              /**< separator which created the cut */
)
{
   GCG_MASTERCUTDATA*      mastercutdata;
   GCG_VARHISTORY*         varhistory;
   GCG_VARHISTORYBUFFER*   next;
   int                     i;

   assert(scip != NULL);
   assert(mastersepacut != NULL);
   assert(sepa != NULL);

   varhistory = GCGmastersepacutGetVarHistory(mastersepacut);
   assert(varhistory != NULL);

   mastercutdata = GCGmastersepacutGetMasterCutData(mastersepacut);
   assert(mastercutdata != NULL);

   if( varhistory->buffer->nvars == 0 )
   {
      return SCIP_OKAY;
   }

   if( varhistory->pos < 0 )
   {
      varhistory->pos = -1;
   }

   do
   {
      assert(varhistory->buffer->nvars > 0);
      assert(varhistory->pos < varhistory->buffer->nvars);

      for( i = varhistory->pos + 1; i < varhistory->buffer->nvars; i++ )
      {
         SCIP_VAR*  mastervar;
         SCIP_VAR** origvars;
         SCIP_VAR** pricingvars;
         SCIP_Real* pricingvals;
         SCIP_Real  coef;
         int        blocknr;
         int        npricingvars;
         int        j;

         if( varhistory->buffer->vars[i]->deleted )
         {
            assert(SCIPvarGetProbindex(varhistory->buffer->vars[i]) == -1);
            SCIPdebugMessage("Skipping deleted Variable <%s>!\n", SCIPvarGetName(varhistory->buffer->vars[i]));
            continue;
         }

         /* get missed master variable */
         mastervar = varhistory->buffer->vars[i];
         //SCIPinfoMessage(scip, NULL, "missed var %s\n", SCIPvarGetName(mastervar));
         assert(GCGvarIsMaster(mastervar));

         /* get the pricing variables corresponding to the original variables which define the master variable */
         npricingvars = GCGmasterVarGetNOrigvars(mastervar);
         origvars = GCGmasterVarGetOrigvars(mastervar);
         pricingvals = GCGmasterVarGetOrigvals(mastervar);
         SCIPallocBufferArray(scip, &pricingvars, npricingvars);
         int nnonzeros = 0;
         for( j = 0; j < npricingvars; j++ )
         {
            pricingvars[j] = GCGoriginalVarGetPricingVar(origvars[j]);
            assert(pricingvars[j] != NULL);
            if( pricingvals[j] != 0.0 )
               nnonzeros++;
         }

         /* compute the coefficient for this master variable */
         coef = 0.0;
         if( (npricingvars > 0)  && (nnonzeros > 0) )
         {
            blocknr = GCGvarGetBlock(pricingvars[0]);
            SCIP_CALL( sepa->gcgsepagetvarcoefficient(scip, sepa, mastersepacut, pricingvars, pricingvals, npricingvars,
                                                      blocknr, &coef) );
         }

         /* add variable wiht its coefficient to the cut */
         if( !SCIPisZero(scip, coef) )
         {
            SCIP_ROW* mastercutrow;

            mastercutrow = GCGmastercutGetRow(mastercutdata);
            assert(mastercutrow != NULL);
            SCIP_CALL( SCIPaddVarToRow(scip, mastercutrow, mastervar, coef) );
         }

         SCIPfreeBufferArrayNull(scip, &pricingvars);
      }
      next = varhistory->buffer->next;
      if( next != NULL )
      {
         SCIP_CALL( GCGvarhistoryCaptureBuffer(next) );
         SCIP_CALL( GCGvarhistoryReleaseBuffer(scip, &(varhistory->buffer)) );

         varhistory->buffer = next;
         varhistory->pos = -1;
      }
      else
      {
         break;
      }
   }
   while( TRUE );

   varhistory->pos =varhistory->buffer->nvars - 1;
   assert(varhistory->buffer->next == NULL);
   assert(varhistory->pos >= 0);

   return SCIP_OKAY;
}


/** remove the cuts generated at this node from active cuts */
static
SCIP_RETCODE removeStoredCutsFromActiveCuts(
   SCIP* scip,                   /**< SCIP data structure */
   SCIP_CONSDATA* consdata,       /**< data of current constraint */
   SCIP_CONSHDLRDATA* conshdlrdata
)
{
   assert(scip != NULL);
   assert(consdata != NULL);
   //assert(consdata->addedcutsinit);

   SCIP_CALL( GCGshrinkActiveCuts_alt(scip, consdata->firstnewcut, conshdlrdata->eventhdlr) );


   return SCIP_OKAY;
}

/** add the cuts generated and stored at this node to active cuts */
static
SCIP_RETCODE addStoredCutsToActiveCuts(
   SCIP*             scip,           /**< SCIP data structure */
   SCIP_CONSDATA*    consdata,        /**< consdata of current constraint */
   SCIP_CONSHDLRDATA* conshdlrdata
   )
{
   int nactivecuts;
   int j;

   assert(scip != NULL);
   assert(GCGisMaster(scip));
   assert(consdata != NULL);
   assert(consdata->addedcutsinit);
   assert(conshdlrdata != NULL);
#ifndef MASTERSEP_DEBUG
   SCIPinfoMessage(scip, NULL, "add stored cuts: node %lli of type: %i\n", SCIPnodeGetNumber(consdata->node), SCIPnodeGetType(consdata->node));
#endif
   //SCIPinfoMessage(scip, NULL, "add stored to active cuts\n");
   nactivecuts = GCGgetNActiveCuts_alt(scip, conshdlrdata->eventhdlr);
   assert(consdata->firstnewcut == nactivecuts);

   /* store the current number of active cuts */
   consdata->firstnewcut = nactivecuts;

   /* if this node did not store any cuts, we do nothing */
   if( !consdata->nodestoredcuts )
      return SCIP_OKAY;

   assert(SCIPnodeGetType(consdata->node) == SCIP_NODETYPE_FORK
          || SCIPnodeGetType(consdata->node) == SCIP_NODETYPE_PSEUDOFORK
          || SCIPnodeGetType(consdata->node) == SCIP_NODETYPE_SUBROOT);

   for( j = 0; j < consdata->naddedcuts; j++ )
   {
      SCIP_CALL( addMissedVariables(scip, consdata->addedcuts[j], GCGmastersepacutGetSeparator(consdata->addedcuts[j])) );
      SCIP_CALL( GCGaddCutActiveCuts_alt(scip, consdata->addedcuts[j], conshdlrdata->eventhdlr) );

#ifndef MASTERSEP_DEBUG
      GCG_MASTERCUTDATA* mastercutdata;
      SCIP_ROW* mastercutrow = NULL;

      mastercutdata = GCGmastersepacutGetMasterCutData(consdata->addedcuts[j]);
      assert(mastercutdata != NULL);
      SCIP_CALL( GCGmastercutGetRow(mastercutdata, &mastercutrow) );
      assert(mastercutrow != NULL);
      SCIPinfoMessage(scip, NULL, "add to active cuts: update row %s from node %lli and add it to active cuts\n",
                            SCIProwGetName(mastercutrow), SCIPnodeGetNumber(consdata->node));
#endif

   }

   return SCIP_OKAY;
}

/** stores the cuts generated at this node */
static
SCIP_RETCODE initializeAddedCuts(
   SCIP*                scip,            /**< SCIP data structure */
   SCIP_CONSDATA*       consdata,        /**< constraint data of current constraint */
   SCIP_CONSHDLRDATA*   conshdlrdata
   )
{
   GCG_MASTERSEPACUT** activecuts;
   int nactivecuts;
   int j;

   assert(scip != NULL);
   assert(consdata != NULL);
   assert(!consdata->addedcutsinit);

   /* cleanup (remove AND free) the rows generated at node which have already been removed from the LP */
#ifndef MASTERSEP_DEBUG
   SCIPinfoMessage(scip, NULL, "init added cuts: remove and free new inactive rows from node %lli of type %i\n",
                      SCIPnodeGetNumber(consdata->node), SCIPnodeGetType(consdata->node));
#endif

   SCIP_CALL( GCGremoveNewInactiveRows_alt(scip, consdata->firstnewcut, conshdlrdata->eventhdlr) );
   //SCIPinfoMessage(scip, NULL, "init cuts\n");
   /* the only type of nodes which can store rows */
   if( !(SCIPnodeGetType(consdata->node) == SCIP_NODETYPE_FORK
         || SCIPnodeGetType(consdata->node) == SCIP_NODETYPE_PSEUDOFORK
         || SCIPnodeGetType(consdata->node) == SCIP_NODETYPE_SUBROOT) )
   {
      consdata->nodestoredcuts = FALSE;
      consdata->addedcutsinit = TRUE;
      return SCIP_OKAY;
   }

   nactivecuts = GCGgetNActiveCuts_alt(scip, conshdlrdata->eventhdlr);
   activecuts = GCGgetActiveCuts_alt(scip, conshdlrdata->eventhdlr);
   consdata->naddedcuts = 0;

   assert(consdata->firstnewcut <= nactivecuts);
   if( consdata->firstnewcut == nactivecuts )
   {
#ifndef MASTERSEP_DEBUG
      SCIPinfoMessage(scip, NULL, "init consdata: no cuts to store\n");
#endif
      consdata->nodestoredcuts = FALSE;
      consdata->addedcutsinit = TRUE;
      return SCIP_OKAY;
   }
   consdata->naddedcuts = nactivecuts - consdata->firstnewcut;
#ifndef MASTERSEP_DEBUG
   SCIPinfoMessage(scip, NULL, "init consdata: store %i cuts for (pseudo)fork/subroot\n",
                         consdata->naddedcuts);
#endif
   /* maps node to its constraint(data) */
   SCIPhashmapInsertInt(conshdlrdata->mapnodetocons, consdata, 1);

   /* copy and capture the cuts */
   SCIP_CALL( SCIPduplicateBlockMemoryArray(scip, &(consdata->addedcuts),
                                            &(activecuts[consdata->firstnewcut]), consdata->naddedcuts) );
   for( j = 0; j < consdata->naddedcuts; j++ )
   {
      SCIP_CALL( GCGcaptureMasterSepaCut(consdata->addedcuts[j]) );
   }
   consdata->nodestoredcuts = TRUE;
   consdata->addedcutsinit = TRUE;

   return SCIP_OKAY;
}

/** initialize the consdata data structure */
static
SCIP_RETCODE initializeConsdata(
   SCIP*                 scip,               /**< SCIP data structure*/
   SCIP_CONS*            cons                /**< constraint for which the consdata is created */
   )
{
#ifdef SCIP_DEBUG
   SCIP_CONS* origcons_parent;
   SCIP_CONS* parent_origcons;
#endif

   SCIP* origscip;
   SCIP_CONSDATA* consdata;
   SCIP_CONSHDLR* conshdlr;
   SCIP_CONSHDLRDATA* conshdlrdata;
   SCIP_CONS* origcons;

   SCIP_DOMCHG* domchg;
   SCIP_BOUNDCHG* boundchg;
   SCIP_VAR* boundchgvar;

   int i;

   assert(scip != NULL);
   assert(GCGisMaster(scip));
   assert(cons != NULL);

   /* get constraint handler */
   conshdlr = SCIPfindConshdlr(scip, CONSHDLR_NAME);
   assert(conshdlr != NULL);
   assert(SCIPconsGetHdlr(cons) == conshdlr);

   /* get constraint handler data */
   conshdlrdata = SCIPconshdlrGetData(conshdlr);
   assert(conshdlrdata != NULL);

   /* get constraint data */
   consdata = SCIPconsGetData(cons);
   assert(consdata != NULL);

   /* get original problem */
   origscip = GCGmasterGetOrigprob(scip);
   assert(origscip != NULL);

   /* get corresponding origbranch constraint in the original problem */
   origcons = GCGconsOrigbranchGetActiveCons(origscip);
   assert(origcons != NULL);

   if( consdata->origcons == NULL ) /*rootnode?*/
   {
      SCIPdebugMessage("set root origcons\n");
      consdata->origcons = origcons;
      GCGconsOrigbranchSetMastercons(origcons, cons);
   }
   else if( consdata->origcons != origcons )
   {
      // todo: Check this case.
      SCIPdebugMessage("B&B trees could be out of sync\n");
   }

   /* @fixme: Why should anything else happen? */
   if( GCGconsOrigbranchGetNChildconss(origcons) == 0 )
   {
      consdata->nchildconss = 0;
      consdata->childconss = NULL;
   }

   /*GCGconsOrigbranchSetMastercons(origcons, cons);*/


#ifdef SCIP_DEBUG
   if( consdata->parentcons != NULL )
      parent_origcons = SCIPconsGetData(consdata->parentcons)->origcons;
   else
      parent_origcons = NULL;

   if( consdata->origcons != NULL )
      origcons_parent = GCGconsOrigbranchGetParentcons(consdata->origcons);
   else
      origcons_parent = NULL;

   SCIPdebugMessage("cons: %s, origcons: %s, parent: %s => %s\n", SCIPconsGetName(cons), consdata->origcons == NULL? "NULL" : SCIPconsGetName( consdata->origcons ),
      parent_origcons == NULL? "NULL" : SCIPconsGetName(parent_origcons), origcons_parent == NULL? "NULL" : SCIPconsGetName(origcons_parent) );
#endif

   assert(SCIPgetCurrentNode(scip) == consdata->node || consdata->node == SCIPgetRootNode(scip));
/*    assert((SCIPgetNNodesLeft(scip)+SCIPgetNNodes(scip) == 1) == (consdata->node == SCIPgetRootNode(scip))); */
   assert(SCIPnodeGetDepth(GCGconsOrigbranchGetNode(consdata->origcons)) == SCIPnodeGetDepth(consdata->node));
   assert(consdata->parentcons != NULL || SCIPnodeGetDepth(consdata->node) == 0);

   assert(consdata->parentcons == NULL ||
      SCIPconsGetData(consdata->parentcons)->origcons == GCGconsOrigbranchGetParentcons(consdata->origcons));

   consdata->maxlocalbndchgstreated = SCIPcalcMemGrowSize(scip, conshdlrdata->nstack+1);
   SCIP_CALL( SCIPallocBlockMemoryArray(scip, &consdata->nlocalbndchgstreated, (size_t)consdata->maxlocalbndchgstreated) );

   /* get all bound changes at the corresponding node in the original problem */

   domchg = SCIPnodeGetDomchg(GCGconsOrigbranchGetNode(origcons));
   consdata->nlocalbndchgs = SCIPdomchgGetNBoundchgs(domchg);
   consdata->nlocalbndchgstreated[conshdlrdata->nstack] = consdata->nlocalbndchgs;

   if( consdata->nlocalbndchgs > 0 )
   {
      consdata->maxlocalbndchgs = SCIPcalcMemGrowSize(scip, consdata->nlocalbndchgs);
      SCIP_CALL( SCIPallocBlockMemoryArray(scip, &consdata->localbndvars, consdata->maxlocalbndchgs) );
      SCIP_CALL( SCIPallocBlockMemoryArray(scip, &consdata->localbndtypes, consdata->maxlocalbndchgs) );
      SCIP_CALL( SCIPallocBlockMemoryArray(scip, &consdata->localnewbnds, consdata->maxlocalbndchgs) );
      SCIP_CALL( SCIPallocBlockMemoryArray(scip, &consdata->localoldbnds, consdata->maxlocalbndchgs) );
   }
   else
   {
      consdata->maxlocalbndchgs = 0;
   }

   consdata->nbranchingchgs = 0;

   for( i = 0; i < consdata->nlocalbndchgs; ++i )
   {
      boundchg = SCIPdomchgGetBoundchg(domchg, i);

      consdata->localbndvars[i] = SCIPboundchgGetVar(boundchg);
      consdata->localnewbnds[i] = SCIPboundchgGetNewbound(boundchg);
      consdata->localbndtypes[i] = SCIPboundchgGetBoundtype(boundchg);

      if( SCIPboundchgGetBoundchgtype(boundchg) == SCIP_BOUNDCHGTYPE_BRANCHING )
      {
         consdata->nbranchingchgs++;
         assert(consdata->nbranchingchgs == i+1);
      }
   }

   consdata->needprop = TRUE;

   assert((consdata->parentcons == NULL) == (conshdlrdata->nstack == 0));
   if( consdata->parentcons != NULL )
   {
      SCIP_CONSDATA* parentdata = SCIPconsGetData(consdata->parentcons);

      assert(consdata->parentcons == conshdlrdata->stack[conshdlrdata->nstack-1]);
      assert(SCIPconsGetData(conshdlrdata->stack[0])->parentcons == NULL);

      /* check whether bound changes were added in nodes on the path
       * to the current node after activation of the parent node
       */
      for( i = 1; i < conshdlrdata->nstack; ++i )
      {
         int ndomboundchgs;
         SCIP_CONSDATA* stackconsdata = SCIPconsGetData(conshdlrdata->stack[i]);
         domchg = SCIPnodeGetDomchg(GCGconsOrigbranchGetNode(stackconsdata->origcons));
         ndomboundchgs = SCIPdomchgGetNBoundchgs(domchg);

         assert(ndomboundchgs >= parentdata->nlocalbndchgstreated[i]);

         if( ndomboundchgs != parentdata->nlocalbndchgstreated[i] )
         {
            int diff;
            int j;

            diff = ndomboundchgs - parentdata->nlocalbndchgstreated[i];

            if( consdata->maxlocalbndchgs < consdata->nlocalbndchgs + diff )
            {
               int newmaxsize = SCIPcalcMemGrowSize(scip, consdata->nlocalbndchgs + diff);
               SCIP_CALL(SCIPreallocBlockMemoryArray(scip, &consdata->localbndvars, consdata->maxlocalbndchgs,
                                                     (size_t) newmaxsize));
               SCIP_CALL(SCIPreallocBlockMemoryArray(scip, &consdata->localbndtypes, consdata->maxlocalbndchgs,
                                                     (size_t) newmaxsize));
               SCIP_CALL(SCIPreallocBlockMemoryArray(scip, &consdata->localnewbnds, consdata->maxlocalbndchgs,
                                                     (size_t) newmaxsize));
               SCIP_CALL(SCIPreallocBlockMemoryArray(scip, &consdata->localoldbnds, consdata->maxlocalbndchgs,
                                                     (size_t) newmaxsize));
               consdata->maxlocalbndchgs = newmaxsize;
            }

            /* add bound changes to the boundchanges array */
            for( j = 0; j < ndomboundchgs; ++j )
            {
               int bndchgindex;
               SCIP_BOUNDTYPE boundchgtype;
               SCIP_Real boundchgnewbound;

               boundchg = SCIPdomchgGetBoundchg(domchg, j);
               boundchgvar = SCIPboundchgGetVar(boundchg);
               boundchgtype = SCIPboundchgGetBoundtype(boundchg);
               boundchgnewbound = SCIPboundchgGetNewbound(boundchg);

               if( j < stackconsdata->nlocalbndchgstreated[i] )
               {
                  assert(stackconsdata->localbndvars[j] == boundchgvar
                     && SCIPisEQ(scip, stackconsdata->localnewbnds[j], boundchgnewbound)
                     && stackconsdata->localbndtypes[j] == boundchgtype);
                  continue;
               }
               if( j < parentdata->nlocalbndchgstreated[i] )
                  continue;

               bndchgindex = consdata->nlocalbndchgs + j - parentdata->nlocalbndchgstreated[i];

               consdata->localbndvars[bndchgindex] = boundchgvar;
               consdata->localnewbnds[bndchgindex] = boundchgnewbound;
               consdata->localbndtypes[bndchgindex] = boundchgtype;
            }

            consdata->nlocalbndchgs += diff;
         }

         consdata->nlocalbndchgstreated[i] = ndomboundchgs;
      }
       /* store the cuts generated at parent node if
        * - cuts have not yet been stored at parent
        *   + node is focus node (specf. not probing node) */
       if( !parentdata->addedcutsinit && SCIPnodeGetType(consdata->node) == SCIP_NODETYPE_FOCUSNODE )
       {
          SCIP_CALL( initializeAddedCuts(scip, parentdata, conshdlrdata) );
       }
   }

   /* store the number of active cuts at activation */
   consdata->firstnewcut = GCGgetNActiveCuts_alt(scip, conshdlrdata->eventhdlr);
#ifndef MASTERSEP_DEBUG
   SCIPinfoMessage(scip, NULL, "init cons data: firstnewcut %i in node %lli\n", consdata->firstnewcut, SCIPnodeGetNumber(consdata->node));
#endif

   return SCIP_OKAY;
}

/** add a global bound change on the original problem to the pending bound changes array */
static
SCIP_RETCODE addPendingBndChg(
   SCIP*                 scip,               /**< SCIP data structure */
   SCIP_VAR*             var,                /**< variable on which the bound change is applied (corresponding master variable copy or pricing variable) */
   SCIP_BOUNDTYPE        boundtype,          /**< type of the bound (lower or upper) */
   SCIP_Real             oldbound,           /**< previous bound value */
   SCIP_Real             newbound            /**< new bound value */
   )
{
   SCIP_CONSHDLR*     conshdlr;
   SCIP_CONSHDLRDATA* conshdlrdata;

   assert(scip != NULL);

   /* get constraint handler */
   conshdlr = SCIPfindConshdlr(scip, CONSHDLR_NAME);
   if( conshdlr == NULL )
   {
      SCIPerrorMessage("masterbranch constraint handler not found\n");
      return SCIP_PLUGINNOTFOUND;
   }

   /* get constraint handler data */
   conshdlrdata = SCIPconshdlrGetData(conshdlr);
   assert(conshdlrdata != NULL);
   assert((conshdlrdata->npendingbnds > 0) || conshdlrdata->pendingbndsactivated);

   /* reallocate memory if needed */
   if( conshdlrdata->npendingbnds >= conshdlrdata->maxpendingbnds )
   {
      int newsize = SCIPcalcMemGrowSize(scip, conshdlrdata->npendingbnds+5);
      SCIP_CALL( SCIPreallocBlockMemoryArray(scip, &(conshdlrdata->pendingvars), conshdlrdata->maxpendingbnds, newsize) );
      SCIP_CALL( SCIPreallocBlockMemoryArray(scip, &(conshdlrdata->pendingbndtypes), conshdlrdata->maxpendingbnds, newsize) );
      SCIP_CALL( SCIPreallocBlockMemoryArray(scip, &(conshdlrdata->pendingoldbnds), conshdlrdata->maxpendingbnds, newsize) );
      SCIP_CALL( SCIPreallocBlockMemoryArray(scip, &(conshdlrdata->pendingnewbnds), conshdlrdata->maxpendingbnds, newsize) );
      conshdlrdata->maxpendingbnds = newsize;
   }

   /* store pending bound change */
   conshdlrdata->pendingvars[conshdlrdata->npendingbnds] = var;
   conshdlrdata->pendingbndtypes[conshdlrdata->npendingbnds] = boundtype;
   conshdlrdata->pendingoldbnds[conshdlrdata->npendingbnds] = oldbound;
   conshdlrdata->pendingnewbnds[conshdlrdata->npendingbnds] = newbound;
   conshdlrdata->npendingbnds++;
   conshdlrdata->pendingbndsactivated = FALSE;

   return SCIP_OKAY;
}

/** For a given global bound change on a pricing variable, check if the global bounds on all corresponding original variables are still the same
 *
 *  @return TRUE if the variable is in a relevant block AND all variables identical to it have the same bounds
 */
static
SCIP_Bool checkAggregatedGlobalBounds(
   SCIP*                 scip,               /**< SCIP data structure */
   SCIP_VAR*             bndvar,             /**< pricing variable whose new global bound is to be checked */
   SCIP_BOUNDTYPE        bndtype,            /**< type of the new global bound */
   SCIP_Real             bound               /**< new global bound */
   )
{
   SCIP_VAR** identvars;
   int nidentvars;
   SCIP_Bool identical;

   assert(GCGvarIsPricing(bndvar));

   /* get all identical variables */
   identvars = GCGpricingVarGetOrigvars(bndvar);
   nidentvars = GCGpricingVarGetNOrigvars(bndvar);

   identical = TRUE;

   /* If the variable was not aggregated, there is nothing to check */
   if( nidentvars > 1 )
   {
      int i;

      /* Check if the bounds of all identical variables are equal to the one of the representative */
      for( i = 0; i < nidentvars; ++i )
      {
         SCIP_Real identbound = bndtype == SCIP_BOUNDTYPE_UPPER ? SCIPvarGetUbGlobal(identvars[i]) : SCIPvarGetLbGlobal(identvars[i]);
         if( !SCIPisEQ(scip, identbound, bound) )
         {
            SCIPerrorMessage("Var <%s> has new global %s bound %g, but identical var <%s> has %g -- don't know how to handle!\n",
               SCIPvarGetName(bndvar), bndtype == SCIP_BOUNDTYPE_UPPER ? "upper" : "lower",
                  bound, SCIPvarGetName(identvars[i]), identbound);
            identical = FALSE;
         }
      }
   }

   return identical;
}

/** apply global bound changes on original problem variables either
 *  to their copies in the master problem and/or to the corresponding pricing problem variables
 */
static
SCIP_RETCODE applyGlobalBndchgsToPricingprobs(
   SCIP*                 scip                /* SCIP data structure */
   )
{
   SCIP* origscip;
   SCIP_CONSHDLR* conshdlr;
   SCIP_CONSHDLRDATA* conshdlrdata;
   int i;

   assert(scip != NULL);
   assert(GCGisMaster(scip));

   /* get constraint handler */
   conshdlr = SCIPfindConshdlr(scip, CONSHDLR_NAME);
   assert(conshdlr != NULL);

   /* get constraint handler data */
   conshdlrdata = SCIPconshdlrGetData(conshdlr);
   assert(conshdlrdata != NULL);

   /* get original problem */
   origscip = GCGmasterGetOrigprob(scip);
   assert(origscip != NULL);

   if( !conshdlrdata->pendingbndsactivated )
   {
      assert(conshdlrdata->npendingbnds > 0);
      for( i = 0; i < conshdlrdata->npendingbnds; i++ )
      {
         /* This should not have an effect on linking variables */
         assert(GCGvarIsMaster(conshdlrdata->pendingvars[i]) || GCGvarIsPricing(conshdlrdata->pendingvars[i]));

         if( GCGvarIsMaster(conshdlrdata->pendingvars[i]) )
         {
            if( conshdlrdata->pendingbndtypes[i] == SCIP_BOUNDTYPE_LOWER )
            {
               if( SCIPisLT(scip, SCIPvarGetLbGlobal(conshdlrdata->pendingvars[i]), conshdlrdata->pendingnewbnds[i]) )
               {
                  SCIPdebugMessage("Global lower bound of mastervar <%s> set to %g\n", SCIPvarGetName(conshdlrdata->pendingvars[i]),
                     conshdlrdata->pendingnewbnds[i]);
                  SCIP_CALL( SCIPchgVarLbGlobal(scip, conshdlrdata->pendingvars[i], conshdlrdata->pendingnewbnds[i]) );
               }
            }
            else
            {
               if( SCIPisGT(scip, SCIPvarGetUbGlobal(conshdlrdata->pendingvars[i]), conshdlrdata->pendingnewbnds[i]) )
               {
                  SCIPdebugMessage("Global upper bound of mastervar <%s> set to %g\n", SCIPvarGetName(conshdlrdata->pendingvars[i]),
                     conshdlrdata->pendingnewbnds[i]);
                  SCIP_CALL( SCIPchgVarUbGlobal(scip, conshdlrdata->pendingvars[i], conshdlrdata->pendingnewbnds[i]) );
               }
            }
         }
         else
         {
            /* this is a global boundchange on a variable that belongs to a block,
             * we have to adjust the bound of the corresponding variable in the pricing problem
             */

            /* check if all identical variables have the same global bound */
            if( !checkAggregatedGlobalBounds(origscip, conshdlrdata->pendingvars[i], conshdlrdata->pendingbndtypes[i], conshdlrdata->pendingnewbnds[i]) )
               continue;

            if( conshdlrdata->pendingbndtypes[i] == SCIP_BOUNDTYPE_LOWER )
            {
               SCIP_CALL( SCIPchgVarLbGlobal(GCGgetPricingprob(origscip, GCGvarGetBlock(conshdlrdata->pendingvars[i]) ),
                     conshdlrdata->pendingvars[i], conshdlrdata->pendingnewbnds[i]) );
            }
            else
            {
               SCIP_CALL( SCIPchgVarUbGlobal(GCGgetPricingprob(origscip, GCGvarGetBlock(conshdlrdata->pendingvars[i]) ),
                     conshdlrdata->pendingvars[i], conshdlrdata->pendingnewbnds[i]) );
            }
         }
      }
      conshdlrdata->pendingbndsactivated = TRUE;
   }

   return SCIP_OKAY;
}

/** apply global bound changes on original problem variables to the master problem */
static
SCIP_RETCODE applyGlobalBndchgsToPricedMastervars(
   SCIP*                 scip,               /**< SCIP data structure */
   int*                  propcount           /**< number of applied bound changes */
   )
{
   SCIP_CONSHDLR* conshdlr;
   SCIP_CONSHDLRDATA* conshdlrdata;
   SCIP_VAR** vars;
   int nvars;
   int i;
   int k;

   assert(scip != NULL);
   assert(GCGisMaster(scip));

   /* get constraint handler */
   conshdlr = SCIPfindConshdlr(scip, CONSHDLR_NAME);
   assert(conshdlr != NULL);

   /* get constraint handler data */
   conshdlrdata = SCIPconshdlrGetData(conshdlr);
   assert(conshdlrdata != NULL);

   /* get master problem variables generated during pricing */
   vars = GCGmasterGetPricedvars(scip);
   nvars = GCGmasterGetNPricedvars(scip);

   assert((conshdlrdata->npendingbnds > 0) || conshdlrdata->pendingbndsactivated);

   /* iterate over all master variables and apply global bound changes */
   if( conshdlrdata->npendingbnds > 0 && conshdlrdata->pendingbndsactivated )
   {
      for( i = 0; i < nvars; i++ )
      {
         SCIP_Bool ismastervarrelevant;
         SCIP_VAR** origvars;
         SCIP_HASHMAP* origvals;
         int norigvars;
         int blocknr;
         blocknr = GCGvarGetBlock(vars[i]);

         /* get the original variables that are contained in the master variable */
         assert(GCGvarIsMaster(vars[i]));
         norigvars = GCGmasterVarGetNOrigvars(vars[i]);
         origvars = GCGmasterVarGetOrigvars(vars[i]);
         origvals = GCGmasterVarGetOrigvalmap(vars[i]);

         assert(blocknr < GCGgetNPricingprobs(GCGmasterGetOrigprob(scip)));
         assert(norigvars >= 0);
         assert(origvars != NULL || norigvars == 0);

         /* only look at master variables not globally fixed to zero that belong to a block */
         ismastervarrelevant = !SCIPisFeasZero(scip, SCIPvarGetUbGlobal(vars[i]));
         ismastervarrelevant = ismastervarrelevant && (norigvars > 0);
         ismastervarrelevant = ismastervarrelevant && (blocknr >= 0 || GCGmasterVarIsLinking(vars[i])); /*lint !e613*/
         if( !ismastervarrelevant )
            continue;

         /* iterate over global bound changes on the original variables
          * that have not yet been checked for the master variables
          */
         for( k = 0; k < conshdlrdata->npendingbnds; k++ )
         {
            int bndchgblocknr;
            SCIP_VAR** bndchgorigvars;
            SCIP_Real val;

            assert(!GCGvarIsOriginal(conshdlrdata->pendingvars[k]));

            bndchgblocknr = GCGvarGetBlock(conshdlrdata->pendingvars[k]);
            if( GCGvarIsMaster(conshdlrdata->pendingvars[k]) )
            {
               assert(bndchgblocknr == -1);
               bndchgorigvars = GCGmasterVarGetOrigvars(conshdlrdata->pendingvars[k]);
            }
            else if( GCGvarIsPricing(conshdlrdata->pendingvars[k]) )
               bndchgorigvars = GCGpricingVarGetOrigvars(conshdlrdata->pendingvars[k]);
            else
            {
               SCIPerrorMessage("Variable %s is not pricing nor master.\n", SCIPvarGetName(conshdlrdata->pendingvars[k]));
               assert(GCGvarIsMaster(conshdlrdata->pendingvars[k]) || GCGvarIsPricing(conshdlrdata->pendingvars[k]));
               bndchgorigvars = NULL;
            }
            assert(bndchgblocknr < GCGgetNPricingprobs(GCGmasterGetOrigprob(scip)));
            assert(bndchgorigvars != NULL);
            assert(origvars != NULL);

            /* The bound change is only relevant for the master variable if either
             *  - the bound change was performed in the same block as the master variable, or
             *  - the master variable is a copied linking variable and the bound change was performed
             *    in one of the blocks that the variable is linking
             */
            if( (bndchgblocknr != blocknr )
               && !(GCGmasterVarIsLinking(vars[i]) && GCGisLinkingVarInBlock(origvars[0], bndchgblocknr)) )
               continue;

            assert(bndchgorigvars[0] != NULL);

            val = SCIPhashmapGetImageReal(origvals, bndchgorigvars[0]);
            /* variables belong to the same block -> set origval to 0.0 if not in map */
            if( val == SCIP_INVALID )
               val = 0.0;

            /* if the variable contains a part of the branching variable that violates the bound,
             * fix the master variable to 0
             */
            /* @todo: This is the wrong way to treat bound changes on original variable copies in the master problem;
             * I think they have already been treated during constraint activation
             */

            assert(GCGvarGetBlock(bndchgorigvars[0]) == blocknr || (GCGisLinkingVarInBlock(bndchgorigvars[0], blocknr))); /*lint !e613*/

            /* new lower bound */
            if( conshdlrdata->pendingbndtypes[k] == SCIP_BOUNDTYPE_LOWER &&
               SCIPisFeasLT(scip, val, conshdlrdata->pendingnewbnds[k]) )
            {
               SCIP_CALL( SCIPchgVarUbGlobal(scip, vars[i], 0.0) );
               ++(*propcount);
               break;
            }
            /* new upper bound */
            if( conshdlrdata->pendingbndtypes[k] == SCIP_BOUNDTYPE_UPPER &&
               SCIPisFeasGT(scip, val, conshdlrdata->pendingnewbnds[k]) )
            {
               SCIP_CALL( SCIPchgVarUbGlobal(scip, vars[i], 0.0) );
               ++(*propcount);
               break;
            }
         }
      }
      conshdlrdata->pendingbndsactivated = TRUE;
      conshdlrdata->npendingbnds = 0;

      SCIPdebugMessage("Finished handling of pending global bound changes: %d changed bounds\n", *propcount);
   }

   return SCIP_OKAY;
}

/** reset bound changes on pricing variables (called when a node is deactivated) */
static
SCIP_RETCODE resetPricingVarBound(
   SCIP*                 scip,               /**< SCIP data structure */
   SCIP_VAR*             pricingvar,         /**< variable on which the bound change should be performed */
   SCIP_CONSDATA*        consdata,           /**< constraint data structure */
   int                   i,                  /**< index of the information in the constraint data structure */
   int                   blocknr             /**< number of the pricing problem */
   )
{
   SCIP* origscip;

   assert(scip != NULL);
   assert(pricingvar != NULL);
   assert(consdata != NULL);
   assert(consdata->nactivated >= 1);
   assert(consdata->localbndvars != NULL);
   assert(consdata->localbndtypes != NULL);
   assert(consdata->localnewbnds != NULL);
   assert(consdata->localoldbnds != NULL);

   /* get original problem */
   origscip = GCGmasterGetOrigprob(scip);
   assert(origscip != NULL);

   assert(blocknr >= 0 && blocknr < GCGgetNPricingprobs(origscip));

   /* lower bound was changed */
   if( consdata->localbndtypes[i] == SCIP_BOUNDTYPE_LOWER )
   {

      if( GCGgetNIdenticalBlocks(origscip, blocknr) > 1 || GCGgetNIdenticalBlocks(origscip, blocknr) == 0 )
         return SCIP_OKAY;

      assert(SCIPisGE(scip, SCIPvarGetLbLocal(pricingvar), consdata->localnewbnds[i])
         || SCIPisLE(scip, SCIPvarGetLbLocal(pricingvar), SCIPvarGetLbGlobal(consdata->localbndvars[i])));

      if( SCIPisEQ(scip, SCIPvarGetLbGlobal(consdata->localbndvars[i]), consdata->localnewbnds[i]) )
         return SCIP_OKAY;

      if( SCIPisGT(scip, consdata->localoldbnds[i], consdata->localnewbnds[i]) )
         return SCIP_OKAY;

      if( SCIPisGT(scip, SCIPvarGetLbGlobal(consdata->localbndvars[i]), consdata->localoldbnds[i]) )
      {
         SCIP_CALL( SCIPchgVarLb(GCGgetPricingprob(origscip, blocknr), pricingvar, SCIPvarGetLbGlobal(consdata->localbndvars[i])) );
         SCIPdebugMessage("relaxed lower bound of pricing var %s from %g to global bound %g (%s)\n",
            SCIPvarGetName(pricingvar), consdata->localnewbnds[i], SCIPvarGetLbGlobal(consdata->localbndvars[i]), consdata->name);
      }
      else
      {
         SCIP_CALL( SCIPchgVarLb(GCGgetPricingprob(origscip, blocknr), pricingvar, consdata->localoldbnds[i]) );
         SCIPdebugMessage("relaxed lower bound of pricing var %s from %g to %g (%s)\n",
            SCIPvarGetName(pricingvar), consdata->localnewbnds[i], consdata->localoldbnds[i], consdata->name);
      }
   }
   /* upper bound was changed */
   else
   {
      if( GCGgetNIdenticalBlocks(origscip, blocknr) > 1 || GCGgetNIdenticalBlocks(origscip, blocknr) == 0 )
         return SCIP_OKAY;

      assert(SCIPisLE(scip, SCIPvarGetUbLocal(pricingvar), consdata->localnewbnds[i])
         || SCIPisGE(scip, SCIPvarGetUbLocal(pricingvar), SCIPvarGetUbGlobal(consdata->localbndvars[i])));

      if( SCIPisEQ(scip, SCIPvarGetUbGlobal(consdata->localbndvars[i]), consdata->localnewbnds[i]) )
         return SCIP_OKAY;

      if( SCIPisLT(scip, consdata->localoldbnds[i], consdata->localnewbnds[i]) )
         return SCIP_OKAY;

      if( SCIPisLT(scip, SCIPvarGetUbGlobal(consdata->localbndvars[i]), consdata->localoldbnds[i]) )
      {
         SCIP_CALL( SCIPchgVarUb(GCGgetPricingprob(origscip, blocknr), pricingvar, SCIPvarGetUbGlobal(consdata->localbndvars[i])) );
         SCIPdebugMessage("relaxed upper bound of pricing var %s from %g to global bound %g (%s)\n",
            SCIPvarGetName(pricingvar), consdata->localnewbnds[i], SCIPvarGetUbGlobal(consdata->localbndvars[i]), consdata->name);
      }
      else
      {
         SCIP_CALL( SCIPchgVarUb(GCGgetPricingprob(origscip, blocknr), pricingvar, consdata->localoldbnds[i]) );
         SCIPdebugMessage("relaxed upper bound of pricing var %s from %g to %g (%s)\n",
            SCIPvarGetName(pricingvar), consdata->localnewbnds[i], consdata->localoldbnds[i], consdata->name);
      }
   }

   return SCIP_OKAY;
}

/** perform bound changes on pricing variables (called when a node is activated) */
static
SCIP_RETCODE tightenPricingVarBound(
   SCIP*                 scip,               /**< SCIP data structure */
   SCIP_VAR*             pricingvar,         /**< variable on which the bound change should be performed */
   SCIP_CONSDATA*        consdata,           /**< constraint data structure */
   int                   i,                  /**< index of the information in the constraint data structure */
   int                   blocknr             /**< number of the pricing problem */
   )
{
   SCIP* origscip;

   assert(scip != NULL);
   assert(pricingvar != NULL);
   assert(consdata != NULL);
   assert(consdata->nactivated >= 1);
   assert(consdata->localbndvars != NULL);
   assert(consdata->localbndtypes != NULL);
   assert(consdata->localnewbnds != NULL);
   assert(consdata->localoldbnds != NULL);

   /* get original problem */
   origscip = GCGmasterGetOrigprob(scip);
   assert(origscip != NULL);

   assert(blocknr >= 0 && blocknr < GCGgetNPricingprobs(origscip));

   /* lower bound was changed */
   if( consdata->localbndtypes[i] == SCIP_BOUNDTYPE_LOWER )
   {
      consdata->localoldbnds[i] = SCIPvarGetLbLocal(pricingvar);

      if( SCIPisGT(scip, consdata->localnewbnds[i], consdata->localoldbnds[i]) )
      {
         SCIP_CALL( SCIPchgVarLb(GCGgetPricingprob(origscip, blocknr), pricingvar, consdata->localnewbnds[i]) );
         SCIPdebugMessage("tightened lower bound of var %s from %g to %g\n",
            SCIPvarGetName(pricingvar), consdata->localoldbnds[i], consdata->localnewbnds[i]);
      }
   }
   /* upper bound was changed */
   else
   {
      assert(consdata->localbndtypes[i] == SCIP_BOUNDTYPE_UPPER);

      consdata->localoldbnds[i] = SCIPvarGetUbLocal(pricingvar);

      if( SCIPisLT(scip, consdata->localnewbnds[i], consdata->localoldbnds[i]) )
      {
         SCIP_CALL( SCIPchgVarUb(GCGgetPricingprob(origscip, blocknr), pricingvar, consdata->localnewbnds[i]) );
         SCIPdebugMessage("tightened upper bound of var %s from %g to %g\n",
            SCIPvarGetName(pricingvar), consdata->localoldbnds[i], consdata->localnewbnds[i]);
      }
   }

   return SCIP_OKAY;
}

/** For a given local bound change on an original variable, check if the bounds on the variables identical to it are the same
 *
 *  @note If the variable is represented by another one, we check only the representative;
 *        otherwise, we check all variables identical to it
 *
 *  @return TRUE if the variable is in a relevant block AND all variables identical to it have the same bounds
 */
static
SCIP_Bool checkAggregatedLocalBounds(
   SCIP*                 scip,               /**< SCIP data structure */
   SCIP_VAR**            bndvars,            /**< all variables whose local bounds were changed */
   SCIP_Real*            bounds,             /**< corresponding new local bounds */
   int                   nbndvars,           /**< number of all variables whose local bounds were changed */
   SCIP_VAR*             bndvar,             /**< original variable whose local bound was changed and which is to be checked */
   SCIP_BOUNDTYPE        bndtype,            /**< type of the new local bound */
   SCIP_VAR*             pricingvar          /**< pricing variable corresponding to the original variable */
   )
{
   SCIP_VAR** identvars;
   int nidentvars;

   assert(GCGvarIsOriginal(bndvar));
   assert(GCGvarIsPricing(pricingvar));

   /* get variables with which the original variable was aggregated */
   identvars = GCGpricingVarGetOrigvars(pricingvar);
   nidentvars = GCGpricingVarGetNOrigvars(pricingvar);

   /* First case: The variable is not represented by another one - check the bounds of all variables it represents */
   if( identvars[0] == bndvar )
   {
      SCIP_Bool identical = TRUE;

      /* If the variable was not aggregated, there is nothing to check */
      if( nidentvars > 1 )
      {
         int i;
         int j;
         SCIP_Real* identbounds;  /* most recent bounds of all identical variables */

         SCIP_CALL( SCIPallocBufferArray(scip, &identbounds, nidentvars) );
         for( j = 0; j < nidentvars; ++j )
            identbounds[j] = SCIP_INVALID;

         /* For all variables on which a bound was changed *and* which are identical to the current variable,
          * get the most recent bound
          */
         for( i = 0; i < nbndvars; ++i )
         {
            assert(GCGvarIsOriginal(bndvars[i]));

            if( GCGvarGetBlock(bndvars[i]) < 0 )
               continue;

            if( GCGpricingVarGetOrigvars(GCGoriginalVarGetPricingVar(bndvars[i]))[0] == identvars[0] )
               for( j = 0; j < nidentvars; ++j )
                  if( identvars[j] == bndvars[i] )
                     identbounds[j] = bounds[i];
         }

         /* Check if the bounds of all identical variables are equal to the one of the representative */
         for( j = 1; j < nidentvars; ++j )
         {
            if( !SCIPisEQ(scip, identbounds[j], identbounds[0]) )
            {
               SCIPerrorMessage("Var <%s> has new local %s bound %g, but identical var <%s> has %g -- don't know how to handle!\n",
                  SCIPvarGetName(bndvar), bndtype == SCIP_BOUNDTYPE_UPPER ? "upper" : "lower",
                     identbounds[0], SCIPvarGetName(identvars[j]), identbounds[j]);
               identical = FALSE;
            }
         }

         SCIPfreeBufferArray(scip, &identbounds);
      }

      return identical;
   }

   /* Second case: The variable is represented by another one due to aggregation; check if its representative has the same bound */
   else
   {
      int i;
      SCIP_Real reprbound;
      SCIP_Real bound;

      /* Get the most recent bound for the bound change variable as well as for its representative */
      reprbound = SCIP_INVALID;
      bound = SCIP_INVALID;
      for( i = 0; i < nbndvars; ++i )
      {
         assert(GCGvarIsOriginal(bndvars[i]));

         if( bndvars[i] == identvars[0] )
            reprbound = bounds[i];
         else if( bndvars[i] == bndvar )
            bound = bounds[i];
      }

      /* Check if the bounds are equal */
      if( !SCIPisEQ(scip, bound, reprbound) )
      {
         SCIPerrorMessage("Var <%s> has new local %s bound %g, but representative <%s> has %g -- don't know how to handle!\n",
            SCIPvarGetName(bndvar), bndtype == SCIP_BOUNDTYPE_UPPER ? "upper" : "lower",
            bound, SCIPvarGetName(identvars[0]), reprbound);
      }

      /* Since the block is not relevant, there is no corresponding pricing variable */
      return FALSE;
   }
}

/** apply local bound changes in the original problem to the pricing problems */
static
SCIP_RETCODE applyLocalBndchgsToPricingprobs(
   SCIP*                 scip,               /* SCIP data structure */
   SCIP_CONS*            cons                /* current masterbranch constraint */
   )
{
   SCIP* origscip;
   SCIP_CONSDATA* consdata;
   int i;

   assert(scip != NULL);
   assert(GCGisMaster(scip));

   /* get constraint data */
   consdata = SCIPconsGetData(cons);
   assert(consdata != NULL);

   /* get original problem */
   origscip = GCGmasterGetOrigprob(scip);
   assert(origscip != NULL);

   /* iterate over all local bound changes in the original problem */
   for( i = 0; i < consdata->nlocalbndchgs; i++ )
   {
      int blocknr;
      assert(GCGvarIsOriginal(consdata->localbndvars[i]));
      blocknr = GCGvarGetBlock(consdata->localbndvars[i]);
      assert(blocknr < GCGgetNPricingprobs(origscip));

      /* if variable belongs to no block, skip it here because the bound changes are treated in the propagation */
      if( blocknr == -1 )
         continue;

      else if( blocknr >= 0 )
      {
         if( checkAggregatedLocalBounds(scip, consdata->localbndvars, consdata->localnewbnds, consdata->nlocalbndchgs, consdata->localbndvars[i],
         consdata->localbndtypes[i], GCGoriginalVarGetPricingVar(consdata->localbndvars[i])) )
         {
            SCIPdebugMessage("adjusting bound of pricing var <%s>\n", SCIPvarGetName(consdata->localbndvars[i]));
            /* set corresponding bound in the pricing problem */
            SCIP_CALL( tightenPricingVarBound(scip, GCGoriginalVarGetPricingVar(consdata->localbndvars[i]), consdata, i, blocknr) );
         }
      }

      else if( blocknr == -2 )
      {
         int j;
         int npricingprobs;
         SCIP_VAR** pricingvars;
         SCIP_Bool aggregated;

         npricingprobs = GCGgetNPricingprobs(origscip);
         pricingvars = GCGlinkingVarGetPricingVars(consdata->localbndvars[i]);
         aggregated = FALSE;
         /* check the blocks in which the linking variable appears */
         for( j = 0; j < npricingprobs; ++j )
         {
            if( pricingvars[j] == NULL )
               continue;

            if( !checkAggregatedLocalBounds(scip, consdata->localbndvars, consdata->localnewbnds, consdata->nlocalbndchgs,
               consdata->localbndvars[i], consdata->localbndtypes[i], pricingvars[j]) )
               aggregated = TRUE;
         }
         if( aggregated )
            continue;

         SCIPdebugMessage("adjusting bound of linking pricing var <%s>\n", SCIPvarGetName(consdata->localbndvars[i]));

         /* set corresponding bound in the pricing problem */
         for( j = 0; j < npricingprobs; ++j )
         {
            if( pricingvars[j] == NULL )
               continue;

            SCIP_CALL( tightenPricingVarBound(scip, pricingvars[j], consdata, i, j) );
         }
      }

      else
      {
         SCIPerrorMessage("blocknr = %d is not valid! This is a serious error!", GCGvarGetBlock(consdata->localbndvars[i]));
         SCIPABORT();
      }
   }

   return SCIP_OKAY;
}

/** undo local bound changes in the original problem to the pricing problems */
static
SCIP_RETCODE undoLocalBndchgsToPricingprobs(
   SCIP*                 scip,               /* SCIP data structure */
   SCIP_CONS*            cons                /* current masterbranch constraint */
   )
{
   SCIP* origscip;
   SCIP_CONSDATA* consdata;
   int i;

   assert(scip != NULL);
   assert(GCGisMaster(scip));

   /* get constraint data */
   consdata = SCIPconsGetData(cons);
   assert(consdata != NULL);

   /* get original problem */
   origscip = GCGmasterGetOrigprob(scip);
   assert(origscip != NULL);

   /* iterate over all local bound changes in the original problem */
   for( i = consdata->nlocalbndchgs - 1; i >= 0; i-- )
   {
      int blocknr;
      blocknr = GCGvarGetBlock(consdata->localbndvars[i]);
      assert(GCGvarIsOriginal(consdata->localbndvars[i]));
      assert(blocknr < GCGgetNPricingprobs(origscip));

      /* if variable belongs to no block, local bound in master was set, is reset automatically */
      if( blocknr == -1 )
         continue;

      else if( blocknr >= 0 )
      {
         assert(GCGgetPricingprob(origscip, GCGvarGetBlock(consdata->localbndvars[i])) != NULL);

         /* reset corresponding bound in the pricing problem */

         SCIP_CALL( resetPricingVarBound(scip,
               GCGoriginalVarGetPricingVar(consdata->localbndvars[i]), consdata, i, blocknr));
      }
      else if( blocknr == -2 )
      {
         int j;
         SCIP_VAR** pricingvars;
         int npricingprobs;

         /* if the variable is linking, we have to perform the same step as above for every existing block*/
         assert(GCGoriginalVarIsLinking(consdata->localbndvars[i]));
         pricingvars = GCGlinkingVarGetPricingVars(consdata->localbndvars[i]);
         npricingprobs = GCGgetNPricingprobs(origscip);

         /* reset corresponding bound in the pricing problem */
         /* lower bound was changed */
         for( j = 0; j < npricingprobs; ++j )
         {
            assert(GCGgetPricingprob(origscip, j) != NULL);
            if( pricingvars[j] == NULL )
               continue;

            assert(GCGgetPricingprob(origscip, j) != NULL);

            /* reset corresponding bound in the pricing problem */
            SCIP_CALL( resetPricingVarBound(scip, pricingvars[j], consdata, i, j) );
         }
      }
      else
      {
         SCIPerrorMessage("blocknr = %d is not valid! This is a serious error!", blocknr);
         SCIPABORT();
      }
   }

   return SCIP_OKAY;
}

static
SCIP_RETCODE ensureCollectedBndvarsSize(
   SCIP* scip,
   SCIP_CONSHDLRDATA *conshdlrdata,
   int blocknr,
   int minsize
   )
{
   int oldsize = conshdlrdata->maxcollectedbndvars[blocknr];
   if( oldsize < minsize )
   {
      int newsize = SCIPcalcMemGrowSize(scip, minsize);
      SCIP_CALL( SCIPreallocBlockMemoryArray(scip, &(conshdlrdata->collectedbndvars[blocknr]), oldsize, newsize) );
      SCIP_CALL( SCIPreallocBlockMemoryArray(scip, &(conshdlrdata->collectedlbnds[blocknr]), oldsize, newsize) );
      SCIP_CALL( SCIPreallocBlockMemoryArray(scip, &(conshdlrdata->collectedubnds[blocknr]), oldsize, newsize) );
      conshdlrdata->maxcollectedbndvars[blocknr] = newsize;
   }
   return SCIP_OKAY;
}

static
SCIP_RETCODE ensureLinkingvarIndxsSize(
   SCIP* scip,
   SCIP_CONSHDLRDATA *conshdlrdata,
   int minsize
)
{
   int oldsize = conshdlrdata->maxlinkingvaridxs;
   if( oldsize < minsize )
   {
      int newsize = SCIPcalcMemGrowSize(scip, minsize);
      SCIP_CALL( SCIPreallocBlockMemoryArray(scip, &(conshdlrdata->linkingvaridxs), oldsize, newsize) );
      BMSclearMemoryArray(&conshdlrdata->linkingvaridxs[oldsize], (newsize - oldsize));
      conshdlrdata->maxlinkingvaridxs = newsize;
   }
   return SCIP_OKAY;
}

/** apply local bound changes on the original variables on newly generated master variables */
static
SCIP_RETCODE applyLocalBndchgsToPricedMastervars(
   SCIP*                 scip,               /**< SCIP data structure */
   SCIP_CONS*            cons,               /**< current masterbranch constraint */
   int*                  propcount           /**< number of applied bound changes */
   )
{
   SCIP_CONSHDLR *conshdlr;
   SCIP_CONSHDLRDATA *conshdlrdata;
   SCIP_CONSDATA *consdata;
   SCIP_CONSDATA *curconsdata;
   SCIP_VAR **vars;
   int nvars;

   assert(scip != NULL);
   assert(GCGisMaster(scip));

   /* get constraint handler */
   conshdlr = SCIPfindConshdlr(scip, CONSHDLR_NAME);
   assert(conshdlr != NULL);

   /* get constraint handler data */
   conshdlrdata = SCIPconshdlrGetData(conshdlr);
   assert(conshdlrdata != NULL);

   /* get constraint data */
   consdata = SCIPconsGetData(cons);
   assert(consdata != NULL);

   /* get master problem variables generated during pricing */
   vars = GCGmasterGetPricedvars(scip);
   nvars = GCGmasterGetNPricedvars(scip);

   if( consdata->npropvars < nvars )
   {
      SCIP_CONS *curcons;
      SCIP_HASHMAP *origvar2idx;
      int nbndvars;
      int nlocalbndchgs;
      int i;
      int j;
      int k;
      SCIP_VAR*** collectedbndvars;
      SCIP_Real** collectedlbnds;
      SCIP_Real** collectedubnds;
      int* ncollectedbndvars;
      int hashmapsize;
      int nblocks;
      int blocknr;
      SCIP_VAR *bndvar;
      int idx;
      SCIP_Real bnd;
      SCIP_Bool islinking;
      int* linkingvaridxs;
      int nlinkingvars;

      nblocks = GCGgetNPricingprobs(GCGmasterGetOrigprob(scip));
      nlinkingvars = 0;

      collectedbndvars = conshdlrdata->collectedbndvars;
      collectedlbnds = conshdlrdata->collectedlbnds;
      collectedubnds = conshdlrdata->collectedubnds;
      ncollectedbndvars = conshdlrdata->ncollectedbndvars;

      BMSclearMemoryArray(ncollectedbndvars, conshdlrdata->maxblocknum);

      /* propagate local bound changes on the path from the current node to the root */
      curcons = cons;
      hashmapsize = 0;
      while ( curcons != NULL )
      {
         curconsdata = SCIPconsGetData(curcons);
         assert(curconsdata != NULL);
         //if( curconsdata->npropvars == nvars )
         //   break;
         hashmapsize += (conshdlrdata->enforceproper ? curconsdata->nlocalbndchgs : curconsdata->nbranchingchgs);
         curcons = curconsdata->parentcons;
      }
      if( hashmapsize > SCIPgetNVars(GCGmasterGetOrigprob(scip)))
         hashmapsize = SCIPgetNVars(GCGmasterGetOrigprob(scip));

      SCIP_CALL(SCIPhashmapCreate(&origvar2idx, SCIPblkmem(scip), hashmapsize));

      curcons = cons;
      nbndvars = 0;
      while ( curcons != NULL)
      {
         curconsdata = SCIPconsGetData(curcons);
         assert(curconsdata != NULL);
         //if( curconsdata->npropvars == nvars )
         //   break;

         /* propagate all bound changes or only the branching bound changes, depending on the setting for the enforcement of proper variables */
         nlocalbndchgs = (conshdlrdata->enforceproper ? curconsdata->nlocalbndchgs : curconsdata->nbranchingchgs);

         /* iterate over bound changes performed at the current node's equivalent in the original tree */
         for ( k = 0; k < nlocalbndchgs; ++k )
         {
            linkingvaridxs = NULL;
            bndvar = curconsdata->localbndvars[k];
            islinking = GCGoriginalVarIsLinking(bndvar);

            /* get the block the original variable is in */
            blocknr = GCGvarGetBlock(bndvar);
            assert(GCGvarIsOriginal(bndvar));
            assert(blocknr < nblocks);

            if( blocknr >= 0 || islinking)
            {
               idx = SCIPhashmapGetImageInt(origvar2idx, bndvar);
               bnd = curconsdata->localnewbnds[k];

               if( islinking )
               {
                  blocknr = 0;
                  if( idx < INT_MAX )
                  {
                     linkingvaridxs = conshdlrdata->linkingvaridxs[idx];
                  }
                  else
                  {
                     ensureLinkingvarIndxsSize(scip, conshdlrdata, nlinkingvars + 1);
                     linkingvaridxs = conshdlrdata->linkingvaridxs[nlinkingvars];
                     if( linkingvaridxs == NULL )
                     {
                        SCIP_CALL( SCIPallocBlockMemoryArray(scip, &linkingvaridxs, conshdlrdata->maxblocknum) );
                        conshdlrdata->linkingvaridxs[nlinkingvars] = linkingvaridxs;
                     }
                     SCIPhashmapInsertInt(origvar2idx, bndvar, nlinkingvars);
                     ++nlinkingvars;

                     for( i = 0; i < nblocks; ++i )
                        linkingvaridxs[i] = INT_MAX;
                  }
               }

               do
               {
                  assert(blocknr >= 0 && blocknr < GCGgetNPricingprobs(GCGmasterGetOrigprob(scip)));

                  if( islinking )
                  {
                     if( !GCGisLinkingVarInBlock(bndvar, blocknr) )
                        continue;

                     idx = linkingvaridxs[blocknr];
                  }

                  if( curconsdata->localbndtypes[k] == SCIP_BOUNDTYPE_LOWER )
                  {
                     if( idx < INT_MAX )
                     {
                        if( collectedlbnds[blocknr][idx] == SCIP_INVALID || collectedlbnds[blocknr][idx] < bnd )
                           collectedlbnds[blocknr][idx] = bnd;
                     }
                     else
                     {
                        SCIP_CALL( ensureCollectedBndvarsSize(scip, conshdlrdata, blocknr, ncollectedbndvars[blocknr] + 1) );
                        if ( islinking )
                           linkingvaridxs[blocknr] = ncollectedbndvars[blocknr];
                        else
                           SCIPhashmapInsertInt(origvar2idx, bndvar, ncollectedbndvars[blocknr]);
                        collectedbndvars[blocknr][ncollectedbndvars[blocknr]] = bndvar;
                        collectedlbnds[blocknr][ncollectedbndvars[blocknr]] = bnd;
                        collectedubnds[blocknr][ncollectedbndvars[blocknr]] = SCIP_INVALID;
                        ++ncollectedbndvars[blocknr];
                        ++nbndvars;
                     }
                  }
                  else
                  {
                     if( idx < INT_MAX )
                     {
                        if( collectedubnds[blocknr][idx] == SCIP_INVALID || collectedubnds[blocknr][idx] > bnd )
                           collectedubnds[blocknr][idx] = bnd;
                     }
                     else
                     {
                        SCIP_CALL( ensureCollectedBndvarsSize(scip, conshdlrdata, blocknr, ncollectedbndvars[blocknr] + 1) );
                        if ( islinking )
                           linkingvaridxs[blocknr] = ncollectedbndvars[blocknr];
                        else
                           SCIPhashmapInsertInt(origvar2idx, bndvar, ncollectedbndvars[blocknr]);
                        collectedbndvars[blocknr][ncollectedbndvars[blocknr]] = bndvar;
                        collectedubnds[blocknr][ncollectedbndvars[blocknr]] = bnd;
                        collectedlbnds[blocknr][ncollectedbndvars[blocknr]] = SCIP_INVALID;
                        ++ncollectedbndvars[blocknr];
                        ++nbndvars;
                     }
                  }
               }
               while( islinking && (++blocknr) < nblocks );
            }
         }
         /* proceed with the parent node */
         curcons = curconsdata->parentcons;
      }

      if( nbndvars > 0 )
      {
         SCIP_Real lbnd;
         SCIP_Real ubnd;
         SCIP_HASHMAP* origvals;
         SCIP_Real origval;

         /* iterate over all master variables created after the current node was left the last time */
         for ( i = consdata->npropvars; i < nvars; i++ )
         {
            assert(GCGvarIsMaster(vars[i]));
            blocknr = GCGvarGetBlock(vars[i]);
            assert(blocknr >= 0 && blocknr < GCGgetNPricingprobs(GCGmasterGetOrigprob(scip)));

            /** @todo check if this really works with linking variables */

            /* only look at variables not already fixed to 0 or that belong to no block */
            if( SCIPisFeasZero(scip, SCIPvarGetUbLocal(vars[i])) )
               continue;

            origvals = GCGmasterVarGetOrigvalmap(vars[i]);

            /* iterate over all original variables whose bound was changed */
            for ( j = 0; j < ncollectedbndvars[blocknr]; j++ )
            {
               bndvar = collectedbndvars[blocknr][j];

               assert(GCGvarGetBlock(bndvar) == blocknr || (GCGoriginalVarIsLinking(bndvar) && GCGisLinkingVarInBlock(bndvar, blocknr)));

               origval = SCIPhashmapGetImageReal(origvals, bndvar);
               /* variables belong to the same block -> set origval to 0.0 if not in map */
               if( origval == SCIP_INVALID )
                  origval = 0.0;
               lbnd = collectedlbnds[blocknr][j];
               ubnd = collectedubnds[blocknr][j];

               /* branching imposes new bound */
               if( (lbnd != SCIP_INVALID && SCIPisFeasLT(scip, origval, lbnd))
                   || (ubnd != SCIP_INVALID && SCIPisFeasGT(scip, origval, ubnd)) )
               {
                  SCIPdebugMessage("Changing upper bound of var %s\n", SCIPvarGetName(vars[i]));
                  SCIP_CALL(SCIPchgVarUb(scip, vars[i], 0.0));
                  ++(*propcount);
                  break;
               }
            }
         }
      }
      SCIPhashmapFree(&origvar2idx);
   }

   SCIPdebugMessage("Finished propagation of newly created variables: %d changed bounds\n", *propcount);

   return SCIP_OKAY;
}

/** apply local bound changes on original variables that have been directly copied to the master problem */
static
SCIP_RETCODE applyLocalBndchgsToCopiedMastervars(
   SCIP*                 scip,               /**< SCIP data structure */
   SCIP_CONS*            cons,               /**< current masterbranch constraint */
   int*                  propcount           /**< number of applied bound changes */
   )
{
   SCIP_CONSDATA* consdata;
   int i;

   /* get constraint data */
   consdata = SCIPconsGetData(cons);
   assert(consdata != NULL);

   /* apply local bound changes */
   for( i = 0; i < consdata->nlocalbndchgs; i++ )
   {
      SCIP_VAR* mastervar;

      assert(GCGvarIsOriginal(consdata->localbndvars[i]));

      /** @todo this might lead to an error with linking variables ? */
      if( GCGvarGetBlock(consdata->localbndvars[i]) >= 0 )
         continue;

      assert(GCGoriginalVarGetNMastervars(consdata->localbndvars[i]) >= 1);

      mastervar = GCGoriginalVarGetMastervars(consdata->localbndvars[i])[0];
      assert(GCGvarGetBlock(mastervar) == -1);

      if( consdata->localbndtypes[i] == SCIP_BOUNDTYPE_LOWER )
      {
         if( SCIPisLT(scip, SCIPvarGetLbLocal(mastervar), consdata->localnewbnds[i]) )
         {
            SCIP_CALL( SCIPchgVarLb(scip, mastervar, consdata->localnewbnds[i]) );
            ++(*propcount);
            SCIPdebugMessage("changed lb of copied original var %s locally to %g\n", SCIPvarGetName(consdata->localbndvars[i]), consdata->localnewbnds[i]);
         }
      }
      else
      {
         if( SCIPisGT(scip, SCIPvarGetUbLocal(mastervar), consdata->localnewbnds[i]) )
         {
            SCIP_CALL( SCIPchgVarUb(scip, mastervar, consdata->localnewbnds[i]) );
            ++(*propcount);
            SCIPdebugMessage("changed ub of copied original var %s locally to %g\n", SCIPvarGetName(consdata->localbndvars[i]), consdata->localnewbnds[i]);
         }
      }
   }

   SCIPdebugMessage("Finished propagation of bounds of copied original variables: %d bounds changed.\n", *propcount);

   return SCIP_OKAY;
}

/** forward the seen history */
static
SCIP_RETCODE forwardUpdateSeenHistory(
   SCIP*                 scip,               /**< SCIP data structure */
   SCIP*                 origscip,           /**< original SCIP data structure */
   SCIP_CONSDATA*        consdata            /**< constraint data */
   )
{
   GCG_VARHISTORYBUFFER* next;
   int i;

   assert(scip != NULL);
   assert(origscip != NULL);
   assert(consdata != NULL);

   if( consdata->branchrule == NULL )
   {
      SCIP_CALL( GCGvarhistoryJumpToLatest(scip, &(consdata->knownvarhistory)) );
   }
   else
   {
      if( consdata->knownvarhistory->buffer->nvars == 0 )
      {
         return SCIP_OKAY;
      }

      if( consdata->knownvarhistory->pos < 0 )
      {
         consdata->knownvarhistory->pos = -1;
      }

      do
      {
         assert(consdata->knownvarhistory->buffer->nvars > 0);
         assert(consdata->knownvarhistory->pos < consdata->knownvarhistory->buffer->nvars);

         for( i = consdata->knownvarhistory->pos + 1; i < consdata->knownvarhistory->buffer->nvars; i++ )
         {
            if( consdata->knownvarhistory->buffer->vars[i]->deleted )
            {
               assert(SCIPvarGetProbindex(consdata->knownvarhistory->buffer->vars[i]) == -1);
               SCIPdebugMessage("Skipping deleted Variable <%s>!\n", SCIPvarGetName(consdata->knownvarhistory->buffer->vars[i]));
               continue;
            }
            SCIP_CALL( GCGrelaxBranchNewCol(origscip, consdata->branchrule, consdata->branchdata, consdata->knownvarhistory->buffer->vars[i]) );
         }
         next = consdata->knownvarhistory->buffer->next;
         if( next != NULL )
         {
            SCIP_CALL( GCGvarhistoryCaptureBuffer(next) );
            SCIP_CALL( GCGvarhistoryReleaseBuffer(scip, &consdata->knownvarhistory->buffer) );

            consdata->knownvarhistory->buffer = next;
            consdata->knownvarhistory->pos = -1;
         }
         else
         {
            break;
         }
      }
      while( TRUE );

      consdata->knownvarhistory->pos = consdata->knownvarhistory->buffer->nvars - 1;
      assert(consdata->knownvarhistory->buffer->next == NULL);
      assert(consdata->knownvarhistory->pos >= 0);
   }

   return SCIP_OKAY;
}

/*
 * Callback methods
 */


/** destructor of constraint handler to free constraint handler data (called when SCIP is exiting) */
static
SCIP_DECL_CONSFREE(consFreeMasterbranch)
{
   SCIP_CONSHDLRDATA* conshdlrdata;

   assert(scip != NULL);
   assert(conshdlr != NULL);
   assert(strcmp(SCIPconshdlrGetName(conshdlr), CONSHDLR_NAME) == 0);

   conshdlrdata = SCIPconshdlrGetData(conshdlr);
   assert(conshdlrdata != NULL);

   /* free constraint handler storage */
   assert(conshdlrdata->stack == NULL);
   SCIPhashmapFree(&(conshdlrdata->mapnodetocons));
   SCIPfreeMemory(scip, &conshdlrdata);

   return SCIP_OKAY;
}


/** initialization method of constraint handler (called after problem was transformed) */
static
SCIP_DECL_CONSINIT(consInitMasterbranch)
{  /*lint --e{715}*/
   SCIP_CONSHDLRDATA* conshdlrdata;

   assert(scip != NULL);
   assert(conshdlr != NULL);
   assert(strcmp(SCIPconshdlrGetName(conshdlr), CONSHDLR_NAME) == 0);

   conshdlrdata = SCIPconshdlrGetData(conshdlr);
   assert(conshdlrdata != NULL);

   /* prepare stack */
   SCIP_CALL( SCIPallocBlockMemoryArray(scip, &conshdlrdata->stack, conshdlrdata->maxstacksize) );
   conshdlrdata->nstack = 0;

   /* prepare pending bound changes */
   conshdlrdata->npendingbnds = 0;
   conshdlrdata->maxpendingbnds = SCIPcalcMemGrowSize(scip, 1);
   conshdlrdata->pendingbndsactivated = TRUE;
   SCIP_CALL( SCIPallocBlockMemoryArray(scip, &(conshdlrdata->pendingvars), conshdlrdata->maxpendingbnds) );
   SCIP_CALL( SCIPallocBlockMemoryArray(scip, &(conshdlrdata->pendingbndtypes), conshdlrdata->maxpendingbnds) );
   SCIP_CALL( SCIPallocBlockMemoryArray(scip, &(conshdlrdata->pendingoldbnds), conshdlrdata->maxpendingbnds) );
   SCIP_CALL( SCIPallocBlockMemoryArray(scip, &(conshdlrdata->pendingnewbnds), conshdlrdata->maxpendingbnds) );

   conshdlrdata->maxblocknum = SCIPcalcMemGrowSize(scip, GCGgetNPricingprobs(GCGmasterGetOrigprob(scip)));
   SCIP_CALL( SCIPallocBlockMemoryArray(scip, &(conshdlrdata->collectedbndvars),  conshdlrdata->maxblocknum) );
   SCIP_CALL( SCIPallocBlockMemoryArray(scip, &(conshdlrdata->collectedlbnds),  conshdlrdata->maxblocknum) );
   SCIP_CALL( SCIPallocBlockMemoryArray(scip, &(conshdlrdata->collectedubnds),  conshdlrdata->maxblocknum) );
   SCIP_CALL( SCIPallocBlockMemoryArray(scip, &(conshdlrdata->ncollectedbndvars),  conshdlrdata->maxblocknum) );
   SCIP_CALL( SCIPallocBlockMemoryArray(scip, &(conshdlrdata->maxcollectedbndvars),  conshdlrdata->maxblocknum) );
   BMSclearMemoryArray(conshdlrdata->collectedbndvars, conshdlrdata->maxblocknum);
   BMSclearMemoryArray(conshdlrdata->collectedlbnds, conshdlrdata->maxblocknum);
   BMSclearMemoryArray(conshdlrdata->collectedubnds, conshdlrdata->maxblocknum);
   BMSclearMemoryArray(conshdlrdata->ncollectedbndvars, conshdlrdata->maxblocknum);
   BMSclearMemoryArray(conshdlrdata->maxcollectedbndvars, conshdlrdata->maxblocknum);

   conshdlrdata->maxlinkingvaridxs = 0;
   conshdlrdata->linkingvaridxs = NULL;

   return SCIP_OKAY;
}


/** solving process initialization method of constraint handler (called when branch and bound process is about to begin) */
static
SCIP_DECL_CONSINITSOL(consInitsolMasterbranch)
{  /*lint --e{715}*/
   SCIP_CONS* cons;
   SCIP_CONSHDLRDATA* conshdlrdata;

   assert(scip != NULL);
   assert(conshdlr != NULL);
   assert(strcmp(SCIPconshdlrGetName(conshdlr), CONSHDLR_NAME) == 0);

   conshdlrdata = SCIPconshdlrGetData(conshdlr);
   assert(conshdlrdata != NULL);

   /* create masterbranch constraint for the root node */
   SCIP_CALL( GCGcreateConsMasterbranch(scip, &cons, "root-masterbranch", NULL,  NULL, NULL, NULL, NULL, 0, 0) );
   GCGconsOrigbranchSetMastercons(GCGconsOrigbranchGetActiveCons(GCGmasterGetOrigprob(scip)), cons);

   conshdlrdata->nstack = 1;
   conshdlrdata->stack[0] = cons;
   conshdlrdata->eventhdlr = SCIPfindEventhdlr(scip, "sepacuts");

   return SCIP_OKAY;
}

static
SCIP_DECL_CONSEXITSOL(consExitSolMasterbranch)
{
   SCIP_CONSHDLRDATA* conshdlrdata;
   int nentries;
   int i;
   int j;

   assert(scip != NULL);
   assert(conshdlr != NULL);
   assert(strcmp(SCIPconshdlrGetName(conshdlr), CONSHDLR_NAME) == 0);

   conshdlrdata = SCIPconshdlrGetData(conshdlr);
   assert(conshdlrdata != NULL);

   nentries = SCIPhashmapGetNEntries(conshdlrdata->mapnodetocons);
   for( i = 0; i < nentries; i++ )
   {
      SCIP_HASHMAPENTRY* entry;
      SCIP_CONSDATA* consdata;

      entry = SCIPhashmapGetEntry(conshdlrdata->mapnodetocons, i);
      if( entry == NULL )
         continue;

      consdata = (SCIP_CONSDATA*) SCIPhashmapEntryGetOrigin(entry);
      assert(consdata != NULL);

      if( consdata->addedcutsinit )
      {
         if( consdata->nodestoredcuts )
         {
            for( j = 0; j < consdata->naddedcuts; j++ )
            {
               SCIP_CALL( GCGreleaseMasterSepaCut(scip, &(consdata->addedcuts[j])) );
            }
            SCIPfreeBlockMemoryArray(scip, &(consdata->addedcuts), consdata->naddedcuts);
            consdata->naddedcuts = 0;
         }
      }
      consdata->nodestoredcuts = FALSE;
      consdata->addedcutsinit = TRUE;
   }

   SCIPhashmapRemoveAll(conshdlrdata->mapnodetocons);

   return SCIP_OKAY;
}


/** deinitialization method of constraint handler (called before transformed problem is freed) */
static
SCIP_DECL_CONSEXIT(consExitMasterbranch)
{  /*lint --e{715}*/
   SCIP_CONSHDLRDATA* conshdlrdata;
   int i;

   assert(scip != NULL);
   assert(conshdlr != NULL);
   assert(strcmp(SCIPconshdlrGetName(conshdlr), CONSHDLR_NAME) == 0);

   conshdlrdata = SCIPconshdlrGetData(conshdlr);
   assert(conshdlrdata != NULL);
   assert(conshdlrdata->nstack == 1 || SCIPgetNNodes(scip) == 0);

   /* free stack */
   SCIPfreeBlockMemoryArray(scip, &(conshdlrdata->stack), conshdlrdata->maxstacksize);
   SCIPfreeBlockMemoryArray(scip, &(conshdlrdata->pendingvars), conshdlrdata->maxpendingbnds);
   SCIPfreeBlockMemoryArray(scip, &(conshdlrdata->pendingbndtypes), conshdlrdata->maxpendingbnds);
   SCIPfreeBlockMemoryArray(scip, &(conshdlrdata->pendingoldbnds), conshdlrdata->maxpendingbnds);
   SCIPfreeBlockMemoryArray(scip, &(conshdlrdata->pendingnewbnds), conshdlrdata->maxpendingbnds);

   for( i = 0; i < conshdlrdata->maxblocknum; ++i )
   {
      if( conshdlrdata->maxcollectedbndvars[i] > 0)
      {
         SCIPfreeBlockMemoryArray(scip, &(conshdlrdata->collectedbndvars[i]), conshdlrdata->maxcollectedbndvars[i]);
         SCIPfreeBlockMemoryArray(scip, &(conshdlrdata->collectedlbnds[i]), conshdlrdata->maxcollectedbndvars[i]);
         SCIPfreeBlockMemoryArray(scip, &(conshdlrdata->collectedubnds[i]), conshdlrdata->maxcollectedbndvars[i]);
      }
   }
   SCIPfreeBlockMemoryArray(scip, &(conshdlrdata->collectedbndvars), conshdlrdata->maxblocknum);
   SCIPfreeBlockMemoryArray(scip, &(conshdlrdata->collectedlbnds), conshdlrdata->maxblocknum);
   SCIPfreeBlockMemoryArray(scip, &(conshdlrdata->collectedubnds), conshdlrdata->maxblocknum);
   SCIPfreeBlockMemoryArray(scip, &(conshdlrdata->ncollectedbndvars), conshdlrdata->maxblocknum);
   SCIPfreeBlockMemoryArray(scip, &(conshdlrdata->maxcollectedbndvars), conshdlrdata->maxblocknum);

   for( i = 0; i < conshdlrdata->maxlinkingvaridxs; ++i )
   {
      if( conshdlrdata->linkingvaridxs[i] != NULL)
         SCIPfreeBlockMemoryArray(scip, &(conshdlrdata->linkingvaridxs[i]), conshdlrdata->maxblocknum);
      else
         break;
   }
   SCIPfreeBlockMemoryArrayNull(scip, &(conshdlrdata->linkingvaridxs), conshdlrdata->maxlinkingvaridxs);
   return SCIP_OKAY;
}


/** constraint activation notification method of constraint handler */
static
SCIP_DECL_CONSACTIVE(consActiveMasterbranch)
{
   SCIP* origscip;
   SCIP_CONSHDLRDATA* conshdlrdata;
   SCIP_CONSDATA* consdata;

   assert(scip != NULL);
   assert(conshdlr != NULL);
   assert(strcmp(SCIPconshdlrGetName(conshdlr), CONSHDLR_NAME) == 0);
   assert(cons != NULL);

   /* get constraint handler data */
   conshdlrdata = SCIPconshdlrGetData(conshdlr);
   assert(conshdlrdata != NULL);
   assert(conshdlrdata->stack != NULL);

   /* get constraint data */
   consdata = SCIPconsGetData(cons);
   assert(consdata != NULL);
   assert((consdata->node == NULL) == (consdata->parentcons == NULL));

   /* @fixme: This is a hack */
   if( consdata->node == NULL )
   {
      SCIPdebugMessage("root node not present in masterconsdata!\n");
      consdata->node = SCIPgetRootNode(scip);
   }

   assert(consdata->node != NULL);

   /* get original problem */
   origscip = GCGmasterGetOrigprob(scip);
   assert(origscip != NULL);


   SCIPdebugMessage("Activating branch master constraint: <%s>[stack size: %d].\n", SCIPconsGetName(cons), conshdlrdata->nstack+1);
   /* If the node is activated the first time, we have to initialize the constraint data first */
   if( consdata->nactivated == 0 )
   {
      SCIPdebugPrintf("for the first time\n");
      SCIP_CALL( initializeConsdata(scip, cons) );
   }
   else
      SCIPdebugPrintf("\n");

   consdata->nactivated++;

   /* The node has to be repropagated if new variables were created after the node was left the last time
    * or if new bound changes on directly transferred variables were found
    */
   assert(GCGmasterGetNPricedvars(scip) >= consdata->npropvars);
   if( GCGmasterGetNPricedvars(scip) > consdata->npropvars || consdata->ncopiedvarbnds > 0 )
   {
      consdata->needprop = TRUE;
      SCIP_CALL( SCIPrepropagateNode(scip, consdata->node) );
   }

   if( consdata->nlocalbndchgs - consdata->nlocalbndchgstreated[conshdlrdata->nstack] > 0 )
      SCIPdebugMessage("added %d boundchanges from previous nodes!\n", consdata->nlocalbndchgs - consdata->nlocalbndchgstreated[conshdlrdata->nstack]);

   /* put constraint on the stack */
   if( conshdlrdata->nstack >= conshdlrdata->maxstacksize )
   {
      int newsize = SCIPcalcMemGrowSize(scip,  conshdlrdata->nstack+1);
      SCIP_CALL( SCIPreallocBlockMemoryArray(scip, &(conshdlrdata->stack), conshdlrdata->maxstacksize, newsize) );

      SCIPdebugMessage("reallocating Memory for stack! %d --> %d\n", conshdlrdata->maxstacksize, newsize);
      conshdlrdata->maxstacksize = newsize;
   }

   conshdlrdata->stack[conshdlrdata->nstack] = cons;
   (conshdlrdata->nstack)++;

   SCIPdebugMessage("Activating masterbranch constraint: <%s> [stack size: %d], needprop = %u.\n",
      consdata->name, conshdlrdata->nstack, consdata->needprop);

   /* apply global bound changes in the original problem to the pricing problems */
   SCIP_CALL( applyGlobalBndchgsToPricingprobs(scip) );

   /* apply local bound changes in the original problem to the pricing problems */
   SCIP_CALL( applyLocalBndchgsToPricingprobs(scip, cons) );

   /* call branching specific activation method */
   if( consdata->branchrule != NULL )
   {
      SCIP_CALL( GCGrelaxBranchActiveMaster(origscip, consdata->branchrule, consdata->branchdata) );
   }

   /* forward history of node we are activating */
   forwardUpdateSeenHistory(scip, origscip, consdata);
   /* forward history of possible ancestor nodes (all active) */
   SCIP_CONS* parentcons = consdata->parentcons;
   SCIP_CONSDATA* parentconsdata;
   while( parentcons != NULL )
   {
      parentconsdata = SCIPconsGetData(parentcons);
      GCGvarhistoryJumpToLatest(scip, &parentconsdata->knownvarhistory);
      parentcons = parentconsdata->parentcons;
   }
#ifndef MASTERSEP_DEBUG
   SCIPinfoMessage(scip, NULL, "Activation of node %lli of type %i with cons %s\n", SCIPnodeGetNumber(consdata->node),
                   SCIPnodeGetType(consdata->node), consdata->name);
#endif
   if( consdata->addedcutsinit )
   {
      assert(SCIPnodeGetType(consdata->node) != SCIP_NODETYPE_FOCUSNODE);
      assert(consdata->nactivated >= 1);
      SCIP_CALL( addStoredCutsToActiveCuts(scip, consdata, conshdlrdata) );
   }

   /* if tree is currently probing, we do not clear generated cuts
    * - the cuts in generated cuts may not have been separated yet, as separation store gets switched when probing */
   if( SCIPnodeGetType(consdata->node) != SCIP_NODETYPE_PROBINGNODE )
      SCIP_CALL( GCGclearGeneratedCuts_alt(scip, conshdlrdata->eventhdlr) );

   return SCIP_OKAY;
}

/** constraint deactivation notification method of constraint handler */
static
SCIP_DECL_CONSDEACTIVE(consDeactiveMasterbranch)
{
   SCIP_CONSHDLRDATA* conshdlrdata;
   SCIP_CONSDATA* consdata;
   SCIP* origscip;

   assert(scip != NULL);
   assert(conshdlr != NULL);
   assert(strcmp(SCIPconshdlrGetName(conshdlr), CONSHDLR_NAME) == 0);
   assert(cons != NULL);

   /* get constraint handler data */
   conshdlrdata = SCIPconshdlrGetData(conshdlr);
   assert(conshdlrdata != NULL);
   assert(conshdlrdata->stack != NULL || conshdlrdata->nstack == 1);
   assert(conshdlrdata->nstack > 0);
   assert(conshdlrdata->nstack == 1 || cons == conshdlrdata->stack[conshdlrdata->nstack-1]);

   /* get constraint data */
   consdata = SCIPconsGetData(cons);
   assert(consdata != NULL);
   assert(consdata->nactivated >= 1);

   /* get original problem */
   origscip = GCGmasterGetOrigprob(scip);
   assert(origscip != NULL);

   if( !conshdlrdata->pendingbndsactivated )
   {
      SCIPdebugMessage("We need repropagation\n");
      consdata->needprop = TRUE;
   }

   if( SCIPgetStage(scip) == SCIP_STAGE_SOLVING )
      consdata->npropvars = GCGmasterGetNPricedvars(scip);

   /* remove constraint from the stack */
   (conshdlrdata->nstack)--;

   SCIPdebugMessage("Deactivating masterbranch constraint: <%s> [stack size: %d].\n",
      consdata->name, conshdlrdata->nstack);

   /* undo local bound changes in the original problem to the pricing problems */
   SCIP_CALL( undoLocalBndchgsToPricingprobs(scip, cons) );

   /* call branching specific deactivation method */
   if( consdata->branchrule != NULL )
   {
      SCIP_CALL( GCGrelaxBranchDeactiveMaster(origscip, consdata->branchrule, consdata->branchdata) );
   }

   GCGvarhistoryJumpToLatest(scip, &consdata->knownvarhistory);
#ifndef MASTERSEP_DEBUG
   SCIPinfoMessage(scip, NULL, "Deactivation of node %lli of type %i with cons %s\n", SCIPnodeGetNumber(consdata->node),
                   SCIPnodeGetType(consdata->node), consdata->name);
#endif
   /* node is deactivated without any of its children being activated: store added cuts */
   if( !consdata->addedcutsinit )
   {
      SCIP_CALL( initializeAddedCuts(scip, consdata, conshdlrdata) );
   }

   //if( consdata->addedcutsinit && consdata->nodestoredcuts )
   SCIP_CALL( removeStoredCutsFromActiveCuts(scip, consdata, conshdlrdata) );

   return SCIP_OKAY;
}


/** frees specific constraint data */
static
SCIP_DECL_CONSDELETE(consDeleteMasterbranch)
{
   SCIP* origscip;
   SCIP_CONSHDLRDATA* conshdlrdata;
   SCIP_CONSDATA* parentconsdata;
   SCIP_CONSDATA** childconsdatas;
   SCIP_CONS** childconss;
   int nchildconss;
   int i;
   int j;

   assert(scip != NULL);
   assert(conshdlr != NULL);

   assert(cons != NULL);
   assert(consdata != NULL);
   assert(strcmp(SCIPconshdlrGetName(conshdlr), CONSHDLR_NAME) == 0);
   assert(*consdata != NULL);

   /* get original problem */
   origscip = GCGmasterGetOrigprob(scip);
   assert(origscip != NULL);

   SCIPdebugMessage("Deleting masterbranch constraint: <%s>.\n", (*consdata)->name);

   /* remove original branching constraints if not yet done
    * (might happen if node is cut off before branching decisions are transferred to the original problem)
    */
   SCIP_CALL( GCGconsMasterbranchReleaseOrigbranchConss(scip, origscip, cons) );

   /* free arrays with local bound changes on copied original variables */
   if( (*consdata)->maxcopiedvarbnds > 0 )
   {
      SCIPfreeBlockMemoryArrayNull(scip, &((*consdata)->copiedvars), (*consdata)->maxcopiedvarbnds);
      SCIPfreeBlockMemoryArrayNull(scip, &((*consdata)->copiedvarbndtypes), (*consdata)->maxcopiedvarbnds);
      SCIPfreeBlockMemoryArrayNull(scip, &((*consdata)->copiedvarbnds), (*consdata)->maxcopiedvarbnds);
   }

   /* free arrays with local bound changes on original variables belonging to a unique block */
   SCIPfreeBlockMemoryArrayNull(scip, &(*consdata)->nlocalbndchgstreated, (*consdata)->maxlocalbndchgstreated);
   if( (*consdata)->maxlocalbndchgs > 0 )
   {
      SCIPfreeBlockMemoryArrayNull(scip, &(*consdata)->localoldbnds, (*consdata)->maxlocalbndchgs);
      SCIPfreeBlockMemoryArrayNull(scip, &(*consdata)->localnewbnds, (*consdata)->maxlocalbndchgs);
      SCIPfreeBlockMemoryArrayNull(scip, &(*consdata)->localbndtypes, (*consdata)->maxlocalbndchgs);
      SCIPfreeBlockMemoryArrayNull(scip, &(*consdata)->localbndvars, (*consdata)->maxlocalbndchgs);
   }

   assert((*consdata)->origcons == NULL || GCGconsOrigbranchGetMastercons((*consdata)->origcons) == cons);

   /* delete branchdata if the corresponding origcons has already been deleted or if created by the generic branchrule;
    * otherwise, it will be deleted by the corresponding origbranch constraint
    */
   if( (*consdata)->branchdata != NULL && ((*consdata)->origcons == NULL || GCGisBranchruleGeneric((*consdata)->branchrule)) )
   {
      SCIP_CALL( GCGrelaxBranchDataDelete(origscip, (*consdata)->branchrule, &(*consdata)->branchdata) );
      if( (*consdata)->origcons != NULL )
         GCGconsOrigbranchSetBranchdata((*consdata)->origcons, NULL);
   }

   (*consdata)->branchdata = NULL;

   /* set the mastercons pointer of the corresponding origcons to NULL */
   if( (*consdata)->origcons != NULL )
   {
      GCGconsOrigbranchSetMastercons((*consdata)->origcons, NULL);
   }

   assert((*consdata)->knownvarhistory != NULL);
   SCIP_CALL( GCGvarhistoryFreeReference(scip, &(*consdata)->knownvarhistory) );

   /* remove branching constraints at child nodes */
   nchildconss = (*consdata)->nchildconss;
   if( nchildconss > 0 )
   {
      SCIP_CALL( SCIPallocBufferArray(scip, &childconsdatas, nchildconss) );
      SCIP_CALL( SCIPallocBufferArray(scip, &childconss, nchildconss) );

      for( i = 0; i < nchildconss; ++i )
      {
         if( (*consdata)->childconss != NULL && (*consdata)->childconss[i] != NULL )
         {
            childconsdatas[i] = SCIPconsGetData((*consdata)->childconss[i]);
            childconss[i] = (*consdata)->childconss[i];
         }
         else
         {
            childconsdatas[i] = NULL;
            childconss[i] = NULL;
         }
      }

      /* delete childnodes */
      for( i = 0; i < nchildconss; ++i )
      {
         SCIPdebugMessage("Deleting %d childnodes\n", nchildconss);

         if( childconss[i] != NULL )
         {
            /*SCIP_CALL( consDeleteMasterbranch(scip, conshdlr, childcons[i], &childconsdatas[i]) );*/
            SCIP_CALL( SCIPreleaseCons(scip, &childconss[i]) );
            childconss[i] = NULL;
         }
      }

      SCIPfreeBufferArray(scip, &childconss);
      SCIPfreeBufferArray(scip, &childconsdatas);
   }
   assert((*consdata)->nchildconss == 0);

   /* set the pointer in the parent node to NULL */
   if( (*consdata)->parentcons != NULL )
   {
      SCIP_Bool isinprobing;
#ifndef NDEBUG
      SCIP_Bool childdeleted = FALSE;
#endif

      parentconsdata = SCIPconsGetData((*consdata)->parentcons);

      isinprobing = (SCIPgetStage(scip) <= SCIP_STAGE_SOLVING && SCIPinProbing(scip)) || (SCIPgetStage(origscip) <= SCIP_STAGE_SOLVING && SCIPinProbing(origscip));
      if( isinprobing )
         parentconsdata->probingtmpcons = NULL;

      for( i = 0; i < parentconsdata->nchildconss; ++i )
      {
         if( parentconsdata->childconss[i] == cons )
         {
            parentconsdata->childconss[i] = parentconsdata->childconss[parentconsdata->nchildconss-1];

            parentconsdata->childconss[parentconsdata->nchildconss-1] = NULL;
            parentconsdata->nchildconss--;
#ifndef NDEBUG
            childdeleted = TRUE;
#endif
            break;
         }
      }
      assert(childdeleted || isinprobing);
   }

   SCIPfreeBlockMemoryArrayNull(scip, &(*consdata)->childconss, (*consdata)->maxchildconss);

   if( (*consdata)->name != NULL )
   {
      SCIPfreeBlockMemoryArray(scip, &(*consdata)->name, strlen((*consdata)->name)+1);
   }

   conshdlrdata = SCIPconshdlrGetData(conshdlr);
   assert(conshdlrdata != NULL);

   if(  (*consdata)->addedcutsinit )
   {
#ifndef MASTERSEP_DEBUG
      SCIPinfoMessage(scip, NULL, "delete master: node stored cuts %i\n", (*consdata)->nodestoredcuts);
#endif
      if( (*consdata)->nodestoredcuts )
      {
#ifndef MASTERSEP_DEBUG
         SCIPinfoMessage(scip, NULL, "delete master: release %i cuts and free addedcuts\n", i, (*consdata)->naddedcuts);
#endif
         for( j = 0; j < (*consdata)->naddedcuts; j++ )
         {
            SCIP_CALL( GCGreleaseMasterSepaCut(scip, &((*consdata)->addedcuts[j])) );
         }
         SCIPfreeBlockMemoryArray(scip, &((*consdata)->addedcuts), (*consdata)->naddedcuts);
         (*consdata)->naddedcuts = 0;
         SCIP_CALL( SCIPhashmapRemove(conshdlrdata->mapnodetocons, (*consdata)) );
      }
   }

   SCIPfreeBlockMemoryNull(scip, consdata);
   *consdata = NULL;

   return SCIP_OKAY;
}


/** domain propagation method of constraint handler */
static
SCIP_DECL_CONSPROP(consPropMasterbranch)
{  /*lint --e{715}*/
   SCIP* origscip;
   SCIP_CONSHDLRDATA* conshdlrdata;
   SCIP_CONS* cons;
   SCIP_CONSDATA* consdata;

   int propcount;

   assert(conshdlr != NULL);
   conshdlrdata = SCIPconshdlrGetData(conshdlr);
   assert(conshdlrdata != NULL);
   assert(conshdlrdata->stack != NULL);

   /* get original problem */
   origscip = GCGmasterGetOrigprob(scip);
   assert(origscip != NULL);

   *result = SCIP_DIDNOTRUN;

   /* the constraint data of the cons related to the current node */
   cons = conshdlrdata->stack[conshdlrdata->nstack-1];
   assert(cons != NULL);

   consdata = SCIPconsGetData(cons);
   assert(consdata != NULL);

   if( conshdlrdata->npendingbnds == 0 && !consdata->needprop && consdata->ncopiedvarbnds == 0 )
   {
      SCIPdebugMessage("No propagation of masterbranch constraint needed: <%s>, stack size = %d.\n",
         consdata->name, conshdlrdata->nstack);

      return SCIP_OKAY;
   }

   SCIPdebugMessage("Starting propagation of masterbranch constraint: <%s>, stack size = %d, newvars = %d, npendingbnds = %d, npropbounds = %d.\n",
      consdata->name, conshdlrdata->nstack, GCGmasterGetNPricedvars(scip) - consdata->npropvars, conshdlrdata->npendingbnds, consdata->ncopiedvarbnds);

   propcount = 0;

   if( conshdlrdata->npendingbnds > 0 )
   {
      *result = SCIP_DIDNOTFIND;

      if( !conshdlrdata->pendingbndsactivated )
      {
         /* apply global bound changes in the original problem to the pricing problems */
         SCIP_CALL(applyGlobalBndchgsToPricingprobs(scip));
      }

      /* apply global bound changes on original problem variables to the master problem */
      SCIP_CALL( applyGlobalBndchgsToPricedMastervars(scip, &propcount) );

      GCGcolpoolPropagateGlobalBounds(GCGgetColpool(scip));
   }

   if( consdata->needprop || consdata->ncopiedvarbnds != 0 )
   {
      *result = SCIP_DIDNOTFIND;

      /* apply local bound changes on the original variables on newly generated master variables */
      SCIP_CALL( applyLocalBndchgsToPricedMastervars(scip, cons, &propcount) );

      /* apply local bound changes on original variables that have been directly copied to the master problem */
      SCIP_CALL( applyLocalBndchgsToCopiedMastervars(scip, cons, &propcount) );

      /* call branching rule specific propagation method */
      if ( consdata->branchrule != NULL )
      {
         /** @todo count number of propagations */
         SCIP_CALL( GCGrelaxBranchPropMaster(origscip, consdata->branchrule, consdata->branchdata, result) );
      }

      consdata->needprop = FALSE;
      consdata->npropvars = GCGmasterGetNPricedvars(scip);
   }

   if( *result != SCIP_CUTOFF && propcount > 0 )
      *result = SCIP_REDUCEDDOM;

   return SCIP_OKAY;
}


/** enforcement method for LP solutions */
static
SCIP_DECL_CONSENFOLP(consEnfolpMasterbranch)
{  /*lint --e{715}*/
   *result = SCIP_FEASIBLE;

   return SCIP_OKAY;
}

/** enforcement method for pseudo solutions */
static
SCIP_DECL_CONSENFOPS(consEnfopsMasterbranch)
{  /*lint --e{715}*/
   *result = SCIP_FEASIBLE;

   return SCIP_OKAY;
}

/** check method for solutions */
static
SCIP_DECL_CONSCHECK(consCheckMasterbranch)
{  /*lint --e{715}*/
   *result = SCIP_FEASIBLE;

   return SCIP_OKAY;
}

/** variable lock method */
static
SCIP_DECL_CONSLOCK(consLockMasterbranch)
{  /*lint --e{715}*/
   return SCIP_OKAY;
}


/*
 * Callback methods of event handler
 */

/** solving process initialization method of event handler (called when branch and bound process is about to begin) */
static
SCIP_DECL_EVENTINITSOL(eventInitsolOrigvarbound)
{  /*lint --e{715}*/
   SCIP_VAR** vars;
   int nvars;
   int i;

   vars = SCIPgetVars(scip);
   nvars = SCIPgetNVars(scip);

   for( i = 0; i < nvars; i++ )
   {
      SCIP_CALL( SCIPcatchVarEvent(scip, vars[i], SCIP_EVENTTYPE_GBDCHANGED | SCIP_EVENTTYPE_BOUNDCHANGED,
            eventhdlr, NULL, NULL) );
   }

   return SCIP_OKAY;
}

/** execution method of event handler */
static
SCIP_DECL_EVENTEXEC(eventExecOrigvarbound)
{  /*lint --e{715}*/
   SCIP* masterscip;
   SCIP_EVENTTYPE eventtype;
   SCIP_VAR* var;
   SCIP_Real oldbound;
   SCIP_Real newbound;
   int blocknr;
#ifdef SCIP_DEBUG
   SCIP_Bool handled = FALSE;
#endif
   SCIP_VAR** mastervars;
#ifndef NDEBUG
   int nmastervars;
   SCIP_Real* mastervals;
#endif

   /* get master problem */
   masterscip = GCGgetMasterprob(scip);
   assert(masterscip != NULL);

   /* get event data */
   eventtype = SCIPeventGetType(event);
   var = SCIPeventGetVar(event);
   oldbound = SCIPeventGetOldbound(event);
   newbound = SCIPeventGetNewbound(event);

   SCIPdebugMessage("eventexec: eventtype = 0x%x, var = %s, oldbound = %f, newbound = %f\n", (unsigned int) eventtype, SCIPvarGetName(var), oldbound, newbound);

   if( GCGgetDecompositionMode(scip) != GCG_DECMODE_DANTZIGWOLFE || !GCGrelaxIsInitialized(scip) )
   {
//      assert(SCIPvarGetData(var) == NULL);
      SCIPdebugMessage("Ignoring since in presolving / propagating.\n");
      return SCIP_OKAY;
   }

   if( !SCIPisTransformed(masterscip) )
   {
      GCGinitializeMasterProblemSolve(scip);
   }

   assert(GCGvarIsOriginal(var));
   blocknr = GCGvarGetBlock(var);

   mastervars = GCGoriginalVarGetMastervars(var);
#ifndef NDEBUG
   nmastervars = GCGoriginalVarGetNMastervars(var);
   mastervals = GCGoriginalVarGetMastervals(var);
#endif

   assert(SCIPgetStage(masterscip) >= SCIP_STAGE_TRANSFORMED);

   /* A global bound change might turn the current relaxation solution invalid */
   if( SCIPisRelaxSolValid(scip)
      && (((eventtype & SCIP_EVENTTYPE_GLBCHANGED) != 0 && SCIPisFeasLT(scip, SCIPgetRelaxSolVal(scip, var), newbound))
      || ((eventtype & SCIP_EVENTTYPE_GUBCHANGED) != 0 && SCIPisFeasGT(scip, SCIPgetRelaxSolVal(scip, var), newbound))) )
   {
      SCIP_CALL( SCIPmarkRelaxSolInvalid(scip) );
   }

   /* deal with variables present in the pricing */
   if( blocknr >= 0 && GCGisPricingprobRelevant(scip, blocknr) )
   {
      SCIPdebugMessage("Pricing var!\n");
      if( (eventtype & SCIP_EVENTTYPE_GLBCHANGED) != 0 )
      {
#ifdef SCIP_DEBUG
         handled = TRUE;
#endif
         SCIP_CALL( addPendingBndChg(masterscip, GCGoriginalVarGetPricingVar(var), SCIP_BOUNDTYPE_LOWER, oldbound, newbound) );
      }
      if( (eventtype & SCIP_EVENTTYPE_GUBCHANGED) != 0 )
      {
#ifdef SCIP_DEBUG
         handled = TRUE;
#endif
         SCIP_CALL( addPendingBndChg(masterscip, GCGoriginalVarGetPricingVar(var), SCIP_BOUNDTYPE_UPPER, oldbound, newbound) );
      }
   }
   /* deal with variables appearing in the master only */
   if( blocknr == -1 )
   {
      assert(nmastervars == 1);
      assert(mastervals[0] == 1);
      assert(mastervars[0] != NULL);

      SCIPdebugMessage("Master var!\n");
      if( (eventtype & SCIP_EVENTTYPE_GLBCHANGED) != 0 )
      {
#ifdef SCIP_DEBUG
         handled = TRUE;
#endif
         SCIP_CALL( addPendingBndChg(masterscip, mastervars[0], SCIP_BOUNDTYPE_LOWER, oldbound, newbound) );
      }
      if( (eventtype & SCIP_EVENTTYPE_GUBCHANGED) != 0 )
      {
#ifdef SCIP_DEBUG
         handled = TRUE;
#endif
         SCIP_CALL( addPendingBndChg(masterscip, mastervars[0], SCIP_BOUNDTYPE_UPPER, oldbound, newbound) );
      }
   }
   /* deal with linking variables */
   if( blocknr == -2 )
   {
      int npricingprobs;
      SCIP_VAR** pricingvars;
      int i;

      SCIPdebugMessage("Linking var!\n");
      pricingvars = GCGlinkingVarGetPricingVars(var);
      npricingprobs = GCGgetNPricingprobs(scip);

      assert(nmastervars >= 1);
      assert(mastervals[0] == 1);
      assert(mastervars[0] != NULL);
      assert(GCGvarGetBlock(mastervars[0]) == -1);

      if( (eventtype & SCIP_EVENTTYPE_GLBCHANGED) != 0 )
      {
#ifdef SCIP_DEBUG
            handled = TRUE;
#endif
         /* add the bound change in the master */
         SCIP_CALL( addPendingBndChg(masterscip, mastervars[0], SCIP_BOUNDTYPE_LOWER, oldbound, newbound) );

         /* add the bound change to the pricing problems */
         for( i = 0; i < npricingprobs; ++i )
         {
            if( pricingvars[i] == NULL )
               continue;
#ifdef SCIP_DEBUG
            handled = TRUE;
#endif
            SCIP_CALL( addPendingBndChg(masterscip, pricingvars[i], SCIP_BOUNDTYPE_LOWER, oldbound, newbound) );
         }
      }
      if( (eventtype & SCIP_EVENTTYPE_GUBCHANGED) != 0 )
      {
#ifdef SCIP_DEBUG
            handled = TRUE;
#endif
         /* add the bound change in the master */
         SCIP_CALL( addPendingBndChg(masterscip, mastervars[0], SCIP_BOUNDTYPE_UPPER, oldbound, newbound) );

         /* add the bound change to the pricing problems */
         for( i = 0; i < npricingprobs; ++i )
         {
            if( pricingvars[i] == NULL )
               continue;
#ifdef SCIP_DEBUG
            handled = TRUE;
#endif
            SCIP_CALL( addPendingBndChg(masterscip, pricingvars[i], SCIP_BOUNDTYPE_UPPER, oldbound, newbound) );
         }

      }

   }
#ifdef SCIP_DEBUG
   if( !handled )
   {
      SCIPdebugMessage("Effectively ignoring this change\n");
   }
#endif

   return SCIP_OKAY;
}


/*
 * interface methods
 */


/** creates the handler for masterbranch constraints and includes it in SCIP */
SCIP_RETCODE SCIPincludeConshdlrMasterbranch(
   SCIP*                 scip                /**< SCIP data structure */
   )
{
   SCIP* origscip;
   SCIP_CONSHDLR* conshdlr;
   SCIP_CONSHDLRDATA* conshdlrdata;
   SCIP_EVENTHDLR* eventhdlr;
   SCIP_EVENTHDLRDATA* eventhdlrdata;

   /* get original problem */
   origscip = GCGmasterGetOrigprob(scip);
   assert(origscip != NULL);

   SCIP_CALL( SCIPallocMemory(scip, &conshdlrdata) );
   conshdlrdata->stack = NULL;
   conshdlrdata->nstack = 0;
   conshdlrdata->maxstacksize = 25;
   SCIP_CALL( SCIPhashmapCreate(&(conshdlrdata->mapnodetocons), SCIPblkmem(scip), 25) );
   conshdlrdata->eventhdlr = NULL;
   /* include constraint handler */
   SCIP_CALL( SCIPincludeConshdlrBasic(scip, &conshdlr, CONSHDLR_NAME, CONSHDLR_DESC,
         CONSHDLR_ENFOPRIORITY, CONSHDLR_CHECKPRIORITY, CONSHDLR_EAGERFREQ, CONSHDLR_NEEDSCONS,
         consEnfolpMasterbranch, consEnfopsMasterbranch, consCheckMasterbranch, consLockMasterbranch,
         conshdlrdata) );
   assert(conshdlr != NULL);

   SCIP_CALL( SCIPsetConshdlrFree(scip, conshdlr, consFreeMasterbranch) );
   SCIP_CALL( SCIPsetConshdlrInit(scip, conshdlr, consInitMasterbranch) );
   SCIP_CALL( SCIPsetConshdlrExit(scip, conshdlr, consExitMasterbranch) );
   SCIP_CALL( SCIPsetConshdlrInitsol(scip, conshdlr, consInitsolMasterbranch) );
   SCIP_CALL(SCIPsetConshdlrExitsol(scip, conshdlr, consExitSolMasterbranch) );
   SCIP_CALL( SCIPsetConshdlrDelete(scip, conshdlr, consDeleteMasterbranch) );
   SCIP_CALL( SCIPsetConshdlrActive(scip, conshdlr, consActiveMasterbranch) );
   SCIP_CALL( SCIPsetConshdlrDeactive(scip, conshdlr, consDeactiveMasterbranch) );
   SCIP_CALL( SCIPsetConshdlrProp(scip, conshdlr, consPropMasterbranch, CONSHDLR_PROPFREQ,
         CONSHDLR_DELAYPROP, CONSHDLR_PROPTIMING) );

   /* create event handler data */
   eventhdlrdata = NULL;

   /* include event handler into original SCIP */
   SCIP_CALL( SCIPincludeEventhdlrBasic(origscip, &eventhdlr, EVENTHDLR_NAME, EVENTHDLR_DESC,
         eventExecOrigvarbound, eventhdlrdata) );
   assert(eventhdlr != NULL);

   /* set non fundamental callbacks via setter functions */
   SCIP_CALL( SCIPsetEventhdlrInitsol(origscip, eventhdlr, eventInitsolOrigvarbound) );

   SCIP_CALL( SCIPaddBoolParam(origscip, "relaxing/gcg/enforceproper",
         "should propagated bound changes in the original be enforced in the master (only proper vars)?",
         &conshdlrdata->enforceproper, FALSE, TRUE, NULL, NULL) );

   return SCIP_OKAY;
}

/** creates and captures a masterbranch constraint */
SCIP_RETCODE GCGcreateConsMasterbranch(
   SCIP*                 scip,               /**< SCIP data structure */
   SCIP_CONS**           cons,               /**< pointer to hold the created constraint */
   const char*           name,               /**< name of the constraint */
   SCIP_NODE*            node,               /**< node at which the constraint should be created */
   SCIP_CONS*            parentcons,         /**< parent constraint */
   SCIP_BRANCHRULE*      branchrule,         /**< pointer to the branching rule */
   GCG_BRANCHDATA*       branchdata,         /**< branching data */
   SCIP_CONS**           origbranchconss,    /**< original constraints enforcing the branching decision */
   int                   norigbranchconss,   /**< number of original constraints */
   int                   maxorigbranchconss  /**< capacity of origbranchconss */
   )
{
   SCIP_CONSHDLR* conshdlr;
   SCIP_CONSDATA* consdata;

   assert(scip != NULL);
   assert(node != NULL || parentcons == NULL);
   if( node != NULL )
      assert((parentcons == NULL) == (SCIPnodeGetDepth(node) == 0));
   else
      assert(parentcons == NULL);

   assert(SCIPgetStage(scip) <= SCIP_STAGE_SOLVING);

   /* find the masterbranch constraint handler */
   conshdlr = SCIPfindConshdlr(scip, CONSHDLR_NAME);
   assert(conshdlr != NULL);

   /* create constraint data */
   SCIP_CALL( SCIPallocBlockMemory(scip, &consdata) );

   SCIP_CALL( SCIPduplicateBlockMemoryArray(scip, &(consdata->name), name, strlen(name)+1) );

   consdata->npropvars = 0;
   consdata->needprop = TRUE;
   consdata->node = node;
   consdata->nactivated = 0;

   consdata->parentcons = parentcons;
   consdata->childconss = NULL;
   consdata->nchildconss = 0;
   consdata->maxchildconss = 0;
   consdata->probingtmpcons = NULL;
   consdata->origcons = NULL;

   consdata->branchdata = branchdata;
   consdata->branchrule = branchrule;

   consdata->knownvarhistory = NULL;
   SCIP_CALL( GCGvarhistoryCopyReference(scip, &consdata->knownvarhistory, GCGgetCurrentVarhistoryReference(scip)) );

   consdata->localbndvars = NULL;
   consdata->localbndtypes = NULL;
   consdata->localnewbnds = NULL;
   consdata->localoldbnds = NULL;
   consdata->nlocalbndchgstreated = NULL;
   consdata->maxlocalbndchgstreated = 0;
   consdata->nlocalbndchgs = 0;
   consdata->maxlocalbndchgs = 0;
   consdata->nbranchingchgs = 0;

   consdata->copiedvars = NULL;
   consdata->copiedvarbndtypes = NULL;
   consdata->copiedvarbnds = NULL;
   consdata->ncopiedvarbnds = 0;
   consdata->maxcopiedvarbnds = 0;

   consdata->maxorigbranchconss = maxorigbranchconss;
   consdata->origbranchconss = origbranchconss;
   consdata->norigbranchconss = norigbranchconss;

   /* initialize structures for managing separator generated cuts for master problem*/
   consdata->addedcuts = NULL;
   consdata->naddedcuts = 0;
   consdata->firstnewcut = 0;
   consdata->nodestoredcuts = FALSE;
   consdata->addedcutsinit = FALSE;

   SCIPdebugMessage("Creating masterbranch constraint with parent %p.\n", (void*) parentcons);

   /* create constraint */
   SCIP_CALL( SCIPcreateCons(scip, cons, name, conshdlr, consdata, FALSE, FALSE, FALSE, FALSE, TRUE,
         TRUE, FALSE, FALSE, FALSE, TRUE) );

   /* add the new masterbranch constraint to the parent node's masterbranch constraint data
    * (unless the current node is the root node)
    */
   if( parentcons != NULL )
   {
      SCIP_CONSDATA* parentdata;

      parentdata = SCIPconsGetData(parentcons);
      assert(parentdata != NULL);

      if( SCIPinProbing(scip) || SCIPinProbing(GCGmasterGetOrigprob(scip)) )
      {
         parentdata->probingtmpcons = *cons;
      }
      else
      {
         int newmaxsize;
         ++parentdata->nchildconss;
         newmaxsize = SCIPcalcMemGrowSize(scip, parentdata->nchildconss);
         if( parentdata->nchildconss == 1 )
         {
            SCIP_CALL( SCIPallocBlockMemoryArray(scip, &(parentdata->childconss), newmaxsize) );
            parentdata->childconss[0] = NULL;
         }
         else
         {
            SCIP_CALL( SCIPreallocBlockMemoryArray(scip, &(parentdata->childconss), parentdata->maxchildconss, newmaxsize) );
            parentdata->childconss[parentdata->nchildconss - 1] = NULL;
         }
         parentdata->maxchildconss = newmaxsize;

         assert(parentdata->childconss[parentdata->nchildconss - 1] == NULL);
         parentdata->childconss[parentdata->nchildconss - 1] = *cons;
      }
   }

   return SCIP_OKAY;
}

/** returns the name of the constraint */
char* GCGconsMasterbranchGetName(
   SCIP_CONS*            cons                /**< masterbranch constraint for which the data is requested */
   )
{
   SCIP_CONSDATA* consdata;

   consdata = SCIPconsGetData(cons);
   assert(consdata != NULL);

   return consdata->name;
}

/** returns the node in the B&B tree at which the given masterbranch constraint is sticking */
SCIP_NODE* GCGconsMasterbranchGetNode(
   SCIP_CONS*            cons                /**< constraint pointer */
   )
{
   SCIP_CONSDATA* consdata;

   consdata = SCIPconsGetData(cons);
   assert(consdata != NULL);

   return consdata->node;
}

/** returns the masterbranch constraint of the B&B father of the node at which the
  * given masterbranch constraint is sticking
  */
SCIP_CONS* GCGconsMasterbranchGetParentcons(
   SCIP_CONS*            cons                /**< constraint pointer */
   )
{
   SCIP_CONSDATA* consdata;

   consdata = SCIPconsGetData(cons);
   assert(consdata != NULL);

   return consdata->parentcons;
}

/** returns the number of masterbranch constraints of the children of the node at which the
  * given masterbranch constraint is sticking
  */
int GCGconsMasterbranchGetNChildconss(
   SCIP_CONS*            cons                /**< constraint pointer */
   )
{
   SCIP_CONSDATA* consdata;

   consdata = SCIPconsGetData(cons);
   assert(consdata != NULL);

   return consdata->nchildconss;
}

/** returns a masterbranch constraint of a child of the node at which the
  * given masterbranch constraint is sticking
  */
SCIP_CONS* GCGconsMasterbranchGetChildcons(
   SCIP_CONS*            cons,                /**< constraint pointer */
   int                   childnr              /**< index of the child node */
   )
{
   SCIP_CONSDATA* consdata;

   consdata = SCIPconsGetData(cons);
   assert(consdata != NULL);
   assert(consdata->childconss != NULL);

   assert(consdata->nchildconss > childnr);

   return consdata->childconss[childnr];
}

/** returns the origbranch constraint of the node in the original program corresponding to the node
  * at which the given masterbranch constraint is sticking
  */
SCIP_CONS* GCGconsMasterbranchGetOrigcons(
   SCIP_CONS*            cons                /**< constraint pointer */
   )
{
   SCIP_CONSDATA* consdata;

   consdata = SCIPconsGetData(cons);
   assert(consdata != NULL);

   return consdata->origcons;
}

/** sets the origbranch constraint of the node in the master program corresponding to the node
  * at which the given masterbranchbranch constraint is sticking
  */
void GCGconsMasterbranchSetOrigcons(
   SCIP_CONS*            cons,               /**< constraint pointer */
   SCIP_CONS*            origcons            /**< original branching constraint */
   )
{
   SCIP_CONSDATA* consdata;

   consdata = SCIPconsGetData(cons);
   assert(consdata != NULL);
   assert(consdata->origcons == NULL || origcons == NULL);

   consdata->origcons = origcons;
}

/** returns the branching data for a given masterbranch constraint */
GCG_BRANCHDATA* GCGconsMasterbranchGetBranchdata(
   SCIP_CONS*            cons                /**< constraint pointer */
   )
{
   SCIP_CONSDATA* consdata;

   consdata = SCIPconsGetData(cons);
   assert(consdata != NULL);

   return consdata->branchdata;
}

/** returns the branching rule of the constraint */
SCIP_BRANCHRULE* GCGconsMasterbranchGetBranchrule(
   SCIP_CONS*            cons                /**< masterbranch constraint for which the data is requested */
   )
{
   SCIP_CONSDATA* consdata;

   consdata = SCIPconsGetData(cons);
   assert(consdata != NULL);

   return consdata->branchrule;
}

/** adds a bound change on an original variable that was directly copied to the master problem */
SCIP_RETCODE GCGconsMasterbranchAddCopiedVarBndchg(
   SCIP*                 scip,               /**< SCIP data structure */
   SCIP_CONS*            cons,               /**< masterbranch constraint to which the bound change is added */
   SCIP_VAR*             var,                /**< variable on which the bound change was performed */
   GCG_BOUNDTYPE         boundtype,          /**< bound type of the bound change */
   SCIP_Real             newbound            /**< new bound of the variable after the bound change */
   )
{
   SCIP_CONSDATA* consdata;

   assert(scip != NULL);
   assert(GCGisMaster(scip));
   assert(cons != NULL);
   assert(var != NULL);

   /* get constraint data */
   consdata = SCIPconsGetData(cons);
   assert(consdata != NULL);

   /* realloc the arrays, if needed */
   if( consdata->ncopiedvarbnds >= consdata->maxcopiedvarbnds )
   {
      int newsize = SCIPcalcMemGrowSize(scip, consdata->ncopiedvarbnds+1);
      SCIP_CALL( SCIPreallocBlockMemoryArray(scip, &(consdata->copiedvars), consdata->maxcopiedvarbnds, newsize) );
      SCIP_CALL( SCIPreallocBlockMemoryArray(scip, &(consdata->copiedvarbndtypes), consdata->maxcopiedvarbnds, newsize) );
      SCIP_CALL( SCIPreallocBlockMemoryArray(scip, &(consdata->copiedvarbnds), consdata->maxcopiedvarbnds, newsize) );
      consdata->maxcopiedvarbnds = newsize;
   }

   SCIPdebugMessage("Bound change on copied original variable stored at masterbranch constraint: <%s>.\n", SCIPconsGetName(cons));

   /* store the new bound change */
   consdata->copiedvars[consdata->ncopiedvarbnds] = var;
   consdata->copiedvarbndtypes[consdata->ncopiedvarbnds] = boundtype;
   consdata->copiedvarbnds[consdata->ncopiedvarbnds] = newbound;
   consdata->ncopiedvarbnds++;

   /* mark the corresponding master node to be repropagated */
   SCIP_CALL( SCIPrepropagateNode(scip, consdata->node) );

   return SCIP_OKAY;
}

/** returns the constraints in the original problem that enforce the branching decision */
SCIP_CONS** GCGconsMasterbranchGetOrigbranchConss(
   SCIP_CONS*            cons                /**< masterbranch constraint for which the data is requested */
   )
{
   SCIP_CONSDATA* consdata;

   consdata = SCIPconsGetData(cons);
   assert(consdata != NULL);

   return consdata->origbranchconss;
}

/** returns the number of constraints in the original problem that enforce the branching decision */
int GCGconsMasterbranchGetNOrigbranchConss(
   SCIP_CONS*            cons                /**< masterbranch constraint for which the data is requested */
   )
{
   SCIP_CONSDATA* consdata;

   consdata = SCIPconsGetData(cons);
   assert(consdata != NULL);

   return consdata->norigbranchconss;
}

/** releases the constraints in the original problem that enforce the branching decision
 *  and frees the array holding the constraints
 */
SCIP_RETCODE GCGconsMasterbranchReleaseOrigbranchConss(
   SCIP*                 masterscip,         /**< master problem SCIP instance */
   SCIP*                 origscip,           /**< original SCIP instance */
   SCIP_CONS*            cons                /**< masterbranch constraint for which the data is freed */
   )
{
   SCIP_CONSDATA* consdata;

   assert(GCGisMaster(masterscip));
   assert(GCGisOriginal(origscip));

   consdata = SCIPconsGetData(cons);
   assert(consdata != NULL);

   if( consdata->norigbranchconss > 0 )
   {
      int c;

      for( c = consdata->norigbranchconss - 1; c >= 0; --c )
      {
         SCIP_CALL( SCIPreleaseCons(origscip, &consdata->origbranchconss[c]) );
      }
      SCIPfreeBlockMemoryArray(masterscip, &consdata->origbranchconss, consdata->maxorigbranchconss);
      consdata->origbranchconss = NULL;
      consdata->norigbranchconss = 0;
      consdata->maxorigbranchconss = 0;
   }

   return SCIP_OKAY;
}

/** returns the masterbranch constraint of the current node */
SCIP_CONS* GCGconsMasterbranchGetActiveCons(
   SCIP*                 scip                /**< SCIP data structure */
   )
{
   SCIP_CONSHDLR*     conshdlr;
   SCIP_CONSHDLRDATA* conshdlrdata;

   assert(scip != NULL);
   assert(GCGisMaster(scip));

   /* get constraint handler */
   conshdlr = SCIPfindConshdlr(scip, CONSHDLR_NAME);
   assert(conshdlr != NULL);

   /* get constraint handler data */
   conshdlrdata = SCIPconshdlrGetData(conshdlr);
   assert(conshdlrdata != NULL);
   assert(conshdlrdata->stack != NULL);

   if( conshdlrdata->nstack == 0 || SCIPgetStage(scip) > SCIP_STAGE_SOLVING )
      return NULL;

   assert(conshdlrdata->stack[conshdlrdata->nstack-1] != NULL);
   return conshdlrdata->stack[conshdlrdata->nstack-1];
}

/** returns the stack and the number of elements on it */
void GCGconsMasterbranchGetStack(
   SCIP*                 scip,               /**< SCIP data structure */
   SCIP_CONS***          stack,              /**< return value: pointer to the stack */
   int*                  nstackelements      /**< return value: pointer to int, for number of elements on the stack */
   )
{
   SCIP_CONSHDLR*     conshdlr;
   SCIP_CONSHDLRDATA* conshdlrdata;

   assert(scip != NULL);
   conshdlr = SCIPfindConshdlr(scip, CONSHDLR_NAME);
   assert(conshdlr != NULL);

   conshdlrdata = SCIPconshdlrGetData(conshdlr);
   assert(conshdlrdata != NULL);
   assert(conshdlrdata->stack != NULL);

   *stack = conshdlrdata->stack;
   *nstackelements = conshdlrdata->nstack;
}

/** returns the number of elements on the stack */
int GCGconsMasterbranchGetNStackelements(
   SCIP*                 scip                /**< SCIP data structure */
   )
{
   SCIP_CONSHDLR*     conshdlr;
   SCIP_CONSHDLRDATA* conshdlrdata;

   assert(scip != NULL);
   conshdlr = SCIPfindConshdlr(scip, CONSHDLR_NAME);
   assert(conshdlr != NULL);

   conshdlrdata = SCIPconshdlrGetData(conshdlr);
   assert(conshdlrdata != NULL);
   assert(conshdlrdata->stack != NULL);

   return conshdlrdata->nstack;
}

/** adds initial constraint to root node */
SCIP_RETCODE GCGconsMasterbranchAddRootCons(
   SCIP*                 scip                /**< SCIP data structure */
   )
{
   SCIP_CONSHDLR* conshdlr;
   SCIP_CONSHDLRDATA* conshdlrdata;
   SCIP_CONS* cons;

   assert(scip != NULL);
   conshdlr = SCIPfindConshdlr(scip, CONSHDLR_NAME);
   assert(conshdlr != NULL);

   conshdlrdata = SCIPconshdlrGetData(conshdlr);
   assert(conshdlrdata != NULL);
   cons = conshdlrdata->stack[0];
   conshdlrdata->stack[0] = NULL;
   assert(conshdlrdata->nstack == 1);
   conshdlrdata->nstack = 0;

   SCIP_CALL( SCIPaddConsNode(scip, SCIPgetRootNode(scip), cons, SCIPgetRootNode(scip)) );
   SCIP_CALL( SCIPreleaseCons(scip, &cons) );

   return SCIP_OKAY;
}

/** check whether the node was generated by generic branching */
SCIP_Bool GCGcurrentNodeIsGeneric(
   SCIP*                 scip                /**< SCIP data structure */
   )
{
   SCIP_CONS* mastercons;
   SCIP_BRANCHRULE* branchrule;

   assert(scip != NULL);
   assert(GCGisMaster(scip));

   mastercons = GCGconsMasterbranchGetActiveCons(scip);

   /* @todo: Why might mastercons be NULL? */
   if( mastercons == NULL || SCIPnodeGetDepth(GCGconsMasterbranchGetNode(mastercons)) == 0 )
      return FALSE;

   branchrule = GCGconsMasterbranchGetBranchrule(mastercons);

   if( branchrule == NULL || strcmp(SCIPbranchruleGetName(branchrule), "generic") != 0 )
      return FALSE;

   return TRUE;
}

/** checks the consistency of the masterbranch constraints in the problem */
void GCGconsMasterbranchCheckConsistency(
   SCIP*                 scip                /**< SCIP data structure */
   )
{
   SCIP_CONSHDLR*     conshdlr;
   int nconss;
#ifndef NDEBUG
   int i;
   SCIP_CONS** conss;
#endif

   assert(scip != NULL);
   conshdlr = SCIPfindConshdlr(scip, CONSHDLR_NAME);
   assert(conshdlr != NULL);

   nconss = SCIPconshdlrGetNConss(conshdlr);
#ifndef NDEBUG
   conss = SCIPconshdlrGetConss(conshdlr);

   for( i = 0; i < nconss; i++ )
   {
      SCIP_CONSDATA* consdata;
#ifdef SCIP_DEBUG
      SCIP_CONS* parent_origcons;
      SCIP_CONS* origcons_parent;
#endif

      consdata = SCIPconsGetData(conss[i]);
      assert(consdata != NULL);

      assert(consdata->probingtmpcons == NULL || SCIPinProbing(scip));
      assert(consdata->probingtmpcons == NULL || SCIPconsGetData(consdata->probingtmpcons)->parentcons == conss[i]);
      assert(consdata->origcons == NULL || GCGconsOrigbranchGetMastercons(consdata->origcons) == conss[i]);

#ifdef SCIP_DEBUG
      if( consdata->parentcons != NULL )
         parent_origcons = SCIPconsGetData(consdata->parentcons)->origcons;
      else
         parent_origcons = NULL;

      if( consdata->origcons != NULL )
         origcons_parent = GCGconsOrigbranchGetParentcons(consdata->origcons);
      else
         origcons_parent = NULL;

      SCIPdebugMessage("cons: %s (node %p), origcons: %s, parent %s: %s => %s\n",
         SCIPconsGetName(conss[i]),
         (void*) consdata->node,
         consdata->origcons == NULL? "NULL" : SCIPconsGetName(consdata->origcons),
         consdata->parentcons == NULL? "NULL" : SCIPconsGetName(consdata->parentcons),
         parent_origcons == NULL? "NULL" :  SCIPconsGetName(parent_origcons),
         origcons_parent == NULL? "NULL" : SCIPconsGetName(origcons_parent) );
#endif
   }
#endif

   SCIPdebugMessage("checked consistency of %d masterbranch constraints, all ok!\n", nconss);
}
<|MERGE_RESOLUTION|>--- conflicted
+++ resolved
@@ -26,7 +26,7 @@
 /* * * * * * * * * * * * * * * * * * * * * * * * * * * * * * * * * * * * * * */
 
 /**@file   cons_masterbranch.c
- *
+ * 
  * @brief  constraint handler for storing the branching decisions at each node of the tree
  * @author Gerald Gamrath
  * @author Martin Bergner
@@ -36,12 +36,8 @@
  */
 
 /*---+----1----+----2----+----3----+----4----+----5----+----6----+----7----+----8----+----9----+----0----+----1----+----2*/
-<<<<<<< HEAD
 //#define SCIP_DEBUG
 #define MASTERSEP_DEBUG
-=======
-/* #define SCIP_DEBUG */
->>>>>>> 6b920f3e
 #include <assert.h>
 #include <string.h>
 #include <scip/def.h>
@@ -53,6 +49,7 @@
 #include <scip/struct_var.h>
 #include <scip/pub_tree.h>
 
+#include "branch_generic.h"
 #include "cons_masterbranch.h"
 #include "cons_origbranch.h"
 #include "event_sepacuts.h"
@@ -2027,6 +2024,7 @@
          break;
    }
    SCIPfreeBlockMemoryArrayNull(scip, &(conshdlrdata->linkingvaridxs), conshdlrdata->maxlinkingvaridxs);
+
    return SCIP_OKAY;
 }
 
@@ -2756,7 +2754,7 @@
    SCIP_CALL( SCIPsetConshdlrInit(scip, conshdlr, consInitMasterbranch) );
    SCIP_CALL( SCIPsetConshdlrExit(scip, conshdlr, consExitMasterbranch) );
    SCIP_CALL( SCIPsetConshdlrInitsol(scip, conshdlr, consInitsolMasterbranch) );
-   SCIP_CALL(SCIPsetConshdlrExitsol(scip, conshdlr, consExitSolMasterbranch) );
+   SCIP_CALL( SCIPsetConshdlrExitsol(scip, conshdlr, consExitSolMasterbranch) );
    SCIP_CALL( SCIPsetConshdlrDelete(scip, conshdlr, consDeleteMasterbranch) );
    SCIP_CALL( SCIPsetConshdlrActive(scip, conshdlr, consActiveMasterbranch) );
    SCIP_CALL( SCIPsetConshdlrDeactive(scip, conshdlr, consDeactiveMasterbranch) );
@@ -3320,4 +3318,4 @@
 #endif
 
    SCIPdebugMessage("checked consistency of %d masterbranch constraints, all ok!\n", nconss);
-}
+}