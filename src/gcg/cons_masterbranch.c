/* * * * * * * * * * * * * * * * * * * * * * * * * * * * * * * * * * * * * * */
/*                                                                           */
/*                  This file is part of the program                         */
/*          GCG --- Generic Column Generation                                */
/*                  a Dantzig-Wolfe decomposition based extension            */
/*                  of the branch-cut-and-price framework                    */
/*         SCIP --- Solving Constraint Integer Programs                      */
/*                                                                           */
/* Copyright (C) 2010-2025 Operations Research, RWTH Aachen University       */
/*                         Zuse Institute Berlin (ZIB)                       */
/*                                                                           */
/* This program is free software; you can redistribute it and/or             */
/* modify it under the terms of the GNU Lesser General Public License        */
/* as published by the Free Software Foundation; either version 3            */
/* of the License, or (at your option) any later version.                    */
/*                                                                           */
/* This program is distributed in the hope that it will be useful,           */
/* but WITHOUT ANY WARRANTY; without even the implied warranty of            */
/* MERCHANTABILITY or FITNESS FOR A PARTICULAR PURPOSE.  See the             */
/* GNU Lesser General Public License for more details.                       */
/*                                                                           */
/* You should have received a copy of the GNU Lesser General Public License  */
/* along with this program; if not, write to the Free Software               */
/* Foundation, Inc., 51 Franklin St, Fifth Floor, Boston, MA 02110-1301, USA.*/
/*                                                                           */
/* * * * * * * * * * * * * * * * * * * * * * * * * * * * * * * * * * * * * * */

/**@file   cons_masterbranch.c
 *
 * @brief  constraint handler for storing the branching decisions at each node of the tree
 * @author Gerald Gamrath
 * @author Martin Bergner
 * @author Christian Puchert
 * @author Marcel Schmickerath
 * @author Erik Muehmer
 */

/*---+----1----+----2----+----3----+----4----+----5----+----6----+----7----+----8----+----9----+----0----+----1----+----2*/
/* #define SCIP_DEBUG */
#include <assert.h>
#include <scip/def.h>
#include <scip/scip.h>
#include <scip/type_cons.h>
#include <scip/cons_linear.h>
#include <scip/struct_var.h>
#include <string.h>

#include "branch_generic.h"
#include "gcg.h"
#include "cons_masterbranch.h"
#include "cons_origbranch.h"
#include "relax_gcg.h"
#include "pricer_gcg.h"
#include "pub_colpool.h"
<<<<<<< HEAD
#include "misc_varhistory.h"
=======
#include "gcgvarhistory.h"
>>>>>>> ea545e34


/*#define CHECKPROPAGATEDVARS*/

/* constraint handler properties */
#define CONSHDLR_NAME          "masterbranch"
#define CONSHDLR_DESC          "store branching decision at nodes of the tree constraint handler"
#define CONSHDLR_ENFOPRIORITY         0 /**< priority of the constraint handler for constraint enforcing */
#define CONSHDLR_CHECKPRIORITY  2000000 /**< priority of the constraint handler for checking feasibility */
#define CONSHDLR_PROPFREQ             1 /**< frequency for propagating domains; zero means only preprocessing propagation */
#define CONSHDLR_EAGERFREQ          100 /**< frequency for using all instead of only the useful constraints in separation,
                                         * propagation and enforcement, -1 for no eager evaluations, 0 for first only */
#define CONSHDLR_DELAYPROP        FALSE /**< should propagation method be delayed, if other propagators found reductions? */
#define CONSHDLR_NEEDSCONS         TRUE /**< should the constraint handler be skipped, if no constraints are available? */
#define CONSHDLR_PROPTIMING SCIP_PROPTIMING_ALWAYS

#define EVENTHDLR_NAME         "origvarbound"
#define EVENTHDLR_DESC         "event handler for bound changes on original variables"


/** constraint data for masterbranch constraints */
struct SCIP_ConsData
{
   char*                 name;               /**< name of the constraint */
   int                   npropvars;          /**< number of variables that existed the last time the related node was propagated,
                                                  used to determine whether the constraint should be repropagated */
   SCIP_Bool             needprop;           /**< should the constraint be propagated? */
   SCIP_NODE*            node;               /**< the node at which the constraint is sticking */
   int                   nactivated;         /**< number of times the constraint has been activated so far */

   SCIP_CONS*            parentcons;         /**< the masterbranch constraint of the parent node */
   SCIP_CONS**           childconss;         /**< array of the masterbranch constraints of child nodes */
   int                   nchildconss;        /**< number of the masterbranch constraints of child nodes */
   int                   maxchildconss;     /**< capacity of childconss array */
   SCIP_CONS*            probingtmpcons;     /**< pointer to save the last child in the childconss array if it is overwritten in probing mode */
   SCIP_CONS*            origcons;           /**< the corresponding origbranch cons in the original program */

   GCG_BRANCHDATA*       branchdata;         /**< branching data stored by the branching rule at the corresponding origcons constraint
                                              *   containing information about the branching restrictions */
   SCIP_BRANCHRULE*      branchrule;         /**< branching rule that created the corresponding node in the original problem and imposed
                                              *   branching restrictions */

   /* pointer to the last variable that we have seen, any newer variables are unseen */
   GCG_VARHISTORY*       knownvarhistory;    /**< pointer to the history of priced variables */

   /* local bound changes on original variables that belong to a unique block */
   SCIP_VAR**            localbndvars;       /**< original variables of bound changes stored at the current node */
   SCIP_BOUNDTYPE*       localbndtypes;      /**< types of the bound changes stored at the current node */
   SCIP_Real*            localnewbnds;       /**< new bounds for the bound changes stored at the current node */
   SCIP_Real*            localoldbnds;       /**< old bounds for the bound changes stored at the current node */

   int*                  nlocalbndchgstreated; /**< number of bound changes of the nodes on the way from the current node to
                                                *   the root node that have been treated so far */
   int                   maxlocalbndchgstreated; /**< capacity of nlocalbndchgstreated */
   int                   nlocalbndchgs;      /**< number of bound changes */
   int                   maxlocalbndchgs;    /**< capacity of corresponding arrays */
   int                   nbranchingchgs;     /**< number of bound changes due to branching (<= nlocalbndchgs) */

   /* local bound changes on original variables that have been directly copied to the master problem */
   SCIP_VAR**            copiedvars;         /**< original variables on which local bounds were changed */
   GCG_BOUNDTYPE*        copiedvarbndtypes;  /**< types of the new local bounds of the coped original variables */
   SCIP_Real*            copiedvarbnds;      /**< new lower/upper bounds of the coped original variables */
   int                   ncopiedvarbnds;     /**< number of new local bounds stored */
   int                   maxcopiedvarbnds;   /**< size of copiedvars, copiedvarbndtypes, and copiedvarbnds arrays */

   /* constraints that enforce the branching restrictions on the original problem */
   SCIP_CONS**           origbranchconss;    /**< constraints in the original problem that enforce the branching decision */
   int                   norigbranchconss;   /**< number of constraints in the original problem that enforce the branching decision */
   int                   maxorigbranchconss;/**< capacity of origbranchconss array */
};

/** constraint handler data */
struct SCIP_ConshdlrData
{
   /* active masterbranch constraints on the path from the root node to the current node */
   SCIP_CONS**           stack;              /**< stack for storing active constraints */
   int                   nstack;             /**< number of elements on the stack */
   int                   maxstacksize;       /**< maximum size of the stack */

   /* global bound changes on the original problem */
   SCIP_VAR**            pendingvars;        /**< pricing variables or master variable copies corresponding to pending bound changes (global bound changes) */
   SCIP_BOUNDTYPE*       pendingbndtypes;    /**< types of the pending bound changes (global bound changes) */
   SCIP_Real*            pendingnewbnds;     /**< new bounds corresponding to pending bound changes (global bound changes) */
   SCIP_HASHMAP*         pendingvarmaplb;    /**< maps vars to indices of the pendingvars array for global lower bound changes */
   SCIP_HASHMAP*         pendingvarmapub;    /**< maps vars to indices of the pendingvars array for global upper bound changes */
   int                   npendingbnds;       /**< number of pending bound changes (global bound changes) */
   SCIP_Bool             pendingbndsactivated; /**< were pending bound changes already activated? */
   int                   maxpendingbnds;     /**< size of the array corresponding to pending bound changes */
   SCIP_Bool             enforceproper;      /**< should proper variables be enforced? */

   /* information needed by applyLocalBndchgsToPricedMastervars */
   SCIP_VAR***           collectedbndvars;   /**< collected original variables of bound changes stored for each block */
   SCIP_Real**           collectedlbnds;     /**< collected upper bound changes for each block */
   SCIP_Real**           collectedubnds;     /**< collected upper bound changes for each block */
   int                   maxblocknum;        /**< maximal number of blocks that can be handled by the collected* arrays */
   int*                  ncollectedbndvars;  /**< number of collected bndvars per block */
   int*                  maxcollectedbndvars;/**< capacity of the collected* arrays per block */
   int**                 linkingvaridxs;     /**< position of linking vars in collectedbndvars */
   int                   maxlinkingvaridxs;  /**< capacity of linkingvaridxs */
};

/*
 * Local methods
 */

/** initialize the consdata data structure */
static
SCIP_RETCODE initializeConsdata(
   SCIP*                 scip,               /**< SCIP data structure*/
   SCIP_CONS*            cons                /**< constraint for which the consdata is created */
   )
{
#ifdef SCIP_DEBUG
   SCIP_CONS* origcons_parent;
   SCIP_CONS* parent_origcons;
#endif

   SCIP* origscip;
   SCIP_CONSDATA* consdata;
   SCIP_CONSHDLR* conshdlr;
   SCIP_CONSHDLRDATA* conshdlrdata;
   SCIP_CONS* origcons;

   SCIP_DOMCHG* domchg;
   SCIP_BOUNDCHG* boundchg;
   SCIP_VAR* boundchgvar;

   int i;

   assert(scip != NULL);
   assert(GCGisMaster(scip));
   assert(cons != NULL);

   /* get constraint handler */
   conshdlr = SCIPfindConshdlr(scip, CONSHDLR_NAME);
   assert(conshdlr != NULL);
   assert(SCIPconsGetHdlr(cons) == conshdlr);

   /* get constraint handler data */
   conshdlrdata = SCIPconshdlrGetData(conshdlr);
   assert(conshdlrdata != NULL);

   /* get constraint data */
   consdata = SCIPconsGetData(cons);
   assert(consdata != NULL);

   /* get original problem */
   origscip = GCGmasterGetOrigprob(scip);
   assert(origscip != NULL);

   /* get corresponding origbranch constraint in the original problem */
   origcons = GCGconsOrigbranchGetActiveCons(origscip);
   assert(origcons != NULL);

   if( consdata->origcons == NULL ) /*rootnode?*/
   {
      SCIPdebugMessage("set root origcons\n");
      consdata->origcons = origcons;
      GCGconsOrigbranchSetMastercons(origcons, cons);
   }
   else if( consdata->origcons != origcons )
   {
      // todo: Check this case.
      SCIPdebugMessage("B&B trees could be out of sync\n");
   }

   /* @fixme: Why should anything else happen? */
   if( GCGconsOrigbranchGetNChildconss(origcons) == 0 )
   {
      consdata->nchildconss = 0;
      consdata->childconss = NULL;
   }

   /*GCGconsOrigbranchSetMastercons(origcons, cons);*/


#ifdef SCIP_DEBUG
   if( consdata->parentcons != NULL )
      parent_origcons = SCIPconsGetData(consdata->parentcons)->origcons;
   else
      parent_origcons = NULL;

   if( consdata->origcons != NULL )
      origcons_parent = GCGconsOrigbranchGetParentcons(consdata->origcons);
   else
      origcons_parent = NULL;

   SCIPdebugMessage("cons: %s, origcons: %s, parent: %s => %s\n", SCIPconsGetName(cons), consdata->origcons == NULL? "NULL" : SCIPconsGetName( consdata->origcons ),
      parent_origcons == NULL? "NULL" : SCIPconsGetName(parent_origcons), origcons_parent == NULL? "NULL" : SCIPconsGetName(origcons_parent) );
#endif

   assert(SCIPgetCurrentNode(scip) == consdata->node || consdata->node == SCIPgetRootNode(scip));
/*    assert((SCIPgetNNodesLeft(scip)+SCIPgetNNodes(scip) == 1) == (consdata->node == SCIPgetRootNode(scip))); */
   assert(SCIPnodeGetDepth(GCGconsOrigbranchGetNode(consdata->origcons)) == SCIPnodeGetDepth(consdata->node));
   assert(consdata->parentcons != NULL || SCIPnodeGetDepth(consdata->node) == 0);

   assert(consdata->parentcons == NULL ||
      SCIPconsGetData(consdata->parentcons)->origcons == GCGconsOrigbranchGetParentcons(consdata->origcons));

   consdata->maxlocalbndchgstreated = SCIPcalcMemGrowSize(scip, conshdlrdata->nstack+1);
   SCIP_CALL( SCIPallocBlockMemoryArray(scip, &consdata->nlocalbndchgstreated, (size_t)consdata->maxlocalbndchgstreated) );

   /* get all bound changes at the corresponding node in the original problem */

   domchg = SCIPnodeGetDomchg(GCGconsOrigbranchGetNode(origcons));
   consdata->nlocalbndchgs = SCIPdomchgGetNBoundchgs(domchg);
   consdata->nlocalbndchgstreated[conshdlrdata->nstack] = consdata->nlocalbndchgs;

   if( consdata->nlocalbndchgs > 0 )
   {
      consdata->maxlocalbndchgs = SCIPcalcMemGrowSize(scip, consdata->nlocalbndchgs);
      SCIP_CALL( SCIPallocBlockMemoryArray(scip, &consdata->localbndvars, consdata->maxlocalbndchgs) );
      SCIP_CALL( SCIPallocBlockMemoryArray(scip, &consdata->localbndtypes, consdata->maxlocalbndchgs) );
      SCIP_CALL( SCIPallocBlockMemoryArray(scip, &consdata->localnewbnds, consdata->maxlocalbndchgs) );
      SCIP_CALL( SCIPallocBlockMemoryArray(scip, &consdata->localoldbnds, consdata->maxlocalbndchgs) );
   }
   else
   {
      consdata->maxlocalbndchgs = 0;
   }

   consdata->nbranchingchgs = 0;

   for( i = 0; i < consdata->nlocalbndchgs; ++i )
   {
      boundchg = SCIPdomchgGetBoundchg(domchg, i);

      consdata->localbndvars[i] = SCIPboundchgGetVar(boundchg);
      consdata->localnewbnds[i] = SCIPboundchgGetNewbound(boundchg);
      consdata->localbndtypes[i] = SCIPboundchgGetBoundtype(boundchg);

      if( SCIPboundchgGetBoundchgtype(boundchg) == SCIP_BOUNDCHGTYPE_BRANCHING )
      {
         consdata->nbranchingchgs++;
         assert(consdata->nbranchingchgs == i+1);
      }
   }

   consdata->needprop = TRUE;

   assert((consdata->parentcons == NULL) == (conshdlrdata->nstack == 0));
   if( consdata->parentcons != NULL )
   {
      SCIP_CONSDATA* parentdata = SCIPconsGetData(consdata->parentcons);

      assert(consdata->parentcons == conshdlrdata->stack[conshdlrdata->nstack-1]);
      assert(SCIPconsGetData(conshdlrdata->stack[0])->parentcons == NULL);

      /* check whether bound changes were added in nodes on the path
       * to the current node after activation of the parent node
       */
      for( i = 1; i < conshdlrdata->nstack; ++i )
      {
         int ndomboundchgs;
         SCIP_CONSDATA* stackconsdata = SCIPconsGetData(conshdlrdata->stack[i]);
         domchg = SCIPnodeGetDomchg(GCGconsOrigbranchGetNode(stackconsdata->origcons));
         ndomboundchgs = SCIPdomchgGetNBoundchgs(domchg);

         assert(ndomboundchgs >= parentdata->nlocalbndchgstreated[i]);

         if( ndomboundchgs != parentdata->nlocalbndchgstreated[i] )
         {
            int diff;
            int j;

            diff = ndomboundchgs - parentdata->nlocalbndchgstreated[i];

            if( consdata->maxlocalbndchgs < consdata->nlocalbndchgs + diff )
            {
               int newmaxsize = SCIPcalcMemGrowSize(scip, consdata->nlocalbndchgs + diff);
               SCIP_CALL(SCIPreallocBlockMemoryArray(scip, &consdata->localbndvars, consdata->maxlocalbndchgs,
                                                     (size_t) newmaxsize));
               SCIP_CALL(SCIPreallocBlockMemoryArray(scip, &consdata->localbndtypes, consdata->maxlocalbndchgs,
                                                     (size_t) newmaxsize));
               SCIP_CALL(SCIPreallocBlockMemoryArray(scip, &consdata->localnewbnds, consdata->maxlocalbndchgs,
                                                     (size_t) newmaxsize));
               SCIP_CALL(SCIPreallocBlockMemoryArray(scip, &consdata->localoldbnds, consdata->maxlocalbndchgs,
                                                     (size_t) newmaxsize));
               consdata->maxlocalbndchgs = newmaxsize;
            }

            /* add bound changes to the boundchanges array */
            for( j = 0; j < ndomboundchgs; ++j )
            {
               int bndchgindex;
               SCIP_BOUNDTYPE boundchgtype;
               SCIP_Real boundchgnewbound;

               boundchg = SCIPdomchgGetBoundchg(domchg, j);
               boundchgvar = SCIPboundchgGetVar(boundchg);
               boundchgtype = SCIPboundchgGetBoundtype(boundchg);
               boundchgnewbound = SCIPboundchgGetNewbound(boundchg);

               if( j < stackconsdata->nlocalbndchgstreated[i] )
               {
                  assert(stackconsdata->localbndvars[j] == boundchgvar
                     && SCIPisEQ(scip, stackconsdata->localnewbnds[j], boundchgnewbound)
                     && stackconsdata->localbndtypes[j] == boundchgtype);
                  continue;
               }
               if( j < parentdata->nlocalbndchgstreated[i] )
                  continue;

               bndchgindex = consdata->nlocalbndchgs + j - parentdata->nlocalbndchgstreated[i];

               consdata->localbndvars[bndchgindex] = boundchgvar;
               consdata->localnewbnds[bndchgindex] = boundchgnewbound;
               consdata->localbndtypes[bndchgindex] = boundchgtype;
            }

            consdata->nlocalbndchgs += diff;
         }

         consdata->nlocalbndchgstreated[i] = ndomboundchgs;
      }
   }

   return SCIP_OKAY;
}

/** add a global bound change on the original problem to the pending bound changes array */
static
SCIP_RETCODE addPendingBndChg(
   SCIP*                 scip,               /**< SCIP data structure */
   SCIP_VAR*             var,                /**< variable on which the bound change is applied (corresponding master variable copy or pricing variable) */
   SCIP_BOUNDTYPE        boundtype,          /**< type of the bound (lower or upper) */
   SCIP_Real             oldbound,           /**< previous bound value */
   SCIP_Real             newbound            /**< new bound value */
   )
{
   SCIP_CONSHDLR*     conshdlr;
   SCIP_CONSHDLRDATA* conshdlrdata;
   SCIP_HASHMAP* pendingvarmap;
   int idx;

   assert(scip != NULL);

   /* get constraint handler */
   conshdlr = SCIPfindConshdlr(scip, CONSHDLR_NAME);
   if( conshdlr == NULL )
   {
      SCIPerrorMessage("masterbranch constraint handler not found\n");
      return SCIP_PLUGINNOTFOUND;
   }

   /* get constraint handler data */
   conshdlrdata = SCIPconshdlrGetData(conshdlr);
   assert(conshdlrdata != NULL);
   assert((conshdlrdata->npendingbnds > 0) || conshdlrdata->pendingbndsactivated);

   pendingvarmap = (boundtype == SCIP_BOUNDTYPE_LOWER) ? conshdlrdata->pendingvarmaplb : conshdlrdata->pendingvarmapub;
   idx = SCIPhashmapGetImageInt(pendingvarmap, var);
   if( idx != INT_MAX )
   {
      assert(conshdlrdata->pendingvars[idx] == var);
      assert(conshdlrdata->pendingbndtypes[idx] == boundtype);
      conshdlrdata->pendingnewbnds[idx] = newbound;
   }
   else
   {
      /* reallocate memory if needed */
      if( conshdlrdata->npendingbnds >= conshdlrdata->maxpendingbnds )
      {
         int newsize = SCIPcalcMemGrowSize(scip, conshdlrdata->npendingbnds+5);
         SCIP_CALL( SCIPreallocBlockMemoryArray(scip, &(conshdlrdata->pendingvars), conshdlrdata->maxpendingbnds, newsize) );
         SCIP_CALL( SCIPreallocBlockMemoryArray(scip, &(conshdlrdata->pendingbndtypes), conshdlrdata->maxpendingbnds, newsize) );
         SCIP_CALL( SCIPreallocBlockMemoryArray(scip, &(conshdlrdata->pendingnewbnds), conshdlrdata->maxpendingbnds, newsize) );
         conshdlrdata->maxpendingbnds = newsize;
      }

      /* store pending bound change */
      conshdlrdata->pendingvars[conshdlrdata->npendingbnds] = var;
      conshdlrdata->pendingbndtypes[conshdlrdata->npendingbnds] = boundtype;
      conshdlrdata->pendingnewbnds[conshdlrdata->npendingbnds] = newbound;
      SCIP_CALL( SCIPhashmapInsertInt(pendingvarmap, var, conshdlrdata->npendingbnds) );
      conshdlrdata->npendingbnds++;
      conshdlrdata->pendingbndsactivated = FALSE;
   }

   return SCIP_OKAY;
}

/** For a given global bound change on a pricing variable, check if the global bounds on all corresponding original variables are still the same
 *
 *  @return TRUE if the variable is in a relevant block AND all variables identical to it have the same bounds
 */
static
SCIP_Bool checkAggregatedGlobalBounds(
   SCIP*                 scip,               /**< SCIP data structure */
   SCIP_VAR*             bndvar,             /**< pricing variable whose new global bound is to be checked */
   SCIP_BOUNDTYPE        bndtype,            /**< type of the new global bound */
   SCIP_Real             bound               /**< new global bound */
   )
{
   SCIP_VAR** identvars;
   int nidentvars;
   SCIP_Bool identical;

   assert(GCGvarIsPricing(bndvar));

   /* get all identical variables */
   identvars = GCGpricingVarGetOrigvars(bndvar);
   nidentvars = GCGpricingVarGetNOrigvars(bndvar);

   identical = TRUE;

   /* If the variable was not aggregated, there is nothing to check */
   if( nidentvars > 1 )
   {
      int i;

      /* Check if the bounds of all identical variables are equal to the one of the representative */
      for( i = 0; i < nidentvars; ++i )
      {
         SCIP_Real identbound = bndtype == SCIP_BOUNDTYPE_UPPER ? SCIPvarGetUbGlobal(identvars[i]) : SCIPvarGetLbGlobal(identvars[i]);
         if( !SCIPisEQ(scip, identbound, bound) )
         {
            SCIPwarningMessage(scip, "Var <%s> has new global %s bound %g, but identical var <%s> has %g -- don't know how to handle!\n",
               SCIPvarGetName(bndvar), bndtype == SCIP_BOUNDTYPE_UPPER ? "upper" : "lower",
                  bound, SCIPvarGetName(identvars[i]), identbound);
            identical = FALSE;
         }
      }
   }

   return identical;
}

/** apply global bound changes on original problem variables either
 *  to their copies in the master problem and/or to the corresponding pricing problem variables
 */
static
SCIP_RETCODE applyGlobalBndchgsToPricingprobs(
   SCIP*                 scip                /* SCIP data structure */
   )
{
   SCIP* origscip;
   SCIP_CONSHDLR* conshdlr;
   SCIP_CONSHDLRDATA* conshdlrdata;
   int i;

   assert(scip != NULL);
   assert(GCGisMaster(scip));

   /* get constraint handler */
   conshdlr = SCIPfindConshdlr(scip, CONSHDLR_NAME);
   assert(conshdlr != NULL);

   /* get constraint handler data */
   conshdlrdata = SCIPconshdlrGetData(conshdlr);
   assert(conshdlrdata != NULL);

   /* get original problem */
   origscip = GCGmasterGetOrigprob(scip);
   assert(origscip != NULL);

   if( !conshdlrdata->pendingbndsactivated )
   {
      assert(conshdlrdata->npendingbnds > 0);
      for( i = 0; i < conshdlrdata->npendingbnds; i++ )
      {
         /* This should not have an effect on linking variables */
         assert(GCGvarIsMaster(conshdlrdata->pendingvars[i]) || GCGvarIsPricing(conshdlrdata->pendingvars[i]));

         if( GCGvarIsMaster(conshdlrdata->pendingvars[i]) )
         {
            if( conshdlrdata->pendingbndtypes[i] == SCIP_BOUNDTYPE_LOWER )
            {
               if( SCIPisLT(scip, SCIPvarGetLbGlobal(conshdlrdata->pendingvars[i]), conshdlrdata->pendingnewbnds[i]) )
               {
                  SCIPdebugMessage("Global lower bound of mastervar <%s> set to %g\n", SCIPvarGetName(conshdlrdata->pendingvars[i]),
                     conshdlrdata->pendingnewbnds[i]);
                  SCIP_CALL( SCIPchgVarLbGlobal(scip, conshdlrdata->pendingvars[i], conshdlrdata->pendingnewbnds[i]) );
               }
            }
            else
            {
               if( SCIPisGT(scip, SCIPvarGetUbGlobal(conshdlrdata->pendingvars[i]), conshdlrdata->pendingnewbnds[i]) )
               {
                  SCIPdebugMessage("Global upper bound of mastervar <%s> set to %g\n", SCIPvarGetName(conshdlrdata->pendingvars[i]),
                     conshdlrdata->pendingnewbnds[i]);
                  SCIP_CALL( SCIPchgVarUbGlobal(scip, conshdlrdata->pendingvars[i], conshdlrdata->pendingnewbnds[i]) );
               }
            }
         }
         else
         {
            /* this is a global boundchange on a variable that belongs to a block,
             * we have to adjust the bound of the corresponding variable in the pricing problem
             */

            /* check if all identical variables have the same global bound */
            if( !checkAggregatedGlobalBounds(origscip, conshdlrdata->pendingvars[i], conshdlrdata->pendingbndtypes[i], conshdlrdata->pendingnewbnds[i]) )
               continue;

            if( conshdlrdata->pendingbndtypes[i] == SCIP_BOUNDTYPE_LOWER )
            {
               SCIP_CALL( SCIPchgVarLbGlobal(GCGgetPricingprob(origscip, GCGvarGetBlock(conshdlrdata->pendingvars[i]) ),
                     conshdlrdata->pendingvars[i], conshdlrdata->pendingnewbnds[i]) );
            }
            else
            {
               SCIP_CALL( SCIPchgVarUbGlobal(GCGgetPricingprob(origscip, GCGvarGetBlock(conshdlrdata->pendingvars[i]) ),
                     conshdlrdata->pendingvars[i], conshdlrdata->pendingnewbnds[i]) );
            }
         }
      }
      conshdlrdata->pendingbndsactivated = TRUE;
   }

   return SCIP_OKAY;
}

/** apply global bound changes on original problem variables to the master problem */
static
SCIP_RETCODE applyGlobalBndchgsToPricedMastervars(
   SCIP*                 scip,               /**< SCIP data structure */
   int*                  propcount           /**< number of applied bound changes */
   )
{
   SCIP_CONSHDLR* conshdlr;
   SCIP_CONSHDLRDATA* conshdlrdata;
   SCIP_VAR** vars;
   int nvars;
   int i;
   int k;

   assert(scip != NULL);
   assert(GCGisMaster(scip));

   /* get constraint handler */
   conshdlr = SCIPfindConshdlr(scip, CONSHDLR_NAME);
   assert(conshdlr != NULL);

   /* get constraint handler data */
   conshdlrdata = SCIPconshdlrGetData(conshdlr);
   assert(conshdlrdata != NULL);

   /* get master problem variables generated during pricing */
   vars = GCGmasterGetPricedvars(scip);
   nvars = GCGmasterGetNPricedvars(scip);

   assert((conshdlrdata->npendingbnds > 0) || conshdlrdata->pendingbndsactivated);

   /* iterate over all master variables and apply global bound changes */
   if( conshdlrdata->npendingbnds > 0 && conshdlrdata->pendingbndsactivated )
   {
      for( i = 0; i < nvars; i++ )
      {
         SCIP_Bool ismastervarrelevant;
         SCIP_VAR** origvars;
         SCIP_HASHMAP* origvals;
         int norigvars;
         int blocknr;
         blocknr = GCGvarGetBlock(vars[i]);

         /* get the original variables that are contained in the master variable */
         assert(GCGvarIsMaster(vars[i]));
         norigvars = GCGmasterVarGetNOrigvars(vars[i]);
         origvars = GCGmasterVarGetOrigvars(vars[i]);
         origvals = GCGmasterVarGetOrigvalmap(vars[i]);

         assert(blocknr < GCGgetNPricingprobs(GCGmasterGetOrigprob(scip)));
         assert(norigvars >= 0);
         assert(origvars != NULL || norigvars == 0);

         /* only look at master variables not globally fixed to zero that belong to a block */
         ismastervarrelevant = !SCIPisFeasZero(scip, SCIPvarGetUbGlobal(vars[i]));
         ismastervarrelevant = ismastervarrelevant && (norigvars > 0);
         ismastervarrelevant = ismastervarrelevant && (blocknr >= 0 || GCGmasterVarIsLinking(vars[i])); /*lint !e613*/
         if( !ismastervarrelevant )
            continue;

         /* iterate over global bound changes on the original variables
          * that have not yet been checked for the master variables
          */
         for( k = 0; k < conshdlrdata->npendingbnds; k++ )
         {
            int bndchgblocknr;
            SCIP_VAR** bndchgorigvars;
            SCIP_Real val;

            assert(!GCGvarIsOriginal(conshdlrdata->pendingvars[k]));

            bndchgblocknr = GCGvarGetBlock(conshdlrdata->pendingvars[k]);
            if( GCGvarIsMaster(conshdlrdata->pendingvars[k]) )
            {
               assert(bndchgblocknr == -1);
               bndchgorigvars = GCGmasterVarGetOrigvars(conshdlrdata->pendingvars[k]);
            }
            else if( GCGvarIsPricing(conshdlrdata->pendingvars[k]) )
               bndchgorigvars = GCGpricingVarGetOrigvars(conshdlrdata->pendingvars[k]);
            else
            {
               SCIPerrorMessage("Variable %s is not pricing nor master.\n", SCIPvarGetName(conshdlrdata->pendingvars[k]));
               assert(GCGvarIsMaster(conshdlrdata->pendingvars[k]) || GCGvarIsPricing(conshdlrdata->pendingvars[k]));
               bndchgorigvars = NULL;
            }
            assert(bndchgblocknr < GCGgetNPricingprobs(GCGmasterGetOrigprob(scip)));
            assert(bndchgorigvars != NULL);
            assert(origvars != NULL);

            /* The bound change is only relevant for the master variable if either
             *  - the bound change was performed in the same block as the master variable, or
             *  - the master variable is a copied linking variable and the bound change was performed
             *    in one of the blocks that the variable is linking
             */
            if( (bndchgblocknr != blocknr )
               && !(GCGmasterVarIsLinking(vars[i]) && GCGisLinkingVarInBlock(origvars[0], bndchgblocknr)) )
               continue;

            assert(bndchgorigvars[0] != NULL);

            val = SCIPhashmapGetImageReal(origvals, bndchgorigvars[0]);
            /* variables belong to the same block -> set origval to 0.0 if not in map */
            if( val == SCIP_INVALID )
               val = 0.0;

            /* if the variable contains a part of the branching variable that violates the bound,
             * fix the master variable to 0
             */
            /* @todo: This is the wrong way to treat bound changes on original variable copies in the master problem;
             * I think they have already been treated during constraint activation
             */

            assert(GCGvarGetBlock(bndchgorigvars[0]) == blocknr || (GCGisLinkingVarInBlock(bndchgorigvars[0], blocknr))); /*lint !e613*/

            /* new lower bound */
            if( conshdlrdata->pendingbndtypes[k] == SCIP_BOUNDTYPE_LOWER &&
               SCIPisFeasLT(scip, val, conshdlrdata->pendingnewbnds[k]) )
            {
               SCIP_CALL( SCIPchgVarUbGlobal(scip, vars[i], 0.0) );
               ++(*propcount);
               break;
            }
            /* new upper bound */
            if( conshdlrdata->pendingbndtypes[k] == SCIP_BOUNDTYPE_UPPER &&
               SCIPisFeasGT(scip, val, conshdlrdata->pendingnewbnds[k]) )
            {
               SCIP_CALL( SCIPchgVarUbGlobal(scip, vars[i], 0.0) );
               ++(*propcount);
               break;
            }
         }
      }
      conshdlrdata->pendingbndsactivated = TRUE;
      conshdlrdata->npendingbnds = 0;
      SCIPhashmapRemoveAll(conshdlrdata->pendingvarmaplb);
      SCIPhashmapRemoveAll(conshdlrdata->pendingvarmapub);

      SCIPdebugMessage("Finished handling of pending global bound changes: %d changed bounds\n", *propcount);
   }

   return SCIP_OKAY;
}

/** reset bound changes on pricing variables (called when a node is deactivated) */
static
SCIP_RETCODE resetPricingVarBound(
   SCIP*                 scip,               /**< SCIP data structure */
   SCIP_VAR*             pricingvar,         /**< variable on which the bound change should be performed */
   SCIP_CONSDATA*        consdata,           /**< constraint data structure */
   int                   i,                  /**< index of the information in the constraint data structure */
   int                   blocknr             /**< number of the pricing problem */
   )
{
   SCIP* origscip;

   assert(scip != NULL);
   assert(pricingvar != NULL);
   assert(consdata != NULL);
   assert(consdata->nactivated >= 1);
   assert(consdata->localbndvars != NULL);
   assert(consdata->localbndtypes != NULL);
   assert(consdata->localnewbnds != NULL);
   assert(consdata->localoldbnds != NULL);

   /* get original problem */
   origscip = GCGmasterGetOrigprob(scip);
   assert(origscip != NULL);

   assert(blocknr >= 0 && blocknr < GCGgetNPricingprobs(origscip));

   /* lower bound was changed */
   if( consdata->localbndtypes[i] == SCIP_BOUNDTYPE_LOWER )
   {

      if( GCGgetNIdenticalBlocks(origscip, blocknr) > 1 || GCGgetNIdenticalBlocks(origscip, blocknr) == 0 )
         return SCIP_OKAY;

      assert(SCIPisGE(scip, SCIPvarGetLbLocal(pricingvar), consdata->localnewbnds[i])
         || SCIPisLE(scip, SCIPvarGetLbLocal(pricingvar), SCIPvarGetLbGlobal(consdata->localbndvars[i])));

      if( SCIPisEQ(scip, SCIPvarGetLbGlobal(consdata->localbndvars[i]), consdata->localnewbnds[i]) )
         return SCIP_OKAY;

      if( SCIPisGT(scip, consdata->localoldbnds[i], consdata->localnewbnds[i]) )
         return SCIP_OKAY;

      if( SCIPisGT(scip, SCIPvarGetLbGlobal(consdata->localbndvars[i]), consdata->localoldbnds[i]) )
      {
         SCIP_CALL( SCIPchgVarLb(GCGgetPricingprob(origscip, blocknr), pricingvar, SCIPvarGetLbGlobal(consdata->localbndvars[i])) );
         SCIPdebugMessage("relaxed lower bound of pricing var %s from %g to global bound %g (%s)\n",
            SCIPvarGetName(pricingvar), consdata->localnewbnds[i], SCIPvarGetLbGlobal(consdata->localbndvars[i]), consdata->name);
      }
      else
      {
         SCIP_CALL( SCIPchgVarLb(GCGgetPricingprob(origscip, blocknr), pricingvar, consdata->localoldbnds[i]) );
         SCIPdebugMessage("relaxed lower bound of pricing var %s from %g to %g (%s)\n",
            SCIPvarGetName(pricingvar), consdata->localnewbnds[i], consdata->localoldbnds[i], consdata->name);
      }
   }
   /* upper bound was changed */
   else
   {
      if( GCGgetNIdenticalBlocks(origscip, blocknr) > 1 || GCGgetNIdenticalBlocks(origscip, blocknr) == 0 )
         return SCIP_OKAY;

      assert(SCIPisLE(scip, SCIPvarGetUbLocal(pricingvar), consdata->localnewbnds[i])
         || SCIPisGE(scip, SCIPvarGetUbLocal(pricingvar), SCIPvarGetUbGlobal(consdata->localbndvars[i])));

      if( SCIPisEQ(scip, SCIPvarGetUbGlobal(consdata->localbndvars[i]), consdata->localnewbnds[i]) )
         return SCIP_OKAY;

      if( SCIPisLT(scip, consdata->localoldbnds[i], consdata->localnewbnds[i]) )
         return SCIP_OKAY;

      if( SCIPisLT(scip, SCIPvarGetUbGlobal(consdata->localbndvars[i]), consdata->localoldbnds[i]) )
      {
         SCIP_CALL( SCIPchgVarUb(GCGgetPricingprob(origscip, blocknr), pricingvar, SCIPvarGetUbGlobal(consdata->localbndvars[i])) );
         SCIPdebugMessage("relaxed upper bound of pricing var %s from %g to global bound %g (%s)\n",
            SCIPvarGetName(pricingvar), consdata->localnewbnds[i], SCIPvarGetUbGlobal(consdata->localbndvars[i]), consdata->name);
      }
      else
      {
         SCIP_CALL( SCIPchgVarUb(GCGgetPricingprob(origscip, blocknr), pricingvar, consdata->localoldbnds[i]) );
         SCIPdebugMessage("relaxed upper bound of pricing var %s from %g to %g (%s)\n",
            SCIPvarGetName(pricingvar), consdata->localnewbnds[i], consdata->localoldbnds[i], consdata->name);
      }
   }

   return SCIP_OKAY;
}

/** perform bound changes on pricing variables (called when a node is activated) */
static
SCIP_RETCODE tightenPricingVarBound(
   SCIP*                 scip,               /**< SCIP data structure */
   SCIP_VAR*             pricingvar,         /**< variable on which the bound change should be performed */
   SCIP_CONSDATA*        consdata,           /**< constraint data structure */
   int                   i,                  /**< index of the information in the constraint data structure */
   int                   blocknr             /**< number of the pricing problem */
   )
{
   SCIP* origscip;

   assert(scip != NULL);
   assert(pricingvar != NULL);
   assert(consdata != NULL);
   assert(consdata->nactivated >= 1);
   assert(consdata->localbndvars != NULL);
   assert(consdata->localbndtypes != NULL);
   assert(consdata->localnewbnds != NULL);
   assert(consdata->localoldbnds != NULL);

   /* get original problem */
   origscip = GCGmasterGetOrigprob(scip);
   assert(origscip != NULL);

   assert(blocknr >= 0 && blocknr < GCGgetNPricingprobs(origscip));

   /* lower bound was changed */
   if( consdata->localbndtypes[i] == SCIP_BOUNDTYPE_LOWER )
   {
      consdata->localoldbnds[i] = SCIPvarGetLbLocal(pricingvar);

      if( SCIPisGT(scip, consdata->localnewbnds[i], consdata->localoldbnds[i]) )
      {
         SCIP_CALL( SCIPchgVarLb(GCGgetPricingprob(origscip, blocknr), pricingvar, consdata->localnewbnds[i]) );
         SCIPdebugMessage("tightened lower bound of var %s from %g to %g\n",
            SCIPvarGetName(pricingvar), consdata->localoldbnds[i], consdata->localnewbnds[i]);
      }
   }
   /* upper bound was changed */
   else
   {
      assert(consdata->localbndtypes[i] == SCIP_BOUNDTYPE_UPPER);

      consdata->localoldbnds[i] = SCIPvarGetUbLocal(pricingvar);

      if( SCIPisLT(scip, consdata->localnewbnds[i], consdata->localoldbnds[i]) )
      {
         SCIP_CALL( SCIPchgVarUb(GCGgetPricingprob(origscip, blocknr), pricingvar, consdata->localnewbnds[i]) );
         SCIPdebugMessage("tightened upper bound of var %s from %g to %g\n",
            SCIPvarGetName(pricingvar), consdata->localoldbnds[i], consdata->localnewbnds[i]);
      }
   }

   return SCIP_OKAY;
}

/** For a given local bound change on an original variable, check if the bounds on the variables identical to it are the same
 *
 *  @note If the variable is represented by another one, we check only the representative;
 *        otherwise, we check all variables identical to it
 *
 *  @return TRUE if the variable is in a relevant block AND all variables identical to it have the same bounds
 */
static
SCIP_Bool checkAggregatedLocalBounds(
   SCIP*                 scip,               /**< SCIP data structure */
   SCIP_VAR**            bndvars,            /**< all variables whose local bounds were changed */
   SCIP_Real*            bounds,             /**< corresponding new local bounds */
   int                   nbndvars,           /**< number of all variables whose local bounds were changed */
   SCIP_VAR*             bndvar,             /**< original variable whose local bound was changed and which is to be checked */
   SCIP_BOUNDTYPE        bndtype,            /**< type of the new local bound */
   SCIP_VAR*             pricingvar          /**< pricing variable corresponding to the original variable */
   )
{
   SCIP_VAR** identvars;
   int nidentvars;

   assert(GCGvarIsOriginal(bndvar));
   assert(GCGvarIsPricing(pricingvar));

   /* get variables with which the original variable was aggregated */
   identvars = GCGpricingVarGetOrigvars(pricingvar);
   nidentvars = GCGpricingVarGetNOrigvars(pricingvar);

   /* First case: The variable is not represented by another one - check the bounds of all variables it represents */
   if( identvars[0] == bndvar )
   {
      SCIP_Bool identical = TRUE;

      /* If the variable was not aggregated, there is nothing to check */
      if( nidentvars > 1 )
      {
         int i;
         int j;
         SCIP_Real* identbounds;  /* most recent bounds of all identical variables */

         SCIP_CALL( SCIPallocBufferArray(scip, &identbounds, nidentvars) );
         for( j = 0; j < nidentvars; ++j )
            identbounds[j] = SCIP_INVALID;

         /* For all variables on which a bound was changed *and* which are identical to the current variable,
          * get the most recent bound
          */
         for( i = 0; i < nbndvars; ++i )
         {
            assert(GCGvarIsOriginal(bndvars[i]));

            if( GCGvarGetBlock(bndvars[i]) < 0 )
               continue;

            if( GCGpricingVarGetOrigvars(GCGoriginalVarGetPricingVar(bndvars[i]))[0] == identvars[0] )
               for( j = 0; j < nidentvars; ++j )
                  if( identvars[j] == bndvars[i] )
                     identbounds[j] = bounds[i];
         }

         /* Check if the bounds of all identical variables are equal to the one of the representative */
         for( j = 1; j < nidentvars; ++j )
         {
            if( !SCIPisEQ(scip, identbounds[j], identbounds[0]) )
            {
               SCIPwarningMessage(scip, "Var <%s> has new local %s bound %g, but identical var <%s> has %g -- don't know how to handle!\n",
                  SCIPvarGetName(bndvar), bndtype == SCIP_BOUNDTYPE_UPPER ? "upper" : "lower",
                     identbounds[0], SCIPvarGetName(identvars[j]), identbounds[j]);
               identical = FALSE;
            }
         }

         SCIPfreeBufferArray(scip, &identbounds);
      }

      return identical;
   }

   /* Second case: The variable is represented by another one due to aggregation; check if its representative has the same bound */
   else
   {
      int i;
      SCIP_Real reprbound;
      SCIP_Real bound;

      /* Get the most recent bound for the bound change variable as well as for its representative */
      reprbound = SCIP_INVALID;
      bound = SCIP_INVALID;
      for( i = 0; i < nbndvars; ++i )
      {
         assert(GCGvarIsOriginal(bndvars[i]));

         if( bndvars[i] == identvars[0] )
            reprbound = bounds[i];
         else if( bndvars[i] == bndvar )
            bound = bounds[i];
      }

      /* Check if the bounds are equal */
      if( !SCIPisEQ(scip, bound, reprbound) )
      {
         SCIPwarningMessage(scip, "Var <%s> has new local %s bound %g, but representative <%s> has %g -- don't know how to handle!\n",
            SCIPvarGetName(bndvar), bndtype == SCIP_BOUNDTYPE_UPPER ? "upper" : "lower",
            bound, SCIPvarGetName(identvars[0]), reprbound);
      }

      /* Since the block is not relevant, there is no corresponding pricing variable */
      return FALSE;
   }
}

/** apply local bound changes in the original problem to the pricing problems */
static
SCIP_RETCODE applyLocalBndchgsToPricingprobs(
   SCIP*                 scip,               /* SCIP data structure */
   SCIP_CONS*            cons                /* current masterbranch constraint */
   )
{
   SCIP* origscip;
   SCIP_CONSDATA* consdata;
   int i;

   assert(scip != NULL);
   assert(GCGisMaster(scip));

   /* get constraint data */
   consdata = SCIPconsGetData(cons);
   assert(consdata != NULL);

   /* get original problem */
   origscip = GCGmasterGetOrigprob(scip);
   assert(origscip != NULL);

   /* iterate over all local bound changes in the original problem */
   for( i = 0; i < consdata->nlocalbndchgs; i++ )
   {
      int blocknr;
      assert(GCGvarIsOriginal(consdata->localbndvars[i]));
      blocknr = GCGvarGetBlock(consdata->localbndvars[i]);
      assert(blocknr < GCGgetNPricingprobs(origscip));

      /* if variable belongs to no block, skip it here because the bound changes are treated in the propagation */
      if( blocknr == -1 )
         continue;

      else if( blocknr >= 0 )
      {
         if( checkAggregatedLocalBounds(scip, consdata->localbndvars, consdata->localnewbnds, consdata->nlocalbndchgs, consdata->localbndvars[i],
         consdata->localbndtypes[i], GCGoriginalVarGetPricingVar(consdata->localbndvars[i])) )
         {
            SCIPdebugMessage("adjusting bound of pricing var <%s>\n", SCIPvarGetName(consdata->localbndvars[i]));
            /* set corresponding bound in the pricing problem */
            SCIP_CALL( tightenPricingVarBound(scip, GCGoriginalVarGetPricingVar(consdata->localbndvars[i]), consdata, i, blocknr) );
         }
      }

      else if( blocknr == -2 )
      {
         int j;
         int npricingprobs;
         SCIP_VAR** pricingvars;
         SCIP_Bool aggregated;

         npricingprobs = GCGgetNPricingprobs(origscip);
         pricingvars = GCGlinkingVarGetPricingVars(consdata->localbndvars[i]);
         aggregated = FALSE;
         /* check the blocks in which the linking variable appears */
         for( j = 0; j < npricingprobs; ++j )
         {
            if( pricingvars[j] == NULL )
               continue;

            if( !checkAggregatedLocalBounds(scip, consdata->localbndvars, consdata->localnewbnds, consdata->nlocalbndchgs,
               consdata->localbndvars[i], consdata->localbndtypes[i], pricingvars[j]) )
               aggregated = TRUE;
         }
         if( aggregated )
            continue;

         SCIPdebugMessage("adjusting bound of linking pricing var <%s>\n", SCIPvarGetName(consdata->localbndvars[i]));

         /* set corresponding bound in the pricing problem */
         for( j = 0; j < npricingprobs; ++j )
         {
            if( pricingvars[j] == NULL )
               continue;

            SCIP_CALL( tightenPricingVarBound(scip, pricingvars[j], consdata, i, j) );
         }
      }

      else
      {
         SCIPerrorMessage("blocknr = %d is not valid! This is a serious error!", GCGvarGetBlock(consdata->localbndvars[i]));
         SCIPABORT();
      }
   }

   return SCIP_OKAY;
}

/** undo local bound changes in the original problem to the pricing problems */
static
SCIP_RETCODE undoLocalBndchgsToPricingprobs(
   SCIP*                 scip,               /* SCIP data structure */
   SCIP_CONS*            cons                /* current masterbranch constraint */
   )
{
   SCIP* origscip;
   SCIP_CONSDATA* consdata;
   int i;

   assert(scip != NULL);
   assert(GCGisMaster(scip));

   /* get constraint data */
   consdata = SCIPconsGetData(cons);
   assert(consdata != NULL);

   /* get original problem */
   origscip = GCGmasterGetOrigprob(scip);
   assert(origscip != NULL);

   /* iterate over all local bound changes in the original problem */
   for( i = consdata->nlocalbndchgs - 1; i >= 0; i-- )
   {
      int blocknr;
      blocknr = GCGvarGetBlock(consdata->localbndvars[i]);
      assert(GCGvarIsOriginal(consdata->localbndvars[i]));
      assert(blocknr < GCGgetNPricingprobs(origscip));

      /* if variable belongs to no block, local bound in master was set, is reset automatically */
      if( blocknr == -1 )
         continue;

      else if( blocknr >= 0 )
      {
         assert(GCGgetPricingprob(origscip, GCGvarGetBlock(consdata->localbndvars[i])) != NULL);

         /* reset corresponding bound in the pricing problem */

         SCIP_CALL( resetPricingVarBound(scip,
               GCGoriginalVarGetPricingVar(consdata->localbndvars[i]), consdata, i, blocknr));
      }
      else if( blocknr == -2 )
      {
         int j;
         SCIP_VAR** pricingvars;
         int npricingprobs;

         /* if the variable is linking, we have to perform the same step as above for every existing block*/
         assert(GCGoriginalVarIsLinking(consdata->localbndvars[i]));
         pricingvars = GCGlinkingVarGetPricingVars(consdata->localbndvars[i]);
         npricingprobs = GCGgetNPricingprobs(origscip);

         /* reset corresponding bound in the pricing problem */
         /* lower bound was changed */
         for( j = 0; j < npricingprobs; ++j )
         {
            assert(GCGgetPricingprob(origscip, j) != NULL);
            if( pricingvars[j] == NULL )
               continue;

            assert(GCGgetPricingprob(origscip, j) != NULL);

            /* reset corresponding bound in the pricing problem */
            SCIP_CALL( resetPricingVarBound(scip, pricingvars[j], consdata, i, j) );
         }
      }
      else
      {
         SCIPerrorMessage("blocknr = %d is not valid! This is a serious error!", blocknr);
         SCIPABORT();
      }
   }

   return SCIP_OKAY;
}

static
SCIP_RETCODE ensureCollectedBndvarsSize(
   SCIP* scip,
   SCIP_CONSHDLRDATA *conshdlrdata,
   int blocknr,
   int minsize
   )
{
   int oldsize = conshdlrdata->maxcollectedbndvars[blocknr];
   if( oldsize < minsize )
   {
      int newsize = SCIPcalcMemGrowSize(scip, minsize);
      SCIP_CALL( SCIPreallocBlockMemoryArray(scip, &(conshdlrdata->collectedbndvars[blocknr]), oldsize, newsize) );
      SCIP_CALL( SCIPreallocBlockMemoryArray(scip, &(conshdlrdata->collectedlbnds[blocknr]), oldsize, newsize) );
      SCIP_CALL( SCIPreallocBlockMemoryArray(scip, &(conshdlrdata->collectedubnds[blocknr]), oldsize, newsize) );
      conshdlrdata->maxcollectedbndvars[blocknr] = newsize;
   }
   return SCIP_OKAY;
}

static
SCIP_RETCODE ensureLinkingvarIndxsSize(
   SCIP* scip,
   SCIP_CONSHDLRDATA *conshdlrdata,
   int minsize
)
{
   int oldsize = conshdlrdata->maxlinkingvaridxs;
   if( oldsize < minsize )
   {
      int newsize = SCIPcalcMemGrowSize(scip, minsize);
      SCIP_CALL( SCIPreallocBlockMemoryArray(scip, &(conshdlrdata->linkingvaridxs), oldsize, newsize) );
      BMSclearMemoryArray(&conshdlrdata->linkingvaridxs[oldsize], (newsize - oldsize));
      conshdlrdata->maxlinkingvaridxs = newsize;
   }
   return SCIP_OKAY;
}

/** apply local bound changes on the original variables on newly generated master variables */
static
SCIP_RETCODE applyLocalBndchgsToPricedMastervars(
   SCIP*                 scip,               /**< SCIP data structure */
   SCIP_CONS*            cons,               /**< current masterbranch constraint */
   int*                  propcount           /**< number of applied bound changes */
   )
{
   SCIP_CONSHDLR *conshdlr;
   SCIP_CONSHDLRDATA *conshdlrdata;
   SCIP_CONSDATA *consdata;
   SCIP_CONSDATA *curconsdata;
   SCIP_VAR **vars;
   int nvars;

   assert(scip != NULL);
   assert(GCGisMaster(scip));

   /* get constraint handler */
   conshdlr = SCIPfindConshdlr(scip, CONSHDLR_NAME);
   assert(conshdlr != NULL);

   /* get constraint handler data */
   conshdlrdata = SCIPconshdlrGetData(conshdlr);
   assert(conshdlrdata != NULL);

   /* get constraint data */
   consdata = SCIPconsGetData(cons);
   assert(consdata != NULL);

   /* get master problem variables generated during pricing */
   vars = GCGmasterGetPricedvars(scip);
   nvars = GCGmasterGetNPricedvars(scip);

   if( consdata->npropvars < nvars )
   {
      SCIP_CONS *curcons;
      SCIP_HASHMAP *origvar2idx;
      int nbndvars;
      int nlocalbndchgs;
      int i;
      int j;
      int k;
      SCIP_VAR*** collectedbndvars;
      SCIP_Real** collectedlbnds;
      SCIP_Real** collectedubnds;
      int* ncollectedbndvars;
      int hashmapsize;
      int nblocks;
      int blocknr;
      SCIP_VAR *bndvar;
      int idx;
      SCIP_Real bnd;
      SCIP_Bool islinking;
      int* linkingvaridxs;
      int nlinkingvars;

      nblocks = GCGgetNPricingprobs(GCGmasterGetOrigprob(scip));
      nlinkingvars = 0;

      collectedbndvars = conshdlrdata->collectedbndvars;
      collectedlbnds = conshdlrdata->collectedlbnds;
      collectedubnds = conshdlrdata->collectedubnds;
      ncollectedbndvars = conshdlrdata->ncollectedbndvars;

      BMSclearMemoryArray(ncollectedbndvars, conshdlrdata->maxblocknum);

      /* propagate local bound changes on the path from the current node to the root */
      curcons = cons;
      hashmapsize = 0;
      while ( curcons != NULL )
      {
         curconsdata = SCIPconsGetData(curcons);
         assert(curconsdata != NULL);
         //if( curconsdata->npropvars == nvars )
         //   break;
         hashmapsize += (conshdlrdata->enforceproper ? curconsdata->nlocalbndchgs : curconsdata->nbranchingchgs);
         curcons = curconsdata->parentcons;
      }
      if( hashmapsize > SCIPgetNVars(GCGmasterGetOrigprob(scip)))
         hashmapsize = SCIPgetNVars(GCGmasterGetOrigprob(scip));

      SCIP_CALL(SCIPhashmapCreate(&origvar2idx, SCIPblkmem(scip), hashmapsize));

      curcons = cons;
      nbndvars = 0;
      while ( curcons != NULL)
      {
         curconsdata = SCIPconsGetData(curcons);
         assert(curconsdata != NULL);
         //if( curconsdata->npropvars == nvars )
         //   break;

         /* propagate all bound changes or only the branching bound changes, depending on the setting for the enforcement of proper variables */
         nlocalbndchgs = (conshdlrdata->enforceproper ? curconsdata->nlocalbndchgs : curconsdata->nbranchingchgs);

         /* iterate over bound changes performed at the current node's equivalent in the original tree */
         for ( k = 0; k < nlocalbndchgs; ++k )
         {
            linkingvaridxs = NULL;
            bndvar = curconsdata->localbndvars[k];
            islinking = GCGoriginalVarIsLinking(bndvar);

            /* get the block the original variable is in */
            blocknr = GCGvarGetBlock(bndvar);
            assert(GCGvarIsOriginal(bndvar));
            assert(blocknr < nblocks);

            if( blocknr >= 0 || islinking)
            {
               idx = SCIPhashmapGetImageInt(origvar2idx, bndvar);
               bnd = curconsdata->localnewbnds[k];

               if( islinking )
               {
                  blocknr = 0;
                  if( idx < INT_MAX )
                  {
                     linkingvaridxs = conshdlrdata->linkingvaridxs[idx];
                  }
                  else
                  {
                     ensureLinkingvarIndxsSize(scip, conshdlrdata, nlinkingvars + 1);
                     linkingvaridxs = conshdlrdata->linkingvaridxs[nlinkingvars];
                     if( linkingvaridxs == NULL )
                     {
                        SCIP_CALL( SCIPallocBlockMemoryArray(scip, &linkingvaridxs, conshdlrdata->maxblocknum) );
                        conshdlrdata->linkingvaridxs[nlinkingvars] = linkingvaridxs;
                     }
                     SCIPhashmapInsertInt(origvar2idx, bndvar, nlinkingvars);
                     ++nlinkingvars;

                     for( i = 0; i < nblocks; ++i )
                        linkingvaridxs[i] = INT_MAX;
                  }
               }

               do
               {
                  assert(blocknr >= 0 && blocknr < GCGgetNPricingprobs(GCGmasterGetOrigprob(scip)));

                  if( islinking )
                  {
                     if( !GCGisLinkingVarInBlock(bndvar, blocknr) )
                        continue;

                     idx = linkingvaridxs[blocknr];
                  }

                  if( curconsdata->localbndtypes[k] == SCIP_BOUNDTYPE_LOWER )
                  {
                     if( idx < INT_MAX )
                     {
                        if( collectedlbnds[blocknr][idx] == SCIP_INVALID || collectedlbnds[blocknr][idx] < bnd )
                           collectedlbnds[blocknr][idx] = bnd;
                     }
                     else
                     {
                        SCIP_CALL( ensureCollectedBndvarsSize(scip, conshdlrdata, blocknr, ncollectedbndvars[blocknr] + 1) );
                        if ( islinking )
                           linkingvaridxs[blocknr] = ncollectedbndvars[blocknr];
                        else
                           SCIPhashmapInsertInt(origvar2idx, bndvar, ncollectedbndvars[blocknr]);
                        collectedbndvars[blocknr][ncollectedbndvars[blocknr]] = bndvar;
                        collectedlbnds[blocknr][ncollectedbndvars[blocknr]] = bnd;
                        collectedubnds[blocknr][ncollectedbndvars[blocknr]] = SCIP_INVALID;
                        ++ncollectedbndvars[blocknr];
                        ++nbndvars;
                     }
                  }
                  else
                  {
                     if( idx < INT_MAX )
                     {
                        if( collectedubnds[blocknr][idx] == SCIP_INVALID || collectedubnds[blocknr][idx] > bnd )
                           collectedubnds[blocknr][idx] = bnd;
                     }
                     else
                     {
                        SCIP_CALL( ensureCollectedBndvarsSize(scip, conshdlrdata, blocknr, ncollectedbndvars[blocknr] + 1) );
                        if ( islinking )
                           linkingvaridxs[blocknr] = ncollectedbndvars[blocknr];
                        else
                           SCIPhashmapInsertInt(origvar2idx, bndvar, ncollectedbndvars[blocknr]);
                        collectedbndvars[blocknr][ncollectedbndvars[blocknr]] = bndvar;
                        collectedubnds[blocknr][ncollectedbndvars[blocknr]] = bnd;
                        collectedlbnds[blocknr][ncollectedbndvars[blocknr]] = SCIP_INVALID;
                        ++ncollectedbndvars[blocknr];
                        ++nbndvars;
                     }
                  }
               }
               while( islinking && (++blocknr) < nblocks );
            }
         }
         /* proceed with the parent node */
         curcons = curconsdata->parentcons;
      }

      if( nbndvars > 0 )
      {
         SCIP_Real lbnd;
         SCIP_Real ubnd;
         SCIP_HASHMAP* origvals;
         SCIP_Real origval;

         /* iterate over all master variables created after the current node was left the last time */
         for ( i = consdata->npropvars; i < nvars; i++ )
         {
            assert(GCGvarIsMaster(vars[i]));
            blocknr = GCGvarGetBlock(vars[i]);
            assert(blocknr >= 0 && blocknr < GCGgetNPricingprobs(GCGmasterGetOrigprob(scip)));

            /** @todo check if this really works with linking variables */

            /* only look at variables not already fixed to 0 or that belong to no block */
            if( SCIPisFeasZero(scip, SCIPvarGetUbLocal(vars[i])) )
               continue;

            origvals = GCGmasterVarGetOrigvalmap(vars[i]);

            /* iterate over all original variables whose bound was changed */
            for ( j = 0; j < ncollectedbndvars[blocknr]; j++ )
            {
               bndvar = collectedbndvars[blocknr][j];

               assert(GCGvarGetBlock(bndvar) == blocknr || (GCGoriginalVarIsLinking(bndvar) && GCGisLinkingVarInBlock(bndvar, blocknr)));

               origval = SCIPhashmapGetImageReal(origvals, bndvar);
               /* variables belong to the same block -> set origval to 0.0 if not in map */
               if( origval == SCIP_INVALID )
                  origval = 0.0;
               lbnd = collectedlbnds[blocknr][j];
               ubnd = collectedubnds[blocknr][j];

               /* branching imposes new bound */
               if( (lbnd != SCIP_INVALID && SCIPisFeasLT(scip, origval, lbnd))
                   || (ubnd != SCIP_INVALID && SCIPisFeasGT(scip, origval, ubnd)) )
               {
                  SCIPdebugMessage("Changing upper bound of var %s\n", SCIPvarGetName(vars[i]));
                  SCIP_CALL(SCIPchgVarUb(scip, vars[i], 0.0));
                  ++(*propcount);
                  break;
               }
            }
         }
      }
      SCIPhashmapFree(&origvar2idx);
   }

   SCIPdebugMessage("Finished propagation of newly created variables: %d changed bounds\n", *propcount);

   return SCIP_OKAY;
}

/** apply local bound changes on original variables that have been directly copied to the master problem */
static
SCIP_RETCODE applyLocalBndchgsToCopiedMastervars(
   SCIP*                 scip,               /**< SCIP data structure */
   SCIP_CONS*            cons,               /**< current masterbranch constraint */
   int*                  propcount           /**< number of applied bound changes */
   )
{
   SCIP_CONSDATA* consdata;
   int i;

   /* get constraint data */
   consdata = SCIPconsGetData(cons);
   assert(consdata != NULL);

   /* apply local bound changes */
   for( i = 0; i < consdata->nlocalbndchgs; i++ )
   {
      SCIP_VAR* mastervar;

      assert(GCGvarIsOriginal(consdata->localbndvars[i]));

      /** @todo this might lead to an error with linking variables ? */
      if( GCGvarGetBlock(consdata->localbndvars[i]) >= 0 )
         continue;

      assert(GCGoriginalVarGetNMastervars(consdata->localbndvars[i]) >= 1);

      mastervar = GCGoriginalVarGetMastervars(consdata->localbndvars[i])[0];
      assert(GCGvarGetBlock(mastervar) == -1);

      if( consdata->localbndtypes[i] == SCIP_BOUNDTYPE_LOWER )
      {
         if( SCIPisLT(scip, SCIPvarGetLbLocal(mastervar), consdata->localnewbnds[i]) )
         {
            SCIP_CALL( SCIPchgVarLb(scip, mastervar, consdata->localnewbnds[i]) );
            ++(*propcount);
            SCIPdebugMessage("changed lb of copied original var %s locally to %g\n", SCIPvarGetName(consdata->localbndvars[i]), consdata->localnewbnds[i]);
         }
      }
      else
      {
         if( SCIPisGT(scip, SCIPvarGetUbLocal(mastervar), consdata->localnewbnds[i]) )
         {
            SCIP_CALL( SCIPchgVarUb(scip, mastervar, consdata->localnewbnds[i]) );
            ++(*propcount);
            SCIPdebugMessage("changed ub of copied original var %s locally to %g\n", SCIPvarGetName(consdata->localbndvars[i]), consdata->localnewbnds[i]);
         }
      }
   }

   SCIPdebugMessage("Finished propagation of bounds of copied original variables: %d bounds changed.\n", *propcount);

   return SCIP_OKAY;
}

/** forward the seen history */
static
SCIP_RETCODE forwardUpdateSeenHistory(
   SCIP*                 scip,               /**< SCIP data structure */
   SCIP*                 origscip,           /**< original SCIP data structure */
   SCIP_CONSDATA*        consdata            /**< constraint data */
   )
{
<<<<<<< HEAD
   GCG_VARHISTORYBUFFER* next;
   int i;

=======
>>>>>>> ea545e34
   assert(scip != NULL);
   assert(origscip != NULL);
   assert(consdata != NULL);

   if( consdata->branchrule == NULL )
   {
      SCIP_CALL( GCGvarhistoryJumpToLatest(scip, &(consdata->knownvarhistory)) );
   }
   else
   {
<<<<<<< HEAD
      if( consdata->knownvarhistory->buffer->nvars == 0 )
      {
         return SCIP_OKAY;
      }

      if( consdata->knownvarhistory->pos < 0 )
      {
         consdata->knownvarhistory->pos = -1;
      }

      do
      {
         assert(consdata->knownvarhistory->buffer->nvars > 0);
         assert(consdata->knownvarhistory->pos < consdata->knownvarhistory->buffer->nvars);

         for( i = consdata->knownvarhistory->pos + 1; i < consdata->knownvarhistory->buffer->nvars; i++ )
         {
            if( consdata->knownvarhistory->buffer->vars[i]->deleted )
            {
               SCIPdebugMessage("Skipping deleted Variable <%s>!\n", SCIPvarGetName(consdata->knownvarhistory->buffer->vars[i]));
               continue;
            }
            SCIP_CALL( GCGrelaxBranchNewCol(origscip, consdata->branchrule, consdata->branchdata, consdata->knownvarhistory->buffer->vars[i]) );
         }
         next = consdata->knownvarhistory->buffer->next;
         if( next != NULL )
         {
            SCIP_CALL( GCGvarhistoryCaptureBuffer(next) );
            SCIP_CALL( GCGvarhistoryReleaseBuffer(scip, &consdata->knownvarhistory->buffer) );

            consdata->knownvarhistory->buffer = next;
            consdata->knownvarhistory->pos = -1;
         }
         else
         {
            break;
         }
      }
      while( TRUE );

      consdata->knownvarhistory->pos = consdata->knownvarhistory->buffer->nvars - 1;
      assert(consdata->knownvarhistory->buffer->next == NULL);
      assert(consdata->knownvarhistory->pos >= 0);
=======
      SCIP_VAR* var = NULL;
      while( GCGvarhistoryHasNext(consdata->knownvarhistory) )
      {
         SCIP_CALL( GCGvarhistoryNext(scip, &consdata->knownvarhistory) );
         SCIP_CALL( GCGvarhistoryGetVar(consdata->knownvarhistory, &var) );
         assert(var != NULL);
         if( SCIPvarIsDeleted(var) )
         {
            SCIPdebugMessage("Skipping deleted Variable <%s>!\n", SCIPvarGetName(var));
            continue;
         }
         SCIP_CALL( GCGrelaxBranchNewCol(origscip, consdata->branchrule, consdata->branchdata, var) );
      }
>>>>>>> ea545e34
   }

   return SCIP_OKAY;
}

/*
 * Callback methods
 */


/** destructor of constraint handler to free constraint handler data (called when SCIP is exiting) */
static
SCIP_DECL_CONSFREE(consFreeMasterbranch)
{
   SCIP_CONSHDLRDATA* conshdlrdata;

   assert(scip != NULL);
   assert(conshdlr != NULL);
   assert(strcmp(SCIPconshdlrGetName(conshdlr), CONSHDLR_NAME) == 0);

   conshdlrdata = SCIPconshdlrGetData(conshdlr);
   assert(conshdlrdata != NULL);

   /* free constraint handler storage */
   assert(conshdlrdata->stack == NULL);
   SCIPfreeMemory(scip, &conshdlrdata);

   return SCIP_OKAY;
}


/** initialization method of constraint handler (called after problem was transformed) */
static
SCIP_DECL_CONSINIT(consInitMasterbranch)
{  /*lint --e{715}*/
   SCIP_CONSHDLRDATA* conshdlrdata;

   assert(scip != NULL);
   assert(conshdlr != NULL);
   assert(strcmp(SCIPconshdlrGetName(conshdlr), CONSHDLR_NAME) == 0);

   conshdlrdata = SCIPconshdlrGetData(conshdlr);
   assert(conshdlrdata != NULL);

   /* prepare stack */
   SCIP_CALL( SCIPallocBlockMemoryArray(scip, &conshdlrdata->stack, conshdlrdata->maxstacksize) );
   conshdlrdata->nstack = 0;

   /* prepare pending bound changes */
   conshdlrdata->npendingbnds = 0;
   conshdlrdata->maxpendingbnds = SCIPcalcMemGrowSize(scip, 1);
   conshdlrdata->pendingbndsactivated = TRUE;
   SCIP_CALL( SCIPallocBlockMemoryArray(scip, &(conshdlrdata->pendingvars), conshdlrdata->maxpendingbnds) );
   SCIP_CALL( SCIPallocBlockMemoryArray(scip, &(conshdlrdata->pendingbndtypes), conshdlrdata->maxpendingbnds) );
   SCIP_CALL( SCIPallocBlockMemoryArray(scip, &(conshdlrdata->pendingnewbnds), conshdlrdata->maxpendingbnds) );
   SCIP_CALL( SCIPhashmapCreate(&conshdlrdata->pendingvarmaplb, SCIPblkmem(scip), conshdlrdata->maxpendingbnds) );
   SCIP_CALL( SCIPhashmapCreate(&conshdlrdata->pendingvarmapub, SCIPblkmem(scip), conshdlrdata->maxpendingbnds) );

   conshdlrdata->maxblocknum = SCIPcalcMemGrowSize(scip, GCGgetNPricingprobs(GCGmasterGetOrigprob(scip)));
   SCIP_CALL( SCIPallocBlockMemoryArray(scip, &(conshdlrdata->collectedbndvars),  conshdlrdata->maxblocknum) );
   SCIP_CALL( SCIPallocBlockMemoryArray(scip, &(conshdlrdata->collectedlbnds),  conshdlrdata->maxblocknum) );
   SCIP_CALL( SCIPallocBlockMemoryArray(scip, &(conshdlrdata->collectedubnds),  conshdlrdata->maxblocknum) );
   SCIP_CALL( SCIPallocBlockMemoryArray(scip, &(conshdlrdata->ncollectedbndvars),  conshdlrdata->maxblocknum) );
   SCIP_CALL( SCIPallocBlockMemoryArray(scip, &(conshdlrdata->maxcollectedbndvars),  conshdlrdata->maxblocknum) );
   BMSclearMemoryArray(conshdlrdata->collectedbndvars, conshdlrdata->maxblocknum);
   BMSclearMemoryArray(conshdlrdata->collectedlbnds, conshdlrdata->maxblocknum);
   BMSclearMemoryArray(conshdlrdata->collectedubnds, conshdlrdata->maxblocknum);
   BMSclearMemoryArray(conshdlrdata->ncollectedbndvars, conshdlrdata->maxblocknum);
   BMSclearMemoryArray(conshdlrdata->maxcollectedbndvars, conshdlrdata->maxblocknum);

   conshdlrdata->maxlinkingvaridxs = 0;
   conshdlrdata->linkingvaridxs = NULL;

   return SCIP_OKAY;
}


/** solving process initialization method of constraint handler (called when branch and bound process is about to begin) */
static
SCIP_DECL_CONSINITSOL(consInitsolMasterbranch)
{  /*lint --e{715}*/
   SCIP_CONS* cons;
   SCIP_CONSHDLRDATA* conshdlrdata;

   assert(scip != NULL);
   assert(conshdlr != NULL);
   assert(strcmp(SCIPconshdlrGetName(conshdlr), CONSHDLR_NAME) == 0);

   conshdlrdata = SCIPconshdlrGetData(conshdlr);
   assert(conshdlrdata != NULL);

   /* create masterbranch constraint for the root node */
   SCIP_CALL( GCGcreateConsMasterbranch(scip, &cons, "root-masterbranch", NULL,  NULL, NULL, NULL, NULL, 0, 0) );
   GCGconsOrigbranchSetMastercons(GCGconsOrigbranchGetActiveCons(GCGmasterGetOrigprob(scip)), cons);

   conshdlrdata->nstack = 1;
   conshdlrdata->stack[0] = cons;

   return SCIP_OKAY;
}


/** deinitialization method of constraint handler (called before transformed problem is freed) */
static
SCIP_DECL_CONSEXIT(consExitMasterbranch)
{  /*lint --e{715}*/
   SCIP_CONSHDLRDATA* conshdlrdata;
   int i;

   assert(scip != NULL);
   assert(conshdlr != NULL);
   assert(strcmp(SCIPconshdlrGetName(conshdlr), CONSHDLR_NAME) == 0);

   conshdlrdata = SCIPconshdlrGetData(conshdlr);
   assert(conshdlrdata != NULL);
   assert(conshdlrdata->nstack == 1 || SCIPgetNNodes(scip) == 0);

   /* free stack */
   SCIPfreeBlockMemoryArray(scip, &(conshdlrdata->stack), conshdlrdata->maxstacksize);
   SCIPfreeBlockMemoryArray(scip, &(conshdlrdata->pendingvars), conshdlrdata->maxpendingbnds);
   SCIPfreeBlockMemoryArray(scip, &(conshdlrdata->pendingbndtypes), conshdlrdata->maxpendingbnds);
   SCIPfreeBlockMemoryArray(scip, &(conshdlrdata->pendingnewbnds), conshdlrdata->maxpendingbnds);
   SCIPhashmapFree(&conshdlrdata->pendingvarmaplb);
   SCIPhashmapFree(&conshdlrdata->pendingvarmapub);

   for( i = 0; i < conshdlrdata->maxblocknum; ++i )
   {
      if( conshdlrdata->maxcollectedbndvars[i] > 0)
      {
         SCIPfreeBlockMemoryArray(scip, &(conshdlrdata->collectedbndvars[i]), conshdlrdata->maxcollectedbndvars[i]);
         SCIPfreeBlockMemoryArray(scip, &(conshdlrdata->collectedlbnds[i]), conshdlrdata->maxcollectedbndvars[i]);
         SCIPfreeBlockMemoryArray(scip, &(conshdlrdata->collectedubnds[i]), conshdlrdata->maxcollectedbndvars[i]);
      }
   }
   SCIPfreeBlockMemoryArray(scip, &(conshdlrdata->collectedbndvars), conshdlrdata->maxblocknum);
   SCIPfreeBlockMemoryArray(scip, &(conshdlrdata->collectedlbnds), conshdlrdata->maxblocknum);
   SCIPfreeBlockMemoryArray(scip, &(conshdlrdata->collectedubnds), conshdlrdata->maxblocknum);
   SCIPfreeBlockMemoryArray(scip, &(conshdlrdata->ncollectedbndvars), conshdlrdata->maxblocknum);
   SCIPfreeBlockMemoryArray(scip, &(conshdlrdata->maxcollectedbndvars), conshdlrdata->maxblocknum);

   for( i = 0; i < conshdlrdata->maxlinkingvaridxs; ++i )
   {
      if( conshdlrdata->linkingvaridxs[i] != NULL)
         SCIPfreeBlockMemoryArray(scip, &(conshdlrdata->linkingvaridxs[i]), conshdlrdata->maxblocknum);
      else
         break;
   }
   SCIPfreeBlockMemoryArrayNull(scip, &(conshdlrdata->linkingvaridxs), conshdlrdata->maxlinkingvaridxs);

   return SCIP_OKAY;
}


/** constraint activation notification method of constraint handler */
static
SCIP_DECL_CONSACTIVE(consActiveMasterbranch)
{
   SCIP* origscip;
   SCIP_CONSHDLRDATA* conshdlrdata;
   SCIP_CONSDATA* consdata;

   assert(scip != NULL);
   assert(conshdlr != NULL);
   assert(strcmp(SCIPconshdlrGetName(conshdlr), CONSHDLR_NAME) == 0);
   assert(cons != NULL);

   /* get constraint handler data */
   conshdlrdata = SCIPconshdlrGetData(conshdlr);
   assert(conshdlrdata != NULL);
   assert(conshdlrdata->stack != NULL);

   /* get constraint data */
   consdata = SCIPconsGetData(cons);
   assert(consdata != NULL);
   assert((consdata->node == NULL) == (consdata->parentcons == NULL));

   /* @fixme: This is a hack */
   if( consdata->node == NULL )
   {
      SCIPdebugMessage("root node not present in masterconsdata!\n");
      consdata->node = SCIPgetRootNode(scip);
   }

   assert(consdata->node != NULL);

   /* get original problem */
   origscip = GCGmasterGetOrigprob(scip);
   assert(origscip != NULL);


   SCIPdebugMessage("Activating branch master constraint: <%s>[stack size: %d].\n", SCIPconsGetName(cons), conshdlrdata->nstack+1);
   /* If the node is activated the first time, we have to initialize the constraint data first */
   if( consdata->nactivated == 0 )
   {
      SCIPdebugPrintf("for the first time\n");
      SCIP_CALL( initializeConsdata(scip, cons) );
   }
   else
      SCIPdebugPrintf("\n");

   consdata->nactivated++;

   /* The node has to be repropagated if new variables were created after the node was left the last time
    * or if new bound changes on directly transferred variables were found
    */
   assert(GCGmasterGetNPricedvars(scip) >= consdata->npropvars);
   if( GCGmasterGetNPricedvars(scip) > consdata->npropvars || consdata->ncopiedvarbnds > 0 )
   {
      consdata->needprop = TRUE;
      SCIP_CALL( SCIPrepropagateNode(scip, consdata->node) );
   }

   if( consdata->nlocalbndchgs - consdata->nlocalbndchgstreated[conshdlrdata->nstack] > 0 )
      SCIPdebugMessage("added %d boundchanges from previous nodes!\n", consdata->nlocalbndchgs - consdata->nlocalbndchgstreated[conshdlrdata->nstack]);

   /* put constraint on the stack */
   if( conshdlrdata->nstack >= conshdlrdata->maxstacksize )
   {
      int newsize = SCIPcalcMemGrowSize(scip,  conshdlrdata->nstack+1);
      SCIP_CALL( SCIPreallocBlockMemoryArray(scip, &(conshdlrdata->stack), conshdlrdata->maxstacksize, newsize) );

      SCIPdebugMessage("reallocating Memory for stack! %d --> %d\n", conshdlrdata->maxstacksize, newsize);
      conshdlrdata->maxstacksize = newsize;
   }

   conshdlrdata->stack[conshdlrdata->nstack] = cons;
   (conshdlrdata->nstack)++;

   SCIPdebugMessage("Activating masterbranch constraint: <%s> [stack size: %d], needprop = %u.\n",
      consdata->name, conshdlrdata->nstack, consdata->needprop);

   /* apply global bound changes in the original problem to the pricing problems */
   SCIP_CALL( applyGlobalBndchgsToPricingprobs(scip) );

   /* apply local bound changes in the original problem to the pricing problems */
   SCIP_CALL( applyLocalBndchgsToPricingprobs(scip, cons) );

   /* call branching specific activation method */
   if( consdata->branchrule != NULL )
   {
      SCIP_CALL( GCGrelaxBranchActiveMaster(origscip, consdata->branchrule, consdata->branchdata) );
   }

   /* forward history of node we are activating */
   forwardUpdateSeenHistory(scip, origscip, consdata);
   /* forward history of possible ancestor nodes (all active) */
   SCIP_CONS* parentcons = consdata->parentcons;
   SCIP_CONSDATA* parentconsdata;
   while( parentcons != NULL )
   {
      parentconsdata = SCIPconsGetData(parentcons);
      GCGvarhistoryJumpToLatest(scip, &parentconsdata->knownvarhistory);
      parentcons = parentconsdata->parentcons;
   }

   return SCIP_OKAY;
}

/** constraint deactivation notification method of constraint handler */
static
SCIP_DECL_CONSDEACTIVE(consDeactiveMasterbranch)
{
   SCIP_CONSHDLRDATA* conshdlrdata;
   SCIP_CONSDATA* consdata;
   SCIP* origscip;

   assert(scip != NULL);
   assert(conshdlr != NULL);
   assert(strcmp(SCIPconshdlrGetName(conshdlr), CONSHDLR_NAME) == 0);
   assert(cons != NULL);

   /* get constraint handler data */
   conshdlrdata = SCIPconshdlrGetData(conshdlr);
   assert(conshdlrdata != NULL);
   assert(conshdlrdata->stack != NULL || conshdlrdata->nstack == 1);
   assert(conshdlrdata->nstack > 0);
   assert(conshdlrdata->nstack == 1 || cons == conshdlrdata->stack[conshdlrdata->nstack-1]);

   /* get constraint data */
   consdata = SCIPconsGetData(cons);
   assert(consdata != NULL);
   assert(consdata->nactivated >= 1);

   /* get original problem */
   origscip = GCGmasterGetOrigprob(scip);
   assert(origscip != NULL);

   if( !conshdlrdata->pendingbndsactivated )
   {
      SCIPdebugMessage("We need repropagation\n");
      consdata->needprop = TRUE;
   }

   if( SCIPgetStage(scip) == SCIP_STAGE_SOLVING )
      consdata->npropvars = GCGmasterGetNPricedvars(scip);

   /* remove constraint from the stack */
   (conshdlrdata->nstack)--;

   SCIPdebugMessage("Deactivating masterbranch constraint: <%s> [stack size: %d].\n",
      consdata->name, conshdlrdata->nstack);

   /* undo local bound changes in the original problem to the pricing problems */
   SCIP_CALL( undoLocalBndchgsToPricingprobs(scip, cons) );

   /* call branching specific deactivation method */
   if( consdata->branchrule != NULL )
   {
      SCIP_CALL( GCGrelaxBranchDeactiveMaster(origscip, consdata->branchrule, consdata->branchdata) );
   }

   GCGvarhistoryJumpToLatest(scip, &consdata->knownvarhistory);

   return SCIP_OKAY;
}


/** frees specific constraint data */
static
SCIP_DECL_CONSDELETE(consDeleteMasterbranch)
{
   SCIP* origscip;
   SCIP_CONSDATA* parentconsdata;
   SCIP_CONSDATA** childconsdatas;
   SCIP_CONS** childconss;
   int nchildconss;
   int i;

   assert(scip != NULL);
   assert(conshdlr != NULL);

   assert(cons != NULL);
   assert(consdata != NULL);
   assert(strcmp(SCIPconshdlrGetName(conshdlr), CONSHDLR_NAME) == 0);
   assert(*consdata != NULL);

   /* get original problem */
   origscip = GCGmasterGetOrigprob(scip);
   assert(origscip != NULL);

   SCIPdebugMessage("Deleting masterbranch constraint: <%s>.\n", (*consdata)->name);

   /* remove original branching constraints if not yet done
    * (might happen if node is cut off before branching decisions are transferred to the original problem)
    */
   SCIP_CALL( GCGconsMasterbranchReleaseOrigbranchConss(scip, origscip, cons) );

   /* free arrays with local bound changes on copied original variables */
   if( (*consdata)->maxcopiedvarbnds > 0 )
   {
      SCIPfreeBlockMemoryArrayNull(scip, &((*consdata)->copiedvars), (*consdata)->maxcopiedvarbnds);
      SCIPfreeBlockMemoryArrayNull(scip, &((*consdata)->copiedvarbndtypes), (*consdata)->maxcopiedvarbnds);
      SCIPfreeBlockMemoryArrayNull(scip, &((*consdata)->copiedvarbnds), (*consdata)->maxcopiedvarbnds);
   }

   /* free arrays with local bound changes on original variables belonging to a unique block */
   SCIPfreeBlockMemoryArrayNull(scip, &(*consdata)->nlocalbndchgstreated, (*consdata)->maxlocalbndchgstreated);
   if( (*consdata)->maxlocalbndchgs > 0 )
   {
      SCIPfreeBlockMemoryArrayNull(scip, &(*consdata)->localoldbnds, (*consdata)->maxlocalbndchgs);
      SCIPfreeBlockMemoryArrayNull(scip, &(*consdata)->localnewbnds, (*consdata)->maxlocalbndchgs);
      SCIPfreeBlockMemoryArrayNull(scip, &(*consdata)->localbndtypes, (*consdata)->maxlocalbndchgs);
      SCIPfreeBlockMemoryArrayNull(scip, &(*consdata)->localbndvars, (*consdata)->maxlocalbndchgs);
   }

   assert((*consdata)->origcons == NULL || GCGconsOrigbranchGetMastercons((*consdata)->origcons) == cons);

   /* allow the correspondig branchrule to delete the branch data */
   if( (*consdata)->branchdata != NULL && (*consdata)->branchrule != NULL )
   {
      SCIP_Bool force = ((*consdata)->origcons == NULL);
      SCIP_CALL( GCGrelaxBranchDataDelete(origscip, (*consdata)->branchrule, &(*consdata)->branchdata, FALSE, force) );
      if( (*consdata)->origcons != NULL && (*consdata)->branchdata == NULL )
         GCGconsOrigbranchSetBranchdata((*consdata)->origcons, NULL);
   }

   (*consdata)->branchdata = NULL;

   /* set the mastercons pointer of the corresponding origcons to NULL */
   if( (*consdata)->origcons != NULL )
   {
      GCGconsOrigbranchSetMastercons((*consdata)->origcons, NULL);
   }

   assert((*consdata)->knownvarhistory != NULL);
   SCIP_CALL( GCGvarhistoryFreeReference(scip, &(*consdata)->knownvarhistory) );

   /* remove branching constraints at child nodes */
   nchildconss = (*consdata)->nchildconss;
   if( nchildconss > 0 )
   {
      SCIP_CALL( SCIPallocBufferArray(scip, &childconsdatas, nchildconss) );
      SCIP_CALL( SCIPallocBufferArray(scip, &childconss, nchildconss) );

      for( i = 0; i < nchildconss; ++i )
      {
         if( (*consdata)->childconss != NULL && (*consdata)->childconss[i] != NULL )
         {
            childconsdatas[i] = SCIPconsGetData((*consdata)->childconss[i]);
            childconss[i] = (*consdata)->childconss[i];
         }
         else
         {
            childconsdatas[i] = NULL;
            childconss[i] = NULL;
         }
      }

      /* delete childnodes */
      for( i = 0; i < nchildconss; ++i )
      {
         SCIPdebugMessage("Deleting %d childnodes\n", nchildconss);

         if( childconss[i] != NULL )
         {
            /*SCIP_CALL( consDeleteMasterbranch(scip, conshdlr, childcons[i], &childconsdatas[i]) );*/
            SCIP_CALL( SCIPreleaseCons(scip, &childconss[i]) );
            childconss[i] = NULL;
         }
      }

      SCIPfreeBufferArray(scip, &childconss);
      SCIPfreeBufferArray(scip, &childconsdatas);
   }
   assert((*consdata)->nchildconss == 0);

   /* set the pointer in the parent node to NULL */
   if( (*consdata)->parentcons != NULL )
   {
      SCIP_Bool isinprobing;
#ifndef NDEBUG
      SCIP_Bool childdeleted = FALSE;
#endif

      parentconsdata = SCIPconsGetData((*consdata)->parentcons);

      isinprobing = (SCIPgetStage(scip) <= SCIP_STAGE_SOLVING && SCIPinProbing(scip)) || (SCIPgetStage(origscip) <= SCIP_STAGE_SOLVING && SCIPinProbing(origscip));
      if( isinprobing )
         parentconsdata->probingtmpcons = NULL;

      for( i = 0; i < parentconsdata->nchildconss; ++i )
      {
         if( parentconsdata->childconss[i] == cons )
         {
            parentconsdata->childconss[i] = parentconsdata->childconss[parentconsdata->nchildconss-1];

            parentconsdata->childconss[parentconsdata->nchildconss-1] = NULL;
            parentconsdata->nchildconss--;
#ifndef NDEBUG
            childdeleted = TRUE;
#endif
            break;
         }
      }
      assert(childdeleted || isinprobing);
   }

   SCIPfreeBlockMemoryArrayNull(scip, &(*consdata)->childconss, (*consdata)->maxchildconss);

   if( (*consdata)->name != NULL )
   {
      SCIPfreeBlockMemoryArray(scip, &(*consdata)->name, strlen((*consdata)->name)+1);
   }

   SCIPfreeBlockMemoryNull(scip, consdata);
   *consdata = NULL;

   return SCIP_OKAY;
}


/** domain propagation method of constraint handler */
static
SCIP_DECL_CONSPROP(consPropMasterbranch)
{  /*lint --e{715}*/
   SCIP* origscip;
   SCIP_CONSHDLRDATA* conshdlrdata;
   SCIP_CONS* cons;
   SCIP_CONSDATA* consdata;

   int propcount;

   assert(conshdlr != NULL);
   conshdlrdata = SCIPconshdlrGetData(conshdlr);
   assert(conshdlrdata != NULL);
   assert(conshdlrdata->stack != NULL);

   /* get original problem */
   origscip = GCGmasterGetOrigprob(scip);
   assert(origscip != NULL);

   *result = SCIP_DIDNOTRUN;

   /* the constraint data of the cons related to the current node */
   cons = conshdlrdata->stack[conshdlrdata->nstack-1];
   assert(cons != NULL);

   consdata = SCIPconsGetData(cons);
   assert(consdata != NULL);

   if( conshdlrdata->npendingbnds == 0 && !consdata->needprop && consdata->ncopiedvarbnds == 0 )
   {
      SCIPdebugMessage("No propagation of masterbranch constraint needed: <%s>, stack size = %d.\n",
         consdata->name, conshdlrdata->nstack);

      return SCIP_OKAY;
   }

   SCIPdebugMessage("Starting propagation of masterbranch constraint: <%s>, stack size = %d, newvars = %d, npendingbnds = %d, npropbounds = %d.\n",
      consdata->name, conshdlrdata->nstack, GCGmasterGetNPricedvars(scip) - consdata->npropvars, conshdlrdata->npendingbnds, consdata->ncopiedvarbnds);

   propcount = 0;

   if( conshdlrdata->npendingbnds > 0 )
   {
      *result = SCIP_DIDNOTFIND;

      if( !conshdlrdata->pendingbndsactivated )
      {
         /* apply global bound changes in the original problem to the pricing problems */
         SCIP_CALL(applyGlobalBndchgsToPricingprobs(scip));
      }

      /* apply global bound changes on original problem variables to the master problem */
      SCIP_CALL( applyGlobalBndchgsToPricedMastervars(scip, &propcount) );

      GCGcolpoolPropagateGlobalBounds(GCGgetColpool(scip));
   }

   if( consdata->needprop || consdata->ncopiedvarbnds != 0 )
   {
      *result = SCIP_DIDNOTFIND;

      /* apply local bound changes on the original variables on newly generated master variables */
      SCIP_CALL( applyLocalBndchgsToPricedMastervars(scip, cons, &propcount) );

      /* apply local bound changes on original variables that have been directly copied to the master problem */
      SCIP_CALL( applyLocalBndchgsToCopiedMastervars(scip, cons, &propcount) );

      /* call branching rule specific propagation method */
      if ( consdata->branchrule != NULL )
      {
         /** @todo count number of propagations */
         SCIP_CALL( GCGrelaxBranchPropMaster(origscip, consdata->branchrule, consdata->branchdata, result) );
      }

      consdata->needprop = FALSE;
      consdata->npropvars = GCGmasterGetNPricedvars(scip);
   }

   if( *result != SCIP_CUTOFF && propcount > 0 )
      *result = SCIP_REDUCEDDOM;

   return SCIP_OKAY;
}


/** enforcement method for LP solutions */
static
SCIP_DECL_CONSENFOLP(consEnfolpMasterbranch)
{  /*lint --e{715}*/
   *result = SCIP_FEASIBLE;

   return SCIP_OKAY;
}

/** enforcement method for pseudo solutions */
static
SCIP_DECL_CONSENFOPS(consEnfopsMasterbranch)
{  /*lint --e{715}*/
   *result = SCIP_FEASIBLE;

   return SCIP_OKAY;
}

/** check method for solutions */
static
SCIP_DECL_CONSCHECK(consCheckMasterbranch)
{  /*lint --e{715}*/
   *result = SCIP_FEASIBLE;

   return SCIP_OKAY;
}

/** variable lock method */
static
SCIP_DECL_CONSLOCK(consLockMasterbranch)
{  /*lint --e{715}*/
   return SCIP_OKAY;
}


/*
 * Callback methods of event handler
 */

/** solving process initialization method of event handler (called when branch and bound process is about to begin) */
static
SCIP_DECL_EVENTINITSOL(eventInitsolOrigvarbound)
{  /*lint --e{715}*/
   SCIP_VAR** vars;
   int nvars;
   int i;

   vars = SCIPgetVars(scip);
   nvars = SCIPgetNVars(scip);

   for( i = 0; i < nvars; i++ )
   {
      SCIP_CALL( SCIPcatchVarEvent(scip, vars[i], SCIP_EVENTTYPE_GBDCHANGED | SCIP_EVENTTYPE_BOUNDCHANGED,
            eventhdlr, NULL, NULL) );
   }

   return SCIP_OKAY;
}

/** execution method of event handler */
static
SCIP_DECL_EVENTEXEC(eventExecOrigvarbound)
{  /*lint --e{715}*/
   SCIP* masterscip;
   SCIP_EVENTTYPE eventtype;
   SCIP_VAR* var;
   SCIP_Real oldbound;
   SCIP_Real newbound;
   int blocknr;
#ifdef SCIP_DEBUG
   SCIP_Bool handled = FALSE;
#endif
   SCIP_VAR** mastervars;
#ifndef NDEBUG
   int nmastervars;
   SCIP_Real* mastervals;
#endif

   /* get master problem */
   masterscip = GCGgetMasterprob(scip);
   assert(masterscip != NULL);

   /* get event data */
   eventtype = SCIPeventGetType(event);
   var = SCIPeventGetVar(event);
   oldbound = SCIPeventGetOldbound(event);
   newbound = SCIPeventGetNewbound(event);

   SCIPdebugMessage("eventexec: eventtype = 0x%x, var = %s, oldbound = %f, newbound = %f\n", (unsigned int) eventtype, SCIPvarGetName(var), oldbound, newbound);

   if( GCGgetDecompositionMode(scip) != GCG_DECMODE_DANTZIGWOLFE || !GCGrelaxIsInitialized(scip) )
   {
//      assert(SCIPvarGetData(var) == NULL);
      SCIPdebugMessage("Ignoring since in presolving / propagating.\n");
      return SCIP_OKAY;
   }

   if( !SCIPisTransformed(masterscip) )
   {
      GCGinitializeMasterProblemSolve(scip);
   }

   assert(GCGvarIsOriginal(var));
   blocknr = GCGvarGetBlock(var);

   mastervars = GCGoriginalVarGetMastervars(var);
#ifndef NDEBUG
   nmastervars = GCGoriginalVarGetNMastervars(var);
   mastervals = GCGoriginalVarGetMastervals(var);
#endif

   assert(SCIPgetStage(masterscip) >= SCIP_STAGE_TRANSFORMED);

   /* A global bound change might turn the current relaxation solution invalid */
   if( SCIPisRelaxSolValid(scip)
      && (((eventtype & SCIP_EVENTTYPE_GLBCHANGED) != 0 && SCIPisFeasLT(scip, SCIPgetRelaxSolVal(scip, var), newbound))
      || ((eventtype & SCIP_EVENTTYPE_GUBCHANGED) != 0 && SCIPisFeasGT(scip, SCIPgetRelaxSolVal(scip, var), newbound))) )
   {
      SCIP_CALL( SCIPmarkRelaxSolInvalid(scip) );
   }

   /* deal with variables present in the pricing */
   if( blocknr >= 0 && GCGisPricingprobRelevant(scip, blocknr) )
   {
      SCIPdebugMessage("Pricing var!\n");
      if( (eventtype & SCIP_EVENTTYPE_GLBCHANGED) != 0 )
      {
#ifdef SCIP_DEBUG
         handled = TRUE;
#endif
         SCIP_CALL( addPendingBndChg(masterscip, GCGoriginalVarGetPricingVar(var), SCIP_BOUNDTYPE_LOWER, oldbound, newbound) );
      }
      if( (eventtype & SCIP_EVENTTYPE_GUBCHANGED) != 0 )
      {
#ifdef SCIP_DEBUG
         handled = TRUE;
#endif
         SCIP_CALL( addPendingBndChg(masterscip, GCGoriginalVarGetPricingVar(var), SCIP_BOUNDTYPE_UPPER, oldbound, newbound) );
      }
   }
   /* deal with variables appearing in the master only */
   if( blocknr == -1 )
   {
      assert(nmastervars == 1);
      assert(mastervals[0] == 1);
      assert(mastervars[0] != NULL);

      SCIPdebugMessage("Master var!\n");
      if( (eventtype & SCIP_EVENTTYPE_GLBCHANGED) != 0 )
      {
#ifdef SCIP_DEBUG
         handled = TRUE;
#endif
         SCIP_CALL( addPendingBndChg(masterscip, mastervars[0], SCIP_BOUNDTYPE_LOWER, oldbound, newbound) );
      }
      if( (eventtype & SCIP_EVENTTYPE_GUBCHANGED) != 0 )
      {
#ifdef SCIP_DEBUG
         handled = TRUE;
#endif
         SCIP_CALL( addPendingBndChg(masterscip, mastervars[0], SCIP_BOUNDTYPE_UPPER, oldbound, newbound) );
      }
   }
   /* deal with linking variables */
   if( blocknr == -2 )
   {
      int npricingprobs;
      SCIP_VAR** pricingvars;
      int i;

      SCIPdebugMessage("Linking var!\n");
      pricingvars = GCGlinkingVarGetPricingVars(var);
      npricingprobs = GCGgetNPricingprobs(scip);

      assert(nmastervars >= 1);
      assert(mastervals[0] == 1);
      assert(mastervars[0] != NULL);
      assert(GCGvarGetBlock(mastervars[0]) == -1);

      if( (eventtype & SCIP_EVENTTYPE_GLBCHANGED) != 0 )
      {
#ifdef SCIP_DEBUG
            handled = TRUE;
#endif
         /* add the bound change in the master */
         SCIP_CALL( addPendingBndChg(masterscip, mastervars[0], SCIP_BOUNDTYPE_LOWER, oldbound, newbound) );

         /* add the bound change to the pricing problems */
         for( i = 0; i < npricingprobs; ++i )
         {
            if( pricingvars[i] == NULL )
               continue;
#ifdef SCIP_DEBUG
            handled = TRUE;
#endif
            SCIP_CALL( addPendingBndChg(masterscip, pricingvars[i], SCIP_BOUNDTYPE_LOWER, oldbound, newbound) );
         }
      }
      if( (eventtype & SCIP_EVENTTYPE_GUBCHANGED) != 0 )
      {
#ifdef SCIP_DEBUG
            handled = TRUE;
#endif
         /* add the bound change in the master */
         SCIP_CALL( addPendingBndChg(masterscip, mastervars[0], SCIP_BOUNDTYPE_UPPER, oldbound, newbound) );

         /* add the bound change to the pricing problems */
         for( i = 0; i < npricingprobs; ++i )
         {
            if( pricingvars[i] == NULL )
               continue;
#ifdef SCIP_DEBUG
            handled = TRUE;
#endif
            SCIP_CALL( addPendingBndChg(masterscip, pricingvars[i], SCIP_BOUNDTYPE_UPPER, oldbound, newbound) );
         }

      }

   }
#ifdef SCIP_DEBUG
   if( !handled )
   {
      SCIPdebugMessage("Effectively ignoring this change\n");
   }
#endif

   return SCIP_OKAY;
}


/*
 * interface methods
 */


/** creates the handler for masterbranch constraints and includes it in SCIP */
SCIP_RETCODE SCIPincludeConshdlrMasterbranch(
   SCIP*                 scip                /**< SCIP data structure */
   )
{
   SCIP* origscip;
   SCIP_CONSHDLR* conshdlr;
   SCIP_CONSHDLRDATA* conshdlrdata;
   SCIP_EVENTHDLR* eventhdlr;
   SCIP_EVENTHDLRDATA* eventhdlrdata;

   /* get original problem */
   origscip = GCGmasterGetOrigprob(scip);
   assert(origscip != NULL);

   SCIP_CALL( SCIPallocMemory(scip, &conshdlrdata) );
   conshdlrdata->stack = NULL;
   conshdlrdata->nstack = 0;
   conshdlrdata->maxstacksize = 25;

   /* include constraint handler */
   SCIP_CALL( SCIPincludeConshdlrBasic(scip, &conshdlr, CONSHDLR_NAME, CONSHDLR_DESC,
         CONSHDLR_ENFOPRIORITY, CONSHDLR_CHECKPRIORITY, CONSHDLR_EAGERFREQ, CONSHDLR_NEEDSCONS,
         consEnfolpMasterbranch, consEnfopsMasterbranch, consCheckMasterbranch, consLockMasterbranch,
         conshdlrdata) );
   assert(conshdlr != NULL);

   SCIP_CALL( SCIPsetConshdlrFree(scip, conshdlr, consFreeMasterbranch) );
   SCIP_CALL( SCIPsetConshdlrInit(scip, conshdlr, consInitMasterbranch) );
   SCIP_CALL( SCIPsetConshdlrExit(scip, conshdlr, consExitMasterbranch) );
   SCIP_CALL( SCIPsetConshdlrInitsol(scip, conshdlr, consInitsolMasterbranch) );
   SCIP_CALL( SCIPsetConshdlrDelete(scip, conshdlr, consDeleteMasterbranch) );
   SCIP_CALL( SCIPsetConshdlrActive(scip, conshdlr, consActiveMasterbranch) );
   SCIP_CALL( SCIPsetConshdlrDeactive(scip, conshdlr, consDeactiveMasterbranch) );
   SCIP_CALL( SCIPsetConshdlrProp(scip, conshdlr, consPropMasterbranch, CONSHDLR_PROPFREQ,
         CONSHDLR_DELAYPROP, CONSHDLR_PROPTIMING) );

   /* create event handler data */
   eventhdlrdata = NULL;

   /* include event handler into original SCIP */
   SCIP_CALL( SCIPincludeEventhdlrBasic(origscip, &eventhdlr, EVENTHDLR_NAME, EVENTHDLR_DESC,
         eventExecOrigvarbound, eventhdlrdata) );
   assert(eventhdlr != NULL);

   /* set non fundamental callbacks via setter functions */
   SCIP_CALL( SCIPsetEventhdlrInitsol(origscip, eventhdlr, eventInitsolOrigvarbound) );

   SCIP_CALL( SCIPaddBoolParam(origscip, "relaxing/gcg/enforceproper",
         "should propagated bound changes in the original be enforced in the master (only proper vars)?",
         &conshdlrdata->enforceproper, FALSE, TRUE, NULL, NULL) );

   return SCIP_OKAY;
}

/** creates and captures a masterbranch constraint */
SCIP_RETCODE GCGcreateConsMasterbranch(
   SCIP*                 scip,               /**< SCIP data structure */
   SCIP_CONS**           cons,               /**< pointer to hold the created constraint */
   const char*           name,               /**< name of the constraint */
   SCIP_NODE*            node,               /**< node at which the constraint should be created */
   SCIP_CONS*            parentcons,         /**< parent constraint */
   SCIP_BRANCHRULE*      branchrule,         /**< pointer to the branching rule */
   GCG_BRANCHDATA*       branchdata,         /**< branching data */
   SCIP_CONS**           origbranchconss,    /**< original constraints enforcing the branching decision */
   int                   norigbranchconss,   /**< number of original constraints */
   int                   maxorigbranchconss  /**< capacity of origbranchconss */
   )
{
   SCIP_CONSHDLR* conshdlr;
   SCIP_CONSDATA* consdata;

   assert(scip != NULL);
   assert(node != NULL || parentcons == NULL);
   if( node != NULL )
      assert((parentcons == NULL) == (SCIPnodeGetDepth(node) == 0));
   else
      assert(parentcons == NULL);

   assert(SCIPgetStage(scip) <= SCIP_STAGE_SOLVING);

   /* find the masterbranch constraint handler */
   conshdlr = SCIPfindConshdlr(scip, CONSHDLR_NAME);
   assert(conshdlr != NULL);

   /* create constraint data */
   SCIP_CALL( SCIPallocBlockMemory(scip, &consdata) );

   SCIP_CALL( SCIPduplicateBlockMemoryArray(scip, &(consdata->name), name, strlen(name)+1) );

   consdata->npropvars = 0;
   consdata->needprop = TRUE;
   consdata->node = node;
   consdata->nactivated = 0;

   consdata->parentcons = parentcons;
   consdata->childconss = NULL;
   consdata->nchildconss = 0;
   consdata->maxchildconss = 0;
   consdata->probingtmpcons = NULL;
   consdata->origcons = NULL;

   consdata->branchdata = branchdata;
   consdata->branchrule = branchrule;

   consdata->knownvarhistory = NULL;
   SCIP_CALL( GCGvarhistoryCopyReference(scip, &consdata->knownvarhistory, GCGgetCurrentVarhistoryReference(scip)) );

   consdata->localbndvars = NULL;
   consdata->localbndtypes = NULL;
   consdata->localnewbnds = NULL;
   consdata->localoldbnds = NULL;
   consdata->nlocalbndchgstreated = NULL;
   consdata->maxlocalbndchgstreated = 0;
   consdata->nlocalbndchgs = 0;
   consdata->maxlocalbndchgs = 0;
   consdata->nbranchingchgs = 0;

   consdata->copiedvars = NULL;
   consdata->copiedvarbndtypes = NULL;
   consdata->copiedvarbnds = NULL;
   consdata->ncopiedvarbnds = 0;
   consdata->maxcopiedvarbnds = 0;

   consdata->maxorigbranchconss = maxorigbranchconss;
   consdata->origbranchconss = origbranchconss;
   consdata->norigbranchconss = norigbranchconss;

   SCIPdebugMessage("Creating masterbranch constraint with parent %p.\n", (void*) parentcons);

   /* create constraint */
   SCIP_CALL( SCIPcreateCons(scip, cons, name, conshdlr, consdata, FALSE, FALSE, FALSE, FALSE, TRUE,
         TRUE, FALSE, FALSE, FALSE, TRUE) );

   /* add the new masterbranch constraint to the parent node's masterbranch constraint data
    * (unless the current node is the root node)
    */
   if( parentcons != NULL )
   {
      SCIP_CONSDATA* parentdata;

      parentdata = SCIPconsGetData(parentcons);
      assert(parentdata != NULL);

      if( SCIPinProbing(scip) || SCIPinProbing(GCGmasterGetOrigprob(scip)) )
      {
         parentdata->probingtmpcons = *cons;
      }
      else
      {
         int newmaxsize;
         ++parentdata->nchildconss;
         newmaxsize = SCIPcalcMemGrowSize(scip, parentdata->nchildconss);
         if( parentdata->nchildconss == 1 )
         {
            SCIP_CALL( SCIPallocBlockMemoryArray(scip, &(parentdata->childconss), newmaxsize) );
            parentdata->childconss[0] = NULL;
         }
         else
         {
            SCIP_CALL( SCIPreallocBlockMemoryArray(scip, &(parentdata->childconss), parentdata->maxchildconss, newmaxsize) );
            parentdata->childconss[parentdata->nchildconss - 1] = NULL;
         }
         parentdata->maxchildconss = newmaxsize;

         assert(parentdata->childconss[parentdata->nchildconss - 1] == NULL);
         parentdata->childconss[parentdata->nchildconss - 1] = *cons;

         // stash limit settings until branching is applied to the original problem
         SCIP_CALL( GCGstashLimitSettings(GCGgetOriginalprob(scip), scip) );
      }
   }

   return SCIP_OKAY;
}

/** returns the name of the constraint */
char* GCGconsMasterbranchGetName(
   SCIP_CONS*            cons                /**< masterbranch constraint for which the data is requested */
   )
{
   SCIP_CONSDATA* consdata;

   consdata = SCIPconsGetData(cons);
   assert(consdata != NULL);

   return consdata->name;
}

/** returns the node in the B&B tree at which the given masterbranch constraint is sticking */
SCIP_NODE* GCGconsMasterbranchGetNode(
   SCIP_CONS*            cons                /**< constraint pointer */
   )
{
   SCIP_CONSDATA* consdata;

   consdata = SCIPconsGetData(cons);
   assert(consdata != NULL);

   return consdata->node;
}

/** returns the masterbranch constraint of the B&B father of the node at which the
  * given masterbranch constraint is sticking
  */
SCIP_CONS* GCGconsMasterbranchGetParentcons(
   SCIP_CONS*            cons                /**< constraint pointer */
   )
{
   SCIP_CONSDATA* consdata;

   consdata = SCIPconsGetData(cons);
   assert(consdata != NULL);

   return consdata->parentcons;
}

/** returns the number of masterbranch constraints of the children of the node at which the
  * given masterbranch constraint is sticking
  */
int GCGconsMasterbranchGetNChildconss(
   SCIP_CONS*            cons                /**< constraint pointer */
   )
{
   SCIP_CONSDATA* consdata;

   consdata = SCIPconsGetData(cons);
   assert(consdata != NULL);

   return consdata->nchildconss;
}

/** returns a masterbranch constraint of a child of the node at which the
  * given masterbranch constraint is sticking
  */
SCIP_CONS* GCGconsMasterbranchGetChildcons(
   SCIP_CONS*            cons,                /**< constraint pointer */
   int                   childnr              /**< index of the child node */
   )
{
   SCIP_CONSDATA* consdata;

   consdata = SCIPconsGetData(cons);
   assert(consdata != NULL);
   assert(consdata->childconss != NULL);

   assert(consdata->nchildconss > childnr);

   return consdata->childconss[childnr];
}

/** returns the origbranch constraint of the node in the original program corresponding to the node
  * at which the given masterbranch constraint is sticking
  */
SCIP_CONS* GCGconsMasterbranchGetOrigcons(
   SCIP_CONS*            cons                /**< constraint pointer */
   )
{
   SCIP_CONSDATA* consdata;

   consdata = SCIPconsGetData(cons);
   assert(consdata != NULL);

   return consdata->origcons;
}

/** sets the origbranch constraint of the node in the master program corresponding to the node
  * at which the given masterbranchbranch constraint is sticking
  */
void GCGconsMasterbranchSetOrigcons(
   SCIP_CONS*            cons,               /**< constraint pointer */
   SCIP_CONS*            origcons            /**< original branching constraint */
   )
{
   SCIP_CONSDATA* consdata;

   consdata = SCIPconsGetData(cons);
   assert(consdata != NULL);
   assert(consdata->origcons == NULL || origcons == NULL);

   consdata->origcons = origcons;
}

/** returns the branching data for a given masterbranch constraint */
GCG_BRANCHDATA* GCGconsMasterbranchGetBranchdata(
   SCIP_CONS*            cons                /**< constraint pointer */
   )
{
   SCIP_CONSDATA* consdata;

   consdata = SCIPconsGetData(cons);
   assert(consdata != NULL);

   return consdata->branchdata;
}

void GCGconsMasterbranchSetBranchdata(
   SCIP_CONS*            cons,               /**< masterbranch constraint for which the branching data is requested */
   GCG_BRANCHDATA*       branchdata          /**< branching data */
   )
{
   SCIP_CONSDATA* consdata;

   consdata = SCIPconsGetData(cons);
   assert(consdata != NULL);

   consdata->branchdata = branchdata;
}

/** returns the branching rule of the constraint */
SCIP_BRANCHRULE* GCGconsMasterbranchGetBranchrule(
   SCIP_CONS*            cons                /**< masterbranch constraint for which the data is requested */
   )
{
   SCIP_CONSDATA* consdata;

   consdata = SCIPconsGetData(cons);
   assert(consdata != NULL);

   return consdata->branchrule;
}

/** adds a bound change on an original variable that was directly copied to the master problem */
SCIP_RETCODE GCGconsMasterbranchAddCopiedVarBndchg(
   SCIP*                 scip,               /**< SCIP data structure */
   SCIP_CONS*            cons,               /**< masterbranch constraint to which the bound change is added */
   SCIP_VAR*             var,                /**< variable on which the bound change was performed */
   GCG_BOUNDTYPE         boundtype,          /**< bound type of the bound change */
   SCIP_Real             newbound            /**< new bound of the variable after the bound change */
   )
{
   SCIP_CONSDATA* consdata;

   assert(scip != NULL);
   assert(GCGisMaster(scip));
   assert(cons != NULL);
   assert(var != NULL);

   /* get constraint data */
   consdata = SCIPconsGetData(cons);
   assert(consdata != NULL);

   /* realloc the arrays, if needed */
   if( consdata->ncopiedvarbnds >= consdata->maxcopiedvarbnds )
   {
      int newsize = SCIPcalcMemGrowSize(scip, consdata->ncopiedvarbnds+1);
      SCIP_CALL( SCIPreallocBlockMemoryArray(scip, &(consdata->copiedvars), consdata->maxcopiedvarbnds, newsize) );
      SCIP_CALL( SCIPreallocBlockMemoryArray(scip, &(consdata->copiedvarbndtypes), consdata->maxcopiedvarbnds, newsize) );
      SCIP_CALL( SCIPreallocBlockMemoryArray(scip, &(consdata->copiedvarbnds), consdata->maxcopiedvarbnds, newsize) );
      consdata->maxcopiedvarbnds = newsize;
   }

   SCIPdebugMessage("Bound change on copied original variable stored at masterbranch constraint: <%s>.\n", SCIPconsGetName(cons));

   /* store the new bound change */
   consdata->copiedvars[consdata->ncopiedvarbnds] = var;
   consdata->copiedvarbndtypes[consdata->ncopiedvarbnds] = boundtype;
   consdata->copiedvarbnds[consdata->ncopiedvarbnds] = newbound;
   consdata->ncopiedvarbnds++;

   /* mark the corresponding master node to be repropagated */
   SCIP_CALL( SCIPrepropagateNode(scip, consdata->node) );

   return SCIP_OKAY;
}

/** returns the constraints in the original problem that enforce the branching decision */
SCIP_CONS** GCGconsMasterbranchGetOrigbranchConss(
   SCIP_CONS*            cons                /**< masterbranch constraint for which the data is requested */
   )
{
   SCIP_CONSDATA* consdata;

   consdata = SCIPconsGetData(cons);
   assert(consdata != NULL);

   return consdata->origbranchconss;
}

/** returns the number of constraints in the original problem that enforce the branching decision */
int GCGconsMasterbranchGetNOrigbranchConss(
   SCIP_CONS*            cons                /**< masterbranch constraint for which the data is requested */
   )
{
   SCIP_CONSDATA* consdata;

   consdata = SCIPconsGetData(cons);
   assert(consdata != NULL);

   return consdata->norigbranchconss;
}

/** releases the constraints in the original problem that enforce the branching decision
 *  and frees the array holding the constraints
 */
SCIP_RETCODE GCGconsMasterbranchReleaseOrigbranchConss(
   SCIP*                 masterscip,         /**< master problem SCIP instance */
   SCIP*                 origscip,           /**< original SCIP instance */
   SCIP_CONS*            cons                /**< masterbranch constraint for which the data is freed */
   )
{
   SCIP_CONSDATA* consdata;

   assert(GCGisMaster(masterscip));
   assert(GCGisOriginal(origscip));

   consdata = SCIPconsGetData(cons);
   assert(consdata != NULL);

   if( consdata->norigbranchconss > 0 )
   {
      int c;

      for( c = consdata->norigbranchconss - 1; c >= 0; --c )
      {
         SCIP_CALL( SCIPreleaseCons(origscip, &consdata->origbranchconss[c]) );
      }
      SCIPfreeBlockMemoryArray(masterscip, &consdata->origbranchconss, consdata->maxorigbranchconss);
      consdata->origbranchconss = NULL;
      consdata->norigbranchconss = 0;
      consdata->maxorigbranchconss = 0;
   }

   return SCIP_OKAY;
}

/** returns the masterbranch constraint of the current node */
SCIP_CONS* GCGconsMasterbranchGetActiveCons(
   SCIP*                 scip                /**< SCIP data structure */
   )
{
   SCIP_CONSHDLR*     conshdlr;
   SCIP_CONSHDLRDATA* conshdlrdata;

   assert(scip != NULL);
   assert(GCGisMaster(scip));

   /* get constraint handler */
   conshdlr = SCIPfindConshdlr(scip, CONSHDLR_NAME);
   assert(conshdlr != NULL);

   /* get constraint handler data */
   conshdlrdata = SCIPconshdlrGetData(conshdlr);
   assert(conshdlrdata != NULL);
   assert(conshdlrdata->stack != NULL);

   if( conshdlrdata->nstack == 0 || SCIPgetStage(scip) > SCIP_STAGE_SOLVING )
      return NULL;

   assert(conshdlrdata->stack[conshdlrdata->nstack-1] != NULL);
   return conshdlrdata->stack[conshdlrdata->nstack-1];
}

/** returns the stack and the number of elements on it */
void GCGconsMasterbranchGetStack(
   SCIP*                 scip,               /**< SCIP data structure */
   SCIP_CONS***          stack,              /**< return value: pointer to the stack */
   int*                  nstackelements      /**< return value: pointer to int, for number of elements on the stack */
   )
{
   SCIP_CONSHDLR*     conshdlr;
   SCIP_CONSHDLRDATA* conshdlrdata;

   assert(scip != NULL);
   conshdlr = SCIPfindConshdlr(scip, CONSHDLR_NAME);
   assert(conshdlr != NULL);

   conshdlrdata = SCIPconshdlrGetData(conshdlr);
   assert(conshdlrdata != NULL);
   assert(conshdlrdata->stack != NULL);

   *stack = conshdlrdata->stack;
   *nstackelements = conshdlrdata->nstack;
}

/** returns the number of elements on the stack */
int GCGconsMasterbranchGetNStackelements(
   SCIP*                 scip                /**< SCIP data structure */
   )
{
   SCIP_CONSHDLR*     conshdlr;
   SCIP_CONSHDLRDATA* conshdlrdata;

   assert(scip != NULL);
   conshdlr = SCIPfindConshdlr(scip, CONSHDLR_NAME);
   assert(conshdlr != NULL);

   conshdlrdata = SCIPconshdlrGetData(conshdlr);
   assert(conshdlrdata != NULL);
   assert(conshdlrdata->stack != NULL);

   return conshdlrdata->nstack;
}

/** adds initial constraint to root node */
SCIP_RETCODE GCGconsMasterbranchAddRootCons(
   SCIP*                 scip                /**< SCIP data structure */
   )
{
   SCIP_CONSHDLR* conshdlr;
   SCIP_CONSHDLRDATA* conshdlrdata;
   SCIP_CONS* cons;

   assert(scip != NULL);
   conshdlr = SCIPfindConshdlr(scip, CONSHDLR_NAME);
   assert(conshdlr != NULL);

   conshdlrdata = SCIPconshdlrGetData(conshdlr);
   assert(conshdlrdata != NULL);
   cons = conshdlrdata->stack[0];
   conshdlrdata->stack[0] = NULL;
   assert(conshdlrdata->nstack == 1);
   conshdlrdata->nstack = 0;

   SCIP_CALL( SCIPaddConsNode(scip, SCIPgetRootNode(scip), cons, SCIPgetRootNode(scip)) );
   SCIP_CALL( SCIPreleaseCons(scip, &cons) );

   return SCIP_OKAY;
}

/** check whether the node was generated by generic branching */
SCIP_Bool GCGcurrentNodeIsGeneric(
   SCIP*                 scip                /**< SCIP data structure */
   )
{
   SCIP_CONS* mastercons;
   SCIP_BRANCHRULE* branchrule;

   assert(scip != NULL);
   assert(GCGisMaster(scip));

   mastercons = GCGconsMasterbranchGetActiveCons(scip);

   /* @todo: Why might mastercons be NULL? */
   if( mastercons == NULL || SCIPnodeGetDepth(GCGconsMasterbranchGetNode(mastercons)) == 0 )
      return FALSE;

   branchrule = GCGconsMasterbranchGetBranchrule(mastercons);

   if( branchrule == NULL || strcmp(SCIPbranchruleGetName(branchrule), "generic") != 0 )
      return FALSE;

   return TRUE;
}

/** checks the consistency of the masterbranch constraints in the problem */
void GCGconsMasterbranchCheckConsistency(
   SCIP*                 scip                /**< SCIP data structure */
   )
{
   SCIP_CONSHDLR*     conshdlr;
   int nconss;
#ifndef NDEBUG
   int i;
   SCIP_CONS** conss;
#endif

   assert(scip != NULL);
   conshdlr = SCIPfindConshdlr(scip, CONSHDLR_NAME);
   assert(conshdlr != NULL);

   nconss = SCIPconshdlrGetNConss(conshdlr);
#ifndef NDEBUG
   conss = SCIPconshdlrGetConss(conshdlr);

   for( i = 0; i < nconss; i++ )
   {
      SCIP_CONSDATA* consdata;
#ifdef SCIP_DEBUG
      SCIP_CONS* parent_origcons;
      SCIP_CONS* origcons_parent;
#endif

      consdata = SCIPconsGetData(conss[i]);
      assert(consdata != NULL);

      assert(consdata->probingtmpcons == NULL || SCIPinProbing(scip));
      assert(consdata->probingtmpcons == NULL || SCIPconsGetData(consdata->probingtmpcons)->parentcons == conss[i]);
      assert(consdata->origcons == NULL || GCGconsOrigbranchGetMastercons(consdata->origcons) == conss[i]);

#ifdef SCIP_DEBUG
      if( consdata->parentcons != NULL )
         parent_origcons = SCIPconsGetData(consdata->parentcons)->origcons;
      else
         parent_origcons = NULL;

      if( consdata->origcons != NULL )
         origcons_parent = GCGconsOrigbranchGetParentcons(consdata->origcons);
      else
         origcons_parent = NULL;

      SCIPdebugMessage("cons: %s (node %p), origcons: %s, parent %s: %s => %s\n",
         SCIPconsGetName(conss[i]),
         (void*) consdata->node,
         consdata->origcons == NULL? "NULL" : SCIPconsGetName(consdata->origcons),
         consdata->parentcons == NULL? "NULL" : SCIPconsGetName(consdata->parentcons),
         parent_origcons == NULL? "NULL" :  SCIPconsGetName(parent_origcons),
         origcons_parent == NULL? "NULL" : SCIPconsGetName(origcons_parent) );
#endif
   }
#endif

   SCIPdebugMessage("checked consistency of %d masterbranch constraints, all ok!\n", nconss);
}<|MERGE_RESOLUTION|>--- conflicted
+++ resolved
@@ -38,25 +38,16 @@
 /*---+----1----+----2----+----3----+----4----+----5----+----6----+----7----+----8----+----9----+----0----+----1----+----2*/
 /* #define SCIP_DEBUG */
 #include <assert.h>
-#include <scip/def.h>
-#include <scip/scip.h>
-#include <scip/type_cons.h>
-#include <scip/cons_linear.h>
-#include <scip/struct_var.h>
 #include <string.h>
 
+#include "gcg.h"
 #include "branch_generic.h"
-#include "gcg.h"
 #include "cons_masterbranch.h"
 #include "cons_origbranch.h"
 #include "relax_gcg.h"
 #include "pricer_gcg.h"
 #include "pub_colpool.h"
-<<<<<<< HEAD
-#include "misc_varhistory.h"
-=======
 #include "gcgvarhistory.h"
->>>>>>> ea545e34
 
 
 /*#define CHECKPROPAGATEDVARS*/
@@ -1494,12 +1485,6 @@
    SCIP_CONSDATA*        consdata            /**< constraint data */
    )
 {
-<<<<<<< HEAD
-   GCG_VARHISTORYBUFFER* next;
-   int i;
-
-=======
->>>>>>> ea545e34
    assert(scip != NULL);
    assert(origscip != NULL);
    assert(consdata != NULL);
@@ -1510,51 +1495,6 @@
    }
    else
    {
-<<<<<<< HEAD
-      if( consdata->knownvarhistory->buffer->nvars == 0 )
-      {
-         return SCIP_OKAY;
-      }
-
-      if( consdata->knownvarhistory->pos < 0 )
-      {
-         consdata->knownvarhistory->pos = -1;
-      }
-
-      do
-      {
-         assert(consdata->knownvarhistory->buffer->nvars > 0);
-         assert(consdata->knownvarhistory->pos < consdata->knownvarhistory->buffer->nvars);
-
-         for( i = consdata->knownvarhistory->pos + 1; i < consdata->knownvarhistory->buffer->nvars; i++ )
-         {
-            if( consdata->knownvarhistory->buffer->vars[i]->deleted )
-            {
-               SCIPdebugMessage("Skipping deleted Variable <%s>!\n", SCIPvarGetName(consdata->knownvarhistory->buffer->vars[i]));
-               continue;
-            }
-            SCIP_CALL( GCGrelaxBranchNewCol(origscip, consdata->branchrule, consdata->branchdata, consdata->knownvarhistory->buffer->vars[i]) );
-         }
-         next = consdata->knownvarhistory->buffer->next;
-         if( next != NULL )
-         {
-            SCIP_CALL( GCGvarhistoryCaptureBuffer(next) );
-            SCIP_CALL( GCGvarhistoryReleaseBuffer(scip, &consdata->knownvarhistory->buffer) );
-
-            consdata->knownvarhistory->buffer = next;
-            consdata->knownvarhistory->pos = -1;
-         }
-         else
-         {
-            break;
-         }
-      }
-      while( TRUE );
-
-      consdata->knownvarhistory->pos = consdata->knownvarhistory->buffer->nvars - 1;
-      assert(consdata->knownvarhistory->buffer->next == NULL);
-      assert(consdata->knownvarhistory->pos >= 0);
-=======
       SCIP_VAR* var = NULL;
       while( GCGvarhistoryHasNext(consdata->knownvarhistory) )
       {
@@ -1568,7 +1508,6 @@
          }
          SCIP_CALL( GCGrelaxBranchNewCol(origscip, consdata->branchrule, consdata->branchdata, var) );
       }
->>>>>>> ea545e34
    }
 
    return SCIP_OKAY;
