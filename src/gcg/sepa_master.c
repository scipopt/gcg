--- conflicted
+++ resolved
@@ -294,12 +294,9 @@
       SCIP_Real shift;
 
       origcut = SCIPcutGetRow(cuts[i]); /*lint !e679*/
-<<<<<<< HEAD
-=======
 
       if( SCIPhashmapExists(sepadata->origcutidxmap, origcut) )
          continue;
->>>>>>> 6bc01e1e
 
       /* get columns and vals of the cut */
       ncols = SCIProwGetNNonz(origcut);
@@ -333,10 +330,7 @@
       SCIP_CALL( SCIPaddRow(scip, mastercut, FALSE, &feasible) );
       sepadata->mastercuts[sepadata->ncuts] = mastercut;
       sepadata->origcuts[sepadata->ncuts] = origcut;
-<<<<<<< HEAD
-=======
       SCIP_CALL( SCIPhashmapInsertInt(sepadata->origcutidxmap, origcut, sepadata->ncuts) );
->>>>>>> 6bc01e1e
       SCIP_CALL( SCIPcaptureRow(origscip, origcut) );
       sepadata->ncuts++;
 
