/* * * * * * * * * * * * * * * * * * * * * * * * * * * * * * * * * * * * * * */
/*                                                                           */
/*                  This file is part of the program and library             */
/*          GCG --- Generic Column Generation                                */
/*                  a Dantzig-Wolfe decomposition based extension            */
/*                  of the branch-cut-and-price framework                    */
/*         SCIP --- Solving Constraint Integer Programs                      */
/*                                                                           */
/* Copyright (C) 2010-2025 Operations Research, RWTH Aachen University       */
/*                         Zuse Institute Berlin (ZIB)                       */
/*                                                                           */
/*  Licensed under the Apache License, Version 2.0 (the "License");          */
/*  you may not use this file except in compliance with the License.         */
/*  You may obtain a copy of the License at                                  */
/*                                                                           */
/*      http://www.apache.org/licenses/LICENSE-2.0                           */
/*                                                                           */
/*  Unless required by applicable law or agreed to in writing, software      */
/*  distributed under the License is distributed on an "AS IS" BASIS,        */
/*  WITHOUT WARRANTIES OR CONDITIONS OF ANY KIND, either express or implied. */
/*  See the License for the specific language governing permissions and      */
/*  limitations under the License.                                           */
/*                                                                           */
/*  You should have received a copy of the Apache-2.0 license                */
/*  along with GCG; see the file LICENSE. If not visit gcg.or.rwth-aachen.de.*/
/*                                                                           */
/* * * * * * * * * * * * * * * * * * * * * * * * * * * * * * * * * * * * * * */

/**@file   disp_gcg.c
 *
 * @brief  GCG display columns
 * @author Gerald Gamrath
 * @author Christian Puchert
 * @author Martin Bergner
 */

/*---+----1----+----2----+----3----+----4----+----5----+----6----+----7----+----8----+----9----+----0----+----1----+----2*/

#include <assert.h>
#include <string.h>

#include "gcg/disp_gcg.h"
#include "scip/disp_default.h"
#include "gcg/gcg.h"

#include "gcg/relax_gcg.h"
#include "gcg/pricer_gcg.h"

#define DISP_NAME_SOLFOUND      "solfound"
#define DISP_DESC_SOLFOUND      "letter that indicates the heuristic, that found the solution"
#define DISP_HEAD_SOLFOUND      "  "
#define DISP_WIDT_SOLFOUND      2
#define DISP_PRIO_SOLFOUND      80000
#define DISP_POSI_SOLFOUND      0
#define DISP_STRI_SOLFOUND      FALSE

#define DISP_NAME_TIME          "time"
#define DISP_DESC_TIME          "total solution time"
#define DISP_HEAD_TIME          "time"
#define DISP_WIDT_TIME          5
#define DISP_PRIO_TIME          4000
#define DISP_POSI_TIME          50
#define DISP_STRI_TIME          TRUE

#define DISP_NAME_NNODES        "nnodes"
#define DISP_DESC_NNODES        "number of processed nodes"
#define DISP_HEAD_NNODES        "node"
#define DISP_WIDT_NNODES        7
#define DISP_PRIO_NNODES        100000
#define DISP_POSI_NNODES        100
#define DISP_STRI_NNODES        TRUE

#define DISP_NAME_NODESLEFT     "nodesleft"
#define DISP_DESC_NODESLEFT     "number of unprocessed nodes"
#define DISP_HEAD_NODESLEFT     "left"
#define DISP_WIDT_NODESLEFT     7
#define DISP_PRIO_NODESLEFT     90000
#define DISP_POSI_NODESLEFT     200
#define DISP_STRI_NODESLEFT     TRUE

#define DISP_NAME_LPITERATIONS  "lpiterations"
#define DISP_DESC_LPITERATIONS  "number of simplex iterations"
#define DISP_HEAD_LPITERATIONS  "LP iter"
#define DISP_WIDT_LPITERATIONS  7
#define DISP_PRIO_LPITERATIONS  1000
#define DISP_POSI_LPITERATIONS  1000
#define DISP_STRI_LPITERATIONS  TRUE

#define DISP_NAME_SLPITERATIONS "sumlpiterations"
#define DISP_DESC_SLPITERATIONS "number of simplex iterations in master and pricing problems"
#define DISP_HEAD_SLPITERATIONS "SLP iter"
#define DISP_WIDT_SLPITERATIONS 8
#define DISP_PRIO_SLPITERATIONS 30000
#define DISP_POSI_SLPITERATIONS 1050
#define DISP_STRI_SLPITERATIONS TRUE

#define DISP_NAME_LPAVGITERS    "lpavgiterations"
#define DISP_DESC_LPAVGITERS    "average number of LP iterations since the last output line"
#define DISP_HEAD_LPAVGITERS    "LP it/n"
#define DISP_WIDT_LPAVGITERS    7
#define DISP_PRIO_LPAVGITERS    25000
#define DISP_POSI_LPAVGITERS    1400
#define DISP_STRI_LPAVGITERS    TRUE

#define DISP_NAME_LPCOND        "lpcond"
#define DISP_DESC_LPCOND        "estimate on condition number of LP solution"
#define DISP_HEAD_LPCOND        "LP cond"
#define DISP_WIDT_LPCOND        7
#define DISP_PRIO_LPCOND        0
#define DISP_POSI_LPCOND        1450
#define DISP_STRI_LPCOND        TRUE

#define DISP_NAME_MEMUSED       "memused"
#define DISP_DESC_MEMUSED       "total number of bytes used in block memory"
#define DISP_HEAD_MEMUSED       "mem"
#define DISP_WIDT_MEMUSED       5
#define DISP_PRIO_MEMUSED       20000
#define DISP_POSI_MEMUSED       1500
#define DISP_STRI_MEMUSED       TRUE

#define DISP_NAME_DEPTH         "depth"
#define DISP_DESC_DEPTH         "depth of current node"
#define DISP_HEAD_DEPTH         "depth"
#define DISP_WIDT_DEPTH         5
#define DISP_PRIO_DEPTH         500
#define DISP_POSI_DEPTH         2000
#define DISP_STRI_DEPTH         TRUE

#define DISP_NAME_MAXDEPTH      "maxdepth"
#define DISP_DESC_MAXDEPTH      "maximal depth of all processed nodes"
#define DISP_HEAD_MAXDEPTH      "mdpt"
#define DISP_WIDT_MAXDEPTH      5
#define DISP_PRIO_MAXDEPTH      5000
#define DISP_POSI_MAXDEPTH      2100
#define DISP_STRI_MAXDEPTH      TRUE

#define DISP_NAME_PLUNGEDEPTH   "plungedepth"
#define DISP_DESC_PLUNGEDEPTH   "current plunging depth"
#define DISP_HEAD_PLUNGEDEPTH   "pdpt"
#define DISP_WIDT_PLUNGEDEPTH   5
#define DISP_PRIO_PLUNGEDEPTH   10
#define DISP_POSI_PLUNGEDEPTH   2200
#define DISP_STRI_PLUNGEDEPTH   TRUE

#define DISP_NAME_NFRAC         "nfrac"
#define DISP_DESC_NFRAC         "number of fractional variables in the current solution"
#define DISP_HEAD_NFRAC         "frac"
#define DISP_WIDT_NFRAC         5
#define DISP_PRIO_NFRAC         700
#define DISP_POSI_NFRAC         2500
#define DISP_STRI_NFRAC         TRUE

#define DISP_NAME_NEXTERNCANDS  "nexternbranchcands"
#define DISP_DESC_NEXTERNCANDS  "number of extern branching variables in the current node"
#define DISP_HEAD_NEXTERNCANDS  "extbr"
#define DISP_WIDT_NEXTERNCANDS  5
#define DISP_PRIO_NEXTERNCANDS  650
#define DISP_POSI_NEXTERNCANDS  2600
#define DISP_STRI_NEXTERNCANDS  TRUE

#define DISP_NAME_VARS          "vars"
#define DISP_DESC_VARS          "number of variables in the original problem"
#define DISP_HEAD_VARS          "ovars"
#define DISP_WIDT_VARS          5
#define DISP_PRIO_VARS          3000
#define DISP_POSI_VARS          3000
#define DISP_STRI_VARS          TRUE

#define DISP_NAME_CONSS         "conss"
#define DISP_DESC_CONSS         "number of globally valid constraints in the problem"
#define DISP_HEAD_CONSS         "ocons"
#define DISP_WIDT_CONSS         5
#define DISP_PRIO_CONSS         3100
#define DISP_POSI_CONSS         3100
#define DISP_STRI_CONSS         TRUE

#define DISP_NAME_CURCONSS      "curconss"
#define DISP_DESC_CURCONSS      "number of enabled constraints in current node"
#define DISP_HEAD_CURCONSS      "ccons"
#define DISP_WIDT_CURCONSS      5
#define DISP_PRIO_CURCONSS      600
#define DISP_POSI_CURCONSS      3200
#define DISP_STRI_CURCONSS      TRUE

#define DISP_NAME_CURCOLS       "curcols"
#define DISP_DESC_CURCOLS       "number of LP columns in current node"
#define DISP_HEAD_CURCOLS       "cols"
#define DISP_WIDT_CURCOLS       5
#define DISP_PRIO_CURCOLS       800
#define DISP_POSI_CURCOLS       3300
#define DISP_STRI_CURCOLS       TRUE

#define DISP_NAME_CURROWS       "currows"
#define DISP_DESC_CURROWS       "number of LP rows in current node"
#define DISP_HEAD_CURROWS       "rows"
#define DISP_WIDT_CURROWS       5
#define DISP_PRIO_CURROWS       900
#define DISP_POSI_CURROWS       3400
#define DISP_STRI_CURROWS       TRUE

#define DISP_NAME_OCUTS         "ocuts"
#define DISP_DESC_OCUTS         "total number of cuts applied to the original LPs"
#define DISP_HEAD_OCUTS         "ocuts"
#define DISP_WIDT_OCUTS         5
#define DISP_PRIO_OCUTS         100
#define DISP_POSI_OCUTS         3500
#define DISP_STRI_OCUTS         TRUE

#define DISP_NAME_SEPAROUNDS    "separounds"
#define DISP_DESC_SEPAROUNDS    "number of separation rounds performed at the current node"
#define DISP_HEAD_SEPAROUNDS    "sepa"
#define DISP_WIDT_SEPAROUNDS    4
#define DISP_PRIO_SEPAROUNDS    100
#define DISP_POSI_SEPAROUNDS    3600
#define DISP_STRI_SEPAROUNDS    TRUE

#define DISP_NAME_POOLSIZE      "poolsize"
#define DISP_DESC_POOLSIZE      "number of LP rows in the cut pool"
#define DISP_HEAD_POOLSIZE      "pool"
#define DISP_WIDT_POOLSIZE      5
#define DISP_PRIO_POOLSIZE      50
#define DISP_POSI_POOLSIZE      3700
#define DISP_STRI_POOLSIZE      TRUE

#define DISP_NAME_CONFLICTS     "conflicts"
#define DISP_DESC_CONFLICTS     "total number of conflicts found in conflict analysis"
#define DISP_HEAD_CONFLICTS     "confs"
#define DISP_WIDT_CONFLICTS     5
#define DISP_PRIO_CONFLICTS     2000
#define DISP_POSI_CONFLICTS     4000
#define DISP_STRI_CONFLICTS     TRUE

#define DISP_NAME_STRONGBRANCHS "strongbranchs"
#define DISP_DESC_STRONGBRANCHS "total number of strong branching calls"
#define DISP_HEAD_STRONGBRANCHS "strbr"
#define DISP_WIDT_STRONGBRANCHS 5
#define DISP_PRIO_STRONGBRANCHS 1000
#define DISP_POSI_STRONGBRANCHS 5000
#define DISP_STRI_STRONGBRANCHS TRUE

#define DISP_NAME_PSEUDOOBJ     "pseudoobj"
#define DISP_DESC_PSEUDOOBJ     "current pseudo objective value"
#define DISP_HEAD_PSEUDOOBJ     "pseudoobj"
#define DISP_WIDT_PSEUDOOBJ     14
#define DISP_PRIO_PSEUDOOBJ     300
#define DISP_POSI_PSEUDOOBJ     6000
#define DISP_STRI_PSEUDOOBJ     TRUE

#define DISP_NAME_LPOBJ         "lpobj"
#define DISP_DESC_LPOBJ         "current LP objective value"
#define DISP_HEAD_LPOBJ         "lpobj"
#define DISP_WIDT_LPOBJ         14
#define DISP_PRIO_LPOBJ         300
#define DISP_POSI_LPOBJ         6500
#define DISP_STRI_LPOBJ         TRUE

#define DISP_NAME_CURDUALBOUND  "curdualbound"
#define DISP_DESC_CURDUALBOUND  "dual bound of current node"
#define DISP_HEAD_CURDUALBOUND  "curdualbound"
#define DISP_WIDT_CURDUALBOUND  14
#define DISP_PRIO_CURDUALBOUND  400
#define DISP_POSI_CURDUALBOUND  7000
#define DISP_STRI_CURDUALBOUND  TRUE

#define DISP_NAME_ESTIMATE      "estimate"
#define DISP_DESC_ESTIMATE      "estimated value of feasible solution in current node"
#define DISP_HEAD_ESTIMATE      "estimate"
#define DISP_WIDT_ESTIMATE      14
#define DISP_PRIO_ESTIMATE      200
#define DISP_POSI_ESTIMATE      7500
#define DISP_STRI_ESTIMATE      TRUE

#define DISP_NAME_AVGDUALBOUND  "avgdualbound"
#define DISP_DESC_AVGDUALBOUND  "average dual bound of all unprocessed nodes"
#define DISP_HEAD_AVGDUALBOUND  "avgdualbound"
#define DISP_WIDT_AVGDUALBOUND  14
#define DISP_PRIO_AVGDUALBOUND  40
#define DISP_POSI_AVGDUALBOUND  8000
#define DISP_STRI_AVGDUALBOUND  TRUE

#define DISP_NAME_DUALBOUND     "dualbound"
#define DISP_DESC_DUALBOUND     "current global dual bound"
#define DISP_HEAD_DUALBOUND     "dualbound"
#define DISP_WIDT_DUALBOUND     14
#define DISP_PRIO_DUALBOUND     70000
#define DISP_POSI_DUALBOUND     9000
#define DISP_STRI_DUALBOUND     TRUE

#define DISP_NAME_PRIMALBOUND   "primalbound"
#define DISP_DESC_PRIMALBOUND   "current primal bound"
#define DISP_HEAD_PRIMALBOUND   "primalbound"
#define DISP_WIDT_PRIMALBOUND   14
#define DISP_PRIO_PRIMALBOUND   80000
#define DISP_POSI_PRIMALBOUND   10000
#define DISP_STRI_PRIMALBOUND   TRUE

#define DISP_NAME_CUTOFFBOUND   "cutoffbound"
#define DISP_DESC_CUTOFFBOUND   "current cutoff bound"
#define DISP_HEAD_CUTOFFBOUND   "cutoffbound"
#define DISP_WIDT_CUTOFFBOUND   14
#define DISP_PRIO_CUTOFFBOUND   10
#define DISP_POSI_CUTOFFBOUND   10100
#define DISP_STRI_CUTOFFBOUND   TRUE

#define DISP_NAME_DEGENERACY    "degeneracy"
#define DISP_DESC_DEGENERACY    "current average degeneracy"
#define DISP_HEAD_DEGENERACY    "deg"
#define DISP_WIDT_DEGENERACY    8
#define DISP_PRIO_DEGENERACY    40000
#define DISP_POSI_DEGENERACY    18000
#define DISP_STRI_DEGENERACY    TRUE

#define DISP_NAME_GAP           "gap"
#define DISP_DESC_GAP           "current (relative) gap using |primal-dual|/MIN(|dual|,|primal|)"
#define DISP_HEAD_GAP           "gap"
#define DISP_WIDT_GAP           8
#define DISP_PRIO_GAP           60000
#define DISP_POSI_GAP           20000
#define DISP_STRI_GAP           TRUE

#define DISP_NAME_PRIMALGAP          "primalgap"
#define DISP_DESC_PRIMALGAP          "current (relative) gap using |primal-dual|/|primal|"
#define DISP_HEAD_PRIMALGAP          "primgap"
#define DISP_WIDT_PRIMALGAP          8
#define DISP_PRIO_PRIMALGAP          20000
#define DISP_POSI_PRIMALGAP          21000
#define DISP_STRI_PRIMALGAP          TRUE

#define DISP_NAME_NSOLS         "nsols"
#define DISP_DESC_NSOLS         "current number of solutions found"
#define DISP_HEAD_NSOLS         "nsols"
#define DISP_WIDT_NSOLS         5
#define DISP_PRIO_NSOLS         0
#define DISP_POSI_NSOLS         30000
#define DISP_STRI_NSOLS         TRUE

#define DISP_NAME_MLPITERATIONS  "mlpiterations"
#define DISP_DESC_MLPITERATIONS  "number of simplex iterations in the master"
#define DISP_HEAD_MLPITERATIONS  "MLP iter"
#define DISP_WIDT_MLPITERATIONS  8
#define DISP_PRIO_MLPITERATIONS  80000
#define DISP_POSI_MLPITERATIONS  1100
#define DISP_STRI_MLPITERATIONS  TRUE

#define DISP_NAME_MVARS         "mvars"
#define DISP_DESC_MVARS         "number of variables in the master problem"
#define DISP_HEAD_MVARS         "mvars"
#define DISP_WIDT_MVARS         5
#define DISP_PRIO_MVARS         70000
#define DISP_POSI_MVARS         3050
#define DISP_STRI_MVARS         TRUE

#define DISP_NAME_MCONSS        "mconss"
#define DISP_DESC_MCONSS        "number of globally valid constraints in the master problem"
#define DISP_HEAD_MCONSS        "mcons"
#define DISP_WIDT_MCONSS        5
#define DISP_PRIO_MCONSS        70000
#define DISP_POSI_MCONSS        3150
#define DISP_STRI_MCONSS        TRUE

<<<<<<< HEAD
#define DISP_NAME_OCUTS         "ocuts"
#define DISP_DESC_OCUTS         "total number of original cuts applied to the master LPs"
#define DISP_HEAD_OCUTS         "ocuts"
#define DISP_WIDT_OCUTS         5
#define DISP_PRIO_OCUTS         80000
#define DISP_POSI_OCUTS         3550
#define DISP_STRI_OCUTS         TRUE
=======
#define DISP_NAME_MCUTS         "cuts"
#define DISP_DESC_MCUTS         "total number of cuts applied to the master LPs"
#define DISP_HEAD_MCUTS         "cuts"
#define DISP_WIDT_MCUTS         4
#define DISP_PRIO_MCUTS         80000
#define DISP_POSI_MCUTS         3550
#define DISP_STRI_MCUTS         TRUE
>>>>>>> 34a553f7

struct SCIP_DispData
{
   GCG*           gcg;                 /**< GCG data structure */
   SCIP_SOL*      lastsol;             /**< last solution found */
};

/*
 * Callback methods
 */

/** copy method for display plugins (called when SCIP copies plugins) */
static
SCIP_DECL_DISPCOPY(dispCopyGcg)
{  /*lint --e{715}*/
   assert(scip != NULL);
   assert(disp != NULL);

   /* call inclusion method of default SCIP display plugin */
   SCIP_CALL( SCIPincludeDispDefault(scip) );

   return SCIP_OKAY;
}

/** solving process initialization method of display column (called when branch and bound process is about to begin) */
static
SCIP_DECL_DISPINITSOL(SCIPdispInitsolSolFound)
{  /*lint --e{715}*/
   SCIP_DISPDATA* dispdata;
   assert(disp != NULL);
   assert(strcmp(SCIPdispGetName(disp), DISP_NAME_SOLFOUND) == 0);
   assert(scip != NULL);

   dispdata = SCIPdispGetData(disp);
   assert(dispdata != NULL);
   dispdata->lastsol = SCIPgetBestSol(scip);

   return SCIP_OKAY;
}

/** output method of display column to output file stream 'file' for character of best solution */
static
SCIP_DECL_DISPOUTPUT(SCIPdispOutputSolFound)
{  /*lint --e{715}*/
   SCIP* masterprob;
   SCIP_SOL* origsol;
   SCIP_SOL* mastersol;
   SCIP_DISPDATA* dispdata;

   assert(disp != NULL);
   assert(strcmp(SCIPdispGetName(disp), DISP_NAME_SOLFOUND) == 0);
   assert(scip != NULL);

   dispdata = SCIPdispGetData(disp);
   assert(dispdata != NULL);

   /* get master problem */
   masterprob = GCGgetMasterprob(dispdata->gcg);
   assert(masterprob != NULL);

   origsol = SCIPgetBestSol(scip);
   if( origsol == NULL )
      dispdata->lastsol = NULL;

   if( SCIPgetStage(masterprob) >= SCIP_STAGE_SOLVING )
      mastersol = SCIPgetBestSol(masterprob);
   else
      mastersol = NULL;

   if( origsol != dispdata->lastsol )
   {
      SCIPinfoMessage(scip, file, "%c", (SCIPgetSolHeur(scip, origsol) == NULL ? '*'
            : SCIPheurGetDispchar(SCIPgetSolHeur(scip, origsol))));
      /* If the solution was obtained in the master problem, display whether it came from its
       * LP relaxation or from the master heuristics */
      if( SCIPgetSolHeur(scip, origsol) == NULL && (mastersol != NULL) )
      {
         SCIPinfoMessage(scip, file, "%c", (SCIPgetSolHeur(masterprob, mastersol) == NULL ? '*'
               : SCIPheurGetDispchar(SCIPgetSolHeur(masterprob, mastersol))));
      }
      else
      {
         SCIPinfoMessage(scip, file, " ");
      }
      dispdata->lastsol = origsol;
   }
   else
      SCIPinfoMessage(scip, file, "  ");

   return SCIP_OKAY;
}

/** output method of display column to output file stream 'file' for solving time */
static
SCIP_DECL_DISPOUTPUT(SCIPdispOutputSolvingTime)
{  /*lint --e{715}*/
   assert(disp != NULL);
   assert(strcmp(SCIPdispGetName(disp), DISP_NAME_TIME) == 0);
   assert(scip != NULL);

   SCIPdispTime(SCIPgetMessagehdlr(scip), file, SCIPgetSolvingTime(scip), DISP_WIDT_TIME);

   return SCIP_OKAY;
}

/** output method of display column to output file stream 'file' for number of nodes */
static
SCIP_DECL_DISPOUTPUT(SCIPdispOutputNNodes)
{  /*lint --e{715}*/
   SCIP* masterprob;

   SCIP_DISPDATA* dispdata;
   assert(disp != NULL);
   dispdata = SCIPdispGetData(disp);
   assert(dispdata != NULL);
   assert(strcmp(SCIPdispGetName(disp), DISP_NAME_NNODES) == 0);
   assert(scip != NULL);

   /* get master problem */
   masterprob = GCGgetMasterprob(dispdata->gcg);
   assert(masterprob != NULL);

   if( SCIPgetStage(masterprob) >= SCIP_STAGE_SOLVING && GCGgetDecompositionMode(dispdata->gcg) != GCG_DECMODE_DANTZIGWOLFE )
      SCIPdispLongint(SCIPgetMessagehdlr(scip), file, SCIPgetNNodes(masterprob), DISP_WIDT_NNODES);
   else
      SCIPdispLongint(SCIPgetMessagehdlr(scip), file, SCIPgetNNodes(scip), DISP_WIDT_NNODES);

   return SCIP_OKAY;
}

/** output method of display column to output file stream 'file' for number of open nodes */
static
SCIP_DECL_DISPOUTPUT(SCIPdispOutputNNodesLeft)
{  /*lint --e{715}*/
   SCIP* masterprob;

   SCIP_DISPDATA* dispdata;
   assert(disp != NULL);
   dispdata = SCIPdispGetData(disp);
   assert(dispdata != NULL);
   assert(strcmp(SCIPdispGetName(disp), DISP_NAME_NODESLEFT) == 0);
   assert(scip != NULL);

   /* get master problem */
   masterprob = GCGgetMasterprob(dispdata->gcg);
   assert(masterprob != NULL);

   if( SCIPgetStage(masterprob) >= SCIP_STAGE_SOLVING && GCGgetDecompositionMode(dispdata->gcg) != GCG_DECMODE_DANTZIGWOLFE )
      SCIPdispInt(SCIPgetMessagehdlr(scip), file, SCIPgetNNodesLeft(masterprob), DISP_WIDT_NODESLEFT);
   else
      SCIPdispInt(SCIPgetMessagehdlr(scip), file, SCIPgetNNodesLeft(scip), DISP_WIDT_NODESLEFT);

   return SCIP_OKAY;
}

/** output method of display column to output file stream 'file' for number of LP iterations */
static
SCIP_DECL_DISPOUTPUT(SCIPdispOutputNLPIterations)
{  /*lint --e{715}*/
   assert(disp != NULL);
   assert(strcmp(SCIPdispGetName(disp), DISP_NAME_LPITERATIONS) == 0);
   assert(scip != NULL);

   SCIPdispLongint(SCIPgetMessagehdlr(scip), file, SCIPgetNLPIterations(scip), DISP_WIDT_LPITERATIONS);

   return SCIP_OKAY;
}

/** output method of display column to output file stream 'file' for number of average LP iterations */
static
SCIP_DECL_DISPOUTPUT(SCIPdispOutputNLPAvgIters)
{  /*lint --e{715}*/
   SCIP* masterprob;
   SCIP_Longint nnodes;
   SCIP_DISPDATA* dispdata;
   assert(disp != NULL);
   dispdata = SCIPdispGetData(disp);
   assert(strcmp(SCIPdispGetName(disp), DISP_NAME_LPAVGITERS) == 0);
   assert(scip != NULL);

   /**@todo Currently we are using the total number of nodes to compute the average LP iterations number. The reason for
    *       that is, that for the LP iterations only the total number (over all runs) are stored in the statistics. It
    *       would be nicer if the statistic also stores the number of LP iterations for the current run similar to the
    *       nodes.
    */

   /* get master problem */
   masterprob = GCGgetMasterprob(dispdata->gcg);
   assert(masterprob != NULL);

   if( SCIPgetStage(masterprob) >= SCIP_STAGE_SOLVING && GCGgetDecompositionMode(dispdata->gcg) != GCG_DECMODE_DANTZIGWOLFE )
      nnodes = SCIPgetNNodes(GCGgetMasterprob(dispdata->gcg));
   else
      nnodes = SCIPgetNNodes(scip);

   if( nnodes < 2 )
      SCIPinfoMessage(scip, file, "     - ");
   else
      SCIPinfoMessage(scip, file, "%6.1f ",
         (SCIPgetNLPIterations(GCGgetMasterprob(dispdata->gcg)) - SCIPgetNRootLPIterations(GCGgetMasterprob(dispdata->gcg)))
         / (SCIP_Real)(SCIPgetNNodes(GCGgetMasterprob(dispdata->gcg)) - 1) );

   return SCIP_OKAY;
}

/** output method of display column to output file stream 'file' for estimate on LP condition */
static
SCIP_DECL_DISPOUTPUT(SCIPdispOutputLPCondition)
{  /*lint --e{715}*/
   SCIP_LPI* lpi;
   SCIP_Real cond;

   assert(disp != NULL);
   assert(strcmp(SCIPdispGetName(disp), DISP_NAME_LPCOND) == 0);
   assert(scip != NULL);

   SCIP_CALL( SCIPgetLPI(scip, &lpi) );
   if( lpi == NULL )
   {
      SCIPinfoMessage(scip, file, "     - ");
      return SCIP_OKAY;
   }

   SCIP_CALL( SCIPlpiGetRealSolQuality(lpi, SCIP_LPSOLQUALITY_ESTIMCONDITION, &cond) );

   if( cond == SCIP_INVALID )  /*lint !e777*/
      SCIPinfoMessage(scip, file, "   n/a ");
   else
      SCIPinfoMessage(scip, file, "%.1e", cond);

   return SCIP_OKAY;
}

/** output method of display column to output file stream 'file' for depth */
static
SCIP_DECL_DISPOUTPUT(SCIPdispOutputDepth)
{  /*lint --e{715}*/
   assert(disp != NULL);
   assert(strcmp(SCIPdispGetName(disp), DISP_NAME_DEPTH) == 0);
   assert(scip != NULL);

   SCIPdispInt(SCIPgetMessagehdlr(scip), file, SCIPgetDepth(scip), DISP_WIDT_DEPTH);

   return SCIP_OKAY;
}

/** output method of display column to output file stream 'file' */
static
SCIP_DECL_DISPOUTPUT(SCIPdispOutputMemUsed)
{  /*lint --e{715}*/
   SCIP_Longint memused;
   int i;
   SCIP_DISPDATA* dispdata;
   assert(disp != NULL);
   dispdata = SCIPdispGetData(disp);
   assert(strcmp(SCIPdispGetName(disp), DISP_NAME_MEMUSED) == 0);
   assert(scip != NULL);

   memused = SCIPgetMemUsed(scip);
   memused += SCIPgetMemUsed(GCGgetMasterprob(dispdata->gcg));
   for( i = 0; i < GCGgetNPricingprobs(dispdata->gcg); i++ )
   {
      memused += SCIPgetMemUsed(GCGgetPricingprob(dispdata->gcg, i));
   }

   SCIPdispLongint(SCIPgetMessagehdlr(scip), file, memused, DISP_WIDT_MEMUSED);

   return SCIP_OKAY;
}

/** output method of display column to output file stream 'file' for maximal depth */
static
SCIP_DECL_DISPOUTPUT(SCIPdispOutputMaxDepth)
{  /*lint --e{715}*/
   assert(disp != NULL);
   assert(strcmp(SCIPdispGetName(disp), DISP_NAME_MAXDEPTH) == 0);
   assert(scip != NULL);

   SCIPdispInt(SCIPgetMessagehdlr(scip), file, SCIPgetMaxDepth(scip), DISP_WIDT_MAXDEPTH);

   return SCIP_OKAY;
}

/** output method of display column to output file stream 'file' for plunging depth */
static
SCIP_DECL_DISPOUTPUT(SCIPdispOutputPlungeDepth)
{  /*lint --e{715}*/
   assert(disp != NULL);
   assert(strcmp(SCIPdispGetName(disp), DISP_NAME_PLUNGEDEPTH) == 0);
   assert(scip != NULL);

   SCIPdispInt(SCIPgetMessagehdlr(scip), file, SCIPgetPlungeDepth(scip), DISP_WIDT_PLUNGEDEPTH);

   return SCIP_OKAY;
}

/** output method of display column to output file stream 'file' for number of LP branch candidates */
static
SCIP_DECL_DISPOUTPUT(SCIPdispOutputNFrac)
{  /*lint --e{715}*/
   assert(disp != NULL);
   assert(strcmp(SCIPdispGetName(disp), DISP_NAME_NFRAC) == 0);
   assert(scip != NULL);

   if( SCIPhasCurrentNodeLP(scip) && SCIPgetLPSolstat(scip) == SCIP_LPSOLSTAT_OPTIMAL )
      SCIPdispInt(SCIPgetMessagehdlr(scip), file, SCIPgetNLPBranchCands(scip), DISP_WIDT_NFRAC);
   else
      SCIPinfoMessage(scip, file, "   - ");

   return SCIP_OKAY;
}

/** output method of display column to output file stream 'file' for number of external branch candidates */
static
SCIP_DECL_DISPOUTPUT(SCIPdispOutputNExternCands)
{  /*lint --e{715}*/
   assert(disp != NULL);
   assert(strcmp(SCIPdispGetName(disp), DISP_NAME_NEXTERNCANDS) == 0);
   assert(scip != NULL);

   SCIPdispInt(SCIPgetMessagehdlr(scip), file, SCIPgetNExternBranchCands(scip), DISP_WIDT_NEXTERNCANDS);

   return SCIP_OKAY;
}

/** output method of display column to output file stream 'file' for number of variables */
static
SCIP_DECL_DISPOUTPUT(SCIPdispOutputNVars)
{  /*lint --e{715}*/
   assert(disp != NULL);
   assert(strcmp(SCIPdispGetName(disp), DISP_NAME_VARS) == 0);
   assert(scip != NULL);

   SCIPdispInt(SCIPgetMessagehdlr(scip), file, SCIPgetNVars(scip), DISP_WIDT_VARS);

   return SCIP_OKAY;
}

/** output method of display column to output file stream 'file' for number of constraints */
static
SCIP_DECL_DISPOUTPUT(SCIPdispOutputNConss)
{  /*lint --e{715}*/
   assert(disp != NULL);
   assert(strcmp(SCIPdispGetName(disp), DISP_NAME_CONSS) == 0);
   assert(scip != NULL);

   SCIPdispInt(SCIPgetMessagehdlr(scip), file, SCIPgetNConss(scip), DISP_WIDT_CONSS);

   return SCIP_OKAY;
}

/** output method of display column to output file stream 'file' for number of enabled constraints */
static
SCIP_DECL_DISPOUTPUT(SCIPdispOutputNCurConss)
{  /*lint --e{715}*/
   assert(disp != NULL);
   assert(strcmp(SCIPdispGetName(disp), DISP_NAME_CURCONSS) == 0);
   assert(scip != NULL);

   SCIPdispInt(SCIPgetMessagehdlr(scip), file, SCIPgetNEnabledConss(scip), DISP_WIDT_CURCONSS);

   return SCIP_OKAY;
}

/** output method of display column to output file stream 'file' for number of columns in the LP */
static
SCIP_DECL_DISPOUTPUT(SCIPdispOutputNCurCols)
{  /*lint --e{715}*/
   assert(disp != NULL);
   assert(strcmp(SCIPdispGetName(disp), DISP_NAME_CURCOLS) == 0);
   assert(scip != NULL);

   SCIPdispInt(SCIPgetMessagehdlr(scip), file, SCIPgetNLPCols(scip), DISP_WIDT_CURCOLS);

   return SCIP_OKAY;
}

/** output method of display column to output file stream 'file' for number of rows in the LP */
static
SCIP_DECL_DISPOUTPUT(SCIPdispOutputNCurRows)
{  /*lint --e{715}*/
   assert(disp != NULL);
   assert(strcmp(SCIPdispGetName(disp), DISP_NAME_CURROWS) == 0);
   assert(scip != NULL);

   SCIPdispInt(SCIPgetMessagehdlr(scip), file, SCIPgetNLPRows(scip), DISP_WIDT_CURROWS);

   return SCIP_OKAY;
}

/** output method of display column to output file stream 'file' for number of applied cuts */
static
SCIP_DECL_DISPOUTPUT(SCIPdispOutputNAppliedOCuts)
{  /*lint --e{715}*/
   assert(disp != NULL);
   assert(strcmp(SCIPdispGetName(disp), DISP_NAME_OCUTS) == 0);
   assert(scip != NULL);

   SCIPdispInt(SCIPgetMessagehdlr(scip), file, SCIPgetNCutsApplied(scip), DISP_WIDT_OCUTS);

   return SCIP_OKAY;
}

/** output method of display column to output file stream 'file' for number of separation rounds */
static
SCIP_DECL_DISPOUTPUT(SCIPdispOutputNSepaRounds)
{  /*lint --e{715}*/
   SCIP_DISPDATA* dispdata;
   assert(disp != NULL);
   dispdata = SCIPdispGetData(disp);
   assert(dispdata != NULL);
   assert(strcmp(SCIPdispGetName(disp), DISP_NAME_SEPAROUNDS) == 0);
   assert(scip != NULL);

   if( SCIPgetStage(GCGgetMasterprob(dispdata->gcg)) == SCIP_STAGE_SOLVING )
   {
      SCIPdispInt(SCIPgetMessagehdlr(scip), file, SCIPgetNSepaRounds(GCGgetMasterprob(dispdata->gcg)), DISP_WIDT_SEPAROUNDS);
   }
   else
   {
      SCIPdispInt(SCIPgetMessagehdlr(scip), file, 0, DISP_WIDT_SEPAROUNDS);
   }

   return SCIP_OKAY;
}

/** output method of display column to output file stream 'file' for number of current rows in the cut pool */
static
SCIP_DECL_DISPOUTPUT(SCIPdispOutputCutPoolSize)
{  /*lint --e{715}*/
   SCIP_DISPDATA* dispdata;
   assert(disp != NULL);
   dispdata = SCIPdispGetData(disp);
   assert(dispdata != NULL);
   assert(strcmp(SCIPdispGetName(disp), DISP_NAME_POOLSIZE) == 0);
   assert(scip != NULL);

   if( SCIPgetStage(GCGgetMasterprob(dispdata->gcg)) >= SCIP_STAGE_SOLVING )
   {
      SCIPdispInt(SCIPgetMessagehdlr(scip), file, SCIPgetNPoolCuts(GCGgetMasterprob(dispdata->gcg)), DISP_WIDT_POOLSIZE);
   }
   else
   {
      SCIPdispInt(SCIPgetMessagehdlr(scip), file, 0, DISP_WIDT_POOLSIZE);
   }

   return SCIP_OKAY;
}

/** output method of display column to output file stream 'file' for number of conflicts */
static
SCIP_DECL_DISPOUTPUT(SCIPdispOutputNConflicts)
{  /*lint --e{715}*/
   assert(disp != NULL);
   assert(strcmp(SCIPdispGetName(disp), DISP_NAME_CONFLICTS) == 0);
   assert(scip != NULL);

   SCIPdispLongint(SCIPgetMessagehdlr(scip), file, SCIPgetNConflictConssApplied(scip), DISP_WIDT_CONFLICTS);

   return SCIP_OKAY;
}

/** output method of display column to output file stream 'file' for number of strong branchings */
static
SCIP_DECL_DISPOUTPUT(SCIPdispOutputNStrongbranchs)
{  /*lint --e{715}*/
   assert(disp != NULL);
   assert(strcmp(SCIPdispGetName(disp), DISP_NAME_STRONGBRANCHS) == 0);
   assert(scip != NULL);

   SCIPdispLongint(SCIPgetMessagehdlr(scip), file, SCIPgetNStrongbranchs(scip), DISP_WIDT_STRONGBRANCHS);

   return SCIP_OKAY;
}

/** output method of display column to output file stream 'file' for pseudo objective value */
static
SCIP_DECL_DISPOUTPUT(SCIPdispOutputPseudoObjval)
{  /*lint --e{715}*/
   SCIP_Real pseudoobj;

   assert(disp != NULL);
   assert(strcmp(SCIPdispGetName(disp), DISP_NAME_PSEUDOOBJ) == 0);
   assert(scip != NULL);

   pseudoobj = SCIPgetPseudoObjval(scip);

   if( SCIPisInfinity(scip, -pseudoobj) )
      SCIPinfoMessage(scip, file, "      --      ");
   else if( SCIPisInfinity(scip, pseudoobj) )
      SCIPinfoMessage(scip, file, "    cutoff    ");
   else
      SCIPinfoMessage(scip, file, "%13.6e ", pseudoobj);

   return SCIP_OKAY;
}

/** output method of display column to output file stream 'file' for LP objective value */
static
SCIP_DECL_DISPOUTPUT(SCIPdispOutputLPObjval)
{  /*lint --e{715}*/

   SCIP_DISPDATA* dispdata;
   assert(disp != NULL);
   dispdata = SCIPdispGetData(disp);
   assert(dispdata != NULL);
   assert(strcmp(SCIPdispGetName(disp), DISP_NAME_LPOBJ) == 0);
   assert(scip != NULL);

   if( SCIPgetStage(GCGgetMasterprob(dispdata->gcg)) != SCIP_STAGE_SOLVING || SCIPgetLPSolstat(GCGgetMasterprob(dispdata->gcg)) == SCIP_LPSOLSTAT_NOTSOLVED )
   {
      SCIPinfoMessage(scip, file, "      --      ");
   }
   else
   {
      SCIP_Real lpobj = SCIPgetLPObjval(GCGgetMasterprob(dispdata->gcg));
      if( SCIPisInfinity(scip, -lpobj) )
         SCIPinfoMessage(scip, file, "      --      ");
      else if( SCIPisInfinity(scip, lpobj) )
         SCIPinfoMessage(scip, file, "    cutoff    ");
      else
         SCIPinfoMessage(scip, file, "%13.6e ", lpobj);
   }

   return SCIP_OKAY;
}

/** output method of display column to output file stream 'file' for the current dualbound */
static
SCIP_DECL_DISPOUTPUT(SCIPdispOutputCurDualbound)
{  /*lint --e{715}*/
   SCIP_Real curdualbound;

   assert(disp != NULL);
   assert(strcmp(SCIPdispGetName(disp), DISP_NAME_CURDUALBOUND) == 0);
   assert(scip != NULL);

   curdualbound = SCIPgetLocalDualbound(scip);

   if( SCIPisInfinity(scip, (SCIP_Real) SCIPgetObjsense(scip) * curdualbound ) )
      SCIPinfoMessage(scip, file, "    cutoff    ");
   else if( SCIPisInfinity(scip, -1.0 * (SCIP_Real) SCIPgetObjsense(scip) * curdualbound ) )
      SCIPinfoMessage(scip, file, "      --      ");
   else
      SCIPinfoMessage(scip, file, "%13.6e ", curdualbound);

   return SCIP_OKAY;
}

/** output method of display column to output file stream 'file' for estimate of best primal solution w.r.t. original
 *  problem contained in current subtree */
static
SCIP_DECL_DISPOUTPUT(SCIPdispOutputLocalOrigEstimate)
{  /*lint --e{715}*/
   SCIP_Real estimate;

   assert(disp != NULL);
   assert(strcmp(SCIPdispGetName(disp), DISP_NAME_ESTIMATE) == 0);
   assert(scip != NULL);

   estimate = SCIPgetLocalOrigEstimate(scip);
   if( SCIPisInfinity(scip, REALABS(estimate)) )
      SCIPinfoMessage(scip, file, "      --      ");
   else
      SCIPinfoMessage(scip, file, "%13.6e ", estimate);

   return SCIP_OKAY;
}

/** output method of display column to output file stream 'file' for average dualbound */
static
SCIP_DECL_DISPOUTPUT(SCIPdispOutputAvgDualbound)
{  /*lint --e{715}*/
   SCIP_Real avgdualbound;

   assert(disp != NULL);
   assert(strcmp(SCIPdispGetName(disp), DISP_NAME_AVGDUALBOUND) == 0);
   assert(scip != NULL);

   avgdualbound = SCIPgetAvgDualbound(scip);
   if( SCIPisInfinity(scip, REALABS(avgdualbound)) )
      SCIPinfoMessage(scip, file, "      --      ");
   else
      SCIPinfoMessage(scip, file, "%13.6e ", avgdualbound);

   return SCIP_OKAY;
}

/** output method of display column to output file stream 'file' for dualbound */
static
SCIP_DECL_DISPOUTPUT(SCIPdispOutputDualbound)
{  /*lint --e{715}*/
   SCIP_Real dualbound;
   SCIP_DISPDATA* dispdata;

   assert(disp != NULL);
   assert(strcmp(SCIPdispGetName(disp), DISP_NAME_DUALBOUND) == 0);
   assert(scip != NULL);
   dispdata = SCIPdispGetData(disp);

   dualbound = GCGgetDualbound(dispdata->gcg);

   if( SCIPisInfinity(scip, (SCIP_Real) SCIPgetObjsense(scip) * dualbound ) )
      SCIPinfoMessage(scip, file, "    cutoff    ");
   else if( SCIPisInfinity(scip, -1.0 * (SCIP_Real) SCIPgetObjsense(scip) * dualbound ) )
      SCIPinfoMessage(scip, file, "      --      ");
   else
      SCIPinfoMessage(scip, file, "%13.6e ", dualbound);

   return SCIP_OKAY;
}

/** output method of display column to output file stream 'file' for primalbound */
static
SCIP_DECL_DISPOUTPUT(SCIPdispOutputPrimalbound)
{  /*lint --e{715}*/
   SCIP_Real primalbound;
   SCIP_DISPDATA* dispdata;

   assert(disp != NULL);
   assert(strcmp(SCIPdispGetName(disp), DISP_NAME_PRIMALBOUND) == 0);
   assert(scip != NULL);

   dispdata = SCIPdispGetData(disp);
   primalbound = GCGgetPrimalbound(dispdata->gcg);

   if( SCIPisInfinity(scip, REALABS(primalbound)) )
      SCIPinfoMessage(scip, file, "      --      ");
   else
      SCIPinfoMessage(scip, file, "%13.6e%c", primalbound, SCIPisPrimalboundSol(scip) ? ' ' : '*');

   return SCIP_OKAY;
}

/** output method of display column to output file stream 'file' for cutoffbound */
static
SCIP_DECL_DISPOUTPUT(SCIPdispOutputCutoffbound)
{  /*lint --e{715}*/
   SCIP_Real cutoffbound;

   assert(disp != NULL);
   assert(strcmp(SCIPdispGetName(disp), DISP_NAME_CUTOFFBOUND) == 0);
   assert(scip != NULL);

   cutoffbound = SCIPgetCutoffbound(scip);
   if( SCIPisInfinity(scip, REALABS(cutoffbound)) )
      SCIPinfoMessage(scip, file, "      --      ");
   else
      SCIPinfoMessage(scip, file, "%13.6e ", SCIPretransformObj(scip, cutoffbound));

   return SCIP_OKAY;
}

/** output method of display column to output file stream 'file' for gap */
static
SCIP_DECL_DISPOUTPUT(SCIPdispOutputGap)
{  /*lint --e{715}*/
   SCIP_Real gap;
   SCIP_DISPDATA* dispdata;

   assert(disp != NULL);
   assert(strcmp(SCIPdispGetName(disp), DISP_NAME_GAP) == 0);
   assert(scip != NULL);
   dispdata = SCIPdispGetData(disp);

   gap = GCGgetGap(dispdata->gcg);

   if( SCIPisInfinity(scip, gap) )
      SCIPinfoMessage(scip, file, "    Inf ");
   else if( gap >= 100.00 )
      SCIPinfoMessage(scip, file, "  Large ");
   else
      SCIPinfoMessage(scip, file, "%7.2f%%", 100.0*gap);

   return SCIP_OKAY;
}

/** output method of display column to output file stream 'file' for the sum of simplex iterations */
static
SCIP_DECL_DISPOUTPUT(SCIPdispOutputSlpiterations)
{  /*lint --e{715}*/

   SCIP* masterprob;

   SCIP_DISPDATA* dispdata;
   assert(disp != NULL);
   dispdata = SCIPdispGetData(disp);
   assert(dispdata != NULL);
   assert(strcmp(SCIPdispGetName(disp), DISP_NAME_SLPITERATIONS) == 0);
   assert(scip != NULL);

   masterprob = GCGgetMasterprob(dispdata->gcg);

   if( masterprob != NULL && SCIPgetStage(masterprob) >= SCIP_STAGE_SOLVING )
   {
      SCIPdispLongint(SCIPgetMessagehdlr(scip), file, SCIPgetNLPIterations(masterprob) + GCGmasterGetPricingSimplexIters(dispdata->gcg), DISP_WIDT_SLPITERATIONS);
   }
   else
   {
      SCIPdispLongint(SCIPgetMessagehdlr(scip), file, 0LL, DISP_WIDT_SLPITERATIONS);
   }

   return SCIP_OKAY;
}


/** output method of display column to output file stream 'file' for degeneracy */
static
SCIP_DECL_DISPOUTPUT(SCIPdispOutputDegeneracy)
{  /*lint --e{715}*/
   SCIP_Real degeneracy;
   SCIP_DISPDATA* dispdata;

   assert(disp != NULL);
   assert(strcmp(SCIPdispGetName(disp), DISP_NAME_DEGENERACY) == 0);
   assert(scip != NULL);
   dispdata = SCIPdispGetData(disp);
   assert(dispdata != NULL);

   degeneracy = GCGgetDegeneracy(dispdata->gcg);

   if( SCIPisInfinity(scip, degeneracy) )
      SCIPinfoMessage(scip, file, "   --   ");
   else
      SCIPinfoMessage(scip, file, "%7.2f%%", 100.0*degeneracy);

   return SCIP_OKAY;
}


/** output method of display column to output file stream 'file' for primalgap */
static
SCIP_DECL_DISPOUTPUT(SCIPdispOutputPrimalgap)
{  /*lint --e{715}*/
   SCIP_Real primalbound;
   SCIP_Real dualbound;
   SCIP_Real gap;

   assert(disp != NULL);
   assert(strcmp(SCIPdispGetName(disp), DISP_NAME_PRIMALGAP) == 0);
   assert(scip != NULL);

   primalbound = SCIPgetPrimalbound(scip);
   dualbound = SCIPgetDualbound(scip);

   if( SCIPisEQ(scip, primalbound, dualbound) )
      gap = 0.0;
   else if( SCIPisZero(scip, primalbound) || SCIPisInfinity(scip, REALABS(primalbound)) || primalbound * dualbound < 0.0 )
      gap = SCIPinfinity(scip);
   else
      gap = REALABS((primalbound - dualbound))/REALABS(primalbound + SCIPepsilon(scip));

   if( SCIPisInfinity(scip, gap) )
      SCIPinfoMessage(scip, file, "    Inf ");
   else if( gap >= 100.00 )
      SCIPinfoMessage(scip, file, "  Large ");
   else
      SCIPinfoMessage(scip, file, "%7.2f%%", 100.0*gap);

   return SCIP_OKAY;
}

/** output method of display column to output file stream 'file' for number of found solutions */
static
SCIP_DECL_DISPOUTPUT(SCIPdispOutputNSols)
{  /*lint --e{715}*/
   SCIPinfoMessage(scip, file, "%5"SCIP_LONGINT_FORMAT, SCIPgetNSolsFound(scip));

   return SCIP_OKAY;
}

/** output method of display column to output file stream 'file' */
static
SCIP_DECL_DISPOUTPUT(SCIPdispOutputMlpiterations)
{  /*lint --e{715}*/
   SCIP_DISPDATA* dispdata;
   assert(disp != NULL);
   dispdata = SCIPdispGetData(disp);
   assert(dispdata != NULL);
   assert(strcmp(SCIPdispGetName(disp), DISP_NAME_MLPITERATIONS) == 0);
   assert(scip != NULL);

   if( SCIPgetStage(GCGgetMasterprob(dispdata->gcg)) >= SCIP_STAGE_SOLVING )
   {
      SCIPdispLongint(SCIPgetMessagehdlr(scip), file, SCIPgetNLPIterations(GCGgetMasterprob(dispdata->gcg)), DISP_WIDT_MLPITERATIONS);
   }
   else
   {
      SCIPdispLongint(SCIPgetMessagehdlr(scip), file, 0LL, DISP_WIDT_MLPITERATIONS);
   }

   return SCIP_OKAY;
}

/** output method of display column to output file stream 'file' */
static
SCIP_DECL_DISPOUTPUT(SCIPdispOutputMvars)
{  /*lint --e{715}*/
   SCIP_DISPDATA* dispdata;
   assert(disp != NULL);
   dispdata = SCIPdispGetData(disp);
   assert(dispdata != NULL);
   assert(strcmp(SCIPdispGetName(disp), DISP_NAME_MVARS) == 0);
   assert(scip != NULL);

   if( SCIPgetStage(GCGgetMasterprob(dispdata->gcg)) >= SCIP_STAGE_SOLVING )
   {
      SCIPdispInt(SCIPgetMessagehdlr(scip), file, SCIPgetNVars(GCGgetMasterprob(dispdata->gcg)), DISP_WIDT_MVARS);
   }
   else
   {
      SCIPdispInt(SCIPgetMessagehdlr(scip), file, 0, DISP_WIDT_MVARS);
   }

   return SCIP_OKAY;
}

/** output method of display column to output file stream 'file' */
static
SCIP_DECL_DISPOUTPUT(SCIPdispOutputMconss)
{  /*lint --e{715}*/
   SCIP_DISPDATA* dispdata;
   assert(disp != NULL);
   dispdata = SCIPdispGetData(disp);
   assert(dispdata != NULL);
   assert(strcmp(SCIPdispGetName(disp), DISP_NAME_MCONSS) == 0);
   assert(scip != NULL);

   if( SCIPgetStage(GCGgetMasterprob(dispdata->gcg)) >= SCIP_STAGE_SOLVING )
   {
      SCIPdispInt(SCIPgetMessagehdlr(scip), file, SCIPgetNConss(GCGgetMasterprob(dispdata->gcg)), DISP_WIDT_MCONSS);
   }
   else
   {
      SCIPdispInt(SCIPgetMessagehdlr(scip), file, 0, DISP_WIDT_MCONSS);
   }

   return SCIP_OKAY;
}

/** output method of display column to output file stream 'file' */
static
SCIP_DECL_DISPOUTPUT(SCIPdispOutputOcuts)
{  /*lint --e{715}*/
   SCIP_DISPDATA* dispdata;
   assert(disp != NULL);
<<<<<<< HEAD
   assert(strcmp(SCIPdispGetName(disp), DISP_NAME_OCUTS) == 0);
=======
   dispdata = SCIPdispGetData(disp);
   assert(dispdata != NULL);
   assert(strcmp(SCIPdispGetName(disp), DISP_NAME_MCUTS) == 0);
>>>>>>> 34a553f7
   assert(scip != NULL);

   if( SCIPgetStage(GCGgetMasterprob(dispdata->gcg)) >= SCIP_STAGE_SOLVING )
   {
<<<<<<< HEAD
      SCIPdispInt(SCIPgetMessagehdlr(scip), file, SCIPgetNCutsApplied(GCGgetMasterprob(scip)), DISP_WIDT_OCUTS);
=======
      SCIPdispInt(SCIPgetMessagehdlr(scip), file, SCIPgetNCutsApplied(GCGgetMasterprob(dispdata->gcg)), DISP_WIDT_MCUTS);
>>>>>>> 34a553f7
   }
   else
   {
      SCIPdispInt(SCIPgetMessagehdlr(scip), file, 0, DISP_WIDT_OCUTS);
   }



   return SCIP_OKAY;
}

/** destructor method of display plugin */
static
SCIP_DECL_DISPFREE(SCIPdispFreeGcg)
{  /*lint --e{715}*/
   SCIP_DISPDATA* dispdata;
   assert(disp != NULL);
   assert(strcmp(SCIPdispGetName(disp), DISP_NAME_SOLFOUND) == 0);
   dispdata = SCIPdispGetData(disp);
   assert(dispdata != NULL);

   SCIPfreeBlockMemory(scip, &dispdata);

   return SCIP_OKAY;
}

/*
 * default display columns specific interface methods
 */

/** includes the default display columns in SCIP */
SCIP_RETCODE GCGincludeDispGcg(
   GCG*                  gcg                 /**< GCG data structure */
   )
{
   SCIP_DISP* tmpdisp;
   SCIP_DISPDATA* dispdata;
   SCIP* origprob = GCGgetOrigprob(gcg);

   tmpdisp = SCIPfindDisp(origprob, DISP_NAME_SOLFOUND);
   if( tmpdisp == NULL )
   {
      /* dispdata is freed by first display plugin (solfound) */
      SCIP_CALL( SCIPallocBlockMemory(origprob, &dispdata) );
      dispdata->gcg = gcg;
      dispdata->lastsol = NULL;

      SCIP_CALL( SCIPincludeDisp(origprob, DISP_NAME_SOLFOUND, DISP_DESC_SOLFOUND, DISP_HEAD_SOLFOUND,
            SCIP_DISPSTATUS_AUTO,
            dispCopyGcg,
            SCIPdispFreeGcg, NULL, NULL, SCIPdispInitsolSolFound, NULL, SCIPdispOutputSolFound, dispdata,
            DISP_WIDT_SOLFOUND, DISP_PRIO_SOLFOUND, DISP_POSI_SOLFOUND, DISP_STRI_SOLFOUND) );

      SCIP_CALL( SCIPincludeDisp(origprob, DISP_NAME_TIME, DISP_DESC_TIME, DISP_HEAD_TIME,
            SCIP_DISPSTATUS_AUTO,
            dispCopyGcg,
            NULL, NULL, NULL, NULL, NULL, SCIPdispOutputSolvingTime, dispdata,
            DISP_WIDT_TIME, DISP_PRIO_TIME, DISP_POSI_TIME, DISP_STRI_TIME) );

      SCIP_CALL( SCIPincludeDisp(origprob, DISP_NAME_NNODES, DISP_DESC_NNODES, DISP_HEAD_NNODES,
            SCIP_DISPSTATUS_AUTO,
            dispCopyGcg,
            NULL, NULL, NULL, NULL, NULL, SCIPdispOutputNNodes, dispdata,
            DISP_WIDT_NNODES, DISP_PRIO_NNODES, DISP_POSI_NNODES, DISP_STRI_NNODES) );

      SCIP_CALL( SCIPincludeDisp(origprob, DISP_NAME_NODESLEFT, DISP_DESC_NODESLEFT, DISP_HEAD_NODESLEFT,
            SCIP_DISPSTATUS_AUTO,
            dispCopyGcg,
            NULL, NULL, NULL, NULL, NULL, SCIPdispOutputNNodesLeft, dispdata,
            DISP_WIDT_NODESLEFT, DISP_PRIO_NODESLEFT, DISP_POSI_NODESLEFT, DISP_STRI_NODESLEFT) );

      SCIP_CALL( SCIPincludeDisp(origprob, DISP_NAME_LPITERATIONS, DISP_DESC_LPITERATIONS, DISP_HEAD_LPITERATIONS,
            SCIP_DISPSTATUS_AUTO,
            dispCopyGcg,
            NULL, NULL, NULL, NULL, NULL, SCIPdispOutputNLPIterations, dispdata,
            DISP_WIDT_LPITERATIONS, DISP_PRIO_LPITERATIONS, DISP_POSI_LPITERATIONS, DISP_STRI_LPITERATIONS) );

      SCIP_CALL( SCIPincludeDisp(origprob, DISP_NAME_LPAVGITERS, DISP_DESC_LPAVGITERS, DISP_HEAD_LPAVGITERS,
            SCIP_DISPSTATUS_AUTO,
            dispCopyGcg,
            NULL, NULL, NULL, NULL, NULL, SCIPdispOutputNLPAvgIters, dispdata,
            DISP_WIDT_LPAVGITERS, DISP_PRIO_LPAVGITERS, DISP_POSI_LPAVGITERS, DISP_STRI_LPAVGITERS) );

      SCIP_CALL( SCIPincludeDisp(origprob, DISP_NAME_LPCOND, DISP_DESC_LPCOND, DISP_HEAD_LPCOND,
            SCIP_DISPSTATUS_AUTO,
            dispCopyGcg,
            NULL, NULL, NULL, NULL, NULL, SCIPdispOutputLPCondition, dispdata,
            DISP_WIDT_LPCOND, DISP_PRIO_LPCOND, DISP_POSI_LPCOND, DISP_STRI_LPCOND) );

      SCIP_CALL( SCIPincludeDisp(origprob, DISP_NAME_MEMUSED, DISP_DESC_MEMUSED, DISP_HEAD_MEMUSED,
            SCIP_DISPSTATUS_AUTO,
            dispCopyGcg,
            NULL, NULL, NULL, NULL, NULL, SCIPdispOutputMemUsed, dispdata,
            DISP_WIDT_MEMUSED, DISP_PRIO_MEMUSED, DISP_POSI_MEMUSED, DISP_STRI_MEMUSED) );

      SCIP_CALL( SCIPincludeDisp(origprob, DISP_NAME_DEPTH, DISP_DESC_DEPTH, DISP_HEAD_DEPTH,
            SCIP_DISPSTATUS_AUTO,
            dispCopyGcg,
            NULL, NULL, NULL, NULL, NULL, SCIPdispOutputDepth, dispdata,
            DISP_WIDT_DEPTH, DISP_PRIO_DEPTH, DISP_POSI_DEPTH, DISP_STRI_DEPTH) );

      SCIP_CALL( SCIPincludeDisp(origprob, DISP_NAME_MAXDEPTH, DISP_DESC_MAXDEPTH, DISP_HEAD_MAXDEPTH,
            SCIP_DISPSTATUS_AUTO,
            dispCopyGcg,
            NULL, NULL, NULL, NULL, NULL, SCIPdispOutputMaxDepth, dispdata,
            DISP_WIDT_MAXDEPTH, DISP_PRIO_MAXDEPTH, DISP_POSI_MAXDEPTH, DISP_STRI_MAXDEPTH) );

      SCIP_CALL( SCIPincludeDisp(origprob, DISP_NAME_PLUNGEDEPTH, DISP_DESC_PLUNGEDEPTH, DISP_HEAD_PLUNGEDEPTH,
            SCIP_DISPSTATUS_AUTO,
            dispCopyGcg,
            NULL, NULL, NULL, NULL, NULL, SCIPdispOutputPlungeDepth, dispdata,
            DISP_WIDT_PLUNGEDEPTH, DISP_PRIO_PLUNGEDEPTH, DISP_POSI_PLUNGEDEPTH, DISP_STRI_PLUNGEDEPTH) );

      SCIP_CALL( SCIPincludeDisp(origprob, DISP_NAME_NFRAC, DISP_DESC_NFRAC, DISP_HEAD_NFRAC,
            SCIP_DISPSTATUS_AUTO,
            dispCopyGcg,
            NULL, NULL, NULL, NULL, NULL, SCIPdispOutputNFrac, dispdata,
            DISP_WIDT_NFRAC, DISP_PRIO_NFRAC, DISP_POSI_NFRAC, DISP_STRI_NFRAC) );

      SCIP_CALL( SCIPincludeDisp(origprob, DISP_NAME_NEXTERNCANDS, DISP_DESC_NEXTERNCANDS, DISP_HEAD_NEXTERNCANDS,
            SCIP_DISPSTATUS_AUTO,
            dispCopyGcg,
            NULL, NULL, NULL, NULL, NULL, SCIPdispOutputNExternCands, dispdata,
            DISP_WIDT_NEXTERNCANDS, DISP_PRIO_NEXTERNCANDS, DISP_POSI_NEXTERNCANDS, DISP_STRI_NEXTERNCANDS) );

      SCIP_CALL( SCIPincludeDisp(origprob, DISP_NAME_VARS, DISP_DESC_VARS, DISP_HEAD_VARS,
            SCIP_DISPSTATUS_AUTO,
            dispCopyGcg,
            NULL, NULL, NULL, NULL, NULL, SCIPdispOutputNVars, dispdata,
            DISP_WIDT_VARS, DISP_PRIO_VARS, DISP_POSI_VARS, DISP_STRI_VARS) );

      SCIP_CALL( SCIPincludeDisp(origprob, DISP_NAME_CONSS, DISP_DESC_CONSS, DISP_HEAD_CONSS,
            SCIP_DISPSTATUS_AUTO,
            dispCopyGcg,
            NULL, NULL, NULL, NULL, NULL, SCIPdispOutputNConss, dispdata,
            DISP_WIDT_CONSS, DISP_PRIO_CONSS, DISP_POSI_CONSS, DISP_STRI_CONSS) );

      SCIP_CALL( SCIPincludeDisp(origprob, DISP_NAME_CURCONSS, DISP_DESC_CURCONSS, DISP_HEAD_CURCONSS,
            SCIP_DISPSTATUS_AUTO,
            dispCopyGcg,
            NULL, NULL, NULL, NULL, NULL, SCIPdispOutputNCurConss, dispdata,
            DISP_WIDT_CURCONSS, DISP_PRIO_CURCONSS, DISP_POSI_CURCONSS, DISP_STRI_CURCONSS) );

      SCIP_CALL( SCIPincludeDisp(origprob, DISP_NAME_CURCOLS, DISP_DESC_CURCOLS, DISP_HEAD_CURCOLS,
            SCIP_DISPSTATUS_AUTO,
            dispCopyGcg,
            NULL, NULL, NULL, NULL, NULL, SCIPdispOutputNCurCols, dispdata,
            DISP_WIDT_CURCOLS, DISP_PRIO_CURCOLS, DISP_POSI_CURCOLS, DISP_STRI_CURCOLS) );

      SCIP_CALL( SCIPincludeDisp(origprob, DISP_NAME_CURROWS, DISP_DESC_CURROWS, DISP_HEAD_CURROWS,
            SCIP_DISPSTATUS_AUTO,
            dispCopyGcg,
            NULL, NULL, NULL, NULL, NULL, SCIPdispOutputNCurRows, dispdata,
            DISP_WIDT_CURROWS, DISP_PRIO_CURROWS, DISP_POSI_CURROWS, DISP_STRI_CURROWS) );

      SCIP_CALL( SCIPincludeDisp(origprob, DISP_NAME_OCUTS, DISP_DESC_OCUTS, DISP_HEAD_OCUTS,
            SCIP_DISPSTATUS_AUTO,
            dispCopyGcg,
            NULL, NULL, NULL, NULL, NULL, SCIPdispOutputNAppliedOCuts, dispdata,
            DISP_WIDT_OCUTS, DISP_PRIO_OCUTS, DISP_POSI_OCUTS, DISP_STRI_OCUTS) );

      SCIP_CALL( SCIPincludeDisp(origprob, DISP_NAME_SEPAROUNDS, DISP_DESC_SEPAROUNDS, DISP_HEAD_SEPAROUNDS,
            SCIP_DISPSTATUS_AUTO,
            dispCopyGcg,
            NULL, NULL, NULL, NULL, NULL, SCIPdispOutputNSepaRounds, dispdata,
            DISP_WIDT_SEPAROUNDS, DISP_PRIO_SEPAROUNDS, DISP_POSI_SEPAROUNDS, DISP_STRI_SEPAROUNDS) );

      SCIP_CALL( SCIPincludeDisp(origprob, DISP_NAME_POOLSIZE, DISP_DESC_POOLSIZE, DISP_HEAD_POOLSIZE,
            SCIP_DISPSTATUS_AUTO,
            dispCopyGcg,
            NULL, NULL, NULL, NULL, NULL, SCIPdispOutputCutPoolSize, dispdata,
            DISP_WIDT_POOLSIZE, DISP_PRIO_POOLSIZE, DISP_POSI_POOLSIZE, DISP_STRI_POOLSIZE) );

      SCIP_CALL( SCIPincludeDisp(origprob, DISP_NAME_CONFLICTS, DISP_DESC_CONFLICTS, DISP_HEAD_CONFLICTS,
            SCIP_DISPSTATUS_AUTO,
            dispCopyGcg,
            NULL, NULL, NULL, NULL, NULL, SCIPdispOutputNConflicts, dispdata,
            DISP_WIDT_CONFLICTS, DISP_PRIO_CONFLICTS, DISP_POSI_CONFLICTS, DISP_STRI_CONFLICTS) );

      SCIP_CALL( SCIPincludeDisp(origprob, DISP_NAME_STRONGBRANCHS, DISP_DESC_STRONGBRANCHS, DISP_HEAD_STRONGBRANCHS,
            SCIP_DISPSTATUS_AUTO,
            dispCopyGcg,
            NULL, NULL, NULL, NULL, NULL, SCIPdispOutputNStrongbranchs, dispdata,
            DISP_WIDT_STRONGBRANCHS, DISP_PRIO_STRONGBRANCHS, DISP_POSI_STRONGBRANCHS, DISP_STRI_STRONGBRANCHS) );

      SCIP_CALL( SCIPincludeDisp(origprob, DISP_NAME_PSEUDOOBJ, DISP_DESC_PSEUDOOBJ, DISP_HEAD_PSEUDOOBJ,
            SCIP_DISPSTATUS_AUTO,
            dispCopyGcg,
            NULL, NULL, NULL, NULL, NULL, SCIPdispOutputPseudoObjval, dispdata,
            DISP_WIDT_PSEUDOOBJ, DISP_PRIO_PSEUDOOBJ, DISP_POSI_PSEUDOOBJ, DISP_STRI_PSEUDOOBJ) );

      SCIP_CALL( SCIPincludeDisp(origprob, DISP_NAME_LPOBJ, DISP_DESC_LPOBJ, DISP_HEAD_LPOBJ,
            SCIP_DISPSTATUS_AUTO,
            dispCopyGcg,
            NULL, NULL, NULL, NULL, NULL, SCIPdispOutputLPObjval, dispdata,
            DISP_WIDT_LPOBJ, DISP_PRIO_LPOBJ, DISP_POSI_LPOBJ, DISP_STRI_LPOBJ) );

      SCIP_CALL( SCIPincludeDisp(origprob, DISP_NAME_CURDUALBOUND, DISP_DESC_CURDUALBOUND, DISP_HEAD_CURDUALBOUND,
            SCIP_DISPSTATUS_AUTO,
            dispCopyGcg,
            NULL, NULL, NULL, NULL, NULL, SCIPdispOutputCurDualbound, dispdata,
            DISP_WIDT_CURDUALBOUND, DISP_PRIO_CURDUALBOUND, DISP_POSI_CURDUALBOUND, DISP_STRI_CURDUALBOUND) );

      SCIP_CALL( SCIPincludeDisp(origprob, DISP_NAME_ESTIMATE, DISP_DESC_ESTIMATE, DISP_HEAD_ESTIMATE,
            SCIP_DISPSTATUS_AUTO,
            dispCopyGcg,
            NULL, NULL, NULL, NULL, NULL, SCIPdispOutputLocalOrigEstimate, dispdata,
            DISP_WIDT_ESTIMATE, DISP_PRIO_ESTIMATE, DISP_POSI_ESTIMATE, DISP_STRI_ESTIMATE) );

      SCIP_CALL( SCIPincludeDisp(origprob, DISP_NAME_AVGDUALBOUND, DISP_DESC_AVGDUALBOUND, DISP_HEAD_AVGDUALBOUND,
            SCIP_DISPSTATUS_AUTO,
            dispCopyGcg,
            NULL, NULL, NULL, NULL, NULL, SCIPdispOutputAvgDualbound, dispdata,
            DISP_WIDT_AVGDUALBOUND, DISP_PRIO_AVGDUALBOUND, DISP_POSI_AVGDUALBOUND, DISP_STRI_AVGDUALBOUND) );

      SCIP_CALL( SCIPincludeDisp(origprob, DISP_NAME_DUALBOUND, DISP_DESC_DUALBOUND, DISP_HEAD_DUALBOUND,
            SCIP_DISPSTATUS_AUTO,
            dispCopyGcg,
            NULL, NULL, NULL, NULL, NULL, SCIPdispOutputDualbound, dispdata,
            DISP_WIDT_DUALBOUND, DISP_PRIO_DUALBOUND, DISP_POSI_DUALBOUND, DISP_STRI_DUALBOUND) );

      SCIP_CALL( SCIPincludeDisp(origprob, DISP_NAME_PRIMALBOUND, DISP_DESC_PRIMALBOUND, DISP_HEAD_PRIMALBOUND,
            SCIP_DISPSTATUS_AUTO,
            dispCopyGcg,
            NULL, NULL, NULL, NULL, NULL, SCIPdispOutputPrimalbound, dispdata,
            DISP_WIDT_PRIMALBOUND, DISP_PRIO_PRIMALBOUND, DISP_POSI_PRIMALBOUND, DISP_STRI_PRIMALBOUND) );

      SCIP_CALL( SCIPincludeDisp(origprob, DISP_NAME_CUTOFFBOUND, DISP_DESC_CUTOFFBOUND, DISP_HEAD_CUTOFFBOUND,
            SCIP_DISPSTATUS_AUTO,
            dispCopyGcg,
            NULL, NULL, NULL, NULL, NULL, SCIPdispOutputCutoffbound, dispdata,
            DISP_WIDT_CUTOFFBOUND, DISP_PRIO_CUTOFFBOUND, DISP_POSI_CUTOFFBOUND, DISP_STRI_CUTOFFBOUND) );

      SCIP_CALL( SCIPincludeDisp(origprob, DISP_NAME_GAP, DISP_DESC_GAP, DISP_HEAD_GAP,
            SCIP_DISPSTATUS_AUTO,
            dispCopyGcg,
            NULL, NULL, NULL, NULL, NULL, SCIPdispOutputGap, dispdata,
            DISP_WIDT_GAP, DISP_PRIO_GAP, DISP_POSI_GAP, DISP_STRI_GAP) );

      SCIP_CALL( SCIPincludeDisp(origprob, DISP_NAME_PRIMALGAP, DISP_DESC_PRIMALGAP, DISP_HEAD_PRIMALGAP,
            SCIP_DISPSTATUS_OFF,
            dispCopyGcg,
            NULL, NULL, NULL, NULL, NULL, SCIPdispOutputPrimalgap, dispdata,
            DISP_WIDT_PRIMALGAP, DISP_PRIO_PRIMALGAP, DISP_POSI_PRIMALGAP, DISP_STRI_PRIMALGAP) );

      SCIP_CALL( SCIPincludeDisp(origprob, DISP_NAME_NSOLS, DISP_DESC_NSOLS, DISP_HEAD_NSOLS,
            SCIP_DISPSTATUS_AUTO,
            dispCopyGcg,
            NULL, NULL, NULL, NULL, NULL, SCIPdispOutputNSols, dispdata,
            DISP_WIDT_NSOLS, DISP_PRIO_NSOLS, DISP_POSI_NSOLS, DISP_STRI_NSOLS) );

      SCIP_CALL( SCIPincludeDisp(origprob, DISP_NAME_MLPITERATIONS, DISP_DESC_MLPITERATIONS, DISP_HEAD_MLPITERATIONS,
            SCIP_DISPSTATUS_AUTO, dispCopyGcg, NULL, NULL, NULL, NULL, NULL, SCIPdispOutputMlpiterations, dispdata,
            DISP_WIDT_MLPITERATIONS, DISP_PRIO_MLPITERATIONS, DISP_POSI_MLPITERATIONS, DISP_STRI_MLPITERATIONS) );

      SCIP_CALL( SCIPincludeDisp(origprob, DISP_NAME_MVARS, DISP_DESC_MVARS, DISP_HEAD_MVARS,
            SCIP_DISPSTATUS_AUTO, dispCopyGcg, NULL, NULL, NULL, NULL, NULL, SCIPdispOutputMvars, dispdata,
            DISP_WIDT_MVARS, DISP_PRIO_MVARS, DISP_POSI_MVARS, DISP_STRI_MVARS) );

      SCIP_CALL( SCIPincludeDisp(origprob, DISP_NAME_MCONSS, DISP_DESC_MCONSS, DISP_HEAD_MCONSS,
            SCIP_DISPSTATUS_AUTO, dispCopyGcg, NULL, NULL, NULL, NULL, NULL, SCIPdispOutputMconss, dispdata,
            DISP_WIDT_MCONSS, DISP_PRIO_MCONSS, DISP_POSI_MCONSS, DISP_STRI_MCONSS) );
<<<<<<< HEAD
   }
   tmpdisp = SCIPfindDisp(scip, DISP_NAME_OCUTS);
   if( tmpdisp == NULL )
   {
      SCIP_CALL( SCIPincludeDisp(scip, DISP_NAME_OCUTS, DISP_DESC_OCUTS, DISP_HEAD_OCUTS,
            SCIP_DISPSTATUS_AUTO, dispCopyGcg, NULL, NULL, NULL, NULL, NULL, SCIPdispOutputOcuts, NULL,
            DISP_WIDT_OCUTS, DISP_PRIO_OCUTS, DISP_POSI_OCUTS, DISP_STRI_OCUTS) );
   }
   tmpdisp = SCIPfindDisp(scip, DISP_NAME_DEGENERACY);
   if( tmpdisp == NULL )
   {
      SCIP_CALL( SCIPincludeDisp(scip, DISP_NAME_DEGENERACY, DISP_DESC_DEGENERACY, DISP_HEAD_DEGENERACY,
            SCIP_DISPSTATUS_AUTO, NULL, NULL, NULL, NULL, NULL, NULL, SCIPdispOutputDegeneracy, NULL,
=======

      SCIP_CALL( SCIPincludeDisp(origprob, DISP_NAME_MCUTS, DISP_DESC_MCUTS, DISP_HEAD_MCUTS,
            SCIP_DISPSTATUS_AUTO, dispCopyGcg, NULL, NULL, NULL, NULL, NULL, SCIPdispOutputMcuts, dispdata,
            DISP_WIDT_MCUTS, DISP_PRIO_MCUTS, DISP_POSI_MCUTS, DISP_STRI_MCUTS) );

      SCIP_CALL( SCIPincludeDisp(origprob, DISP_NAME_DEGENERACY, DISP_DESC_DEGENERACY, DISP_HEAD_DEGENERACY,
            SCIP_DISPSTATUS_AUTO, NULL, NULL, NULL, NULL, NULL, NULL, SCIPdispOutputDegeneracy, dispdata,
>>>>>>> 34a553f7
            DISP_WIDT_DEGENERACY, DISP_PRIO_DEGENERACY, DISP_POSI_DEGENERACY, DISP_STRI_DEGENERACY) );

      SCIP_CALL( SCIPincludeDisp(origprob, DISP_NAME_SLPITERATIONS, DISP_DESC_SLPITERATIONS, DISP_HEAD_SLPITERATIONS,
            SCIP_DISPSTATUS_AUTO, NULL, NULL, NULL, NULL, NULL, NULL, SCIPdispOutputSlpiterations, dispdata,
            DISP_WIDT_SLPITERATIONS, DISP_PRIO_SLPITERATIONS, DISP_POSI_SLPITERATIONS, DISP_STRI_SLPITERATIONS) );
   }

   return SCIP_OKAY;
}<|MERGE_RESOLUTION|>--- conflicted
+++ resolved
@@ -358,15 +358,6 @@
 #define DISP_POSI_MCONSS        3150
 #define DISP_STRI_MCONSS        TRUE
 
-<<<<<<< HEAD
-#define DISP_NAME_OCUTS         "ocuts"
-#define DISP_DESC_OCUTS         "total number of original cuts applied to the master LPs"
-#define DISP_HEAD_OCUTS         "ocuts"
-#define DISP_WIDT_OCUTS         5
-#define DISP_PRIO_OCUTS         80000
-#define DISP_POSI_OCUTS         3550
-#define DISP_STRI_OCUTS         TRUE
-=======
 #define DISP_NAME_MCUTS         "cuts"
 #define DISP_DESC_MCUTS         "total number of cuts applied to the master LPs"
 #define DISP_HEAD_MCUTS         "cuts"
@@ -374,7 +365,6 @@
 #define DISP_PRIO_MCUTS         80000
 #define DISP_POSI_MCUTS         3550
 #define DISP_STRI_MCUTS         TRUE
->>>>>>> 34a553f7
 
 struct SCIP_DispData
 {
@@ -1217,30 +1207,22 @@
 
 /** output method of display column to output file stream 'file' */
 static
-SCIP_DECL_DISPOUTPUT(SCIPdispOutputOcuts)
-{  /*lint --e{715}*/
-   SCIP_DISPDATA* dispdata;
-   assert(disp != NULL);
-<<<<<<< HEAD
-   assert(strcmp(SCIPdispGetName(disp), DISP_NAME_OCUTS) == 0);
-=======
+SCIP_DECL_DISPOUTPUT(SCIPdispOutputMcuts)
+{  /*lint --e{715}*/
+   SCIP_DISPDATA* dispdata;
+   assert(disp != NULL);
    dispdata = SCIPdispGetData(disp);
    assert(dispdata != NULL);
    assert(strcmp(SCIPdispGetName(disp), DISP_NAME_MCUTS) == 0);
->>>>>>> 34a553f7
    assert(scip != NULL);
 
    if( SCIPgetStage(GCGgetMasterprob(dispdata->gcg)) >= SCIP_STAGE_SOLVING )
    {
-<<<<<<< HEAD
-      SCIPdispInt(SCIPgetMessagehdlr(scip), file, SCIPgetNCutsApplied(GCGgetMasterprob(scip)), DISP_WIDT_OCUTS);
-=======
       SCIPdispInt(SCIPgetMessagehdlr(scip), file, SCIPgetNCutsApplied(GCGgetMasterprob(dispdata->gcg)), DISP_WIDT_MCUTS);
->>>>>>> 34a553f7
-   }
-   else
-   {
-      SCIPdispInt(SCIPgetMessagehdlr(scip), file, 0, DISP_WIDT_OCUTS);
+   }
+   else
+   {
+      SCIPdispInt(SCIPgetMessagehdlr(scip), file, 0, DISP_WIDT_MCUTS);
    }
 
 
@@ -1499,21 +1481,6 @@
       SCIP_CALL( SCIPincludeDisp(origprob, DISP_NAME_MCONSS, DISP_DESC_MCONSS, DISP_HEAD_MCONSS,
             SCIP_DISPSTATUS_AUTO, dispCopyGcg, NULL, NULL, NULL, NULL, NULL, SCIPdispOutputMconss, dispdata,
             DISP_WIDT_MCONSS, DISP_PRIO_MCONSS, DISP_POSI_MCONSS, DISP_STRI_MCONSS) );
-<<<<<<< HEAD
-   }
-   tmpdisp = SCIPfindDisp(scip, DISP_NAME_OCUTS);
-   if( tmpdisp == NULL )
-   {
-      SCIP_CALL( SCIPincludeDisp(scip, DISP_NAME_OCUTS, DISP_DESC_OCUTS, DISP_HEAD_OCUTS,
-            SCIP_DISPSTATUS_AUTO, dispCopyGcg, NULL, NULL, NULL, NULL, NULL, SCIPdispOutputOcuts, NULL,
-            DISP_WIDT_OCUTS, DISP_PRIO_OCUTS, DISP_POSI_OCUTS, DISP_STRI_OCUTS) );
-   }
-   tmpdisp = SCIPfindDisp(scip, DISP_NAME_DEGENERACY);
-   if( tmpdisp == NULL )
-   {
-      SCIP_CALL( SCIPincludeDisp(scip, DISP_NAME_DEGENERACY, DISP_DESC_DEGENERACY, DISP_HEAD_DEGENERACY,
-            SCIP_DISPSTATUS_AUTO, NULL, NULL, NULL, NULL, NULL, NULL, SCIPdispOutputDegeneracy, NULL,
-=======
 
       SCIP_CALL( SCIPincludeDisp(origprob, DISP_NAME_MCUTS, DISP_DESC_MCUTS, DISP_HEAD_MCUTS,
             SCIP_DISPSTATUS_AUTO, dispCopyGcg, NULL, NULL, NULL, NULL, NULL, SCIPdispOutputMcuts, dispdata,
@@ -1521,7 +1488,6 @@
 
       SCIP_CALL( SCIPincludeDisp(origprob, DISP_NAME_DEGENERACY, DISP_DESC_DEGENERACY, DISP_HEAD_DEGENERACY,
             SCIP_DISPSTATUS_AUTO, NULL, NULL, NULL, NULL, NULL, NULL, SCIPdispOutputDegeneracy, dispdata,
->>>>>>> 34a553f7
             DISP_WIDT_DEGENERACY, DISP_PRIO_DEGENERACY, DISP_POSI_DEGENERACY, DISP_STRI_DEGENERACY) );
 
       SCIP_CALL( SCIPincludeDisp(origprob, DISP_NAME_SLPITERATIONS, DISP_DESC_SLPITERATIONS, DISP_HEAD_SLPITERATIONS,
