/* * * * * * * * * * * * * * * * * * * * * * * * * * * * * * * * * * * * * * */
/*                                                                           */
/*                  This file is part of the program                         */
/*          GCG --- Generic Column Generation                                */
/*                  a Dantzig-Wolfe decomposition based extension            */
/*                  of the branch-cut-and-price framework                    */
/*         SCIP --- Solving Constraint Integer Programs                      */
/*                                                                           */
/* Copyright (C) 2010-2025 Operations Research, RWTH Aachen University       */
/*                         Zuse Institute Berlin (ZIB)                       */
/*                                                                           */
/* This program is free software; you can redistribute it and/or             */
/* modify it under the terms of the GNU Lesser General Public License        */
/* as published by the Free Software Foundation; either version 3            */
/* of the License, or (at your option) any later version.                    */
/*                                                                           */
/* This program is distributed in the hope that it will be useful,           */
/* but WITHOUT ANY WARRANTY; without even the implied warranty of            */
/* MERCHANTABILITY or FITNESS FOR A PARTICULAR PURPOSE.  See the             */
/* GNU Lesser General Public License for more details.                       */
/*                                                                           */
/* You should have received a copy of the GNU Lesser General Public License  */
/* along with this program; if not, write to the Free Software               */
/* Foundation, Inc., 51 Franklin St, Fifth Floor, Boston, MA 02110-1301, USA.*/
/*                                                                           */
/* * * * * * * * * * * * * * * * * * * * * * * * * * * * * * * * * * * * * * */

/**@file   masterplugins.c
 * @brief  SCIP plugins for generic column generation
 * @author Gerald Gamrath
 * @author Martin Bergner
 */

/*--+----1----+----2----+----3----+----4----+----5----+----6----+----7----+----8----+----9----+----0----+----1----+----2*/
#include <scip/def.h>
#define USEHEURS 1
#define USESEPA 0
#define USEPROP 1

#include "masterplugins.h"

#include "scip/cons_and.h"
#include "scip/cons_bounddisjunction.h"
#include "scip/cons_conjunction.h"
#include "scip/cutsel_hybrid.h"
#include "scip/cons_integral.h"
#include "scip/cons_indicator.h"
#include "scip/cons_knapsack.h"
#include "scip/cons_linear.h"
#include "scip/cons_logicor.h"
#include "scip/cons_or.h"
#include "scip/cons_setppc.h"
#include "scip/cons_varbound.h"
#include "scip/cons_xor.h"

#if USEHEURS
#include "scip/heur_actconsdiving.h"
#include "scip/heur_adaptivediving.h"
#include "scip/heur_bound.h"
#include "scip/heur_clique.h"
#include "scip/heur_coefdiving.h"
#include "scip/heur_completesol.h"
#include "scip/heur_conflictdiving.h"
#include "scip/heur_crossover.h"
#include "scip/heur_dins.h"
#include "scip/heur_distributiondiving.h"
#include "scip/heur_dps.h"
#include "scip/heur_dualval.h"
#include "scip/heur_farkasdiving.h"
#include "scip/heur_feaspump.h"
#include "scip/heur_fixandinfer.h"
#include "scip/heur_fracdiving.h"
#include "scip/heur_gins.h"
#include "scip/heur_guideddiving.h"
#include "scip/heur_indicator.h"
#include "scip/heur_indicatordiving.h"
#include "scip/heur_intdiving.h"
#include "scip/heur_intshifting.h"
#include "scip/heur_linesearchdiving.h"
#include "scip/heur_localbranching.h"
#include "scip/heur_locks.h"
#include "scip/heur_lpface.h"
#include "scip/heur_alns.h"
#include "scip/heur_multistart.h"
#include "scip/heur_mutation.h"
#include "scip/heur_mpec.h"
#include "scip/heur_nlpdiving.h"
#include "scip/heur_objpscostdiving.h"
#include "scip/heur_octane.h"
#include "scip/heur_ofins.h"
#include "scip/heur_oneopt.h"
#include "scip/heur_padm.h"
#include "scip/heur_pscostdiving.h"
#include "scip/heur_proximity.h"
#include "scip/heur_randrounding.h"
#include "scip/heur_rens.h"
#include "scip/heur_reoptsols.h"
#include "scip/heur_repair.h"
#include "scip/heur_rins.h"
#include "scip/heur_rootsoldiving.h"
#include "scip/heur_rounding.h"
#include "scip/heur_scheduler.h"
#include "scip/heur_shiftandpropagate.h"
#include "scip/heur_shifting.h"
#include "scip/heur_simplerounding.h"
#include "scip/heur_subnlp.h"
#include "scip/heur_trivial.h"
#include "scip/heur_trivialnegation.h"
#include "scip/heur_trustregion.h"
#include "scip/heur_trysol.h"
#include "scip/heur_twoopt.h"
#include "scip/heur_undercover.h"
#include "scip/heur_vbounds.h"
#include "scip/heur_veclendiving.h"
#include "scip/heur_zeroobj.h"
#include "scip/heur_zirounding.h"
#endif

#include "scip/presol_implics.h"
#include "scip/presol_inttobinary.h"
#include "presol_roundbound.h"
#include "scip/presol_boundshift.h"

#if USEPROP
#include "scip/prop_dualfix.h"
#include "scip/prop_genvbounds.h"
#include "scip/prop_probing.h"
#include "scip/prop_pseudoobj.h"
#include "scip/prop_rootredcost.h"
#include "scip/prop_redcost.h"
#include "scip/prop_vbounds.h"
#endif

#if USESEPA
#include "scip/sepa_clique.h"
#include "scip/sepa_cmir.h"
#include "scip/sepa_flowcover.h"
#include "scip/sepa_gomory.h"
#include "scip/sepa_impliedbounds.h"
#include "scip/sepa_intobj.h"
#include "scip/sepa_mcf.h"
#include "scip/sepa_oddcycle.h"
#include "scip/sepa_strongcg.h"
#endif

/* Jonas' stuff */
#include "sepa_basis.h"

#include "scip/reader_cip.h"
#include "scip/reader_lp.h"
#include "scip/scipshell.h"

/* GCG specific stuff */
#include "pricer_gcg.h"
#include "nodesel_master.h"
#include "cons_masterbranch.h"
#include "cons_integralorig.h"
#include "sepa_original.h"
#include "branch_ryanfoster.h"
#include "branch_orig.h"
#include "branch_relpsprob.h"
#include "branch_generic.h"
#include "branch_bpstrong.h"
#include "branch_compbnd.h"
<<<<<<< HEAD
#include "branch_staticvar.h"
=======
>>>>>>> ea545e34
#include "scip/debug.h"
#include "dialog_master.h"
#include "disp_master.h"
#include "solver_knapsack.h"
#include "solver_mip.h"
#include "event_bestsol.h"
#include "event_relaxsol.h"
#include "event_solvingstats.h"
#include "event_display.h"

/* Erik's GCG solver */
#include "solver_gcg.h"

/* Christian's heuristics */
#include "heur_greedycolsel.h"
#include "heur_masterdiving.h"
#include "heur_mastercoefdiving.h"
#include "heur_masterfracdiving.h"
#include "heur_masterlinesdiving.h"
#include "heur_mastervecldiving.h"
#include "heur_relaxcolsel.h"
#include "heur_restmaster.h"
#include "heur_setcover.h"

#ifdef WITH_CLIQUER
#include "solver_cliquer.h"
#endif

#ifdef WITH_CPLEXSOLVER
#include "solver_cplex.h"
#endif

#ifdef WITH_HIGHS
#include "solver_highs.h"
#endif

#include "scip/table_default.h"

/** includes default GCG master plugins */
SCIP_RETCODE GCGincludeMasterPlugins(
   SCIP*                 scip                /**< SCIP data structure */
   )
{
   SCIP_CALL( SCIPincludeDialogMaster(scip) );
   SCIP_CALL( SCIPincludeConshdlrLinear(scip) ); /* linear must be first due to constraint upgrading */
   SCIP_CALL( SCIPincludeConshdlrAnd(scip) );
   SCIP_CALL( SCIPincludeConshdlrBounddisjunction(scip) );
   SCIP_CALL( SCIPincludeConshdlrConjunction(scip) );
   SCIP_CALL( SCIPincludeConshdlrIndicator(scip) );
   SCIP_CALL( SCIPincludeConshdlrIntegral(scip) );
   SCIP_CALL( SCIPincludeConshdlrKnapsack(scip) );
   SCIP_CALL( SCIPincludeConshdlrLogicor(scip) );
   SCIP_CALL( SCIPincludeConshdlrOr(scip) );
   SCIP_CALL( SCIPincludeConshdlrSetppc(scip) );
   SCIP_CALL( SCIPincludeConshdlrVarbound(scip) );
   SCIP_CALL( SCIPincludeConshdlrXor(scip) );

   SCIP_CALL( SCIPincludeReaderCip(scip) );
   SCIP_CALL( SCIPincludeReaderLp(scip) );

   SCIP_CALL( SCIPincludePresolBoundshift(scip) );
   SCIP_CALL( SCIPincludePresolImplics(scip) );
   SCIP_CALL( SCIPincludePresolInttobinary(scip) );
   SCIP_CALL( SCIPincludePresolRoundbound(scip) );

#if USEPROP
   SCIP_CALL( SCIPincludePropDualfix(scip) );
   SCIP_CALL( SCIPincludePropGenvbounds(scip) );
   SCIP_CALL( SCIPincludePropProbing(scip) );
   SCIP_CALL( SCIPincludePropPseudoobj(scip) );
   SCIP_CALL( SCIPincludePropRootredcost(scip) );
   SCIP_CALL( SCIPincludePropRedcost(scip) );
   SCIP_CALL( SCIPincludePropVbounds(scip) );
#endif

   SCIP_CALL( SCIPincludeNodeselMaster(scip) );
   SCIP_CALL( SCIPincludeConshdlrIntegralOrig(scip) );
   SCIP_CALL( SCIPincludeBranchruleRyanfoster(scip) );
   SCIP_CALL( SCIPincludeBranchruleOrig(scip) );
   SCIP_CALL( SCIPincludeBranchruleRelpsprob(scip) );
   SCIP_CALL( SCIPincludeBranchruleGeneric(scip) );
   SCIP_CALL( SCIPincludeBranchruleBPStrong(scip) );
   SCIP_CALL( SCIPincludeBranchruleCompBnd(scip) );
<<<<<<< HEAD
   SCIP_CALL( SCIPincludeBranchruleStaticVar(scip) );
=======
>>>>>>> ea545e34

#if USEHEURS
   SCIP_CALL( SCIPincludeHeurActconsdiving(scip) );
   SCIP_CALL( SCIPincludeHeurAdaptivediving(scip) );
   SCIP_CALL( SCIPincludeHeurBound(scip) );
   SCIP_CALL( SCIPincludeHeurClique(scip) );
   SCIP_CALL( SCIPincludeHeurCoefdiving(scip) );
   SCIP_CALL( SCIPincludeHeurCompletesol(scip) );
   SCIP_CALL( SCIPincludeHeurConflictdiving(scip) );
   SCIP_CALL( SCIPincludeHeurCrossover(scip) );
   SCIP_CALL( SCIPincludeHeurDins(scip) );
   SCIP_CALL( SCIPincludeHeurDistributiondiving(scip) );
   SCIP_CALL( SCIPincludeHeurDps(scip) );
   SCIP_CALL( SCIPincludeHeurDualval(scip) );
   SCIP_CALL( SCIPincludeHeurFarkasdiving(scip) );
   SCIP_CALL( SCIPincludeHeurFeaspump(scip) );
   SCIP_CALL( SCIPincludeHeurFixandinfer(scip) );
   SCIP_CALL( SCIPincludeHeurFracdiving(scip) );
   SCIP_CALL( SCIPincludeHeurGins(scip) );
   SCIP_CALL( SCIPincludeHeurGuideddiving(scip) );
   SCIP_CALL( SCIPincludeHeurZeroobj(scip) );
   SCIP_CALL( SCIPincludeHeurIndicator(scip) );
   SCIP_CALL( SCIPincludeHeurIndicatordiving(scip) );
   SCIP_CALL( SCIPincludeHeurIntdiving(scip) );
   SCIP_CALL( SCIPincludeHeurIntshifting(scip) );
   SCIP_CALL( SCIPincludeHeurLinesearchdiving(scip) );
   SCIP_CALL( SCIPincludeHeurLocalbranching(scip) );
   SCIP_CALL( SCIPincludeHeurLocks(scip) );
   SCIP_CALL( SCIPincludeHeurLpface(scip) );
   SCIP_CALL( SCIPincludeHeurAlns(scip) );
   SCIP_CALL( SCIPincludeHeurNlpdiving(scip) );
   SCIP_CALL( SCIPincludeHeurMutation(scip) );
   SCIP_CALL( SCIPincludeHeurMultistart(scip) );
   SCIP_CALL( SCIPincludeHeurMpec(scip) );
   SCIP_CALL( SCIPincludeHeurObjpscostdiving(scip) );
   SCIP_CALL( SCIPincludeHeurOctane(scip) );
   SCIP_CALL( SCIPincludeHeurOfins(scip) );
   SCIP_CALL( SCIPincludeHeurOneopt(scip) );
   SCIP_CALL( SCIPincludeHeurPADM(scip) );
   SCIP_CALL( SCIPincludeHeurProximity(scip) );
   SCIP_CALL( SCIPincludeHeurPscostdiving(scip) );
   SCIP_CALL( SCIPincludeHeurRandrounding(scip) );
   SCIP_CALL( SCIPincludeHeurRens(scip) );
   SCIP_CALL( SCIPincludeHeurReoptsols(scip) );
   SCIP_CALL( SCIPincludeHeurRepair(scip) );
   SCIP_CALL( SCIPincludeHeurRins(scip) );
   SCIP_CALL( SCIPincludeHeurRootsoldiving(scip) );
   SCIP_CALL( SCIPincludeHeurRounding(scip) );
   SCIP_CALL( SCIPincludeHeurScheduler(scip) );
   SCIP_CALL( SCIPincludeHeurShiftandpropagate(scip) );
   SCIP_CALL( SCIPincludeHeurShifting(scip) );
   SCIP_CALL( SCIPincludeHeurSubNlp(scip) );
   SCIP_CALL( SCIPincludeHeurTrivial(scip) );
   SCIP_CALL( SCIPincludeHeurTrivialnegation(scip) );
   SCIP_CALL( SCIPincludeHeurTrustregion(scip) );
   SCIP_CALL( SCIPincludeHeurTrySol(scip) );
   SCIP_CALL( SCIPincludeHeurTwoopt(scip) );
   SCIP_CALL( SCIPincludeHeurUndercover(scip) );
   SCIP_CALL( SCIPincludeHeurVbounds(scip) );
   SCIP_CALL( SCIPincludeHeurVeclendiving(scip) );
   SCIP_CALL( SCIPincludeHeurZirounding(scip) );

   SCIP_CALL( SCIPincludeHeurSimplerounding(scip) );

   /* Christian's heuristics */
   SCIP_CALL( SCIPincludeHeurGreedycolsel(scip) );
   SCIP_CALL( SCIPincludeEventHdlrMasterdiving(scip) );
   SCIP_CALL( GCGincludeHeurMastercoefdiving(scip) );
   SCIP_CALL( GCGincludeHeurMasterfracdiving(scip) );
   SCIP_CALL( GCGincludeHeurMasterlinesdiving(scip) );
   SCIP_CALL( GCGincludeHeurMastervecldiving(scip) );
   SCIP_CALL( SCIPincludeHeurRelaxcolsel(scip) );
   SCIP_CALL( SCIPincludeHeurRestmaster(scip) );
   SCIP_CALL( SCIPincludeHeurSetcover(scip) );
#endif

#if USESEPA
   SCIP_CALL( SCIPincludeSepaClique(scip) );
   SCIP_CALL( SCIPincludeSepaCmir(scip) );
   SCIP_CALL( SCIPincludeSepaFlowcover(scip) );
   SCIP_CALL( SCIPincludeSepaGomory(scip) );
   SCIP_CALL( SCIPincludeSepaImpliedbounds(scip) );
   SCIP_CALL( SCIPincludeSepaIntobj(scip) );
   SCIP_CALL( SCIPincludeSepaMcf(scip) );
   SCIP_CALL( SCIPincludeSepaOddcycle(scip) );
   SCIP_CALL( SCIPincludeSepaRedcost(scip) );
   SCIP_CALL( SCIPincludeSepaZerohalf(scip) );
#endif
   SCIP_CALL( SCIPincludeSepaOriginal(scip) );
   SCIP_CALL( SCIPincludeCutselHybrid(scip) );
   SCIP_CALL( SCIPincludeDispMaster(scip) );
   SCIP_CALL( SCIPdebugIncludeProp(scip) ); /*lint !e506 !e774*/
   SCIP_CALL( SCIPincludeTableDefault(scip) );

   /* Jonas' stuff */
   SCIP_CALL( SCIPincludeSepaBasis(scip) );

   SCIP_CALL( GCGincludeSolverKnapsack(scip) );
   SCIP_CALL( GCGincludeSolverMip(scip) );
   SCIP_CALL( GCGincludeSolverGcg(scip) );

#ifdef WITH_CLIQUER
   SCIP_CALL( GCGincludeSolverCliquer(scip) );
#endif

#ifdef WITH_CPLEXSOLVER
   SCIP_CALL( GCGincludeSolverCplex(scip) );
#endif

#ifdef WITH_HIGHS
   SCIP_CALL( GCGincludeSolverHighs(scip) );
#endif

   /* include masterbranch constraint handler */
   SCIP_CALL( SCIPincludeConshdlrMasterbranch(scip) );

   SCIP_CALL( SCIPincludeEventHdlrBestsol(scip) );
   SCIP_CALL( SCIPincludeEventHdlrRelaxsol(scip) );
   SCIP_CALL( SCIPincludeEventHdlrSolvingstats(scip) );
   SCIP_CALL( SCIPincludeEventHdlrDisplay(scip) );

   return SCIP_OKAY;
}<|MERGE_RESOLUTION|>--- conflicted
+++ resolved
@@ -162,10 +162,6 @@
 #include "branch_generic.h"
 #include "branch_bpstrong.h"
 #include "branch_compbnd.h"
-<<<<<<< HEAD
-#include "branch_staticvar.h"
-=======
->>>>>>> ea545e34
 #include "scip/debug.h"
 #include "dialog_master.h"
 #include "disp_master.h"
@@ -249,10 +245,6 @@
    SCIP_CALL( SCIPincludeBranchruleGeneric(scip) );
    SCIP_CALL( SCIPincludeBranchruleBPStrong(scip) );
    SCIP_CALL( SCIPincludeBranchruleCompBnd(scip) );
-<<<<<<< HEAD
-   SCIP_CALL( SCIPincludeBranchruleStaticVar(scip) );
-=======
->>>>>>> ea545e34
 
 #if USEHEURS
    SCIP_CALL( SCIPincludeHeurActconsdiving(scip) );
