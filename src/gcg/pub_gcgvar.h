/* * * * * * * * * * * * * * * * * * * * * * * * * * * * * * * * * * * * * * */
/*                                                                           */
/*                  This file is part of the program and library             */
/*          GCG --- Generic Column Generation                                */
/*                  a Dantzig-Wolfe decomposition based extension            */
/*                  of the branch-cut-and-price framework                    */
/*         SCIP --- Solving Constraint Integer Programs                      */
/*                                                                           */
/* Copyright (C) 2010-2025 Operations Research, RWTH Aachen University       */
/*                         Zuse Institute Berlin (ZIB)                       */
/*                                                                           */
/*  Licensed under the Apache License, Version 2.0 (the "License");          */
/*  you may not use this file except in compliance with the License.         */
/*  You may obtain a copy of the License at                                  */
/*                                                                           */
/*      http://www.apache.org/licenses/LICENSE-2.0                           */
/*                                                                           */
/*  Unless required by applicable law or agreed to in writing, software      */
/*  distributed under the License is distributed on an "AS IS" BASIS,        */
/*  WITHOUT WARRANTIES OR CONDITIONS OF ANY KIND, either express or implied. */
/*  See the License for the specific language governing permissions and      */
/*  limitations under the License.                                           */
/*                                                                           */
/*  You should have received a copy of the Apache-2.0 license                */
/*  along with GCG; see the file LICENSE. If not visit gcg.or.rwth-aachen.de.*/
/*                                                                           */
/* * * * * * * * * * * * * * * * * * * * * * * * * * * * * * * * * * * * * * */

/**@file   pub_gcgvar.h
 * @ingroup PUBLICCOREAPI
 * @brief  public methods for GCG variables
 * @author Martin Bergner
 * @author Christian Puchert
 */

/*---+----1----+----2----+----3----+----4----+----5----+----6----+----7----+----8----+----9----+----0----+----1----+----2*/

#ifndef GCG_PUB_GCGVAR_H__
#define GCG_PUB_GCGVAR_H__

#include "gcg/type_decomp.h"
#include "scip/scip.h"

#include "gcg/struct_vardata.h"

#ifdef __cplusplus
extern "C" {
#endif

/**
 * @ingroup TYPEDEFINITIONS
 *
 * @{
 */

#ifdef NDEBUG
#define GCGvarIsPricing(var)                (SCIPvarGetData(var)->vartype == GCG_VARTYPE_PRICING)
#else
/** returns TRUE or FALSE whether variable is a pricing variable or not */
GCG_EXPORT
SCIP_Bool GCGvarIsPricing(
   SCIP_VAR*             var                 /**< SCIP variable structure */
   );
#endif

#ifdef NDEBUG
#define GCGvarIsOriginal(var)                (SCIPvarGetData(var)->vartype == GCG_VARTYPE_ORIGINAL)
#else
/** returns TRUE or FALSE whether variable is a original variable or not */
GCG_EXPORT
SCIP_Bool GCGvarIsOriginal(
   SCIP_VAR*             var                 /**< SCIP variable structure */
   );
#endif

#ifdef NDEBUG
#define GCGvarIsMaster(var)                  (SCIPvarGetData(var)->vartype == GCG_VARTYPE_MASTER)
#else
/** returns TRUE or FALSE whether variable is a master variable or not */
GCG_EXPORT
SCIP_Bool GCGvarIsMaster(
   SCIP_VAR*             var                 /**< SCIP variable structure */
   );
#endif

#ifdef NDEBUG
#define GCGvarIsInferredPricing(var)         (SCIPvarGetData(var)->vartype == GCG_VARTYPE_INFERREDPRICING)
#else
<<<<<<< HEAD
/** returns TRUE or FALSE whether variable is a inferred pricing variable or not */
=======
/** returns TRUE or FALSE whether variable is a inferred pricing variable or not
  *
  * inferred pricing variables are auxilary variables that are required by specific extended master conss */
>>>>>>> 34a553f7
GCG_EXPORT
SCIP_Bool GCGvarIsInferredPricing(
   SCIP_VAR*             var                 /**< SCIP variable structure */
   );
#endif

<<<<<<< HEAD

/** return the mastercutdata associated with the inferred pricing variable */
GCG_MASTERCUTDATA* GCGinferredPricingVarGetMastercutData(
   SCIP_VAR*   var      /**< SCIP variable structure */
);
=======
/** count the number of inferred pricing variables in a array of variables */
int GCGcountInferredPricingVars(
   SCIP_VAR**             vars,               /**< array of variables */
   int                    nvars               /**< number of variables */
   );
>>>>>>> 34a553f7

#ifdef NDEBUG
#define GCGoriginalVarIsLinking(var)         (SCIPvarGetData(var)->blocknr == -2)
#else
/** returns TRUE or FALSE whether variable is a linking variable or not */
GCG_EXPORT
SCIP_Bool GCGoriginalVarIsLinking(
   SCIP_VAR*             var                 /**< SCIP variable structure */
   );
#endif

#ifdef NDEBUG
#define GCGoriginalVarIsTransVar(var)        (SCIPvarGetData(var)->blocknr == -1)
#else
/** returns TRUE or FALSE whether variable is a directly transferred variable or not */
GCG_EXPORT
SCIP_Bool GCGoriginalVarIsTransVar(
   SCIP_VAR*             var                 /**< SCIP variable structure */
   );
#endif

#ifdef NDEBUG
#define GCGpricingVarGetOriginalVar(var)     (SCIPvarGetData(var)->data.pricingvardata.origvars[0])
#else
/** returns the original var of a pricing variable */
GCG_EXPORT
SCIP_VAR* GCGpricingVarGetOriginalVar(
   SCIP_VAR*             var                 /**< SCIP variable structure */
   );
#endif

/** adds the original var to the pricing variable */
GCG_EXPORT
SCIP_RETCODE GCGpricingVarAddOrigVar(
   SCIP*                 pricingprob,        /**< pricingprob SCIP data structure */
   SCIP_VAR*             pricingvar,         /**< pricing variable */
   SCIP_VAR*             origvar             /**< original pricing variable */
   );

#ifdef NDEBUG
#define GCGoriginalVarGetPricingVar(var)     (SCIPvarGetData(var)->data.origvardata.pricingvar)
#else
/** returns the pricing var of an original variable */
GCG_EXPORT
SCIP_VAR* GCGoriginalVarGetPricingVar(
   SCIP_VAR*             var                 /**< variable data structure */
   );
#endif

/** sets the pricing var of an original variable */
GCG_EXPORT
void GCGoriginalVarSetPricingVar(
   SCIP_VAR*             var,                /**< SCIP variable structure */
   SCIP_VAR*             pricingvar          /**< SCIP variable structure */
   );

/** copies the pricing variable data to a master problem variable. This is used in the Benders' decomposition mode when
 * subproblems are merged into the master problem.
 */
GCG_EXPORT
SCIP_RETCODE GCGcopyPricingvarDataToMastervar(
   GCG*                  gcg,                /**< GCG data structure */
   SCIP_VAR*             pricingvar,         /**< the pricing problem variable is copied from */
   SCIP_VAR*             mastervar           /**< the master variable that the vardata is copied to */
   );

#ifdef NDEBUG
#define GCGlinkingVarGetPricingVars(var)     (SCIPvarGetData(var)->data.origvardata.linkingvardata->pricingvars)
#else
/** returns the pricing variables of an linking variable */
GCG_EXPORT
SCIP_VAR** GCGlinkingVarGetPricingVars(
   SCIP_VAR*             var                 /**< SCIP variable structure */
   );
#endif

/** sets the pricing var of the corresponding linking variable at the specified position */
GCG_EXPORT
void GCGlinkingVarSetPricingVar(
   SCIP_VAR*             origvar,            /**< original variable */
   int                   pricingprobnr,      /**< number of pricing problem */
   SCIP_VAR*             var                 /**< pricing variable */
   );

#ifdef NDEBUG
#define GCGoriginalVarGetNMastervars(var)    (SCIPvarGetData(var)->data.origvardata.nmastervars)
#else
/** returns the number of master variables the original variable is contained in */
GCG_EXPORT
int GCGoriginalVarGetNMastervars(
   SCIP_VAR*             var                 /**< variable data structure */
   );
#endif

#ifdef NDEBUG
#define GCGoriginalVarGetMastervars(var)     (SCIPvarGetData(var)->data.origvardata.mastervars)
#else
/** returns the master variables the original variable is contained in */
GCG_EXPORT
SCIP_VAR** GCGoriginalVarGetMastervars(
   SCIP_VAR*             var                 /**< variable data structure */
   );
#endif

#ifdef NDEBUG
#define GCGoriginalVarGetMastervals(var)     (SCIPvarGetData(var)->data.origvardata.mastervals)
#else
/** returns the fraction of master variables the original variable is contained in */
GCG_EXPORT
SCIP_Real* GCGoriginalVarGetMastervals(
   SCIP_VAR*             var                 /**< variable data structure */
   );
#endif

#ifdef NDEBUG
#define GCGoriginalVarGetCoefs(var)          (SCIPvarGetData(var)->data.origvardata.coefs)
#else
/** returns the fraction of master variables the original variable is contained in */
GCG_EXPORT
SCIP_Real* GCGoriginalVarGetCoefs(
   SCIP_VAR*             var                 /**< variable data structure */
   );
#endif

#ifdef NDEBUG
#define GCGoriginalVarGetMasterconss(var)    (SCIPvarGetData(var)->data.origvardata.masterconss)
#else
/** returns the fraction of master variables the original variable is contained in */
GCG_EXPORT
SCIP_CONS** GCGoriginalVarGetMasterconss(
   SCIP_VAR*             var                 /**< variable data structure */
   );
#endif

/** adds a coefficient of the master variable to the coefs array for the resp. constraint */
GCG_EXPORT
SCIP_RETCODE GCGoriginalVarAddCoef(
   GCG*                  gcg,                /**< GCG data structure */
   SCIP_VAR*             var,                /**< variable to add coef */
   SCIP_Real             val,                /**< coefficent to set */
   SCIP_CONS*            cons                /**< constraint the variable is in */
   );

/** adds variable to a new block, making a linkingvariable out of it, if necessary */
GCG_EXPORT
SCIP_RETCODE GCGoriginalVarAddBlock(
   GCG*                  gcg,                /**< GCG data structure */
   SCIP_VAR*             var,                /**< var that is added to a block */
   int                   newblock,           /**< the new block the variable will be in */
   int                   nblocks,            /**< total number of pricing problems */
   GCG_DECMODE           mode                /**< the decomposition mode */
   );

#ifdef NDEBUG
#define GCGlinkingVarGetLinkingConss(var)    (SCIPvarGetData(var)->data.origvardata.linkingvardata->linkconss)
#else
/** returns the linking constraints */
GCG_EXPORT
SCIP_CONS** GCGlinkingVarGetLinkingConss(
   SCIP_VAR*             var                 /**< variable data structure */
   );
#endif

/** sets the linking constraints*/
GCG_EXPORT
void GCGlinkingVarSetLinkingCons(
   SCIP_VAR*             var,                /**< variable data structure */
   SCIP_CONS*            cons,               /**< linking constraint */
   int                   index               /**< index of pricing problem */
   );

/** returns the blocks the linking variable is in */
GCG_EXPORT
SCIP_RETCODE GCGlinkingVarGetBlocks(
   SCIP_VAR*             var,                /**< SCIP variable structure */
   int                   nblocks,            /**< number of blocks the linking variable is in */
   int*                  blocks              /**< array to store the blocks of the linking variable */
   );

#ifdef NDEBUG
#define GCGlinkingVarGetNBlocks(var)         (SCIPvarGetData(var)->data.origvardata.linkingvardata->nblocks)
#else
/** returns the number of blocks the linking variable is in */
GCG_EXPORT
int GCGlinkingVarGetNBlocks(
   SCIP_VAR*             var                 /**< SCIP variable structure */
   );
#endif

#ifdef NDEBUG
#define GCGoriginalVarGetNCoefs(var)         (SCIPvarGetData(var)->data.origvardata.ncoefs)
#else
/** returns the number of coefficients of master constraints the original variable is contained in */
GCG_EXPORT
int GCGoriginalVarGetNCoefs(
   SCIP_VAR*             var                 /**< SCIP variable structure */
   );
#endif

/** sets the number of master variables the original variable is contained in */
GCG_EXPORT
void GCGoriginalVarSetNCoefs(
   SCIP_VAR*             var,                /**< SCIP variable structure */
   int                   coef                /**< number of coefficient to set */
   );

/** returns TRUE or FALSE whether a master variable is a direct copy of a linking variable or not */
GCG_EXPORT
SCIP_Bool GCGmasterVarIsLinking(
   SCIP_VAR*             var                 /**< variable data structure */
   );

/** returns scip instance corresponding to master variable */
GCG_EXPORT
SCIP* GCGmasterVarGetProb(
   SCIP_VAR*             var                 /**< variable data structure */
   );

#ifdef NDEBUG
#define GCGmasterVarIsRay(var)               (SCIPvarGetData(var)->data.mastervardata.isray)
#else
/** returns whether the master variable is a ray */
GCG_EXPORT
SCIP_Bool GCGmasterVarIsRay(
   SCIP_VAR*             var                 /**< variable data structure */
   );
#endif

#ifdef NDEBUG
#define GCGmasterVarIsArtificial(var)        (SCIPvarGetData(var)->data.mastervardata.isartificial)
#else
/** returns TRUE or FALSE whether a master variable is an artificial variable */
GCG_EXPORT
SCIP_Bool GCGmasterVarIsArtificial(
   SCIP_VAR*             var                 /**< variable data structure */
   );
#endif

#ifdef NDEBUG
#define GCGmasterVarGetNOrigvars(var)        (SCIPvarGetData(var)->data.mastervardata.norigvars)
#else
/** returns the number of original variables the master variable is contained in */
GCG_EXPORT
int GCGmasterVarGetNOrigvars(
   SCIP_VAR*             var                 /**< variable data structure */
   );
#endif

#ifdef NDEBUG
#define GCGmasterVarGetOrigvars(var)         (SCIPvarGetData(var)->data.mastervardata.origvars)
#else
/** returns the original variables the master variable is contained in */
GCG_EXPORT
SCIP_VAR** GCGmasterVarGetOrigvars(
   SCIP_VAR*             var                 /**< variable data structure */
   );
#endif

#ifdef NDEBUG
#define GCGmasterVarGetOrigvals(var)         (SCIPvarGetData(var)->data.mastervardata.origvals)
#else
/** returns the fraction of original variables the master variable is contained in */
GCG_EXPORT
SCIP_Real* GCGmasterVarGetOrigvals(
   SCIP_VAR*             var                 /**< variable data structure */
   );
#endif

/** returns the fraction of the original variable the master variable is contained in */
GCG_EXPORT
SCIP_Real GCGmasterVarGetOrigval(
   SCIP_VAR*             mastervar,         /**< master variable data structure */
   SCIP_VAR*             origvar            /**< original variable data structure */
   );

#ifdef NDEBUG
#define GCGmasterVarGetOrigvalmap(var)       (SCIPvarGetData(var)->data.mastervardata.origvar2val)
#else
/** returns a hash map that stores the fraction of original variables the master variable is contained in */
GCG_EXPORT
SCIP_HASHMAP* GCGmasterVarGetOrigvalmap(
   SCIP_VAR*             var              /**< master variable data structure */
   );
#endif

#ifdef NDEBUG
#define GCGpricingVarGetNOrigvars(var)       (SCIPvarGetData(var)->data.pricingvardata.norigvars)
#else
/** returns the number of original variables the pricing variable is contained in */
GCG_EXPORT
int GCGpricingVarGetNOrigvars(
   SCIP_VAR*             var                 /**< variable data structure */
   );
#endif

#ifdef NDEBUG
#define GCGpricingVarGetOrigvars(var)        (SCIPvarGetData(var)->data.pricingvardata.origvars)
#else
/** returns the original variables the pricing variable is contained in */
GCG_EXPORT
SCIP_VAR** GCGpricingVarGetOrigvars(
   SCIP_VAR*             var                 /**< variable data structure */
   );
#endif

#ifdef NDEBUG
#define GCGvarGetBlock(var)             (SCIPvarGetData(var)->blocknr)
#else
/** returns the block of the variable */
GCG_EXPORT
int GCGvarGetBlock(
   SCIP_VAR*             var                 /**< variable data structure */
   );
#endif

/** sets the block of the variable */
GCG_EXPORT
void GCGvarSetBlock(
   SCIP_VAR*             var,                /**< variable to set block for */
   int                   block               /**< block to set */
   );

/** creates the data for all variables of the original program */
GCG_EXPORT
SCIP_RETCODE GCGcreateOrigVarsData(
   GCG*                  gcg                 /**< GCG data structure */
   );

/** frees the data for all variables of the original program */
GCG_EXPORT
SCIP_RETCODE GCGfreeOrigVarsData(
   GCG*                  gcg                 /**< GCG data structure */
   );

/** creates the data for a variable of the original program */
GCG_EXPORT
SCIP_RETCODE GCGorigVarCreateData(
   GCG*                  gcg,                /**< GCG data structure */
   SCIP_VAR*             var                 /**< pointer to variable object */
   );

#ifdef NDEBUG
#define GCGisLinkingVarInBlock(var, block)   (GCGlinkingVarGetPricingVars(var)[block] != NULL)
#else
/** returns TRUE if the linking variable is in the block, FALSE otherwise */
GCG_EXPORT
SCIP_Bool GCGisLinkingVarInBlock(
   SCIP_VAR*             var,                /**< variable data structure */
   int                   block               /**< pricing problem number */
   );
#endif

/** determines if the master variable is in the given block */
GCG_EXPORT
SCIP_Bool GCGisMasterVarInBlock(
   SCIP_VAR*             mastervar,          /**< master variable */
   int                   blocknr             /**< block number to check */
   );

/** informs an original variable, that a variable in the master problem was created,
 * that contains a part of the original variable.
 * Saves this information in the original variable's data
 */
GCG_EXPORT
SCIP_RETCODE GCGoriginalVarAddMasterVar(
   GCG*                  gcg,                /**< GCG data structure */
   SCIP_VAR*             origvar,            /**< original variable */
   SCIP_VAR*             var,                /**< master variable */
   SCIP_Real             val                 /**< fraction of the original variable */
   );

/* informs an original variable, that a variable in the master problem was deleted,
 * that contains a part of the original variable.
 * Update the information in the original variable's data
 */
GCG_EXPORT
SCIP_RETCODE GCGoriginalVarRemoveMasterVar(
   GCG*                  gcg,                /**< GCG data structure */
   SCIP_VAR*             origvar,            /**< original variable */
   SCIP_VAR*             var                 /**< master variable */
   );


/** creates the corresponding pricing variable for the given original variable */
GCG_EXPORT
SCIP_RETCODE GCGoriginalVarCreatePricingVar(
   SCIP*                 pricingprob,        /**< pricingprob SCIP data structure */
   SCIP_VAR*             origvar,            /**< original variable */
   SCIP_VAR**            var                 /**< pricing variable */
   );

/** creates the corresponding pricing variable for the given original variable */
GCG_EXPORT
SCIP_RETCODE GCGlinkingVarCreatePricingVar(
   SCIP*                 pricingscip,        /**< pricing problem SCIP data structure */
   int                   pricingprobnr,      /**< number of the pricing problem */
   SCIP_VAR*             origvar,            /**< original variable */
   SCIP_VAR**            var                 /**< pointer to store new pricing variable */
   );

/** creates the corresponding constraint in the master problem for the linking variable */
GCG_EXPORT
SCIP_RETCODE GCGlinkingVarCreateMasterCons(
   GCG*                  gcg,                /**< GCG data structure */
   int                   pricingprobnr,      /**< number of the pricing problem */
   SCIP_VAR*             origvar,            /**< original variable */
   SCIP_CONS**           linkcons            /**< constraint linking pricing variables */
   );

/** creates the master var and initializes the vardata */
GCG_EXPORT
SCIP_RETCODE GCGcreateMasterVar(
<<<<<<< HEAD
   SCIP*                 scip,                   /**< SCIP data structure */
   SCIP*                 origscip,               /**< original SCIP data structure */
   SCIP*                 pricingscip,            /**< pricing problem SCIP data structure */
   SCIP_VAR**            newvar,                 /**< pointer to store new master variable */
   const char*           varname,                /**< new variable name */
   SCIP_Real             objcoeff,               /**< new objective coeffient */
   SCIP_VARTYPE          vartype,                /**< new variable type */
   SCIP_Bool             solisray,               /**< indicates whether new variable is a ray */
   int                   prob,                   /**< number of pricing problem that created this variable */
   int                   nsolvars,               /**< number of variables in the solution */
   SCIP_Real*            solvals,                /**< values of variables in the solution */
   SCIP_VAR**            solvars,                /**< variables with non zero coefficient in the solution */
   SCIP_Bool             auxiliaryvar,           /**< is new variable an Benders' auxiliary variables? */
   int                   nnoninferredpricingvars /**< number of non-inferred pricing variables */
=======
   GCG*                  gcg,                /**< GCG data structure */
   SCIP*                 pricingscip,        /**< pricing problem SCIP data structure */
   SCIP_VAR**            newvar,             /**< pointer to store new master variable */
   const char*           varname,            /**< new variable name */
   SCIP_Real             objcoeff,           /**< new objective coeffient */
   SCIP_VARTYPE          vartype,            /**< new variable type */
   SCIP_Bool             solisray,           /**< indicates whether new variable is a ray */
   int                   prob,               /**< number of pricing problem that created this variable */
   int                   nsolvars,           /**< number of variables in the solution */
   SCIP_Real*            solvals,            /**< values of variables in the solution */
   SCIP_VAR**            solvars,            /**< variables with non zero coefficient in the solution */
   SCIP_Bool             auxiliaryvar        /**< is new variable an Benders' auxiliary variables? */
>>>>>>> 34a553f7
   );

/** creates initial master variables and the vardata */
GCG_EXPORT
SCIP_RETCODE GCGcreateInitialMasterVar(
   GCG*                  gcg,                /**< GCG data structure */
   SCIP_VAR*             var,                /**< original variable */
   SCIP_VAR**            newvar              /**< pointer to store new variable */
   );

/** creates artificial variable and the vardata */
GCG_EXPORT
SCIP_RETCODE GCGcreateArtificialVar(
   GCG*                  gcg,                /**< GCG data structure */
   SCIP_VAR**            newvar,              /**< pointer to store new variable */
   const char*           name,               /**< name of variable, or NULL for automatic name creation */
   SCIP_Real             objcoef             /**< objective coefficient of artificial variable */
   );

<<<<<<< HEAD
/** creates a pricing variable inferred from a master cut
=======
/** creates a pricing variable inferred from an extended master cons
>>>>>>> 34a553f7
 * that does not correspond to any original variable and its vardata */
SCIP_RETCODE GCGcreateInferredPricingVar(
   SCIP*                 pricingscip,        /**< pricing problem SCIP data structure */
   SCIP_VAR**            newvar,             /**< pointer to store new master variable */
   const char*           varname,            /**< new variable name */
   SCIP_Real             lb,                 /**< new variable lower bound */
   SCIP_Real             ub,                 /**< new objective coefficient */
   SCIP_Real             objcoeff,           /**< new objective coefficient */
   SCIP_VARTYPE          vartype,            /**< new variable type */
   int                   prob                /**< number of pricing problem that created this variable */
   );

<<<<<<< HEAD
int GCGinferredVarGetIndex(
   SCIP_VAR* var
   );

=======
>>>>>>> 34a553f7
/* adds the vardata to the auxiliary variable */
GCG_EXPORT
SCIP_RETCODE GCGaddDataAuxiliaryVar(
   GCG*                  gcg,                /**< GCG data structure */
   SCIP_VAR*             auxiliaryvar,       /**< the auxiliary variable */
   int                   probnumber          /**< the subproblem number */
   );

/** sets the creation node of this var */
GCG_EXPORT
void GCGsetCreationNode(
   SCIP_VAR*             var,                /**< created variable */
   SCIP_Longint          creationNode        /**< node */
   );

#ifdef NDEBUG
#define GCGgetCreationNode(var)              (SCIPvarGetData(var)->creationnode)
#else
/** returns the creation node of this var */
GCG_EXPORT
long long int GCGgetCreationNode(
   SCIP_VAR*             var                 /**< created variable */
   );
#endif

/** sets the creation time of this var */
GCG_EXPORT
void GCGsetCreationTime(
   SCIP_VAR*             var,                /**< created variable */
   SCIP_Real             time                /**< creation time */
   );

#ifdef NDEBUG
#define GCGgetCreationTime(var)              (SCIPvarGetData(var)->creationtime)
#else
/** returns the creation time of this var */
GCG_EXPORT
SCIP_Real GCGgetCreationTime(
   SCIP_VAR*             var                 /**< created variable */
   );
#endif

/** store pricing reduced cost call */
GCG_EXPORT
void GCGsetRootRedcostCall(
   SCIP_VAR*             var,                /**< variable data structure */
   SCIP_Longint          rootredcostcall     /**< iteration at which the variable is created */
   );

#ifdef NDEBUG
#define GCGgetRootRedcostCall(var)           (SCIPvarGetData(var)->rootredcostcall)
#else
/** return stored pricing reduced cost call */
GCG_EXPORT
SCIP_Longint GCGgetRootRedcostCall(
   SCIP_VAR*             var                 /**< variable data structure */
   );
#endif

#ifdef NDEBUG
#define GCGgetIteration(var)                 (SCIPvarGetData(var)->iteration)
#else
/** returns the iteration when the var was created */
GCG_EXPORT
SCIP_Longint GCGgetIteration(
   SCIP_VAR*             var                 /**< created variable */
   );
#endif

/** sets the iteration when the var was created */
GCG_EXPORT
void GCGsetIteration(
   SCIP_VAR*             var,                /**< created variable */
   SCIP_Longint          iteration           /**< iteration that this var was created */
   );

/** store gap */
GCG_EXPORT
void GCGsetVarGap(
   SCIP_VAR*             var,                /**< variable data structure */
   SCIP_Real             gap                 /**< present gap when variable is created */
   );

#ifdef NDEBUG
#define GCGgetVarGap(var)                    (SCIPvarGetData(var)->gap)
#else
/** return stored gap */
GCG_EXPORT
SCIP_Real GCGgetVarGap(
   SCIP_VAR*             var                 /**< variable data structure */
   );
#endif

/** store reduced cost */
GCG_EXPORT
void GCGsetRedcost(
   GCG*                  gcg,                /**< GCG data structure */
   SCIP_VAR*             var,                /**< variable data structure */
   SCIP_Real             redcost             /**< reduced cost of the variable at creation */
   );

#ifdef NDEBUG
#define GCGgetRedcost(var)                   (SCIPvarGetData(var)->redcost)
#else
/** return stored reduced cost */
GCG_EXPORT
SCIP_Real GCGgetRedcost(
   SCIP_VAR*             var                 /**< variable data structure */
   );
#endif

/** updates the statistics part of the variable */
GCG_EXPORT
void GCGupdateVarStatistics(
    GCG*                 gcg,                /**< GCG data structure */
    SCIP_VAR*            newvar,             /**< new variable for statistic update */
    SCIP_Real            redcost             /**< reduced cost of the variable */
   );

/** prints the given variable: name, type (original, master or pricing) block number,
 * and the list of all variables related to the given variable */
GCG_EXPORT
void GCGprintVar(
   GCG*                  gcg,                /**< GCG data structure */
   FILE*                 file,               /**< File to write information to, or NULL for stdout */
   SCIP_VAR*             var                 /**< variable that should be printed */
   );

#ifdef NDEBUG
#define GCGmasterVarGetIndex(var)            (SCIPvarGetData(var)->data.mastervardata.index)
#else
/** returns the index of the mater variable */
GCG_EXPORT
int GCGmasterVarGetIndex(
   SCIP_VAR*             var                 /**< SCIP variable structure */
   );
#endif

/** sets the index of the master variable */
GCG_EXPORT
void GCGmasterVarSetIndex(
   SCIP_VAR*             var,                /**< SCIP variable structure */
   int                   index               /**< index */
   );

#ifdef __cplusplus
}


#endif
/** @} */
#endif<|MERGE_RESOLUTION|>--- conflicted
+++ resolved
@@ -86,32 +86,20 @@
 #ifdef NDEBUG
 #define GCGvarIsInferredPricing(var)         (SCIPvarGetData(var)->vartype == GCG_VARTYPE_INFERREDPRICING)
 #else
-<<<<<<< HEAD
-/** returns TRUE or FALSE whether variable is a inferred pricing variable or not */
-=======
 /** returns TRUE or FALSE whether variable is a inferred pricing variable or not
   *
   * inferred pricing variables are auxilary variables that are required by specific extended master conss */
->>>>>>> 34a553f7
 GCG_EXPORT
 SCIP_Bool GCGvarIsInferredPricing(
    SCIP_VAR*             var                 /**< SCIP variable structure */
    );
 #endif
 
-<<<<<<< HEAD
-
-/** return the mastercutdata associated with the inferred pricing variable */
-GCG_MASTERCUTDATA* GCGinferredPricingVarGetMastercutData(
-   SCIP_VAR*   var      /**< SCIP variable structure */
-);
-=======
 /** count the number of inferred pricing variables in a array of variables */
 int GCGcountInferredPricingVars(
    SCIP_VAR**             vars,               /**< array of variables */
    int                    nvars               /**< number of variables */
    );
->>>>>>> 34a553f7
 
 #ifdef NDEBUG
 #define GCGoriginalVarIsLinking(var)         (SCIPvarGetData(var)->blocknr == -2)
@@ -524,22 +512,6 @@
 /** creates the master var and initializes the vardata */
 GCG_EXPORT
 SCIP_RETCODE GCGcreateMasterVar(
-<<<<<<< HEAD
-   SCIP*                 scip,                   /**< SCIP data structure */
-   SCIP*                 origscip,               /**< original SCIP data structure */
-   SCIP*                 pricingscip,            /**< pricing problem SCIP data structure */
-   SCIP_VAR**            newvar,                 /**< pointer to store new master variable */
-   const char*           varname,                /**< new variable name */
-   SCIP_Real             objcoeff,               /**< new objective coeffient */
-   SCIP_VARTYPE          vartype,                /**< new variable type */
-   SCIP_Bool             solisray,               /**< indicates whether new variable is a ray */
-   int                   prob,                   /**< number of pricing problem that created this variable */
-   int                   nsolvars,               /**< number of variables in the solution */
-   SCIP_Real*            solvals,                /**< values of variables in the solution */
-   SCIP_VAR**            solvars,                /**< variables with non zero coefficient in the solution */
-   SCIP_Bool             auxiliaryvar,           /**< is new variable an Benders' auxiliary variables? */
-   int                   nnoninferredpricingvars /**< number of non-inferred pricing variables */
-=======
    GCG*                  gcg,                /**< GCG data structure */
    SCIP*                 pricingscip,        /**< pricing problem SCIP data structure */
    SCIP_VAR**            newvar,             /**< pointer to store new master variable */
@@ -552,7 +524,6 @@
    SCIP_Real*            solvals,            /**< values of variables in the solution */
    SCIP_VAR**            solvars,            /**< variables with non zero coefficient in the solution */
    SCIP_Bool             auxiliaryvar        /**< is new variable an Benders' auxiliary variables? */
->>>>>>> 34a553f7
    );
 
 /** creates initial master variables and the vardata */
@@ -572,11 +543,7 @@
    SCIP_Real             objcoef             /**< objective coefficient of artificial variable */
    );
 
-<<<<<<< HEAD
-/** creates a pricing variable inferred from a master cut
-=======
 /** creates a pricing variable inferred from an extended master cons
->>>>>>> 34a553f7
  * that does not correspond to any original variable and its vardata */
 SCIP_RETCODE GCGcreateInferredPricingVar(
    SCIP*                 pricingscip,        /**< pricing problem SCIP data structure */
@@ -589,13 +556,10 @@
    int                   prob                /**< number of pricing problem that created this variable */
    );
 
-<<<<<<< HEAD
 int GCGinferredVarGetIndex(
    SCIP_VAR* var
    );
 
-=======
->>>>>>> 34a553f7
 /* adds the vardata to the auxiliary variable */
 GCG_EXPORT
 SCIP_RETCODE GCGaddDataAuxiliaryVar(
