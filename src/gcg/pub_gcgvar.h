--- conflicted
+++ resolved
@@ -87,11 +87,7 @@
 #else
 /** returns TRUE or FALSE whether variable is a inferred pricing variable or not
   *
-<<<<<<< HEAD
-  * inferred pricing variables are auxilary variables that are required by specific generic mastercuts */
-=======
   * inferred pricing variables are auxilary variables that are required by specific extended master conss */
->>>>>>> ea545e34
 GCG_EXPORT
 SCIP_Bool GCGvarIsInferredPricing(
    SCIP_VAR*             var                 /**< SCIP variable structure */
@@ -564,11 +560,7 @@
    SCIP_Real             objcoef             /**< objective coefficient of artificial variable */
    );
 
-<<<<<<< HEAD
-/** creates a pricing variable inferred from a master cut
-=======
 /** creates a pricing variable inferred from an extended master cons
->>>>>>> ea545e34
  * that does not correspond to any original variable and its vardata */
 SCIP_RETCODE GCGcreateInferredPricingVar(
    SCIP*                 pricingscip,        /**< pricing problem SCIP data structure */
