/* * * * * * * * * * * * * * * * * * * * * * * * * * * * * * * * * * * * * * */
/*                                                                           */
/*                  This file is part of the program                         */
/*          GCG --- Generic Column Generation                                */
/*                  a Dantzig-Wolfe decomposition based extension            */
/*                  of the branch-cut-and-price framework                    */
/*         SCIP --- Solving Constraint Integer Programs                      */
/*                                                                           */
/* Copyright (C) 2010-2025 Operations Research, RWTH Aachen University       */
/*                         Zuse Institute Berlin (ZIB)                       */
/*                                                                           */
/* This program is free software; you can redistribute it and/or             */
/* modify it under the terms of the GNU Lesser General Public License        */
/* as published by the Free Software Foundation; either version 3            */
/* of the License, or (at your option) any later version.                    */
/*                                                                           */
/* This program is distributed in the hope that it will be useful,           */
/* but WITHOUT ANY WARRANTY; without even the implied warranty of            */
/* MERCHANTABILITY or FITNESS FOR A PARTICULAR PURPOSE.  See the             */
/* GNU Lesser General Public License for more details.                       */
/*                                                                           */
/* You should have received a copy of the GNU Lesser General Public License  */
/* along with this program; if not, write to the Free Software               */
/* Foundation, Inc., 51 Franklin St, Fifth Floor, Boston, MA 02110-1301, USA.*/
/*                                                                           */
/* * * * * * * * * * * * * * * * * * * * * * * * * * * * * * * * * * * * * * */

/**@file   branch_generic.c
 *
 * @brief  branching rule based on vanderbeck's generic branching scheme
 * @author Marcel Schmickerath
 * @author Martin Bergner
 * @author Jonas Witt
 */

/*---+----1----+----2----+----3----+----4----+----5----+----6----+----7----+----8----+----9----+----0----+----1----+----2*/

/*#define SCIP_DEBUG*/

#include "branch_generic.h"
#include "pub_gcgvar.h"
<<<<<<< HEAD
#include "mastercutdata.h"
=======
#include "pub_extendedmasterconsdata.h"
>>>>>>> ea545e34
#include "relax_gcg.h"
#include "cons_masterbranch.h"
#include "cons_origbranch.h"
#include "pricer_gcg.h"
#include "type_branchgcg.h"
#include "gcg.h"
#include "cons_integralorig.h"
#include "gcgsort.h"

#include "scip/cons_linear.h"
#include "scip/nodesel_bfs.h"
#include "scip/nodesel_dfs.h"
#include "scip/nodesel_estimate.h"
#include "scip/nodesel_hybridestim.h"
#include "scip/nodesel_restartdfs.h"
#include "scip/branch_allfullstrong.h"
#include "scip/branch_fullstrong.h"
#include "scip/branch_inference.h"
#include "scip/branch_mostinf.h"
#include "scip/branch_leastinf.h"
#include "scip/branch_pscost.h"
#include "scip/branch_random.h"
#include "scip/branch_relpscost.h"

#include <assert.h>
#include <scip/def.h>
#include <scip/scip_numerics.h>
#include <string.h>


#define BRANCHRULE_NAME          "generic"
#define BRANCHRULE_DESC          "generic branching rule by Vanderbeck"
#define BRANCHRULE_PRIORITY      -100
#define BRANCHRULE_MAXDEPTH      -1
#define BRANCHRULE_MAXBOUNDDIST  1.0


#define EVENTHDLR_NAME         "genericbranchvaradd"
#define EVENTHDLR_DESC         "event handler for adding a new generated mastervar into the right branching constraints by using Vanderbecks generic branching scheme"

/** branching data */
struct GCG_BranchData
{
   GCG_COMPSEQUENCE**    C;                  /**< S[k] bound sequence for block k */ /* !!! sort of each C[i] = S is important !!! */
   SCIP_Real             lhs;                /**< lefthandside of the constraint corresponding to the bound sequence C */
   SCIP_CONS*            mastercons;         /**< constraint enforcing the branching restriction in the master problem */
   GCG_COMPSEQUENCE*     consS;              /**< component bound sequence which induce the current branching constraint */
   int                   consSsize;          /**< size of the component bound sequence */
   int                   maxconsS;           /**< size of consS */
   int                   consblocknr;        /**< id of the pricing problem (or block) to which this branching constraint belongs */
};

/** set of component bounds in separate */
struct GCG_Record
{
   GCG_COMPSEQUENCE**   record;              /**< array of component bound sequences in record */
   int                  recordsize;          /**< number of component bound sequences in record */
   int                  recordcapacity;      /**< capacity of record */
   int*                 sequencesizes;       /**< array of sizes of component bound sequences */
   int*                 capacities;          /**< array of capacities of component bound sequences */
};
typedef struct GCG_Record GCG_RECORD;

/*
 * Callback methods
 */

/* define not used callback as NULL*/
#define branchFreeGeneric NULL
#define branchExitGeneric NULL
#define branchInitsolGeneric NULL
#define branchExitsolGeneric NULL

<<<<<<< HEAD
/** computes the generator of mastervar for the entry in origvar
 * @return entry of the generator corresponding to origvar */
static
SCIP_Real getGeneratorEntryCol(
   SCIP_VAR**            solvars,            /**< column solution variables */
   SCIP_Real*            solvals,            /**< column solution values */
   int                   nsolvars,           /**< number of column solution variables */
   SCIP_VAR*             origvar             /**< corresponding origvar */
   )
{
   int i;

   assert(origvar != NULL);

   for( i = 0; i < nsolvars; ++i )
   {
      if( SCIPvarCompare(solvars[i], origvar) == 0 )
      {
         return solvals[i];
      }
   }

   return 0.0;
}

=======
>>>>>>> ea545e34
/** computes the generator of mastervar for the entry in origvar
 * @return entry of the generator corresponding to origvar */
static
SCIP_Real getGeneratorEntry(
   SCIP_VAR*             mastervar,          /**< current mastervariable */
   SCIP_VAR*             origvar             /**< corresponding origvar */
   )
{
<<<<<<< HEAD
   SCIP_VAR** origvars;
   SCIP_Real* origvals;
   int norigvars;

   assert(mastervar != NULL);
   assert(origvar != NULL);

   origvars = GCGmasterVarGetOrigvars(mastervar);
   norigvars = GCGmasterVarGetNOrigvars(mastervar);
   origvals = GCGmasterVarGetOrigvals(mastervar);

   return getGeneratorEntryCol(origvars, origvals, norigvars, origvar);
=======
   SCIP_Real entry = GCGmasterVarGetOrigval(mastervar, origvar);

   return entry != SCIP_INVALID ? entry : 0.;
>>>>>>> ea545e34
}

/** determine the coefficient for a column */
static
SCIP_Real getColCoefficient(
   SCIP*                 scip,               /**< SCIP data structure */
   GCG_BRANCHDATA*       branchdata,         /**< branching data structure where the variable should be added */
<<<<<<< HEAD
   SCIP_VAR**            solvars,            /**< column solution variables */
   SCIP_Real*            solvals,            /**< column solution values */
   int                   nsolvars,           /**< number of column solution variables */
=======
   SCIP_VAR*             mastervar,          /**< cmaster variable */
>>>>>>> ea545e34
   int                   probnr              /**< number of the pricing problem */
   )
{
   int p;
   SCIP_Bool varinS = TRUE;

   assert(scip != NULL);
   assert(GCGisMaster(scip));
   assert(branchdata != NULL);
   assert(branchdata->mastercons != NULL);

   if( probnr == -1 || GCGbranchGenericBranchdataGetConsblocknr(branchdata) == -3 || probnr != GCGbranchGenericBranchdataGetConsblocknr(branchdata) )
      return 0.;

   SCIPdebugMessage("consSsize = %d\n", GCGbranchGenericBranchdataGetConsSsize(branchdata));

   for( p = 0; p < GCGbranchGenericBranchdataGetConsSsize(branchdata); ++p )
   {
      SCIP_Real generatorentry;

      generatorentry = getGeneratorEntryCol(solvars, solvals, nsolvars, GCGbranchGenericBranchdataGetConsS(branchdata)[p].component);

      if( GCGbranchGenericBranchdataGetConsS(branchdata)[p].sense == GCG_COMPSENSE_GE )
      {
         if( SCIPisLT(scip, generatorentry, GCGbranchGenericBranchdataGetConsS(branchdata)[p].bound) )
         {
            varinS = FALSE;
            break;
         }
      }
      else
      {
         if( SCIPisGE(scip, generatorentry, GCGbranchGenericBranchdataGetConsS(branchdata)[p].bound) )
         {
            varinS = FALSE;
            break;
         }
      }
   }

<<<<<<< HEAD
   if(varinS)
=======
   if( varinS )
>>>>>>> ea545e34
      return 1.;
   else
      return 0.;
}

/** adds a variable to a branching constraint */
static
SCIP_RETCODE addVarToMasterbranch(
   SCIP*                 scip,               /**< SCIP data structure */
   SCIP_VAR*             mastervar,          /**< the variable to add */
   GCG_BRANCHDATA*       branchdata,         /**< branching data structure where the variable should be added */
   SCIP_Bool*            added               /**< whether the variable was added */
<<<<<<< HEAD
)
{
   SCIP_Real coef;
   SCIP_VAR** origvars;
   SCIP_Real* origvals;
   int norigvars;
=======
   )
{
   SCIP_Real coef;
>>>>>>> ea545e34

   assert(scip != NULL);
   assert(mastervar != NULL);
   assert(branchdata != NULL);
   assert(added != NULL);

<<<<<<< HEAD
   origvars = GCGmasterVarGetOrigvars(mastervar);
   norigvars = GCGmasterVarGetNOrigvars(mastervar);
   origvals = GCGmasterVarGetOrigvals(mastervar);

   *added = FALSE;

   coef = getColCoefficient(scip, branchdata, origvars, origvals, norigvars, GCGvarGetBlock(mastervar));
=======
   *added = FALSE;

   coef = getColCoefficient(scip, branchdata, mastervar, GCGvarGetBlock(mastervar));
>>>>>>> ea545e34

   if( !SCIPisZero(scip, coef) )
   {
      SCIPdebugMessage("mastervar is added\n");
      SCIP_CALL( SCIPaddCoefLinear(scip, GCGbranchGenericBranchdataGetMastercons(branchdata), mastervar, coef) );
      *added = TRUE;
   }

   return SCIP_OKAY;
}

/** creates the constraint for branching directly on a master variable */
static
SCIP_RETCODE createDirectBranchingCons(
   SCIP*                 scip,               /**< SCIP data structure */
   SCIP_NODE*            node,               /**< node to add constraint */
   GCG_BRANCHDATA*       branchdata          /**< branching data structure */
   )
{
   char name[SCIP_MAXSTRLEN];

   assert(scip != NULL);
   assert(node != NULL);
   assert(branchdata->consblocknr == -3);
   assert(branchdata->consSsize == 1);

   (void) SCIPsnprintf(name, SCIP_MAXSTRLEN, "directchild(%d, %g) sense = %d", branchdata->consSsize, branchdata->consS[0].bound, branchdata->consS[0].sense);

   /*  create constraint for child */
   if( branchdata->consS[0].sense == GCG_COMPSENSE_GE )
   {
      SCIP_CALL( SCIPcreateConsLinear(scip, &(branchdata->mastercons), name, 0, NULL, NULL, branchdata->consS[0].bound, SCIPinfinity(scip), TRUE, TRUE, TRUE, TRUE, TRUE, TRUE, TRUE, FALSE, FALSE, TRUE) );
   } else
   {
      SCIP_CALL( SCIPcreateConsLinear(scip, &(branchdata->mastercons), name, 0, NULL, NULL, -SCIPinfinity(scip), branchdata->consS[0].bound-1, TRUE, TRUE, TRUE, TRUE, TRUE, TRUE, TRUE, FALSE, FALSE, TRUE) );
   }
   assert(GCGvarIsMaster(branchdata->consS[0].component));
   SCIP_CALL( SCIPaddCoefLinear(scip, branchdata->mastercons, branchdata->consS[0].component, 1.0) );

   /* add constraint to the master problem that enforces the branching decision */
   SCIP_CALL( SCIPaddConsNode(scip, node, branchdata->mastercons, NULL) );

   return SCIP_OKAY;
}

/** creates the constraint for branching directly on a master variable */
static
SCIP_RETCODE createBranchingCons(
   SCIP*                 scip,               /**< SCIP data structure */
   SCIP_NODE*            node,               /**< node to add constraint */
   GCG_BRANCHDATA*       branchdata          /**< branching data structure */
   )
{
   char name[SCIP_MAXSTRLEN];
   SCIP_Bool added = FALSE;

   assert(scip != NULL);
   assert(node != NULL);
   assert(branchdata != NULL);

   (void) SCIPsnprintf(name, SCIP_MAXSTRLEN, "child(%d, %g)", branchdata->consSsize, branchdata->lhs);

   assert(branchdata->mastercons == NULL);

   /*  create constraint for child */
   SCIP_CALL( SCIPcreateConsLinear(scip, &(branchdata->mastercons), name, 0, NULL, NULL,
         branchdata->lhs, SCIPinfinity(scip), TRUE, TRUE, TRUE, TRUE, TRUE, TRUE, TRUE, FALSE, FALSE, TRUE) );

   SCIP_CALL( SCIPaddConsNode(scip, node, branchdata->mastercons, NULL) );

   SCIP_VAR** vars = GCGmasterGetPricedvars(scip);
   int nvars = GCGmasterGetNPricedvars(scip);

   for( int i = 0; i < nvars; ++i )
   {
<<<<<<< HEAD
      added = FALSE;
=======
>>>>>>> ea545e34
      SCIP_CALL( addVarToMasterbranch(scip, vars[i], branchdata, &added) );
   }

   return SCIP_OKAY;
}

/** solving process initialization method of event handler (called when branch and bound process is about to begin) */
static
SCIP_DECL_EVENTINITSOL(eventInitsolGenericbranchvaradd)
{  /*lint --e{715}*/
    assert(scip != NULL);
    assert(eventhdlr != NULL);
    assert(strcmp(SCIPeventhdlrGetName(eventhdlr), EVENTHDLR_NAME) == 0);

    /* notify SCIP that your event handler wants to react on the event type */
    SCIP_CALL( SCIPcatchEvent( scip, SCIP_EVENTTYPE_VARADDED, eventhdlr, NULL, NULL) );

    return SCIP_OKAY;
}

/** solving process deinitialization method of event handler (called before branch and bound process data is freed) */
static
SCIP_DECL_EVENTEXITSOL(eventExitsolGenericbranchvaradd)
{  /*lint --e{715}*/
    assert(scip != NULL);
    assert(eventhdlr != NULL);
    assert(strcmp(SCIPeventhdlrGetName(eventhdlr), EVENTHDLR_NAME) == 0);

    /* notify SCIP that your event handler wants to drop the event type */
    SCIP_CALL( SCIPdropEvent( scip, SCIP_EVENTTYPE_VARADDED, eventhdlr, NULL, -1) );

    return SCIP_OKAY;
}

/** execution method of event handler */
static
SCIP_DECL_EVENTEXEC(eventExecGenericbranchvaradd)
{  /*lint --e{715}*/
   SCIP* origscip;
   SCIP_CONS* masterbranchcons;
   SCIP_CONS* parentcons;
   SCIP_VAR* mastervar;
   SCIP_VAR** allorigvars;
   SCIP_VAR** mastervars;
   GCG_BRANCHDATA* branchdata;
   int allnorigvars;
   int nmastervars;

   assert(eventhdlr != NULL);
   assert(strcmp(SCIPeventhdlrGetName(eventhdlr), EVENTHDLR_NAME) == 0);
   assert(event != NULL);
   assert(scip != NULL);
   assert(SCIPeventGetType(event) == SCIP_EVENTTYPE_VARADDED);

   mastervar = SCIPeventGetVar(event);
   if( !GCGvarIsMaster(mastervar) )
      return SCIP_OKAY;

   origscip = GCGmasterGetOrigprob(scip);
   assert(origscip != NULL);

   /*   SCIPdebugMessage("exec method of event_genericbranchvaradd\n"); */

   masterbranchcons = GCGconsMasterbranchGetActiveCons(scip);
   assert(masterbranchcons != NULL);

   /* if branch rule is not generic, abort */
   if( !GCGisBranchruleGeneric(GCGconsMasterbranchGetBranchrule(masterbranchcons)) )
      return SCIP_OKAY;

   SCIP_CALL( SCIPgetVarsData(origscip, &allorigvars, &allnorigvars, NULL, NULL, NULL, NULL) );
   SCIP_CALL( SCIPgetVarsData(scip, &mastervars, &nmastervars, NULL, NULL, NULL, NULL) );

   parentcons = masterbranchcons;
   branchdata = GCGconsMasterbranchGetBranchdata(parentcons);


   if( GCGvarIsMaster(mastervar) && GCGconsMasterbranchGetBranchrule(parentcons) != NULL )
   {
      SCIP_Bool added = FALSE;
      SCIPdebugMessage("Mastervar <%s>\n", SCIPvarGetName(mastervar));
      while( parentcons != NULL && branchdata != NULL
            && GCGbranchGenericBranchdataGetConsS(branchdata) != NULL && GCGbranchGenericBranchdataGetConsSsize(branchdata) > 0 )
      {
         if( GCGconsMasterbranchGetBranchrule(parentcons) == NULL || strcmp(SCIPbranchruleGetName(GCGconsMasterbranchGetBranchrule(parentcons)), "generic") != 0 )
            break;

         assert(branchdata != NULL);


         if( (GCGbranchGenericBranchdataGetConsblocknr(branchdata) != GCGvarGetBlock(mastervar) && GCGvarGetBlock(mastervar) != -1 )
               || (GCGvarGetBlock(mastervar) == -1 && !GCGmasterVarIsLinking(mastervar)) )
         {
            parentcons = GCGconsMasterbranchGetParentcons(parentcons);

            if( parentcons != NULL )
               branchdata = GCGconsMasterbranchGetBranchdata(parentcons);

            continue;
         }

         SCIP_CALL( addVarToMasterbranch(scip, mastervar, branchdata, &added) );

         parentcons = GCGconsMasterbranchGetParentcons(parentcons);
         branchdata = GCGconsMasterbranchGetBranchdata(parentcons);
      }
   }

   return SCIP_OKAY;
}


/*
 * branching specific interface methods
 */

/** method for initializing the set of respected indices */
static
SCIP_RETCODE InitIndexSet(
   SCIP*                 scip,               /**< SCIP data structure */
   SCIP_VAR**            F,                  /**< array of fractional mastervars */
   int                   Fsize,              /**< number of fractional mastervars */
   SCIP_VAR***           IndexSet,           /**< set to initialize */
   int*                  IndexSetSize        /**< size of the index set */
   )
{
   int i;

   assert( scip != NULL);
   assert( F != NULL);
   assert( Fsize > 0);
   assert( IndexSet != NULL);
   assert( IndexSetSize != NULL);

   *IndexSet = NULL;
   *IndexSetSize = 0;


   for( i = 0; i < Fsize; ++i )
   {
      int j;
      SCIP_VAR** origvars = GCGmasterVarGetOrigvars(F[i]);
      int norigvars = GCGmasterVarGetNOrigvars(F[i]);

      if( *IndexSetSize == 0 && norigvars > 0 )
      {
         /* TODO: allocate memory for norigvars although there might be slots for continuous variables which are not needed? */
         SCIP_CALL( SCIPallocBufferArray(scip, IndexSet, 1) );
         for( j = 0; j < norigvars; ++j )
         {
            if( SCIPvarGetType(origvars[j]) > SCIP_VARTYPE_INTEGER )
               continue;

            if( *IndexSetSize > 0 )
               SCIP_CALL( SCIPreallocBufferArray(scip, IndexSet, *IndexSetSize + 1) );

            (*IndexSet)[*IndexSetSize] = origvars[j];
            ++(*IndexSetSize);
         }
      }
      else
      {
         for( j = 0; j < norigvars; ++j )
         {
            int k;
            int oldsize = *IndexSetSize;

            if( SCIPvarGetType(origvars[j]) > SCIP_VARTYPE_INTEGER )
               continue;

            for( k = 0; k < oldsize; ++k )
            {
               /*  if variable already in union */
               if( (*IndexSet)[k] == origvars[j] )
               {
                  break;
               }
               if( k == oldsize-1 )
               {
                  /*  add variable to the end */
                  ++(*IndexSetSize);
                  SCIP_CALL( SCIPreallocBufferArray(scip, IndexSet, *IndexSetSize) );
                  (*IndexSet)[*IndexSetSize-1] = origvars[j];
               }
            }
         }
      }
   }

   return SCIP_OKAY;
}

/** method for calculating the median over all fractional components values using
 * the quickselect algorithm (or a variant of it)
 *
 * This method will change the array
 *
 * @return median or if the median is the minimum return ceil(arithm middle)
 */
static
SCIP_Real GetMedian(
   SCIP*                 scip,               /**< SCIP data structure */
   SCIP_Real*            array,              /**< array to find the median in (will be destroyed) */
   int                   arraysize,          /**< size of the array */
   SCIP_Real             min                 /**< minimum of array */
   )
{
   SCIP_Real Median;
   SCIP_Real swap;
   int l;
   int r;
   int i;
   int MedianIndex;
   SCIP_Real arithmMiddle;

   assert(scip != NULL);
   assert(array != NULL);
   assert(arraysize > 0);

   r = arraysize -1;
   l = 0;
   arithmMiddle = 0;

   if( arraysize & 1 )
      MedianIndex = arraysize/2;
   else
      MedianIndex = arraysize/2 -1;

   while( l < r-1 )
   {
      int j = r;
      Median = array[MedianIndex];
      i = l;

      do
      {
         while( SCIPisLT(scip, array[i], Median) )
            ++i;
         while( SCIPisGT(scip, array[j], Median) )
            --j;
         if( i <=j )
         {
            swap = array[i];
            array[i] = array[j];
            array[j] = swap;
            ++i;
            --j;
         }
      } while( i <=j );
      if( j < MedianIndex )
         l = i;
      if( i > MedianIndex )
         r = j;
   }
   Median = array[MedianIndex];

   if( SCIPisEQ(scip, Median, min) )
   {
      for( i=0; i<arraysize; ++i )
         arithmMiddle += 1.0*array[i]/arraysize;

      Median = SCIPceil(scip, arithmMiddle);
   }

   return Median;
}

/** comparefunction for lexicographical sort */
static
GCG_DECL_SORTPTRCOMP(ptrcomp)
{
   SCIP* origprob = (SCIP *) userdata;
   GCG_STRIP* strip1;
   GCG_STRIP* strip2;
   SCIP_VAR* mastervar1;
   SCIP_VAR* mastervar2;
   SCIP_VAR** origvars;
   int norigvars;
   int i;

   strip1 = (GCG_STRIP*) elem1;
   strip2 = (GCG_STRIP*) elem2;

   mastervar1 = strip1->mastervar;
   mastervar2 = strip2->mastervar;

   assert(mastervar1 != NULL);
   assert(mastervar2 != NULL);

   if( GCGvarGetBlock(mastervar1) == -1 )
   {
      SCIPdebugMessage("linkingvar\n");
      assert(GCGmasterVarIsLinking(mastervar1));
   }
   if( GCGvarGetBlock(mastervar2) == -1 )
   {
      SCIPdebugMessage("linkingvar\n");
      assert(GCGmasterVarIsLinking(mastervar2));
   }

   origvars = SCIPgetVars(origprob);
   norigvars = SCIPgetNVars(origprob);

   for( i = 0; i < norigvars; ++i )
   {
      if( SCIPvarGetType(origvars[i]) > SCIP_VARTYPE_INTEGER )
         continue;

      if( SCIPisFeasGT(origprob, getGeneratorEntry(mastervar1, origvars[i]), getGeneratorEntry(mastervar2, origvars[i])) )
         return -1;

      if( SCIPisFeasLT(origprob, getGeneratorEntry(mastervar1, origvars[i]), getGeneratorEntry(mastervar2, origvars[i])) )
         return 1;
   }

   return 0;
}

/** lexicographical sort using scipsort
 * This method will change the array
 */
static
SCIP_RETCODE LexicographicSort(
   SCIP*                 scip,               /**< SCIP data structure */
   GCG_STRIP**           array,              /**< array to sort (will be changed) */
   int                   arraysize           /**< size of the array */
   )
{

   assert(array != NULL);
   assert(arraysize > 0);

   SCIPdebugMessage("Lexicographic sorting\n");

   GCGsortPtr((void**)array, ptrcomp, scip, arraysize );

   return SCIP_OKAY;
}


/** compare function for ILO: returns 1 if bd1 < bd2 else -1 with respect to bound sequence */
static
int ILOcomp(
   SCIP*                 scip,               /**< SCIP data structure */
   SCIP_VAR*             mastervar1,         /**< first strip */
   SCIP_VAR*             mastervar2,         /**< second strip */
   GCG_COMPSEQUENCE**    C,                  /**< component bound sequence to compare with */
   int                   NBoundsequences,    /**< size of the bound sequence */
   int*                  sequencesizes,      /**< sizes of the bound sequences */
   int                   p                   /**< current depth in C*/
   )
{
   SCIP_Real ivalue;
   int j;
   int k;
   int Nupper;
   int Nlower;
   int returnvalue;
   GCG_COMPSEQUENCE** CopyC;
   SCIP_VAR* origvar;
   int* newsequencesizes;
   GCG_STRIP* strip1;
   GCG_STRIP* strip2;

   k = 0;
   Nupper = 0;
   Nlower = 0;
   newsequencesizes = NULL;
   strip1 = NULL;
   strip2 = NULL;

   /* lexicographic Order? */
   if( C == NULL || NBoundsequences <= 1 )
   {
      SCIP_CALL_ABORT( SCIPallocBuffer(scip, &strip1) );
      SCIP_CALL_ABORT( SCIPallocBuffer(scip, &strip2) );

      strip1->scip = scip;
      strip2->scip = scip;
      strip1->C = NULL;
      strip2->C = NULL;
      strip1->Csize = 0;
      strip2->Csize = 0;
      strip1->sequencesizes = NULL;
      strip2->sequencesizes = NULL;
      strip1->mastervar = mastervar1;
      strip2->mastervar = mastervar2;

      returnvalue = (*ptrcomp)(scip, strip1, strip2);

      SCIPfreeBuffer(scip, &strip1);
      SCIPfreeBuffer(scip, &strip2);

      return returnvalue;
   }

   assert(C != NULL);
   assert(NBoundsequences > 0);

   /* find i which is in all S in C on position p */
   while( sequencesizes[k] < p )
   {
      ++k;
      assert(k < NBoundsequences);
   }
   origvar = C[k][p-1].component;
   assert(origvar != NULL);
   assert(SCIPvarGetType(origvar) <= SCIP_VARTYPE_INTEGER);
   ivalue = C[k][p-1].bound;

   /* calculate subset of C */
   for( j=0; j< NBoundsequences; ++j )
   {
      if( sequencesizes[j] >= p )
      {
         assert(C[j][p-1].component == origvar);
         if( C[j][p-1].sense == GCG_COMPSENSE_GE )
            ++Nupper;
         else
            ++Nlower;
      }
   }

   if( SCIPisGE(scip, getGeneratorEntry(mastervar1, origvar), ivalue) && SCIPisGE(scip, getGeneratorEntry(mastervar2, origvar), ivalue) )
   {
      k = 0;
      SCIP_CALL_ABORT( SCIPallocBufferArray(scip, &CopyC, Nupper) );
      SCIP_CALL_ABORT( SCIPallocBufferArray(scip, &newsequencesizes, Nupper) );
      for( j = 0; j < NBoundsequences; ++j )
      {
         if( sequencesizes[j] >= p )
            assert(C[j][p-1].component == origvar);

         if( sequencesizes[j] >= p && C[j][p-1].sense == GCG_COMPSENSE_GE )
         {
            int l;
            CopyC[k] = NULL;
            SCIP_CALL_ABORT( SCIPallocBufferArray(scip, &(CopyC[k]), sequencesizes[j]) ); /*lint !e866*/
            for( l = 0; l < sequencesizes[j]; ++l )
            {
               CopyC[k][l] = C[j][l];
            }
            newsequencesizes[k] = sequencesizes[j];
            ++k;
         }
      }

      if( k != Nupper )
      {
         SCIPdebugMessage("k = %d, Nupper+1 =%d\n", k, Nupper+1);
      }

      if( Nupper != 0 )
         assert( k == Nupper );

      returnvalue = ILOcomp(scip, mastervar1, mastervar2, CopyC, Nupper, newsequencesizes, p+1);

      for( j = Nupper - 1; j >= 0; --j )
      {
         SCIPfreeBufferArray(scip, &(CopyC[j]) );
      }
      SCIPfreeBufferArray(scip, &newsequencesizes);
      SCIPfreeBufferArray(scip, &CopyC);

      return returnvalue;
   }


   if( SCIPisLT(scip, getGeneratorEntry(mastervar1, origvar), ivalue) && SCIPisLT(scip, getGeneratorEntry(mastervar2, origvar), ivalue) )
   {
      SCIP_CALL_ABORT( SCIPallocBufferArray(scip, &CopyC, Nlower) );
      SCIP_CALL_ABORT( SCIPallocBufferArray(scip, &newsequencesizes, Nlower) );

      k = 0;
      for( j = 0; j < NBoundsequences; ++j )
      {
         if( sequencesizes[j] >= p )
            assert(C[j][p-1].component == origvar);

         if( sequencesizes[j] >= p && C[j][p-1].sense != GCG_COMPSENSE_GE )
         {
            int l;
            CopyC[k] = NULL;
            SCIP_CALL_ABORT( SCIPallocBufferArray(scip, &(CopyC[k]), sequencesizes[j]) ); /*lint !e866*/
            for( l = 0; l < sequencesizes[j]; ++l )
            {
               CopyC[k][l] = C[j][l];
            }
            newsequencesizes[k] = sequencesizes[j];
            ++k;
         }
      }

      if( k != Nlower )
      {
         SCIPdebugMessage("k = %d, Nlower+1 =%d\n", k, Nlower+1);
      }

      if( Nlower != 0 )
         assert( k == Nlower);

      returnvalue = ILOcomp( scip, mastervar1, mastervar2, CopyC, Nlower, newsequencesizes, p+1);

      for( j = Nlower - 1; j >= 0; --j )
      {

         SCIPfreeBufferArray(scip, &(CopyC[j]) );
      }
      SCIPfreeBufferArray(scip, &newsequencesizes);
      SCIPfreeBufferArray(scip, &CopyC);

      return returnvalue;
   }
   if( SCIPisGT(scip, getGeneratorEntry(mastervar1, origvar), getGeneratorEntry(mastervar2, origvar)) )
      return 1;
   else
      return -1;
}

/** comparefunction for induced lexicographical sort */
static
SCIP_DECL_SORTPTRCOMP(ptrilocomp)
{
   GCG_STRIP* strip1;
   GCG_STRIP* strip2;
   int returnvalue;

   strip1 = (GCG_STRIP*) elem1;
   strip2 = (GCG_STRIP*) elem2;

   returnvalue = ILOcomp(strip1->scip, strip1->mastervar, strip2->mastervar, strip1->C, strip1->Csize, strip1->sequencesizes, 1);

   return returnvalue;
}

/** induced lexicographical sort */
static
SCIP_RETCODE InducedLexicographicSort(
   SCIP*                 scip,               /**< SCIP ptr*/
   GCG_STRIP**           array,              /**< array of strips to sort in ILO*/
   int                   arraysize,          /**< size of the array */
   GCG_COMPSEQUENCE**    C,                  /**< current set o comp bound sequences*/
   int                   NBoundsequences,    /**< size of C */
   int*                  sequencesizes       /**< sizes of the sequences in C */
   )
{
   int i;

   SCIPdebugMessage("Induced Lexicographic sorting\n");

   if( NBoundsequences == 0 )
      return LexicographicSort( scip, array, arraysize );
   assert( C!= NULL );

   assert(arraysize > 0);
   if( arraysize <= 1 )
      return SCIP_OKAY;

   assert(array != NULL);
   for( i = 0; i < arraysize; ++i )
   {
      array[i]->scip = scip;
      array[i]->Csize = NBoundsequences;
      array[i]->sequencesizes = sequencesizes;
      array[i]->C = C;
   }

   SCIPsortPtr((void**)array, ptrilocomp, arraysize);

   return SCIP_OKAY;
}

/** partitions the strip according to the priority */
static
SCIP_RETCODE partition(
   SCIP*                 scip,               /**< SCIP data structure */
   SCIP_VAR**            J,                  /**< array of variables which belong to the discriminating components */
   int*                  Jsize,              /**< pointer to the number of discriminating components */
   SCIP_Longint*         priority,           /**< branching priorities */
   SCIP_VAR**            F,                  /**< set of fractional solutions satisfying bounds */
   int                   Fsize,              /**< size of list of fractional solutions satisfying bounds */
   SCIP_VAR**            origvar,            /**< pointer to store the variable which belongs to a discriminating component with maximum priority */
   SCIP_Real*            median              /**< pointer to store the median of fractional solutions satisfying bounds */
   )
{
   int j;
   int l;
   SCIP_Real min;
   SCIP_Real* compvalues;

   do
   {
      SCIP_Longint maxPriority = SCIP_LONGINT_MIN;
      min = SCIPinfinity(scip);

      /* max-min priority */
      for ( j = 0; j < *Jsize; ++j )
      {
         assert(SCIPvarGetType(J[j]) <= SCIP_VARTYPE_INTEGER);

         if ( priority[j] > maxPriority )
         {
            maxPriority = priority[j];
            *origvar = J[j];
         }
      }
      SCIP_CALL( SCIPallocBufferArray(scip, &compvalues, Fsize) );
      for ( l = 0; l < Fsize; ++l )
      {
         compvalues[l] = getGeneratorEntry(F[l], *origvar);
         if ( SCIPisLT(scip, compvalues[l], min) )
            min = compvalues[l];
      }
      *median = GetMedian(scip, compvalues, Fsize, min);
      SCIPfreeBufferArray(scip, &compvalues);

      assert(!SCIPisInfinity(scip, min));

      if ( !SCIPisEQ(scip, *median, 0.0) )
      {
         SCIPdebugMessage("median = %g\n", *median);
         SCIPdebugMessage("min = %g\n", min);
         SCIPdebugMessage("Jsize = %d\n", *Jsize);
      }

      if ( SCIPisEQ(scip, *median, min) )
      {
         /* here with max-min priority */
         for ( j = 0; j < *Jsize; ++j )
         {
            if ( *origvar == J[j] )
            {
               assert(priority[j] == 0);
               J[j] = J[*Jsize - 1];
               priority[j] = priority[*Jsize - 1];
               break;
            }
         }
         if( j < *Jsize )
            *Jsize = *Jsize-1;
      }
      assert(*Jsize >= 0);

   }while ( SCIPisEQ(scip, *median, min) && *Jsize > 0);

   return SCIP_OKAY;
}

/** add identified sequence to record */
static
SCIP_RETCODE addToRecord(
   SCIP*                 scip,               /**< SCIP data structure */
   GCG_RECORD*           record,             /**< record of identified sequences */
   GCG_COMPSEQUENCE*     S,                  /**< bound restriction sequence */
   int                   Ssize               /**< size of bound restriction sequence */
)
{
   int i;

   SCIPdebugMessage("recordsize=%d, Ssize=%d\n", record->recordsize, Ssize);

   if(record->recordcapacity < record->recordsize + 1)
   {
      i = SCIPcalcMemGrowSize(scip, record->recordsize + 1);
      SCIP_CALL( SCIPreallocBlockMemoryArray(scip, &(record->record), record->recordcapacity, i) );
      SCIP_CALL( SCIPreallocBlockMemoryArray(scip, &(record->sequencesizes), record->recordcapacity, i) );
      SCIP_CALL( SCIPreallocBlockMemoryArray(scip, &(record->capacities), record->recordcapacity, i) );
      record->recordcapacity = i;
   }

   i = SCIPcalcMemGrowSize(scip, Ssize);
   record->capacities[record->recordsize] = i;
   SCIP_CALL( SCIPallocBlockMemoryArray(scip, &(record->record[record->recordsize]), i) ); /*lint !e866*/
   for( i=0; i<Ssize;++i )
   {
      record->record[record->recordsize][i].component = S[i].component;
      record->record[record->recordsize][i].sense = S[i].sense;
      record->record[record->recordsize][i].bound = S[i].bound;
   }

   record->sequencesizes[record->recordsize] = Ssize; /* +1 ? */

   record->recordsize++;

   return SCIP_OKAY;
}


/** separation at the root node */
static
SCIP_RETCODE Separate(
   SCIP*                 scip,               /**< SCIP data structure */
   SCIP_VAR**            F,                  /**< fractional strips respecting bound restrictions */
   int                   Fsize,              /**< size of the strips */
   SCIP_VAR**            IndexSet,           /**< index set */
   int                   IndexSetSize,       /**< size of index set */
   GCG_COMPSEQUENCE*     S,                  /**< ordered set of bound restrictions */
   int                   Ssize,              /**< size of the ordered set */
   GCG_RECORD*           record              /**< identified bound sequences */
   )
{
   int j;
   int k;
   int l;
   int Jsize;
   SCIP_VAR** J;
   SCIP_Real median;
   int Fupper;
   int Flower;
   SCIP_Longint* priority;
   SCIP_VAR* origvar;
   SCIP_VAR** copyF;
   GCG_COMPSEQUENCE* upperLowerS;
   GCG_COMPSEQUENCE* upperS;
   SCIP_Real* alpha;
   SCIP_Real* compvalues;
   SCIP_Real muF;
   SCIP_Bool found;

   assert(scip != NULL);
   assert((Fsize == 0) == (F == NULL));

   Jsize = 0;
   Fupper = 0;
   Flower = 0;
   found = FALSE;
   priority = NULL;
   compvalues = NULL;
   J = NULL;
   origvar = NULL;
   copyF = NULL;
   upperLowerS = NULL;
   upperS = NULL;
   alpha = NULL;

   SCIPdebugMessage("Separate with ");

   /* if there are no fractional columns or potential columns, return */
   if( Fsize == 0 || IndexSetSize == 0 )
   {
      SCIPdebugPrintf("nothing, no fractional columns\n");
      return SCIP_OKAY;
   }

   assert( F != NULL );
   assert( IndexSet != NULL );

   muF = 0.0;
   for( j = 0; j < Fsize; ++j )
      muF += SCIPgetSolVal(GCGgetMasterprob(scip), NULL, F[j]);

   SCIPdebugPrintf("Fsize = %d; Ssize = %d, IndexSetSize = %d, nuF=%.6g \n", Fsize, Ssize, IndexSetSize, muF);

   /* detect fractional alpha_i */
   SCIP_CALL( SCIPallocBufferArray(scip, &alpha, IndexSetSize) );

   for( k = 0; k < IndexSetSize; ++k )
   {
      GCG_COMPSEQUENCE* copyS;
      SCIP_Real min;
      min = SCIPinfinity(scip);

      origvar = IndexSet[k];
      copyS = NULL;
      alpha[k] = 0.0;

      if( SCIPvarGetType(origvar) > SCIP_VARTYPE_INTEGER )
         continue;

      SCIP_CALL( SCIPallocBufferArray(scip, &compvalues, Fsize) );
      for( l=0; l<Fsize; ++l )
      {
         compvalues[l] = getGeneratorEntry(F[l], origvar);
         if( SCIPisLT(scip, compvalues[l], min) )
            min = compvalues[l];
      }

      median = GetMedian(scip, compvalues, Fsize, min);
      SCIPfreeBufferArray(scip, &compvalues);
      compvalues = NULL;

      for( j = 0; j < Fsize; ++j )
      {
         SCIP_Real generatorentry;

         generatorentry = getGeneratorEntry(F[j], origvar);

         if( SCIPisGE(scip, generatorentry, median) )
         {
            alpha[k] += SCIPgetSolVal(GCGgetMasterprob(scip), NULL, F[j]);
         }
      }

      if( SCIPisGT(scip, alpha[k], 0.0) && SCIPisLT(scip, alpha[k], muF) )
      {
         ++Jsize;
      }

      if( !SCIPisFeasIntegral(scip, alpha[k]) )
      {
         SCIPdebugMessage("alpha[%d] = %g\n", k, alpha[k]);
         found = TRUE;

         /* ********************************** *
          *   add the current pair to record   *
          * ********************************** */

         /* copy S */
         SCIP_CALL( SCIPallocBufferArray(scip, &copyS, (size_t)Ssize+1) );

         for( l = 0; l < Ssize; ++l )
         {
            copyS[l] = S[l];
         }

         /* create temporary array to compute median */
         SCIP_CALL( SCIPallocBufferArray(scip, &compvalues, Fsize) );

         for( l = 0; l < Fsize; ++l )
         {
            compvalues[l] = getGeneratorEntry(F[l], origvar);

            if( SCIPisLT(scip, compvalues[l], min) )
               min = compvalues[l];
         }

         assert( SCIPisEQ(scip, median, GetMedian(scip, compvalues, Fsize, min)));
         median = GetMedian(scip, compvalues, Fsize, min);
         SCIPfreeBufferArray(scip, &compvalues);
         compvalues = NULL;

         SCIPdebugMessage("new median is %g, comp=%s, Ssize=%d\n", median, SCIPvarGetName(origvar), Ssize);

         /* add last bound change to the copy of S */
         copyS[Ssize].component = origvar;
         copyS[Ssize].sense = GCG_COMPSENSE_GE;
         copyS[Ssize].bound = median;

         /* add identified sequence to record */
         SCIP_CALL( addToRecord(scip, record, copyS, Ssize+1) );


         /* ********************************** *
          *  end adding to record              *
          * ********************************** */
         SCIPfreeBufferArrayNull(scip, &copyS);
      }
   }

   if( found )
   {
      SCIPfreeBufferArrayNull(scip, &alpha);

      SCIPdebugMessage("one S found with size %d\n", record->sequencesizes[record->recordsize-1]);

      return SCIP_OKAY;
   }


   /* ********************************** *
    *  discriminating components         *
    * ********************************** */

   /** @todo mb: this is a filter */
   SCIP_CALL( SCIPallocBufferArray(scip, &J, Jsize) );
   j=0;
   for( k = 0; k < IndexSetSize; ++k )
   {
      if( SCIPisGT(scip, alpha[k], 0.0) && SCIPisLT(scip, alpha[k], muF) )
      {
         J[j] = IndexSet[k];
         ++j;
      }
   }
   assert( j == Jsize );

   /* ********************************** *
    *  compute priority  (max-min)       *
    * ********************************** */

   SCIP_CALL( SCIPallocBufferArray(scip, &priority, Jsize) );

   for( j = 0; j < Jsize; ++j )
   {
      SCIP_Longint maxcomp;
      SCIP_Longint mincomp;

      maxcomp = SCIP_LONGINT_MIN;
      mincomp = SCIP_LONGINT_MAX;

      origvar = J[j];

      for( l = 0; l < Fsize; ++l )
      {
         SCIP_Longint generatorentry;

         assert(SCIPisIntegral(scip, getGeneratorEntry(F[l], origvar)));

         generatorentry = (SCIP_Longint) (getGeneratorEntry(F[l], origvar) + 0.5);

         if( generatorentry > maxcomp )
            maxcomp = generatorentry;

         if( generatorentry < mincomp )
            mincomp = generatorentry;
      }

      priority[j] = maxcomp -mincomp;
   }

   SCIP_CALL( partition(scip, J, &Jsize, priority, F, Fsize, &origvar, &median) );

   /* this is a copy of S for the recursive call below */
   SCIP_CALL( SCIPallocBufferArray(scip, &upperLowerS, (size_t)Ssize+1) );
   SCIP_CALL( SCIPallocBufferArray(scip, &upperS, (size_t)Ssize+1) );

   for( l = 0; l < Ssize; ++l )
   {
      upperLowerS[l] = S[l];
      upperS[l] = S[l];
   }

   upperLowerS[Ssize].component = origvar;/* i; */
   upperS[Ssize].component = origvar;
   upperLowerS[Ssize].sense = GCG_COMPSENSE_LT;
   upperS[Ssize].sense = GCG_COMPSENSE_GE;
   upperLowerS[Ssize].bound = median;
   upperS[Ssize].bound = median;

   for( k = 0; k < Fsize; ++k )
   {
      if( SCIPisGE(scip, getGeneratorEntry(F[k], origvar), median) )
         ++Fupper;
      else
         ++Flower;
   }

   /* ********************************** *
    *  choose smallest partition         *
    * ********************************** */

   SCIP_CALL( SCIPallocBufferArray(scip, &copyF, Fsize) );

   if( Flower > 0 )
   {
      j = 0;

      for( k = 0; k < Fsize; ++k )
      {
         if( SCIPisLT(scip, getGeneratorEntry(F[k], origvar), median) )
         {
            copyF[j] = F[k];
            ++j;
         }
      }

      /*Fsize = Flower;*/
      assert(j < Fsize+1);

      SCIP_CALL( Separate( scip, copyF, Flower, J, Jsize, upperLowerS, Ssize+1, record) );
   }

   if( Fupper > 0 )
   {
      upperLowerS[Ssize].sense = GCG_COMPSENSE_GE;
      j = 0;

      for( k = 0; k < Fsize; ++k )
      {
         if( SCIPisGE(scip, getGeneratorEntry(F[k], origvar), median) )
         {
            copyF[j] = F[k];
            ++j;
         }
      }

      /*Fsize = Fupper;*/
      assert(j < Fsize+1);

      SCIP_CALL( Separate( scip, copyF, Fupper, J, Jsize, upperS, Ssize+1, record) );
   }

   SCIPfreeBufferArrayNull(scip, &copyF);
   SCIPfreeBufferArrayNull(scip, &upperS);
   SCIPfreeBufferArrayNull(scip, &upperLowerS);
   SCIPfreeBufferArray(scip, &priority);
   SCIPfreeBufferArrayNull(scip, &J);
   SCIPfreeBufferArray(scip, &alpha);

   return SCIP_OKAY;
}

/** choose a component bound sequence to create branching */
static
SCIP_RETCODE ChoseS(
   SCIP*                 scip,               /**< SCIP data structure */
   GCG_RECORD**          record,             /**< candidate of bound sequences */
   GCG_COMPSEQUENCE**    S,                  /**< pointer to return chosen bound sequence */
   int*                  Ssize               /**< size of the chosen bound sequence */
   )
{
   int minSizeOfMaxPriority;  /* needed if the last comp priority is equal to the one in other bound sequences */
   SCIP_Longint maxPriority;
   int i;
   int Index;

   minSizeOfMaxPriority = INT_MAX;
   maxPriority = SCIP_LONGINT_MIN;
   Index = -1;

   SCIPdebugMessage("Chose S \n");

   assert((*record)->recordsize > 0);

   for( i = 0; i < (*record)->recordsize; ++i )
   {
      assert((*record)->sequencesizes != NULL );
      assert((*record)->sequencesizes[i] > 0);

      if( maxPriority <= 1 ) /*  later by pseudocosts e.g. */
      {
         if( maxPriority < 1 )
         {
            maxPriority = 1; /*  only choose here first smallest S */
            minSizeOfMaxPriority = (*record)->sequencesizes[i];
            Index = i;
         }
         else if( (*record)->sequencesizes[i] < minSizeOfMaxPriority )
         {
               minSizeOfMaxPriority = (*record)->sequencesizes[i];
               Index = i;
         }
      }
   }
   assert(maxPriority > SCIP_LONGINT_MIN);
   assert(minSizeOfMaxPriority < INT_MAX);
   assert(Index >= 0);

   *Ssize = minSizeOfMaxPriority;
   SCIP_CALL( SCIPallocBufferArray(scip, S, *Ssize) );

   for( i = 0; i < *Ssize; ++i )
   {
      (*S)[i] =  (*record)->record[Index][i];
   }

   assert(S!=NULL);
   assert(*S!=NULL);

   /* free record */
   for( i = 0; i < (*record)->recordsize; ++i )
   {
      SCIPfreeBlockMemoryArray(scip, &((*record)->record[i]), (*record)->capacities[i] );
   }
   SCIPfreeBlockMemoryArray(scip, &((*record)->record), (*record)->recordcapacity );

   SCIPdebugMessage("with size %d \n", *Ssize);

   assert(*S!=NULL);

   return SCIP_OKAY;
}

/** updates the new set of sequences C in CopyC and the corresponding size array newsequencesizes
 *  returns the size of CopyC */
static
int computeNewSequence(
   int                   Csize,              /**< size of the sequence */
   int                   p,                  /**< index of node */
   SCIP_VAR*             origvar,            /**< another index generatorentry */
   int*                  sequencesizes,      /**< size of the sequences */
   GCG_COMPSEQUENCE**    C,                  /**< original sequence */
   GCG_COMPSEQUENCE**    CopyC,              /**< new sequence */
   int*                  newsequencesizes,   /**< output parameter for the new sequence */
   GCG_COMPSENSE         sense               /**< sense of the comparison */
   )
{
   int j;
   int k;

   for( k = 0, j = 0; j < Csize; ++j )
   {
      if ( sequencesizes[j] >= p )
         assert(C[j][p-1].component == origvar);

      if ( sequencesizes[j] >= p && C[j][p-1].sense == sense )
      {
         CopyC[k] = C[j];
         newsequencesizes[k] = sequencesizes[j];
         ++k;
      }
   }

   return k;
}

/** auxilary function to compute alpha for given index */
static
double computeAlpha(
   SCIP*                 scip,               /**< SCIP data structure */
   int                   Fsize,              /**< size of F */
   GCG_COMPSENSE         isense,             /**< sense of the bound for origvar */
   double                ivalue,             /**< value of the bound for origvar */
   SCIP_VAR*             origvar,            /**< index of the variable */
   SCIP_VAR**            F                   /**< current fractional mastervars*/
   )
{
   int j;
   SCIP_Real alpha_i = 0.0;

   for ( j = 0; j < Fsize; ++j )
   {
      SCIP_Real generatorentry;

      generatorentry = getGeneratorEntry(F[j], origvar);

      if ( (isense == GCG_COMPSENSE_GE && SCIPisGE(scip, generatorentry, ivalue)) ||
           (isense == GCG_COMPSENSE_LT && SCIPisLT(scip, generatorentry, ivalue)) )
      {
         alpha_i += SCIPgetSolVal(GCGgetMasterprob(scip), NULL, F[j]);
      }
   }

   return alpha_i;
}

/** separation at a node other than the root node */
static
SCIP_RETCODE Explore(
   SCIP*                 scip,               /**< SCIP data structure */
   GCG_COMPSEQUENCE**    C,                  /**< array of component bounds sequences*/
   int                   Csize,              /**< number of component bounds sequences*/
   int*                  sequencesizes,      /**< array of sizes of component bounds sequences */
   int                   p,                  /**< depth of recursive call */
   SCIP_VAR**            F,                  /**< strip of fractional columns */
   int                   Fsize,              /**< size of the strips */
   SCIP_VAR**            IndexSet,           /**< array of original variables which belong to the fractional master columns */
   int                   IndexSetSize,       /**< number of original variables which belong to fractional master columns. Note that IndexSetSize >= Fsize */
   GCG_COMPSEQUENCE**    S,                  /**< component sequences */
   int*                  Ssize,              /**< length of component sequences */
   GCG_RECORD*           record              /**< array of sets of component bounds which we might use for separation */
   )
{
   int j;
   int k;
   SCIP_Real ivalue;
   GCG_COMPSENSE isense;
   SCIP_Real median;
   int Fupper;
   int Flower;
   int Cupper;
   int Clower;
   int lowerSsize;
   SCIP_VAR** copyF;
   GCG_COMPSEQUENCE* copyS;
   GCG_COMPSEQUENCE* lowerS;
   GCG_COMPSEQUENCE** CopyC;
   int* newsequencesizes;
   SCIP_VAR* origvar;
   SCIP_Real alpha_i;
   SCIP_Real  muF;
   SCIP_Bool found;

   k = 0;
   muF = 0;
   Fupper = 0;
   Flower = 0;
   Cupper = 0;
   Clower = 0;
   newsequencesizes = NULL;
   copyF = NULL;
   CopyC = NULL;
   copyS = NULL;
   lowerS =  NULL;
   found = FALSE;

   SCIPdebugMessage("Explore\n");

   SCIPdebugMessage("with Fsize = %d, Csize = %d, Ssize = %d, p = %d\n", Fsize, Csize, *Ssize, p);

   /* *************************************** *
    *   if C=Ø, call separate and return that *
    * *************************************** */

   if( C == NULL || Fsize==0 || IndexSetSize==0 || Csize == 0 )
   {
      /* SCIPdebugMessage("go to Separate\n"); */
      assert(S != NULL);

      SCIP_CALL( Separate( scip, F, Fsize, IndexSet, IndexSetSize, *S, *Ssize, record) );

      if( *Ssize > 0 && *S != NULL )
      {
         SCIPfreeBufferArrayNull(scip, S);
         *S = NULL;
         *Ssize = 0;
      }
      return SCIP_OKAY;
   }

   assert(C != NULL);
   assert(Csize > 0);
   assert(F != NULL);
   assert(IndexSet != NULL);
   assert(sequencesizes != NULL);

   /* ******************************************* *
    * find i which is in all S in C on position p *
    * ******************************************* */

   while( sequencesizes[k] < p )
   {
    /*   SCIPdebugMessage("sequencesizes[%d] = %d\n", k, sequencesizes[k]); */
      ++k;

      if( k >= Csize )
      {
         SCIPdebugMessage("no %dth element bounded\n", p);
         assert(S != NULL);
         SCIP_CALL( Separate( scip, F, Fsize, IndexSet, IndexSetSize, *S, *Ssize, record) );

         if( *Ssize > 0 && *S != NULL )
         {
            SCIPfreeBufferArrayNull(scip, S);
            *S = NULL;
            *Ssize = 0;
         }

         return SCIP_OKAY;
      }

      assert( k < Csize );
   }

   origvar = C[k][p-1].component;
   isense = C[k][p-1].sense;
   ivalue = C[k][p-1].bound;

   assert(origvar != NULL);
   assert(SCIPvarGetType(origvar) <= SCIP_VARTYPE_INTEGER);

   SCIPdebugMessage("orivar = %s; ivalue = %g\n", SCIPvarGetName(origvar), ivalue);

   for( j = 0; j < Fsize; ++j )
   {
      muF += SCIPgetSolVal(GCGgetMasterprob(scip), NULL, F[j]);
   }

   SCIPdebugMessage("muF = %g\n", muF);

   /* ******************************************* *
    * compute alpha_i                             *
    * ******************************************* */

   alpha_i = computeAlpha(scip, Fsize, isense, ivalue, origvar, F);

   SCIPdebugMessage("alpha(%s) = %g\n", SCIPvarGetName(origvar), alpha_i);

   /* ******************************************* *
    * if f > 0, add pair to record                *
    * ******************************************* */

   if( !SCIPisFeasIntegral(scip, alpha_i) )
   {
      int l;

      found = TRUE;
       SCIPdebugMessage("fractional alpha(%s) = %g\n", SCIPvarGetName(origvar), alpha_i);

      /* ******************************************* *
       * add to record                               *
       * ******************************************* */

         SCIP_CALL( SCIPallocBufferArray(scip, &copyS, (size_t)*Ssize+1) );
         for( l = 0; l < *Ssize; ++l )
         {
            copyS[l] = (*S)[l];
         }
         copyS[*Ssize].component = origvar;
         copyS[*Ssize].sense = isense;
         copyS[*Ssize].bound = ivalue;
         SCIP_CALL( addToRecord(scip, record, copyS, *Ssize+1) );
   }

   if( found )
   {
      SCIPdebugMessage("found fractional alpha\n");
      SCIPfreeBufferArrayNull(scip, &copyS);
      return SCIP_OKAY;
   }

   /* add bound to the end of S */
   ++(*Ssize);
   assert(S != NULL );

   SCIP_CALL( SCIPreallocBufferArray(scip, S, *Ssize) );

   median = ivalue;
   (*S)[*Ssize-1].component = origvar;
   (*S)[*Ssize-1].sense = GCG_COMPSENSE_GE;
   (*S)[*Ssize-1].bound = median;

   SCIP_CALL( SCIPallocBufferArray(scip, &lowerS, *Ssize) );

   for( k = 0; k < *Ssize-1; ++k )
   {
      lowerS[k].component = (*S)[k].component;
      lowerS[k].sense = (*S)[k].sense;
      lowerS[k].bound = (*S)[k].bound;
   }

   lowerSsize = *Ssize;
   lowerS[lowerSsize-1].component = origvar;
   lowerS[lowerSsize-1].sense = GCG_COMPSENSE_LT;
   lowerS[lowerSsize-1].bound = median;

   for( k = 0; k < Fsize; ++k )
   {
      if( SCIPisGE(scip, getGeneratorEntry(F[k], origvar), median) )
         ++Fupper;
      else
         ++Flower;
   }

   /* calculate subset of C */
   for( j = 0; j < Csize; ++j )
   {
      if( sequencesizes[j] >= p )
      {
         if( C[j][p-1].sense == GCG_COMPSENSE_GE )
         {
            ++Cupper;
         }
         else
         {
            ++Clower;
            assert( C[j][p-1].sense == GCG_COMPSENSE_LT );
         }
      }
   }

   SCIPdebugMessage("Cupper = %d, Clower = %d\n", Cupper, Clower);

   if( SCIPisLE(scip, alpha_i, 0.0) && Fupper != 0 )
      Flower = INT_MAX;
   if( SCIPisEQ(scip, alpha_i, muF) && Flower != 0 )
      Fupper = INT_MAX;

   if( Fupper > 0  && Fupper != INT_MAX )
   {
      SCIPdebugMessage("chose upper bound Fupper = %d, Cupper = %d\n", Fupper, Cupper);

      SCIP_CALL( SCIPallocBufferArray(scip, &copyF, Fupper) );
      for( j = 0, k = 0; k < Fsize; ++k )
      {
         if( SCIPisGE(scip, getGeneratorEntry(F[k], origvar), median) )
         {
            copyF[j] = F[k];
            ++j;
         }
      }

      /* new C */
      if( Fupper > 0 )
      {
         SCIP_CALL( SCIPallocBufferArray(scip, &CopyC, Cupper) );
         SCIP_CALL( SCIPallocBufferArray(scip, &newsequencesizes, Cupper) );
         k = computeNewSequence(Csize, p, origvar, sequencesizes, C, CopyC, newsequencesizes, GCG_COMPSENSE_GE);
         if( k != Cupper )
         {
            SCIPdebugMessage("k = %d, p = %d\n", k, p);
         }
         assert(k == Cupper);
      }
      else
      {
         CopyC = NULL;
      }

      SCIP_CALL( Explore( scip, CopyC, Cupper, newsequencesizes, p+1, copyF, Fupper, IndexSet, IndexSetSize, S, Ssize, record) );
   }

   if( Flower > 0 && Flower != INT_MAX )
   {
      SCIPdebugMessage("chose lower bound Flower = %d Clower = %d\n", Flower, Clower);

      SCIP_CALL( SCIPreallocBufferArray(scip, &copyF, Flower) );

      j = 0;
      for( k = 0; k < Fsize; ++k )
      {
         if( SCIPisLT(scip, getGeneratorEntry(F[k], origvar), median) )
         {
            copyF[j] = F[k];
            ++j;
         }
      }

      /* new C */
      if( Flower > 0 )
      {
         SCIP_CALL( SCIPreallocBufferArray(scip, &CopyC, Clower) );
         SCIP_CALL( SCIPreallocBufferArray(scip, &newsequencesizes, Clower) );
         k = computeNewSequence(Csize, p, origvar, sequencesizes, C, CopyC, newsequencesizes, GCG_COMPSENSE_LT);
         if( k != Clower )
         {
            SCIPdebugMessage("k = %d, p = %d\n", k, p);
         }
         assert(k == Clower);
      }
      else
      {
         CopyC = NULL;
      }

      SCIP_CALL( Explore( scip, CopyC, Clower, newsequencesizes, p+1, copyF, Flower, IndexSet, IndexSetSize, &lowerS, &lowerSsize, record) );
   }

   SCIPfreeBufferArrayNull(scip, &newsequencesizes);
   SCIPfreeBufferArrayNull(scip, &CopyC);
   SCIPfreeBufferArrayNull(scip, &copyF);
   SCIPfreeBufferArrayNull(scip, &lowerS);
   SCIPfreeBufferArrayNull(scip, &copyS);

   if( *Ssize > 0 && *S != NULL )
   {
      SCIPfreeBufferArrayNull(scip, S);

      *Ssize = 0;
   }

   return SCIP_OKAY;
}

/** callup method for seperate
 * decides whether Separate or Explore should be done */
static
SCIP_RETCODE ChooseSeparateMethod(
   SCIP*                 scip,               /**< SCIP data structure */
   SCIP_VAR**            F                   /**< strip of fractional columns */,
   int                   Fsize,              /**< size of the strips */
   GCG_COMPSEQUENCE**    S,                  /**< array of existing bound sequences */
   int*                  Ssize,              /**< size of existing bound sequences */
   GCG_COMPSEQUENCE**    C,                  /**< array of component bounds sequences*/
   int                   Csize,              /**< number of component bounds sequences*/
   int*                  CompSizes,          /**< array of sizes of component bounds sequences */
   int                   blocknr,            /**< id of the pricing problem (or block) in which we want to branch */
   SCIP_BRANCHRULE*      branchrule,         /**< branching rule */
   SCIP_RESULT*          result,             /**< pointer to store the result of the branching call */
   int**                 checkedblocks,      /**< array to store which blocks have been checked */
   int*                  ncheckedblocks,     /**< number of blocks that have beend checked */
   GCG_STRIP****         checkedblockssortstrips, /**< sorted strips of checked blocks */
   int**                 checkedblocksnsortstrips /**< size of the strips */
   )
{
   int i;
   SCIP_VAR** IndexSet;
   SCIP_VAR** mastervars;
   int IndexSetSize;
   GCG_RECORD* record;
   int exploreSsize;
   GCG_COMPSEQUENCE* exploreS;
   GCG_STRIP** strips;
   int nstrips;
   int nmastervars;

   assert(Fsize > 0);
   assert(F != NULL);
   IndexSetSize = 0;
   exploreSsize = 0;
   exploreS = NULL;
   record = NULL;
   IndexSet = NULL;
   strips = NULL;
   nstrips = 0;

   SCIPdebugMessage("Calling Separate\n");

   SCIP_CALL( SCIPallocBuffer(scip, &record) );
   record->recordsize = 0;
   record->record = NULL;
   record->sequencesizes = NULL;
   record->capacities = NULL;
   record->recordcapacity = 0;

   /* calculate IndexSet */
   SCIP_CALL( InitIndexSet(scip, F, Fsize, &IndexSet, &IndexSetSize) );
   assert(IndexSetSize > 0);
   assert(IndexSet != NULL);

   /* rootnode? */
   if( Csize<=0 )
      SCIP_CALL( Separate( scip, F, Fsize, IndexSet, IndexSetSize, NULL, 0, record) );
   else
   {
      assert( C!=NULL );
      SCIP_CALL( Explore( scip, C, Csize, CompSizes, 1, F, Fsize, IndexSet, IndexSetSize, &exploreS, &exploreSsize, record) );

      SCIPfreeBufferArrayNull(scip, &exploreS);
   }

   assert(record != NULL);

   if( record->recordsize <= 0 )
   {
      SCIP_CALL( SCIPgetVarsData(GCGgetMasterprob(scip), &mastervars, &nmastervars, NULL, NULL, NULL, NULL) );

      ++(*ncheckedblocks);
      assert((*ncheckedblocks) <= GCGgetNPricingprobs(scip)+1);

      if( (*ncheckedblocks) > 1 )
      {
         SCIP_CALL( SCIPreallocBufferArray(scip, checkedblocks, *ncheckedblocks) );
         SCIP_CALL( SCIPreallocBufferArray(scip, checkedblocksnsortstrips, *ncheckedblocks) );
         SCIP_CALL( SCIPreallocBufferArray(scip, checkedblockssortstrips, *ncheckedblocks) );
      }
      else
      {
         SCIP_CALL( SCIPallocBufferArray(scip, checkedblocks, *ncheckedblocks) );
         SCIP_CALL( SCIPallocBufferArray(scip, checkedblocksnsortstrips, *ncheckedblocks) );
         SCIP_CALL( SCIPallocBufferArray(scip, checkedblockssortstrips, *ncheckedblocks) );
      }

      (*checkedblocks)[(*ncheckedblocks)-1] = blocknr;

      for( i=0; i<nmastervars; ++i )
      {
         if( GCGisMasterVarInBlock(mastervars[i], blocknr) )
         {
            ++nstrips;

            SCIP_CALL( SCIPreallocBufferArray(scip, &strips, nstrips) );

            assert(strips != NULL);

            SCIP_CALL( SCIPallocBuffer(scip, &(strips[nstrips-1])) ); /*lint !e866*/
            assert(strips[nstrips-1] != NULL);

            strips[nstrips-1]->C = NULL;
            strips[nstrips-1]->mastervar = mastervars[i];
            strips[nstrips-1]->Csize = 0;
            strips[nstrips-1]->sequencesizes = NULL;
            strips[nstrips-1]->scip = NULL;
         }
      }

      SCIP_CALL( InducedLexicographicSort(scip, strips, nstrips, C, Csize, CompSizes) );

      (*checkedblocksnsortstrips)[(*ncheckedblocks)-1] = nstrips;

      SCIP_CALL( SCIPallocBufferArray(scip, &((*checkedblockssortstrips)[(*ncheckedblocks)-1]), nstrips) ); /*lint !e866*/

      /* sort the direct copied origvars at the end */

      for( i = 0; i < nstrips; ++i )
      {
         assert(strips != NULL);

         SCIP_CALL( SCIPallocBuffer(scip, &(*checkedblockssortstrips[*ncheckedblocks-1][i])) ); /*lint !e866*/
         *checkedblockssortstrips[*ncheckedblocks-1][i] = strips[i];
      }

      for( i=0; i<nstrips; ++i )
      {
         assert(strips != NULL);
         SCIPfreeBuffer(scip, &(strips[i]));
         strips[i] = NULL;
      }
      SCIPfreeBufferArrayNull(scip, &strips);

      /*choose new block */
      SCIP_CALL( GCGbranchGenericInitbranch(GCGgetMasterprob(scip), branchrule, result, checkedblocks, ncheckedblocks, checkedblockssortstrips, checkedblocksnsortstrips) );

   }
   else
   {
      if( ncheckedblocks != NULL && (*ncheckedblocks) > 0 )
      {
         for( i = (*ncheckedblocks) - 1; i >= 0; --i )
         {
            int j;

            for( j = (*checkedblocksnsortstrips)[i] - 1; j >= 0; --j )
            {
               SCIPfreeBuffer(scip, &((*checkedblockssortstrips)[i][j]) );
            }

            SCIPfreeBufferArray(scip, &((*checkedblockssortstrips)[i]) );
         }

         SCIPfreeBufferArray(scip, checkedblockssortstrips);
         SCIPfreeBufferArray(scip, checkedblocksnsortstrips);
         SCIPfreeBufferArray(scip, checkedblocks);
         *ncheckedblocks = 0;
      }
   }

   if( record->recordsize > 0 )
   {
      SCIP_CALL( ChoseS( scip, &record, S, Ssize) );
      assert(*S != NULL);
   }


   SCIPfreeBufferArray(scip, &IndexSet);
   if( record != NULL )
   {
      SCIPfreeBlockMemoryArrayNull(scip, &record->capacities, record->recordcapacity);
      SCIPfreeBlockMemoryArrayNull(scip, &record->sequencesizes, record->recordcapacity);
      SCIPfreeBlockMemoryArrayNull(scip, &record->record, record->recordcapacity);
      SCIPfreeBuffer(scip, &record);
   }
   return SCIP_OKAY;
}

/** callback deletion method for branching data*/
static
GCG_DECL_BRANCHDATADELETE(branchDataDeleteGeneric)
{
   assert(scip != NULL);
   assert(branchdata != NULL);

   if( origbranch && !force )
      return SCIP_OKAY;

   if( *branchdata == NULL )
   {
      SCIPdebugMessage("branchDataDeleteGeneric: cannot delete empty branchdata\n");

      return SCIP_OKAY;
   }

   if( (*branchdata)->mastercons != NULL )
   {
      SCIPdebugMessage("branchDataDeleteGeneric: child blocknr %d, %s\n", (*branchdata)->consblocknr,
         SCIPconsGetName((*branchdata)->mastercons) );
   }
   else
   {
      SCIPdebugMessage("branchDataDeleteGeneric: child blocknr %d, empty mastercons\n", (*branchdata)->consblocknr);
   }

   /* release constraint that enforces the branching decision */
   if( (*branchdata)->mastercons != NULL )
   {
      SCIP_CALL( SCIPreleaseCons(GCGgetMasterprob(scip), &(*branchdata)->mastercons) );
      (*branchdata)->mastercons = NULL;
   }

   if( (*branchdata)->consS != NULL && (*branchdata)->consSsize > 0 )
   {
      SCIPfreeBlockMemoryArrayNull(scip, &((*branchdata)->consS), (*branchdata)->maxconsS);
      (*branchdata)->consS = NULL;
      (*branchdata)->consSsize = 0;
   }

   SCIPfreeBlockMemoryNull(scip, branchdata);
   *branchdata = NULL;

   return SCIP_OKAY;
}

/** check method for pruning ChildS directly on childnodes
 *  @returns TRUE if node is pruned */
static
SCIP_Bool checkchildconsS(
   SCIP*                 scip,               /**< SCIP data structure */
   SCIP_Real             lhs,                /**< lhs for childnode which is checkes to be pruned */
   GCG_COMPSEQUENCE*     childS,             /**< component bound sequence defining the childnode */
   int                   childSsize,         /**< size of component bound sequence */
   SCIP_CONS*            parentcons,         /**< constraint of parent node in B&B tree */
   int                   childBlocknr        /**< number of the block for the child node */
   )
{
   int i;
   int nchildren;

   nchildren = GCGconsMasterbranchGetNChildconss(parentcons);
   assert(nchildren>0);

   for( i=0; i<nchildren; ++i )
   {
      SCIP_CONS* childcons;
      GCG_BRANCHDATA* branchdata;
      SCIP_Bool same;
      int j;

      same = TRUE;
      childcons = GCGconsMasterbranchGetChildcons(parentcons, i);
      if( childcons == NULL )
         continue;

      if( GCGconsMasterbranchGetBranchrule(childcons) != NULL && strcmp(SCIPbranchruleGetName(GCGconsMasterbranchGetBranchrule(childcons)), "generic") != 0 )
         continue;

      branchdata = GCGconsMasterbranchGetBranchdata(childcons);
      assert(branchdata != NULL);

      if( childBlocknr != branchdata->consblocknr || childSsize != branchdata->consSsize || !SCIPisEQ(scip, lhs, branchdata->lhs) )
         continue;

      assert(childSsize > 0 && branchdata->consSsize > 0);

      for( j=0; j< childSsize; ++j )
      {
         if( childS[j].component != branchdata->consS[j].component
            || childS[j].sense != branchdata->consS[j].sense
            || !SCIPisEQ(scip, childS[j].bound, branchdata->consS[j].bound) )
         {
            same = FALSE;
            break;
         }
      }

      if( same )
      {
         SCIPdebugMessage("child pruned \n");
         return TRUE;
      }
   }
   return FALSE;
}

/** check method for pruning ChildS indirectly by parentnodes
 *  retrun TRUE if node is pruned */
static
SCIP_Bool pruneChildNodeByDominanceGeneric(
   SCIP*                 scip,               /**< SCIP data structure */
   SCIP_Real             lhs,                /**< lhs for childnode which is checkes to be pruned */
   GCG_COMPSEQUENCE*     childS,             /**< Component Bound Sequence defining the childnode */
   int                   childSsize,         /**< size of component bound sequence */
   SCIP_CONS*            masterbranchcons,   /**< master branching constraint */
   int                   childBlocknr        /**< number of the block for the childnode */
   )
{
   SCIP_CONS* cons;

   SCIPdebugMessage("Prune by dominance\n");
   cons = GCGconsMasterbranchGetParentcons(masterbranchcons);

   if( cons == NULL )
   {
      SCIPdebugMessage("cons == NULL, not pruned\n");
      return FALSE;
   }
   while( cons != NULL )
   {
      GCG_BRANCHDATA* parentdata;
      SCIP_Bool ispruned;

      parentdata = GCGconsMasterbranchGetBranchdata(cons);
      if( parentdata == NULL )
      {
         /* root node: check children for pruning */
         return checkchildconsS(scip, lhs, childS, childSsize, cons, childBlocknr);
      }
      if( strcmp(SCIPbranchruleGetName(GCGconsMasterbranchGetBranchrule(cons)), "generic") != 0 )
         return checkchildconsS(scip, lhs, childS, childSsize, cons, childBlocknr);

      ispruned = checkchildconsS(scip, lhs, childS, childSsize, cons, childBlocknr);

      if( ispruned )
      {
         return TRUE;
      }

      cons = GCGconsMasterbranchGetParentcons(cons);
   }

   SCIPdebugMessage("child not pruned\n");
   return FALSE;
}

/** initialize branchdata at the node */
static
SCIP_RETCODE initNodeBranchdata(
   SCIP*                 scip,               /**< SCIP data structure */
   GCG_BRANCHDATA**      nodebranchdata,     /**< branching data to set */
   int                   blocknr             /**< block we are branching in */
   )
{
   SCIP_CALL( SCIPallocBlockMemory(scip, nodebranchdata) );

   (*nodebranchdata)->consblocknr = blocknr;
   (*nodebranchdata)->mastercons = NULL;
   (*nodebranchdata)->consS = NULL;
   (*nodebranchdata)->C = NULL;
   (*nodebranchdata)->maxconsS = 0;
   (*nodebranchdata)->consSsize = 0;

   return SCIP_OKAY;
}

/** for given component bound sequence S, create |S|+1 Vanderbeck branching nodes */
static
SCIP_RETCODE createChildNodesGeneric(
   SCIP*                 scip,               /**< SCIP data structure */
   SCIP_BRANCHRULE*      branchrule,         /**< branching rule */
   GCG_COMPSEQUENCE*     S,                  /**< Component Bound Sequence defining the nodes */
   int                   Ssize,              /**< size of S */
   int                   blocknr,            /**< number of the block */
   SCIP_CONS*            masterbranchcons,   /**< current masterbranchcons*/
   SCIP_RESULT*          result              /**< pointer to store the result of the branching call */
   )
{
#ifdef SCIP_DEBUG
   SCIP_Real identicalcontrol = 0;
#endif
   SCIP*  masterscip;
   int i;
   int p;
   SCIP_Real pL;
   SCIP_Real L;
   SCIP_Real lhsSum;
   int nmastervars;
   int nmastervars2;
   int ncopymastervars;
   int nbranchcands;
   int nchildnodes;
   SCIP_VAR** mastervars;
   SCIP_VAR** mastervars2;
   SCIP_VAR** branchcands;

   assert(scip != NULL);
   assert(Ssize > 0);
   assert(S != NULL);

   lhsSum = 0;
   nchildnodes = 0;
   L = 0;

   pL = GCGgetNIdenticalBlocks(scip, blocknr);
   SCIPdebugMessage("Vanderbeck branching rule Node creation for blocknr %d with %.1f identical blocks \n", blocknr, pL);


   /*  get variable data of the master problem */
   masterscip = GCGgetMasterprob(scip);
   assert(masterscip != NULL);
   SCIP_CALL( SCIPgetVarsData(masterscip, &mastervars, &nmastervars, NULL, NULL, NULL, NULL) );
   nmastervars2 = nmastervars;
   assert(nmastervars >= 0);
   SCIP_CALL( SCIPduplicateBufferArray(scip, &mastervars2, mastervars, nmastervars) );

   SCIP_CALL( SCIPgetLPBranchCands(masterscip, &branchcands, NULL, NULL, &nbranchcands, NULL, NULL) );

   SCIPdebugMessage("Vanderbeck branching rule: creating %d nodes\n", Ssize+1);

   for( p=0; p<Ssize+1; ++p )
   {
      GCG_BRANCHDATA* branchchilddata;
      SCIP_NODE* child;
      SCIP_CONS* childcons;
      int k;

      SCIP_Real lhs;
      branchchilddata = NULL;

      /*  allocate branchdata for child and store information */
      SCIP_CALL( initNodeBranchdata(scip, &branchchilddata, blocknr) );

      if( p == Ssize )
      {
         branchchilddata->maxconsS = SCIPcalcMemGrowSize(scip, Ssize);
         SCIP_CALL( SCIPallocBlockMemoryArray(scip, &(branchchilddata->consS), branchchilddata->maxconsS) );
         branchchilddata->consSsize = Ssize;
      }
      else
      {
         branchchilddata->maxconsS = SCIPcalcMemGrowSize(scip, p+1);
         SCIP_CALL( SCIPallocBlockMemoryArray(scip, &(branchchilddata->consS), branchchilddata->maxconsS) );
         branchchilddata->consSsize = p+1;
      }
      for( k = 0; k <= p; ++k )
      {
         GCG_COMPSEQUENCE compBound;

         if( k == Ssize )
         {
            assert( p == Ssize );
            compBound = S[k-1];
            branchchilddata->consS[k-1] = compBound;
         }
         else
         {
            compBound = S[k];
            if( k >= p )
            {
               if( S[p].sense == GCG_COMPSENSE_GE )
                  compBound.sense = GCG_COMPSENSE_LT;
               else
                  compBound.sense = GCG_COMPSENSE_GE;
            }
            branchchilddata->consS[k] = compBound;
         }
      }

      /* last node? */
      if( p == Ssize )
      {
         lhs = pL;
      }
      else
      {
         /* calculate mu */
         SCIP_Real mu = 0.0;

         ncopymastervars = nmastervars2;
         for( i = 0; i < ncopymastervars; ++i )
         {
            SCIP_VAR* swap;

            if( i >= nmastervars2 )
               break;

            if( GCGisMasterVarInBlock(mastervars2[i], blocknr) )
            {
               SCIP_Real generator_i = getGeneratorEntry(mastervars2[i], S[p].component);

               if( (S[p].sense == GCG_COMPSENSE_GE && SCIPisGE(scip, generator_i, S[p].bound)) ||
                  (S[p].sense == GCG_COMPSENSE_LT && SCIPisLT(scip, generator_i, S[p].bound) ) )
               {
                  mu += SCIPgetSolVal(masterscip, NULL, mastervars2[i]);
               }
               else if( ncopymastervars > 0 )
               {
                  swap = mastervars2[i];
                  mastervars2[i] = mastervars2[nmastervars2-1];
                  mastervars2[nmastervars2-1] = swap;
                  --nmastervars2;
                  --i;
               }
            }
            else if( nmastervars2 > 0 )
            {
               swap = mastervars2[i];
               mastervars2[i] = mastervars2[nmastervars2-1];
               mastervars2[nmastervars2-1] = swap;
               --nmastervars2;
               --i;
            }
         }

         if( p == Ssize-1 ) /*lint !e866 !e850*/
         {
            L = SCIPceil(scip, mu);
            SCIPdebugMessage("mu = %g, \n", mu);
            assert(!SCIPisFeasIntegral(scip,mu));
         }
         else
         {
            L = mu;
            SCIPdebugMessage("mu = %g should be integer, \n", mu);
            assert(SCIPisFeasIntegral(scip,mu));
         }
         lhs = pL-L+1;
      }
      SCIPdebugMessage("pL = %g \n", pL);
      pL = L;

      branchchilddata->lhs = lhs;
      SCIPdebugMessage("L = %g, \n", L);
      SCIPdebugMessage("lhs set to %g \n", lhs);
      assert(SCIPisFeasIntegral(scip, lhs));
      lhsSum += lhs;


      if( masterbranchcons == NULL || !pruneChildNodeByDominanceGeneric(scip, lhs, branchchilddata->consS, branchchilddata->consSsize, masterbranchcons, blocknr) )
      {
         if( masterbranchcons != NULL )
         {
            char childname[SCIP_MAXSTRLEN];
            ++nchildnodes;

            assert(branchchilddata != NULL);

            /* define names for origbranch constraints */
            (void) SCIPsnprintf(childname, SCIP_MAXSTRLEN, "node(%d, %d) (last comp=%s %s %g) >= %g", blocknr, p+1,
               SCIPvarGetName(branchchilddata->consS[branchchilddata->consSsize-1].component),
               branchchilddata->consS[branchchilddata->consSsize-1].sense == GCG_COMPSENSE_GE? ">=": "<",
               branchchilddata->consS[branchchilddata->consSsize-1].bound,
               branchchilddata->lhs);

            SCIP_CALL( SCIPcreateChild(masterscip, &child, 0.0, SCIPgetLocalTransEstimate(masterscip)) );
            SCIP_CALL( GCGcreateConsMasterbranch(masterscip, &childcons, childname, child,
               GCGconsMasterbranchGetActiveCons(masterscip), branchrule, branchchilddata, NULL, 0, 0) );
            SCIP_CALL( SCIPaddConsNode(masterscip, child, childcons, NULL) );

            SCIP_CALL( createBranchingCons(masterscip, child, branchchilddata) );

            /*  release constraints */
            SCIP_CALL( SCIPreleaseCons(masterscip, &childcons) );
         }
      }
      else
      {
         SCIPfreeBlockMemoryArrayNull(scip, &(branchchilddata->consS), branchchilddata->maxconsS);
         SCIPfreeBlockMemoryNull(scip, &branchchilddata);
      }
   }
   SCIPdebugMessage("lhsSum = %g\n", lhsSum);

#ifdef SCIP_DEBUG
   SCIP_CALL( SCIPgetVarsData(masterscip, &mastervars, &nmastervars, NULL, NULL, NULL, NULL) );

  for( i = 0; i < nmastervars; ++i )
  {
     SCIP_VAR* mastervar = mastervars[i];

     if( GCGisMasterVarInBlock(mastervar, blocknr) )
     {
        identicalcontrol += SCIPgetSolVal(masterscip, NULL, mastervar);
     }

  }
  if( !SCIPisEQ(scip, identicalcontrol, GCGgetNIdenticalBlocks(scip, blocknr)) )
  {
     SCIPdebugMessage("width of the block is only %g\n", identicalcontrol);
  }

  assert( SCIPisEQ(scip, identicalcontrol, GCGgetNIdenticalBlocks(scip, blocknr)) );
#endif

   assert( SCIPisEQ(scip, lhsSum, 1.0*(GCGgetNIdenticalBlocks(scip, blocknr) + Ssize)) );

   SCIPfreeBufferArray(scip, &mastervars2);

   if( nchildnodes <= 0 )
   {
      SCIPdebugMessage("node cut off, since all childnodes have been pruned\n");

      *result = SCIP_CUTOFF;
   }

   return SCIP_OKAY;
}

/** branching on copied origvar directly in master */
static
SCIP_RETCODE branchDirectlyOnMastervar(
   SCIP*                 scip,               /**< SCIP data structure */
   SCIP_VAR*             mastervar,          /**< master variable */
   SCIP_BRANCHRULE*      branchrule          /**< branching rule */
   )
{
   SCIP* masterscip;
   GCG_BRANCHDATA* branchupchilddata;
   GCG_BRANCHDATA* branchdownchilddata;
   SCIP_NODE* upchild;
   SCIP_NODE* downchild;
   SCIP_CONS* upchildcons;
   SCIP_CONS* downchildcons;
   char upchildname[SCIP_MAXSTRLEN];
   char downchildname[SCIP_MAXSTRLEN];
   int bound;

   masterscip = GCGgetMasterprob(scip);
   assert(masterscip != NULL);

   bound = (int) (SCIPceil( scip, SCIPgetSolVal(masterscip, NULL, mastervar)) + 0.5); /*lint -e524*/

   /*  allocate branchdata for child and store information */
   SCIP_CALL( initNodeBranchdata(scip, &branchupchilddata, -3) );
   SCIP_CALL( initNodeBranchdata(scip, &branchdownchilddata, -3) );

   branchupchilddata->maxconsS = SCIPcalcMemGrowSize(scip, 1);
   SCIP_CALL( SCIPallocBlockMemoryArray(scip, &(branchupchilddata->consS), branchupchilddata->maxconsS) ); /*lint !e506*/
   branchupchilddata->consSsize = 1;

   branchdownchilddata->maxconsS = branchupchilddata->maxconsS;
   SCIP_CALL( SCIPallocBlockMemoryArray(scip, &(branchdownchilddata->consS), branchdownchilddata->maxconsS) ); /*lint !e506*/
      branchdownchilddata->consSsize = 1;

   branchupchilddata->consS[0].component = mastervar;
   branchupchilddata->consS[0].sense = GCG_COMPSENSE_GE;
   branchupchilddata->consS[0].bound = bound;

   branchdownchilddata->consS[0].component = mastervar;
   branchdownchilddata->consS[0].sense = GCG_COMPSENSE_LT;
   branchdownchilddata->consS[0].bound = bound;


   assert(branchupchilddata != NULL);
   assert(branchdownchilddata != NULL);

   (void) SCIPsnprintf(upchildname, SCIP_MAXSTRLEN, "node(-3, %f) direct up on comp=%s", branchupchilddata->consS[0].bound,
               SCIPvarGetName(branchupchilddata->consS[branchupchilddata->consSsize-1].component));
   (void) SCIPsnprintf(downchildname, SCIP_MAXSTRLEN, "node(-3, %f) direct up on comp=%s", branchdownchilddata->consS[0].bound,
               SCIPvarGetName(branchdownchilddata->consS[branchdownchilddata->consSsize-1].component));

   SCIP_CALL( SCIPcreateChild(masterscip, &upchild, 0.0, SCIPgetLocalTransEstimate(masterscip)) );
   SCIP_CALL( GCGcreateConsMasterbranch(masterscip, &upchildcons, upchildname, upchild,
      GCGconsMasterbranchGetActiveCons(masterscip), branchrule, branchupchilddata, NULL, 0, 0) );
   SCIP_CALL( SCIPaddConsNode(masterscip, upchild, upchildcons, NULL) );

   SCIP_CALL( SCIPcreateChild(masterscip, &downchild, 0.0, SCIPgetLocalTransEstimate(masterscip)) );
   SCIP_CALL( GCGcreateConsMasterbranch(masterscip, &downchildcons, downchildname, downchild,
      GCGconsMasterbranchGetActiveCons(masterscip), branchrule, branchdownchilddata, NULL, 0, 0) );
   SCIP_CALL( SCIPaddConsNode(masterscip, downchild, downchildcons, NULL) );

   /*  create branching constraint in master */
   SCIP_CALL( createDirectBranchingCons(masterscip, upchild, branchupchilddata) );
   SCIP_CALL( createDirectBranchingCons(masterscip, downchild, branchdownchilddata) );

   /*  release constraints */
   SCIP_CALL( SCIPreleaseCons(masterscip, &upchildcons) );
   SCIP_CALL( SCIPreleaseCons(masterscip, &downchildcons) );

   return SCIP_OKAY;
}

/** prepares information for using the generic branching scheme */
SCIP_RETCODE GCGbranchGenericInitbranch(
   SCIP*                 masterscip,         /**< SCIP data structure */
   SCIP_BRANCHRULE*      branchrule,         /**< branching rule */
   SCIP_RESULT*          result,             /**< pointer to store the result of the branching call */
   int**                 checkedblocks,      /**< blocks that have been checked */
   int*                  ncheckedblocks,     /**< number of checked blocks */
   GCG_STRIP****         checkedblockssortstrips, /**< sorted strips of checked blocks */
   int**                 checkedblocksnsortstrips /**< sizes of the strips */
   )
{
   SCIP* origscip;
   SCIP_VAR** branchcands;
   SCIP_VAR** allorigvars;
   SCIP_VAR** mastervars;
   int nmastervars;
   SCIP_CONS* masterbranchcons;
   int nbranchcands;
   GCG_BRANCHDATA* branchdata;
   SCIP_VAR* mastervar;
   SCIP_Real mastervarValue;
   GCG_COMPSEQUENCE* S;
   GCG_COMPSEQUENCE** C;
   SCIP_VAR** F;
   int Ssize;
   int Fsize;
   int* sequencesizes;
   int blocknr;
   int i;
   int j;
   int allnorigvars;
#ifndef NDEBUG
   SCIP_Bool foundblocknr = FALSE;
#endif

   SCIP_Bool discretization;

   blocknr = -2;
   Ssize = 0;
   Fsize = 0;
   S = NULL;
   C = NULL;
   F = NULL;
   sequencesizes = NULL;

   assert(masterscip != NULL);

   SCIPdebugMessage("get information for Vanderbecks generic branching\n");

   origscip = GCGmasterGetOrigprob(masterscip);

   SCIP_CALL( SCIPgetBoolParam(origscip, "relaxing/gcg/discretization", &discretization) );

   assert(origscip != NULL);
   SCIP_CALL( SCIPgetLPBranchCands(masterscip, &branchcands, NULL, NULL, &nbranchcands, NULL, NULL) );

   SCIP_CALL( SCIPgetVarsData(origscip, &allorigvars, &allnorigvars, NULL, NULL, NULL, NULL) );
   SCIP_CALL( SCIPgetVarsData(masterscip, &mastervars, &nmastervars, NULL, NULL, NULL, NULL) );

   /* in case original problem contains continuous variables, there are no branching cands */
   assert(nbranchcands > 0 || (discretization && SCIPgetNContVars(origscip) > 0));
   mastervar = NULL;

   /* loop over all branching candidates */
   for( i = 0; i < nbranchcands && (!discretization || SCIPgetNContVars(origscip) == 0); ++i )
   {
      int k;
      mastervar = branchcands[i];
      assert(GCGvarIsMaster(mastervar));

      /* if we have a master variable, we branch on it */
      if( GCGvarGetBlock(mastervar) == -1 )
      {
         assert(!GCGmasterVarIsArtificial(mastervar));
#ifndef NDEBUG
         foundblocknr = TRUE;
#endif
         blocknr = -1;
         break;
      }

      /* else, check if the candidate is in an unchecked block */
      for( j = 0; j < GCGgetNPricingprobs(origscip); ++j )
      {
         SCIP_Bool checked = FALSE;
         for( k = 0; ncheckedblocks != NULL && k < (*ncheckedblocks); ++k )
         {
            /* if the block has been checked, no need to check master variable */
            if( (*checkedblocks)[k] == j )
            {
               checked = TRUE;
               break;
            }
         }

         if( checked )
            continue;
         /* else the block has not been checked and the variable is in it , we have a candidate */
         else if( GCGisMasterVarInBlock(mastervar, j) )
         {
#ifndef NDEBUG
            foundblocknr = TRUE;
#endif
            blocknr = j;
            break;
         }
      }
   }
   assert(foundblocknr || blocknr == -1  || (discretization && SCIPgetNContVars(origscip) > 0));
   assert(i <= nbranchcands); /* else all blocks has been checked and we can observe an integer solution */

   /* in case of continuous origvar look for "fractional" blocks using the representation (currentorigsol) in the original problem */
   if(discretization && SCIPgetNContVars(origscip) > 0)
   {
      int norigvars;
      SCIP_VAR** origvars;
      SCIP_VAR* origvar;

      norigvars = SCIPgetNVars(origscip);
      origvars = SCIPgetVars(origscip);

      nbranchcands = SCIPgetNVars(masterscip);
      branchcands = SCIPgetVars(masterscip);

      assert(nbranchcands > 0);

      for( i = 0; i < norigvars; ++i )
      {
         int k;
         SCIP_Bool checked;
         origvar = origvars[i];

         if( SCIPvarGetType(origvar) > SCIP_VARTYPE_INTEGER )
            continue;

         if( SCIPisIntegral(origscip, SCIPgetSolVal(origscip, GCGrelaxGetCurrentOrigSol(origscip), origvar)) )
            continue;

         blocknr = GCGgetBlockRepresentative(origscip, GCGvarGetBlock(origvar));

         SCIPdebugMessage("Variable %s belonging to block %d with representative %d is not integral!\n", SCIPvarGetName(origvar), GCGvarGetBlock(origvar), blocknr);

         if( blocknr == -1 )
         {
            assert(GCGoriginalVarGetNMastervars(origvar) == 1);
            mastervar = GCGoriginalVarGetMastervars(origvar)[0];
            break;
         }

         checked = FALSE;
         for( k = 0; ncheckedblocks != NULL && k < (*ncheckedblocks); ++k )
         {
            /* if the block has been checked, no need to check master variable */
            if( (*checkedblocks)[k] == blocknr )
            {
               checked = TRUE;
               break;
            }
         }

         if( checked )
         {
            continue;
         }
         else
         {
            break;
         }
      }
   }

   if( blocknr < -1 )
   {
      SCIP_Bool rays;

      SCIPdebugMessage("Generic branching rule could not find variables to branch on!\n");

      SCIP_CALL( GCGpricerExistRays(masterscip, &rays) );

      if( rays )
         SCIPwarningMessage(masterscip, "Generic branching is not compatible with unbounded problems!\n");

      return SCIP_ERROR;
   }

   /* a special case; branch on copy of an origvar directly */
   if( blocknr == -1 )
   {
      assert(!GCGmasterVarIsLinking(mastervar));
      SCIPdebugMessage("branching on master variable\n");
      SCIP_CALL( branchDirectlyOnMastervar(origscip, mastervar, branchrule) );
      return SCIP_OKAY;
   }

   masterbranchcons = GCGconsMasterbranchGetActiveCons(masterscip);
   SCIPdebugMessage("branching in block %d \n", blocknr);

   /* calculate F and the strips */
   for( i = 0; i < nbranchcands; ++i )
   {
      mastervar = branchcands[i];
      assert(GCGvarIsMaster(mastervar));

      if( GCGisMasterVarInBlock(mastervar, blocknr) )
      {
         mastervarValue = SCIPgetSolVal(masterscip, NULL, mastervar);
         if( !SCIPisFeasIntegral(masterscip, mastervarValue) )
         {

            SCIP_CALL( SCIPreallocBufferArray(origscip, &F, (size_t)Fsize+1) );

            F[Fsize] = mastervar;
            ++Fsize;
         }
      }
   }

   /* old data to regard? */
   if( masterbranchcons != NULL && GCGconsMasterbranchGetBranchdata(masterbranchcons) != NULL )
   {
      /* calculate C */
      int c;
      int Csize = 0;
      SCIP_CONS* parentcons = masterbranchcons;

      while( parentcons != NULL && GCGconsMasterbranchGetBranchrule(parentcons) != NULL
         && strcmp(SCIPbranchruleGetName(GCGconsMasterbranchGetBranchrule(parentcons)), "generic") == 0)
      {
         branchdata = GCGconsMasterbranchGetBranchdata(parentcons);
         if( branchdata == NULL )
         {
            SCIPdebugMessage("branchdata is NULL\n");
            break;
         }
         if( branchdata->consS == NULL || branchdata->consSsize == 0 )
            break;
         if( branchdata->consblocknr != blocknr )
         {
            parentcons = GCGconsMasterbranchGetParentcons(parentcons);
            continue;
         }

         if( Csize == 0 )
         {
            assert(branchdata != NULL);
            assert(branchdata->consSsize > 0);
            Csize = 1;
            SCIP_CALL( SCIPallocBufferArray(origscip, &C, Csize) );
            SCIP_CALL( SCIPallocBufferArray(origscip, &sequencesizes, Csize) );
            assert(sequencesizes != NULL);
            C[0] = NULL;
            SCIP_CALL( SCIPallocBufferArray(origscip, &(C[0]), branchdata->consSsize) );
            for( i = 0; i < branchdata->consSsize; ++i )
            {
               C[0][i] = branchdata->consS[i];
            }
            sequencesizes[0] = branchdata->consSsize;
            parentcons = GCGconsMasterbranchGetParentcons(parentcons);
         }
         else
         {
            /* S not yet in C ? */
            SCIP_Bool SinC = FALSE;
            for( c = 0; c < Csize && !SinC; ++c )
            {
               SinC = TRUE;
               assert(sequencesizes != NULL);
               if( branchdata->consSsize == sequencesizes[c] )
               {
                  for( i = 0; i < branchdata->consSsize; ++i )
                  {
                     assert(C != NULL);
                     if( branchdata->consS[i].component != C[c][i].component || branchdata->consS[i].sense != C[c][i].sense || !SCIPisEQ(origscip, branchdata->consS[i].bound, C[c][i].bound) )
                     {
                        SinC = FALSE;
                        break;
                     }
                  }
               }
               else
                  SinC = FALSE;
            }
            if( !SinC )
            {
               ++Csize;
               SCIP_CALL( SCIPreallocBufferArray(origscip, &C, Csize) );
               SCIP_CALL( SCIPreallocBufferArray(origscip, &sequencesizes, Csize) );
               assert(sequencesizes != NULL);
               C[Csize-1] = NULL;
               SCIP_CALL( SCIPallocBufferArray(origscip, &(C[Csize-1]), branchdata->consSsize) ); /*lint !e866*/

               /** @todo copy memory */
               for( i = 0; i < branchdata->consSsize; ++i )
               {
                  C[Csize-1][i] = branchdata->consS[i];
               }
               sequencesizes[Csize-1] = branchdata->consSsize;
            }
            parentcons = GCGconsMasterbranchGetParentcons(parentcons);
         }
      }

      if( C != NULL )
      {
         SCIPdebugMessage("Csize = %d\n", Csize);

         for( i = 0; i < Csize; ++i )
         {
            assert(sequencesizes != NULL);

            for( c = 0; c < sequencesizes[i]; ++c )
            {
               SCIPdebugMessage("C[%d][%d].component = %s\n", i, c, SCIPvarGetName(C[i][c].component) );
               SCIPdebugMessage("C[%d][%d].sense = %d\n", i, c, C[i][c].sense);
               SCIPdebugMessage("C[%d][%d].bound = %.6g\n", i, c, C[i][c].bound);
            }
         }
         /* SCIP_CALL( InducedLexicographicSort(scip, F, Fsize, C, Csize, sequencesizes) ); */
         SCIP_CALL( ChooseSeparateMethod(origscip, F, Fsize, &S, &Ssize, C, Csize, sequencesizes, blocknr, branchrule, result, checkedblocks,
            ncheckedblocks, checkedblockssortstrips, checkedblocksnsortstrips) );
      }
      else
      {
         SCIPdebugMessage("C == NULL\n");
         /* SCIP_CALL( InducedLexicographicSort( scip, F, Fsize, NULL, 0, NULL ) ); */
         SCIP_CALL( ChooseSeparateMethod( origscip, F, Fsize, &S, &Ssize, NULL, 0, NULL, blocknr, branchrule, result,
               checkedblocks, ncheckedblocks, checkedblockssortstrips, checkedblocksnsortstrips) );
      }
      if( sequencesizes != NULL )
      {
         assert(Csize > 0);
         SCIPfreeBufferArray(origscip, &sequencesizes);
      }
      for( i = Csize - 1; i >= 0; --i )
      {
         assert(C != NULL );
         SCIPfreeBufferArrayNull(origscip, &(C[i]));
      }
      if( C != NULL )
      {
         assert( Csize > 0);
         SCIPfreeBufferArrayNull(origscip, &C);
      }
   }
   else
   {
      SCIPdebugMessage("root node\n");
      /* SCIP_CALL( InducedLexicographicSort( scip, F, Fsize, NULL, 0, NULL ) ); */
      SCIP_CALL( ChooseSeparateMethod( origscip, F, Fsize, &S, &Ssize, NULL, 0, NULL, blocknr, branchrule, result, checkedblocks,
         ncheckedblocks, checkedblockssortstrips, checkedblocksnsortstrips) );
   }

   /* create the |S|+1 child nodes in the branch-and-bound tree */
   if( S != NULL && Ssize > 0 )
   {
      SCIP_CALL( createChildNodesGeneric(origscip, branchrule, S, Ssize, blocknr, masterbranchcons, result) );
   }

   SCIPfreeBufferArrayNull(origscip, &S);
   SCIPdebugMessage("free F\n");
   SCIPfreeBufferArray(origscip, &F);

   return SCIP_OKAY;
}

/* from branch_master */
static
SCIP_RETCODE GCGincludeMasterCopyPlugins(
   SCIP*                 scip                /**< SCIP data structure */
   )
{
   SCIP_CALL( SCIPincludeNodeselBfs(scip) );
   SCIP_CALL( SCIPincludeNodeselDfs(scip) );
   SCIP_CALL( SCIPincludeNodeselEstimate(scip) );
   SCIP_CALL( SCIPincludeNodeselHybridestim(scip) );
   SCIP_CALL( SCIPincludeNodeselRestartdfs(scip) );
   SCIP_CALL( SCIPincludeBranchruleAllfullstrong(scip) );
   SCIP_CALL( SCIPincludeBranchruleFullstrong(scip) );
   SCIP_CALL( SCIPincludeBranchruleInference(scip) );
   SCIP_CALL( SCIPincludeBranchruleMostinf(scip) );
   SCIP_CALL( SCIPincludeBranchruleLeastinf(scip) );
   SCIP_CALL( SCIPincludeBranchrulePscost(scip) );
   SCIP_CALL( SCIPincludeBranchruleRandom(scip) );
   SCIP_CALL( SCIPincludeBranchruleRelpscost(scip) );
   return SCIP_OKAY;
}
/** copy method for master branching rule */
static
SCIP_DECL_BRANCHCOPY(branchCopyGeneric)
{
   assert(branchrule != NULL);
   assert(scip != NULL);
   SCIP_CALL( GCGincludeMasterCopyPlugins(scip) );
   return SCIP_OKAY;
}

/** callback new column method */
static
GCG_DECL_BRANCHNEWCOL(branchNewColGeneric)
{
   assert(scip != NULL);
   assert(GCGisMaster(scip));
   assert(mastervar != NULL);
   assert(GCGvarIsMaster(mastervar));
   assert(branchdata != NULL);
   assert(branchdata->mastercons != NULL);

   SCIP_Bool added = FALSE;
   SCIP_CALL( addVarToMasterbranch(scip, mastervar, branchdata, &added) );

   return SCIP_OKAY;
}

/** callback propagation method */
static
GCG_DECL_BRANCHPROPMASTER(branchPropMasterGeneric)
{
   assert(scip != NULL);
   assert(branchdata != NULL);
   assert(branchdata->mastercons != NULL);
   assert(branchdata->consS != NULL);

   /* SCIPdebugMessage("branchPropMasterGeneric: Block %d ,Ssize %d)\n", branchdata->consblocknr, branchdata->consSsize); */
   *result = SCIP_DIDNOTFIND;
   return SCIP_OKAY;
}

/** branching execution method for fractional LP solutions */
static
SCIP_DECL_BRANCHEXECLP(branchExeclpGeneric)
{  /*lint --e{715}*/
   SCIP* origscip;
   SCIP_Bool discretization;

   int* checkedblocks;
   int ncheckedblocks;
   GCG_STRIP*** checkedblockssortstrips;
   int* checkedblocksnsortstrips;

   assert(branchrule != NULL);
   assert(strcmp(SCIPbranchruleGetName(branchrule), BRANCHRULE_NAME) == 0);
   assert(scip != NULL);
   assert(result != NULL);

   origscip = GCGmasterGetOrigprob(scip);
   assert(origscip != NULL);

   SCIPdebugMessage("Execrel method of Vanderbecks generic branching\n");

   *result = SCIP_DIDNOTRUN;

   /* the branching scheme only works for the discretization approach */
   SCIP_CALL( SCIPgetBoolParam(origscip, "relaxing/gcg/discretization", &discretization) );
   if( !discretization )
   {
      SCIPdebugMessage("Generic branching only for discretization approach\n");
      return SCIP_OKAY;
   }

   if( GCGisMasterSetCovering(origscip) || GCGisMasterSetPartitioning(origscip) )
   {
      SCIPdebugMessage("Generic branching executed on a set covering or set partitioning problem\n");
   }

   if( GCGrelaxIsOrigSolFeasible(origscip) )
   {
      SCIPdebugMessage("node cut off, since origsol was feasible, solval = %f\n",
         SCIPgetSolOrigObj(origscip, GCGrelaxGetCurrentOrigSol(origscip)));

      *result = SCIP_DIDNOTFIND;
      return SCIP_OKAY;
   }

   *result = SCIP_BRANCHED;

   checkedblocks = NULL;
   ncheckedblocks = 0;
   checkedblockssortstrips = NULL;
   checkedblocksnsortstrips = NULL;

   SCIP_CALL( GCGbranchGenericInitbranch(scip, branchrule, result, &checkedblocks, &ncheckedblocks, &checkedblockssortstrips, &checkedblocksnsortstrips) );

   return SCIP_OKAY;
}

/** branching execution method for relaxation solutions */
static
SCIP_DECL_BRANCHEXECEXT(branchExecextGeneric)
{  /*lint --e{715}*/
   SCIPdebugMessage("Execext method of generic branching\n");

   *result = SCIP_DIDNOTRUN;

   return SCIP_OKAY;
}

/** branching execution method for not completely fixed pseudo solutions
 * @bug this needs to be implemented: #32
 */

static
SCIP_DECL_BRANCHEXECPS(branchExecpsGeneric)
{  /*lint --e{715}*/
   assert(branchrule != NULL);
   assert(strcmp(SCIPbranchruleGetName(branchrule), BRANCHRULE_NAME) == 0);
   assert(scip != NULL);
   assert(result != NULL);

   SCIPdebugMessage("Execps method of Vanderbecks generic branching\n");

   if( SCIPisStopped(scip) )
   {
      SCIPwarningMessage(scip, "No branching could be created, solving process cannot be restarted...\n" );

      *result = SCIP_DIDNOTRUN;
      return SCIP_OKAY;
   }
   else
   {
      SCIPerrorMessage("This method is not implemented, aborting since we cannot recover!\n");
      SCIPdialogMessage(scip, NULL, "Due to numerical issues, the problem could not be solved.\n");
      SCIPdialogMessage(scip, NULL, "You can try to disable discretization and aggregation and resolve the problem.\n");

      *result = SCIP_DIDNOTRUN;
      return SCIP_ERROR;
   }
}

/** initialization method of branching rule (called after problem was transformed) */
static
SCIP_DECL_BRANCHINIT(branchInitGeneric)
{
   SCIP* origscip;

   origscip = GCGmasterGetOrigprob(scip);
   assert(branchrule != NULL);
   assert(origscip != NULL);

   SCIPdebugMessage("Init method of Vanderbecks generic branching\n");

   SCIP_CALL( GCGrelaxIncludeBranchrule(origscip, branchrule, NULL,
         NULL, branchPropMasterGeneric, NULL, branchDataDeleteGeneric, branchNewColGeneric, NULL) );

   return SCIP_OKAY;
}

/** creates the generic branching rule and includes it in SCIP */
SCIP_RETCODE SCIPincludeBranchruleGeneric(
   SCIP*                 scip                /**< SCIP data structure */
   )
{
   SCIP_BRANCHRULEDATA* branchruledata;
   SCIP_BRANCHRULE* branchrule;

   /* create branching rule data */
   branchruledata = NULL;

   SCIPdebugMessage("Include method of Vanderbecks generic branching\n");

   /* include branching rule */
   SCIP_CALL( SCIPincludeBranchrule(scip, BRANCHRULE_NAME, BRANCHRULE_DESC, BRANCHRULE_PRIORITY,
         BRANCHRULE_MAXDEPTH, BRANCHRULE_MAXBOUNDDIST, branchCopyGeneric,
         branchFreeGeneric, branchInitGeneric, branchExitGeneric, branchInitsolGeneric,
         branchExitsolGeneric, branchExeclpGeneric, branchExecextGeneric, branchExecpsGeneric,
         branchruledata) );

   /* include event handler for adding generated mastervars to the branching constraints */
   SCIP_CALL( SCIPincludeEventhdlr(scip, EVENTHDLR_NAME, EVENTHDLR_DESC,
         NULL, NULL, NULL, NULL, eventInitsolGenericbranchvaradd, eventExitsolGenericbranchvaradd,
         NULL, eventExecGenericbranchvaradd,
         NULL) );

   branchrule = SCIPfindBranchrule(scip, BRANCHRULE_NAME);
   assert(branchrule != NULL);

   SCIP_CALL( GCGconsIntegralorigAddBranchrule(scip, branchrule) );

   return SCIP_OKAY;
}

/** initializes branchdata */
SCIP_RETCODE GCGbranchGenericCreateBranchdata(
   SCIP*                 scip,               /**< SCIP data structure */
   GCG_BRANCHDATA**      branchdata          /**< branching data to initialize */
   )
{
   assert(scip != NULL);
   assert(branchdata != NULL);

   SCIP_CALL( SCIPallocBlockMemory(scip, branchdata) );
   (*branchdata)->consS = NULL;
   (*branchdata)->consSsize = 0;
   (*branchdata)->maxconsS = 0;
   (*branchdata)->C = NULL;
   (*branchdata)->mastercons = NULL;
   (*branchdata)->consblocknr = -2;

   return SCIP_OKAY;
}

/** get component bound sequence */
GCG_COMPSEQUENCE* GCGbranchGenericBranchdataGetConsS(
   GCG_BRANCHDATA*      branchdata          /**< branching data */
   )
{
   assert(branchdata != NULL);
   return branchdata->consS;
}

/** get size of component bound sequence */
int GCGbranchGenericBranchdataGetConsSsize(
   GCG_BRANCHDATA*      branchdata          /**< branching data */
   )
{
   assert(branchdata != NULL);
   return branchdata->consSsize;
}

/** get id of pricing problem (or block) to which the constraint belongs */
int GCGbranchGenericBranchdataGetConsblocknr(
   GCG_BRANCHDATA*      branchdata          /**< branching data */
   )
{
   assert(branchdata != NULL);
   return branchdata->consblocknr;
}

/** get master constraint */
SCIP_CONS* GCGbranchGenericBranchdataGetMastercons(
   GCG_BRANCHDATA*      branchdata          /**< branching data */
   )
{
   assert(branchdata != NULL);
   return branchdata->mastercons;
}

/** returns true when the branch rule is the generic branchrule */
SCIP_Bool GCGisBranchruleGeneric(
   SCIP_BRANCHRULE*      branchrule          /**< branchrule to check */
)
{
   return (branchrule != NULL) && (strcmp(BRANCHRULE_NAME, SCIPbranchruleGetName(branchrule)) == 0);
}<|MERGE_RESOLUTION|>--- conflicted
+++ resolved
@@ -39,11 +39,7 @@
 
 #include "branch_generic.h"
 #include "pub_gcgvar.h"
-<<<<<<< HEAD
-#include "mastercutdata.h"
-=======
 #include "pub_extendedmasterconsdata.h"
->>>>>>> ea545e34
 #include "relax_gcg.h"
 #include "cons_masterbranch.h"
 #include "cons_origbranch.h"
@@ -69,8 +65,6 @@
 #include "scip/branch_relpscost.h"
 
 #include <assert.h>
-#include <scip/def.h>
-#include <scip/scip_numerics.h>
 #include <string.h>
 
 
@@ -117,34 +111,6 @@
 #define branchInitsolGeneric NULL
 #define branchExitsolGeneric NULL
 
-<<<<<<< HEAD
-/** computes the generator of mastervar for the entry in origvar
- * @return entry of the generator corresponding to origvar */
-static
-SCIP_Real getGeneratorEntryCol(
-   SCIP_VAR**            solvars,            /**< column solution variables */
-   SCIP_Real*            solvals,            /**< column solution values */
-   int                   nsolvars,           /**< number of column solution variables */
-   SCIP_VAR*             origvar             /**< corresponding origvar */
-   )
-{
-   int i;
-
-   assert(origvar != NULL);
-
-   for( i = 0; i < nsolvars; ++i )
-   {
-      if( SCIPvarCompare(solvars[i], origvar) == 0 )
-      {
-         return solvals[i];
-      }
-   }
-
-   return 0.0;
-}
-
-=======
->>>>>>> ea545e34
 /** computes the generator of mastervar for the entry in origvar
  * @return entry of the generator corresponding to origvar */
 static
@@ -153,24 +119,9 @@
    SCIP_VAR*             origvar             /**< corresponding origvar */
    )
 {
-<<<<<<< HEAD
-   SCIP_VAR** origvars;
-   SCIP_Real* origvals;
-   int norigvars;
-
-   assert(mastervar != NULL);
-   assert(origvar != NULL);
-
-   origvars = GCGmasterVarGetOrigvars(mastervar);
-   norigvars = GCGmasterVarGetNOrigvars(mastervar);
-   origvals = GCGmasterVarGetOrigvals(mastervar);
-
-   return getGeneratorEntryCol(origvars, origvals, norigvars, origvar);
-=======
    SCIP_Real entry = GCGmasterVarGetOrigval(mastervar, origvar);
 
    return entry != SCIP_INVALID ? entry : 0.;
->>>>>>> ea545e34
 }
 
 /** determine the coefficient for a column */
@@ -178,13 +129,7 @@
 SCIP_Real getColCoefficient(
    SCIP*                 scip,               /**< SCIP data structure */
    GCG_BRANCHDATA*       branchdata,         /**< branching data structure where the variable should be added */
-<<<<<<< HEAD
-   SCIP_VAR**            solvars,            /**< column solution variables */
-   SCIP_Real*            solvals,            /**< column solution values */
-   int                   nsolvars,           /**< number of column solution variables */
-=======
    SCIP_VAR*             mastervar,          /**< cmaster variable */
->>>>>>> ea545e34
    int                   probnr              /**< number of the pricing problem */
    )
 {
@@ -205,7 +150,7 @@
    {
       SCIP_Real generatorentry;
 
-      generatorentry = getGeneratorEntryCol(solvars, solvals, nsolvars, GCGbranchGenericBranchdataGetConsS(branchdata)[p].component);
+      generatorentry = getGeneratorEntry(mastervar, GCGbranchGenericBranchdataGetConsS(branchdata)[p].component);
 
       if( GCGbranchGenericBranchdataGetConsS(branchdata)[p].sense == GCG_COMPSENSE_GE )
       {
@@ -225,11 +170,7 @@
       }
    }
 
-<<<<<<< HEAD
-   if(varinS)
-=======
    if( varinS )
->>>>>>> ea545e34
       return 1.;
    else
       return 0.;
@@ -242,37 +183,18 @@
    SCIP_VAR*             mastervar,          /**< the variable to add */
    GCG_BRANCHDATA*       branchdata,         /**< branching data structure where the variable should be added */
    SCIP_Bool*            added               /**< whether the variable was added */
-<<<<<<< HEAD
-)
+   )
 {
    SCIP_Real coef;
-   SCIP_VAR** origvars;
-   SCIP_Real* origvals;
-   int norigvars;
-=======
-   )
-{
-   SCIP_Real coef;
->>>>>>> ea545e34
 
    assert(scip != NULL);
    assert(mastervar != NULL);
    assert(branchdata != NULL);
    assert(added != NULL);
 
-<<<<<<< HEAD
-   origvars = GCGmasterVarGetOrigvars(mastervar);
-   norigvars = GCGmasterVarGetNOrigvars(mastervar);
-   origvals = GCGmasterVarGetOrigvals(mastervar);
-
    *added = FALSE;
 
-   coef = getColCoefficient(scip, branchdata, origvars, origvals, norigvars, GCGvarGetBlock(mastervar));
-=======
-   *added = FALSE;
-
    coef = getColCoefficient(scip, branchdata, mastervar, GCGvarGetBlock(mastervar));
->>>>>>> ea545e34
 
    if( !SCIPisZero(scip, coef) )
    {
@@ -348,10 +270,6 @@
 
    for( int i = 0; i < nvars; ++i )
    {
-<<<<<<< HEAD
-      added = FALSE;
-=======
->>>>>>> ea545e34
       SCIP_CALL( addVarToMasterbranch(scip, vars[i], branchdata, &added) );
    }
 
