--- conflicted
+++ resolved
@@ -38,20 +38,6 @@
 
 /*#define SCIP_DEBUG*/
 
-<<<<<<< HEAD
-#include "branch_generic.h"
-#include "pub_gcgvar.h"
-#include "mastercutdata.h"
-#include "relax_gcg.h"
-#include "cons_masterbranch.h"
-#include "cons_origbranch.h"
-#include "pricer_gcg.h"
-#include "scip/cons_linear.h"
-#include "type_branchgcg.h"
-#include "gcg.h"
-#include "cons_integralorig.h"
-#include "gcgsort.h"
-=======
 #include "gcg/branch_generic.h"
 #include "gcg/pub_gcgvar.h"
 #include "gcg/pub_extendedmasterconsdata.h"
@@ -63,7 +49,6 @@
 #include "gcg/gcg.h"
 #include "gcg/cons_integralorig.h"
 #include "gcg/gcgsort.h"
->>>>>>> 34a553f7
 
 #include "scip/cons_linear.h"
 #include "scip/nodesel_bfs.h"
@@ -81,7 +66,6 @@
 #include "scip/branch_relpscost.h"
 
 #include <assert.h>
-#include <scip/def.h>
 #include <string.h>
 
 
@@ -307,10 +291,7 @@
 {
    char name[SCIP_MAXSTRLEN];
    SCIP_Bool added = FALSE;
-<<<<<<< HEAD
-=======
    SCIP* masterprob = GCGgetMasterprob(gcg);
->>>>>>> 34a553f7
 
    assert(masterprob != NULL);
    assert(node != NULL);
@@ -332,15 +313,6 @@
    for( int i = 0; i < nvars; ++i )
    {
       SCIP_CALL( addVarToMasterbranch(masterprob, vars[i], branchdata, &added) );
-   }
-
-   SCIP_VAR** vars = GCGmasterGetPricedvars(scip);
-   int nvars = GCGmasterGetNPricedvars(scip);
-
-   for( int i = 0; i < nvars; ++i )
-   {
-      added = FALSE;
-      SCIP_CALL( addVarToMasterbranch(scip, vars[i], branchdata, &added) );
    }
 
    return SCIP_OKAY;
@@ -2954,131 +2926,7 @@
 
    SCIPfreeBufferArrayNull(origprob, &S);
    SCIPdebugMessage("free F\n");
-<<<<<<< HEAD
-   SCIPfreeBufferArray(origscip, &F);
-
-   return SCIP_OKAY;
-}
-
-/* from branch_master */
-static
-SCIP_RETCODE GCGincludeMasterCopyPlugins(
-   SCIP*                 scip                /**< SCIP data structure */
-   )
-{
-   SCIP_CALL( SCIPincludeNodeselBfs(scip) );
-   SCIP_CALL( SCIPincludeNodeselDfs(scip) );
-   SCIP_CALL( SCIPincludeNodeselEstimate(scip) );
-   SCIP_CALL( SCIPincludeNodeselHybridestim(scip) );
-   SCIP_CALL( SCIPincludeNodeselRestartdfs(scip) );
-   SCIP_CALL( SCIPincludeBranchruleAllfullstrong(scip) );
-   SCIP_CALL( SCIPincludeBranchruleFullstrong(scip) );
-   SCIP_CALL( SCIPincludeBranchruleInference(scip) );
-   SCIP_CALL( SCIPincludeBranchruleMostinf(scip) );
-   SCIP_CALL( SCIPincludeBranchruleLeastinf(scip) );
-   SCIP_CALL( SCIPincludeBranchrulePscost(scip) );
-   SCIP_CALL( SCIPincludeBranchruleRandom(scip) );
-   SCIP_CALL( SCIPincludeBranchruleRelpscost(scip) );
-   return SCIP_OKAY;
-}
-/** copy method for master branching rule */
-static
-SCIP_DECL_BRANCHCOPY(branchCopyGeneric)
-{
-   assert(branchrule != NULL);
-   assert(scip != NULL);
-   SCIP_CALL( GCGincludeMasterCopyPlugins(scip) );
-   return SCIP_OKAY;
-}
-
-/** callback new column method */
-static
-GCG_DECL_BRANCHNEWCOL(branchNewColGeneric)
-{
-   assert(scip != NULL);
-   assert(GCGisMaster(scip));
-   assert(mastervar != NULL);
-   assert(GCGvarIsMaster(mastervar));
-   assert(branchdata != NULL);
-   assert(branchdata->mastercons != NULL);
-
-   SCIP_Bool added = FALSE;
-   SCIP_CALL( addVarToMasterbranch(scip, mastervar, branchdata, &added) );
-
-   return SCIP_OKAY;
-}
-
-/** callback propagation method */
-static
-GCG_DECL_BRANCHPROPMASTER(branchPropMasterGeneric)
-{
-   assert(scip != NULL);
-   assert(branchdata != NULL);
-   assert(branchdata->mastercons != NULL);
-   assert(branchdata->consS != NULL);
-
-   /* SCIPdebugMessage("branchPropMasterGeneric: Block %d ,Ssize %d)\n", branchdata->consblocknr, branchdata->consSsize); */
-   *result = SCIP_DIDNOTFIND;
-   return SCIP_OKAY;
-}
-
-/** branching execution method for fractional LP solutions */
-static
-SCIP_DECL_BRANCHEXECLP(branchExeclpGeneric)
-{  /*lint --e{715}*/
-   SCIP* origscip;
-   SCIP_Bool discretization;
-
-   int* checkedblocks;
-   int ncheckedblocks;
-   GCG_STRIP*** checkedblockssortstrips;
-   int* checkedblocksnsortstrips;
-
-   assert(branchrule != NULL);
-   assert(strcmp(SCIPbranchruleGetName(branchrule), BRANCHRULE_NAME) == 0);
-   assert(scip != NULL);
-   assert(result != NULL);
-
-   origscip = GCGmasterGetOrigprob(scip);
-   assert(origscip != NULL);
-
-   SCIPdebugMessage("Execrel method of Vanderbecks generic branching\n");
-
-   *result = SCIP_DIDNOTRUN;
-
-   /* the branching scheme only works for the discretization approach */
-   SCIP_CALL( SCIPgetBoolParam(origscip, "relaxing/gcg/discretization", &discretization) );
-   if( !discretization )
-   {
-      SCIPdebugMessage("Generic branching only for discretization approach\n");
-      return SCIP_OKAY;
-   }
-
-   if( GCGisMasterSetCovering(origscip) || GCGisMasterSetPartitioning(origscip) )
-   {
-      SCIPdebugMessage("Generic branching executed on a set covering or set partitioning problem\n");
-   }
-
-   if( GCGrelaxIsOrigSolFeasible(origscip) )
-   {
-      SCIPdebugMessage("node cut off, since origsol was feasible, solval = %f\n",
-         SCIPgetSolOrigObj(origscip, GCGrelaxGetCurrentOrigSol(origscip)));
-
-      *result = SCIP_DIDNOTFIND;
-      return SCIP_OKAY;
-   }
-
-   *result = SCIP_BRANCHED;
-
-   checkedblocks = NULL;
-   ncheckedblocks = 0;
-   checkedblockssortstrips = NULL;
-   checkedblocksnsortstrips = NULL;
-
-   SCIP_CALL( GCGbranchGenericInitbranch(scip, branchrule, result, &checkedblocks, &ncheckedblocks, &checkedblockssortstrips, &checkedblocksnsortstrips) );
-=======
    SCIPfreeBufferArray(origprob, &F);
->>>>>>> 34a553f7
 
    return SCIP_OKAY;
 }
@@ -3138,10 +2986,6 @@
 
    SCIPdebugMessage("Init method of Vanderbecks generic branching\n");
 
-<<<<<<< HEAD
-   SCIP_CALL( GCGrelaxIncludeBranchrule(origscip, branchrule, NULL,
-         NULL, branchPropMasterGeneric, NULL, branchDataDeleteGeneric, branchNewColGeneric, NULL) );
-=======
    SCIP_CALL( GCGrelaxIncludeBranchrule(branchruledata->gcg, branchrule, NULL,
          NULL, branchPropMasterGeneric, NULL, branchDataDeleteGeneric, branchNewColGeneric, NULL) );
 
@@ -3158,7 +3002,6 @@
    branchruledata = SCIPbranchruleGetData(branchrule);
    assert(branchruledata != NULL);
    SCIPfreeBlockMemory(scip, &branchruledata);
->>>>>>> 34a553f7
 
    return SCIP_OKAY;
 }
