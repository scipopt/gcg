/* * * * * * * * * * * * * * * * * * * * * * * * * * * * * * * * * * * * * * */
/*                                                                           */
/*                  This file is part of the program and library             */
/*          GCG --- Generic Column Generation                                */
/*                  a Dantzig-Wolfe decomposition based extension            */
/*                  of the branch-cut-and-price framework                    */
/*         SCIP --- Solving Constraint Integer Programs                      */
/*                                                                           */
/* Copyright (C) 2010-2025 Operations Research, RWTH Aachen University       */
/*                         Zuse Institute Berlin (ZIB)                       */
/*                                                                           */
/*  Licensed under the Apache License, Version 2.0 (the "License");          */
/*  you may not use this file except in compliance with the License.         */
/*  You may obtain a copy of the License at                                  */
/*                                                                           */
/*      http://www.apache.org/licenses/LICENSE-2.0                           */
/*                                                                           */
/*  Unless required by applicable law or agreed to in writing, software      */
/*  distributed under the License is distributed on an "AS IS" BASIS,        */
/*  WITHOUT WARRANTIES OR CONDITIONS OF ANY KIND, either express or implied. */
/*  See the License for the specific language governing permissions and      */
/*  limitations under the License.                                           */
/*                                                                           */
/*  You should have received a copy of the Apache-2.0 license                */
/*  along with GCG; see the file LICENSE. If not visit gcg.or.rwth-aachen.de.*/
/*                                                                           */
/* * * * * * * * * * * * * * * * * * * * * * * * * * * * * * * * * * * * * * */

/**@file   gcgvar.c
 * @brief  GCG variable access functions
 * @author Martin Bergner
 * @author Christian Puchert
 *
 * @todo capture and release variables stored in other variable's data?
 */

/*---+----1----+----2----+----3----+----4----+----5----+----6----+----7----+----8----+----9----+----0----+----1----+----2*/

#include "gcg/gcg.h"
#include "gcg/pub_gcgvar.h"
#include "gcg/struct_vardata.h"
#include "gcg/relax_gcg.h"
#include "scip/cons_linear.h"

#define STARTMAXMASTERVARS 8
#define STARTMAXORIGVARS 1

/*
 * Vardata methods
 */

/** callback method called when a GCG variable is copied */
static
SCIP_DECL_VARCOPY(gcgvarcopy)
{
   /* do not copy the vardata (since SCIP 10 the vardata pointer will be copied if no callback is registered) */
   *targetdata = NULL;
   return SCIP_OKAY;
}

/** callback method called when an original GCG variable is deleted */
static
SCIP_DECL_VARDELORIG(GCGvarDelOrig)
{
   if( *vardata == NULL )
      return SCIP_OKAY;

   /*lint -e715 */
   if( (*vardata)->vartype == GCG_VARTYPE_ORIGINAL )
   {
      if( (*vardata)->blocknr == -2 )
      {
         int nblocks;

         nblocks = GCGgetNPricingprobs(GCGorigGetGcg(scip));
         assert(nblocks > 0);

         assert((*vardata)->data.origvardata.linkingvardata != NULL);
         if( (*vardata)->data.origvardata.linkingvardata->linkconss != NULL )
         {
            int i;
            assert((*vardata)->data.origvardata.linkingvardata->pricingvars != NULL);

            for( i = 0; i < nblocks; i++ )
            {
               assert(((*vardata)->data.origvardata.linkingvardata->linkconss[i] == NULL)
                  == ((*vardata)->data.origvardata.linkingvardata->pricingvars[i] == NULL));
            }

            SCIPfreeBlockMemoryArray(scip, &((*vardata)->data.origvardata.linkingvardata->linkconss), nblocks);
            SCIPfreeBlockMemoryArray(scip, &((*vardata)->data.origvardata.linkingvardata->pricingvars), nblocks);
         }
         else if( (*vardata)->data.origvardata.linkingvardata->pricingvars != NULL )
            SCIPfreeBlockMemoryArray(scip, &((*vardata)->data.origvardata.linkingvardata->pricingvars), nblocks);

         SCIPfreeBlockMemory(scip, &((*vardata)->data.origvardata.linkingvardata));
         (*vardata)->data.origvardata.linkingvardata = NULL;
      }
      assert((*vardata)->data.origvardata.linkingvardata == NULL);
      assert((*vardata)->data.origvardata.mastervars != NULL);
      assert((*vardata)->data.origvardata.mastervals != NULL);
      SCIPfreeBlockMemoryArrayNull(scip, &((*vardata)->data.origvardata.mastervars), (*vardata)->data.origvardata.maxmastervars);
      SCIPfreeBlockMemoryArrayNull(scip, &((*vardata)->data.origvardata.mastervals), (*vardata)->data.origvardata.maxmastervars);

      if( (*vardata)->data.origvardata.ncoefs > 0 )
      {
         assert((*vardata)->data.origvardata.coefs != NULL);
         assert((*vardata)->data.origvardata.masterconss != NULL);
         SCIPfreeBlockMemoryArrayNull(scip, &((*vardata)->data.origvardata.coefs), (*vardata)->data.origvardata.ncoefs);
         SCIPfreeBlockMemoryArrayNull(scip, &((*vardata)->data.origvardata.masterconss), (*vardata)->data.origvardata.ncoefs);
      }
   }
   if( (*vardata)->vartype == GCG_VARTYPE_PRICING )
   {
      assert((*vardata)->data.pricingvardata.norigvars >= 1);
      SCIPfreeBlockMemoryArray(scip, &((*vardata)->data.pricingvardata.origvars), (*vardata)->data.pricingvardata.maxorigvars);
   }
   assert((*vardata)->vartype != GCG_VARTYPE_MASTER);
   SCIPfreeBlockMemory(scip, vardata);

   return SCIP_OKAY;
}


/** callback method called when a transformed GCG variable is deleted */
static
SCIP_DECL_VARDELTRANS(gcgvardeltrans)
{
   /*lint -e715 */
   assert((*vardata)->vartype == GCG_VARTYPE_MASTER);
   SCIPfreeBlockMemoryArrayNull(scip, &((*vardata)->data.mastervardata.origvals), (*vardata)->data.mastervardata.maxorigvars);
   SCIPfreeBlockMemoryArrayNull(scip, &((*vardata)->data.mastervardata.origvars), (*vardata)->data.mastervardata.maxorigvars);
   SCIPhashmapFree(&((*vardata)->data.mastervardata.origvar2val));

   SCIPfreeBlockMemory(scip, vardata);

   return SCIP_OKAY;
}


/** callback method called when an original GCG variable is deleted */
static
SCIP_DECL_VARDELORIG(GCGvarDelInferredPricing)
{
   if( *vardata == NULL )
      return SCIP_OKAY;

   assert((*vardata)->vartype == GCG_VARTYPE_INFERREDPRICING);

   SCIPfreeBlockMemory(scip, vardata);

   return SCIP_OKAY;
}

#ifndef NDEBUG
/** returns TRUE or FALSE whether variable is a pricing variable or not */
SCIP_Bool GCGvarIsPricing(
   SCIP_VAR*             var                 /**< SCIP variable structure */
   )
{
   SCIP_VARDATA* vardata;
   assert(var != NULL);

   vardata = SCIPvarGetData(var);
   if( vardata == NULL )
      return FALSE;

   return vardata->vartype == GCG_VARTYPE_PRICING;
}
#endif

#ifndef NDEBUG
/** returns TRUE or FALSE whether variable is a master variable or not */
SCIP_Bool GCGvarIsMaster(
   SCIP_VAR*             var                 /**< SCIP variable structure */
   )
{
   SCIP_VARDATA* vardata;
   assert(var != NULL);

   vardata = SCIPvarGetData(var);
   assert(vardata != NULL);

   return vardata->vartype == GCG_VARTYPE_MASTER;
}
#endif

#ifndef NDEBUG
/** returns TRUE or FALSE whether variable is a inferred pricing variable or not
  *
  * inferred pricing variables are auxilary variables that are required by specific extended master cons */
GCG_EXPORT
SCIP_Bool GCGvarIsInferredPricing(
   SCIP_VAR*             var                 /**< SCIP variable structure */
   )
{
   SCIP_VARDATA* vardata;
   assert(var != NULL);

   vardata = SCIPvarGetData(var);
   assert(vardata != NULL);

   return vardata->vartype == GCG_VARTYPE_INFERREDPRICING;
}
#endif

/** count the number of inferred (coefficient) pricing variables in a array of variables */
int GCGcountInferredCoefPricingVars(
   SCIP_VAR**             vars,               /**< array of variables */
   int                    nvars               /**< number of variables */
   )
{
   int i;
   int count = 0;

   assert(vars != NULL);

   for( i = 0; i < nvars; i++ )
   {
      if( GCGvarIsInferredPricing(vars[i]) && GCGinferredPricingVarIsCoefVar(vars[i]) )
         count++;
   }

   return count;
}

#ifndef NDEBUG
/** returns TRUE or FALSE whether variable is a original variable or not */
SCIP_Bool GCGvarIsOriginal(
   SCIP_VAR*             var                 /**< SCIP variable structure */
   )
{
   SCIP_VARDATA* vardata;
   assert(var != NULL);

   vardata = SCIPvarGetData(var);
   assert(vardata != NULL);

   return vardata->vartype == GCG_VARTYPE_ORIGINAL;
}
#endif

#ifndef NDEBUG
/** returns TRUE or FALSE whether variable is a linking variable or not */
SCIP_Bool GCGoriginalVarIsLinking(
   SCIP_VAR*             var                 /**< SCIP variable structure */
   )
{
   SCIP_VARDATA* vardata;
   assert(var != NULL);
   assert(GCGvarIsOriginal(var));

   vardata = SCIPvarGetData(var);
   assert(vardata != NULL);

   return vardata->blocknr == -2;
}
#endif

#ifndef NDEBUG
/** returns TRUE or FALSE whether variable is a directly transferred variable or not */
SCIP_Bool GCGoriginalVarIsTransVar(
   SCIP_VAR*             var                 /**< SCIP variable structure */
   )
{
   SCIP_VARDATA* vardata;
   assert(var != NULL);
   assert(GCGvarIsOriginal(var));

   vardata = SCIPvarGetData(var);
   assert(vardata != NULL);

   return vardata->blocknr == -1;
}
#endif

#ifndef NDEBUG
/** returns the pricing var of an original variable */
SCIP_VAR* GCGoriginalVarGetPricingVar(
   SCIP_VAR*             var                 /**< SCIP variable structure */
   )
{
   SCIP_VARDATA* vardata;
   assert(var != NULL);
   assert(GCGvarIsOriginal(var));

   vardata = SCIPvarGetData(var);
   assert(vardata != NULL);
   assert(vardata->data.origvardata.linkingvardata == NULL);
   assert(!GCGoriginalVarIsLinking(var));
   if( vardata->data.origvardata.pricingvar != NULL )
      assert(GCGvarIsPricing(vardata->data.origvardata.pricingvar));
   return vardata->data.origvardata.pricingvar;
}
#endif

/** sets the pricing var of an original variable */
void GCGoriginalVarSetPricingVar(
   SCIP_VAR*             var,                /**< SCIP variable structure */
   SCIP_VAR*             pricingvar          /**< SCIP variable structure */
   )
{
   SCIP_VARDATA* vardata;
   assert(var != NULL);
   assert(pricingvar != NULL);
   assert(GCGvarIsOriginal(var));
   assert(GCGvarIsPricing(pricingvar));

   vardata = SCIPvarGetData(var);
   assert(vardata != NULL);

   assert(vardata->data.origvardata.linkingvardata == NULL);
   assert(!GCGoriginalVarIsLinking(var));
   vardata->data.origvardata.pricingvar = pricingvar;
}

/** creates the data for all variables of the original program */
SCIP_RETCODE GCGcreateOrigVarsData(
   GCG*                  gcg                 /**< GCG data structure */
   )
{
   SCIP* scip;
   SCIP_VAR** vars;
   int nvars;
   int i;

   assert(gcg != NULL);

   scip = GCGgetOrigprob(gcg);
   vars = SCIPgetVars(scip);
   nvars = SCIPgetNVars(scip);

   /* loop over the variables in the original problem */
   for( i = 0; i < nvars; i++ )
   {
      assert(vars[i] != NULL);
      SCIP_CALL( GCGorigVarCreateData(gcg, vars[i]) );
   }

   return SCIP_OKAY;
}

/** frees the data for all variables of the original program */
SCIP_RETCODE GCGfreeOrigVarsData(
   GCG*                  gcg                 /**< GCG data structure */
   )
{
   SCIP* scip;
   SCIP_VAR** vars;
   int nvars;
   int i;

   assert(gcg != NULL);

   scip = GCGgetOrigprob(gcg);
   vars = SCIPgetVars(scip);
   nvars = SCIPgetNVars(scip);

   /* loop over the variables in the original problem */
   for( i = 0; i < nvars; i++ )
   {
      SCIP_VAR* var;
      assert(vars[i] != NULL);
      var = vars[i];

      if( SCIPvarGetData(var) != NULL )
      {
         SCIP_VARDATA* oldvardata;
         oldvardata = SCIPvarGetData(var);

         SCIP_CALL( GCGvarDelOrig(scip, var, &oldvardata) );
         SCIPvarSetData(var, NULL);
      }
   }

   return SCIP_OKAY;
}

/** creates the data for a variable of the original program */
SCIP_RETCODE GCGorigVarCreateData(
   GCG*                  gcg,                /**< GCG data structure */
   SCIP_VAR*             var                 /**< pointer to variable object */
   )
{
   SCIP* scip;
   SCIP_VARDATA* vardata;

   assert(gcg != NULL);
   assert(var != NULL);
   assert(SCIPvarIsOriginal(var) || SCIPvarGetStatus(var) == SCIP_VARSTATUS_LOOSE);
   
   scip = GCGgetOrigprob(gcg);
   
   /* create the vardata and initialize its values */
   SCIP_CALL( SCIPallocBlockMemory(scip, &vardata) );
   vardata->vartype = GCG_VARTYPE_ORIGINAL;
   vardata->blocknr = -1;
   vardata->data.origvardata.pricingvar = NULL;
   vardata->data.origvardata.coefs = NULL;
   vardata->data.origvardata.masterconss = NULL;
   vardata->data.origvardata.ncoefs = 0;
   vardata->data.origvardata.nmastervars = 0;
   vardata->data.origvardata.maxmastervars = SCIPcalcMemGrowSize(scip, STARTMAXMASTERVARS);
   vardata->data.origvardata.linkingvardata = NULL;
   SCIP_CALL( SCIPallocBlockMemoryArray(scip, &(vardata->data.origvardata.mastervars),
         vardata->data.origvardata.maxmastervars) );
   SCIP_CALL( SCIPallocBlockMemoryArray(scip, &(vardata->data.origvardata.mastervals),
         vardata->data.origvardata.maxmastervars) );

   if( SCIPvarGetData(var) != NULL )
   {
      SCIP_VARDATA* oldvardata;
      oldvardata = SCIPvarGetData(var);

      SCIP_CALL( GCGvarDelOrig(scip, var, &oldvardata) );
   }
   SCIPvarSetData(var, vardata);

   SCIPvarSetCopyData(var, gcgvarcopy);

   if( SCIPvarIsOriginal(var) )
   {
      SCIPvarSetDelorigData(var, GCGvarDelOrig);
      if( SCIPvarGetTransVar(var) != NULL )
      {
         SCIPvarSetData(SCIPvarGetProbvar(SCIPvarGetTransVar(var)), vardata);
      }
   }
   else
   {
      //assert(SCIPvarIsTransformedOrigvar(var));
      SCIPvarSetDeltransData(var, GCGvarDelOrig);
   }

   return SCIP_OKAY;
}

/** copies the pricing variable data to a master problem variable. This is used in the Benders' decomposition mode when
 * subproblems are merged into the master problem.
 */
SCIP_RETCODE GCGcopyPricingvarDataToMastervar(
   GCG*                  gcg,                /**< GCG data structure */
   SCIP_VAR*             pricingvar,         /**< the pricing problem variable is copied from */
   SCIP_VAR*             mastervar           /**< the master variable that the vardata is copied to */
   )
{
   SCIP* scip;
   SCIP_VARDATA* targetvardata;
   SCIP_VAR* origvar;
   assert(pricingvar != NULL);
   assert(mastervar != NULL);
   assert(GCGvarIsPricing(pricingvar));
   /* we can't assert that mastervar is a master variable because it may not have the appropriate vardata yet */

   assert(GCGpricingVarGetNOrigvars(pricingvar) == 1);

   scip = GCGgetMasterprob(gcg);

   /* create vardata */
   SCIP_CALL( SCIPallocBlockMemory(scip, &targetvardata) );
   targetvardata->vartype = GCG_VARTYPE_MASTER;
   targetvardata->blocknr = -1;
   targetvardata->data.mastervardata.isray = FALSE;
   targetvardata->data.mastervardata.isartificial = FALSE;
   targetvardata->data.mastervardata.norigvars = 1;
   targetvardata->data.mastervardata.maxorigvars = 1;
   targetvardata->data.mastervardata.index = -1;

   /* save corresoponding origvar */
   origvar = GCGpricingVarGetOrigvars(pricingvar)[0];
   SCIP_CALL( SCIPallocBlockMemoryArray(scip, &(targetvardata->data.mastervardata.origvars), 1) ); /*lint !e506*/
   SCIP_CALL( SCIPallocBlockMemoryArray(scip, &(targetvardata->data.mastervardata.origvals), 1) ); /*lint !e506*/
   SCIP_CALL( SCIPhashmapCreate(&(targetvardata->data.mastervardata.origvar2val), SCIPblkmem(scip), 1));
   targetvardata->data.mastervardata.origvars[0] = origvar;
   targetvardata->data.mastervardata.origvals[0] = 1.0;
   SCIPhashmapInsertReal(targetvardata->data.mastervardata.origvar2val, origvar, 1.0);

   SCIPvarSetData(mastervar, targetvardata);
   SCIPvarSetDeltransData(mastervar, gcgvardeltrans);

   return SCIP_OKAY;
}

#ifndef NDEBUG
/** returns the pricing variables of an linking variable */
SCIP_VAR** GCGlinkingVarGetPricingVars(
   SCIP_VAR*             var                 /**< SCIP variable structure */
   )
{
   SCIP_VARDATA* vardata;
   assert(var != NULL);
   assert(GCGoriginalVarIsLinking(var));

   vardata = SCIPvarGetData(var);
   assert(vardata != NULL);
   assert(vardata->data.origvardata.linkingvardata != NULL);
   assert(vardata->data.origvardata.linkingvardata->pricingvars != NULL);

   return vardata->data.origvardata.linkingvardata->pricingvars;
}
#endif

/** sets the pricing var of the corresponding linking variable at the specified position */
void GCGlinkingVarSetPricingVar(
   SCIP_VAR*             origvar,            /**< original variable */
   int                   pricingprobnr,      /**< number of pricing problem */
   SCIP_VAR*             var                 /**< pricing variable */
   )
{
   SCIP_VARDATA* vardata;
   assert(origvar != NULL);
   assert(var != NULL);
   assert(pricingprobnr >= 0);

   assert(GCGoriginalVarIsLinking(origvar));
   assert(GCGvarIsPricing(var));

   vardata = SCIPvarGetData(origvar);
   assert(vardata != NULL);
   assert(vardata->data.origvardata.linkingvardata != NULL);
   assert(vardata->data.origvardata.linkingvardata->pricingvars != NULL);

   vardata->data.origvardata.linkingvardata->pricingvars[pricingprobnr] = var;
}

/** returns the blocks the linking variable is in */
SCIP_RETCODE GCGlinkingVarGetBlocks(
   SCIP_VAR*             var,                /**< SCIP variable structure */
   int                   nblocks,            /**< size of array blocks */
   int*                  blocks              /**< array to store the blocks of the linking variable */
   )
{
   SCIP_VARDATA* vardata;
   int i;
   int j;

   assert(var != NULL);
   assert(nblocks == 0 || blocks != NULL);

   assert(GCGoriginalVarIsLinking(var));
   vardata = SCIPvarGetData(var);
   assert(vardata != NULL);
   assert(vardata->data.origvardata.linkingvardata != NULL);
   assert(vardata->data.origvardata.linkingvardata->nblocks > 0);

   /* the blocks array must be large enough to hold all block numbers */
   if( nblocks < vardata->data.origvardata.linkingvardata->nblocks )
   {
      SCIPerrorMessage("array too small to store all block numbers!\n");
      return SCIP_INVALIDDATA;
   }
   assert(nblocks >= vardata->data.origvardata.linkingvardata->nblocks);

   /* fill the blocks array */
   j = -1;
   for( i = 0; i < vardata->data.origvardata.linkingvardata->nblocks; ++i )
   {
      /* search the next block the linking variable is contained in */
      do
         ++j;
      while ( vardata->data.origvardata.linkingvardata->pricingvars[j] == NULL );
      blocks[i] = j;
   }

   return SCIP_OKAY;
}

#ifndef NDEBUG
/** returns the number of blocks the linking variable is in */
int GCGlinkingVarGetNBlocks(
   SCIP_VAR*             var                 /**< SCIP variable structure */
   )
{
   SCIP_VARDATA* vardata;
   assert(var != NULL);

   assert(GCGoriginalVarIsLinking(var));
   vardata = SCIPvarGetData(var);
   assert(vardata != NULL);
   assert(vardata->data.origvardata.linkingvardata != NULL);
   assert(vardata->data.origvardata.linkingvardata->nblocks > 0);
   return vardata->data.origvardata.linkingvardata->nblocks;
}
#endif

#ifndef NDEBUG
/** returns the original var of a pricing variable */
SCIP_VAR* GCGpricingVarGetOriginalVar(
   SCIP_VAR*             var                 /**< SCIP variable structure */
   )
{
   SCIP_VARDATA* vardata;
   assert(var != NULL);
   assert(GCGvarIsPricing(var));

   vardata = SCIPvarGetData(var);
   assert(vardata != NULL);
   assert(vardata->data.pricingvardata.norigvars >= 0);
   assert(vardata->data.pricingvardata.origvars != NULL);
   assert(vardata->data.pricingvardata.origvars[0] != NULL);
   assert(vardata->blocknr >= 0); /* variable belongs to exactly one block */

   return vardata->data.pricingvardata.origvars[0];
}
#endif

/** adds the original var to the pricing variable */
SCIP_RETCODE GCGpricingVarAddOrigVar(
   SCIP*                 pricingprob,        /**< pricingprob SCIP data structure */
   SCIP_VAR*             pricingvar,         /**< pricing variable */
   SCIP_VAR*             origvar             /**< original pricing variable */
   )
{
   SCIP_VARDATA* vardata;
   assert(pricingvar != NULL);
   assert(origvar != NULL);
   assert(GCGvarIsPricing(pricingvar));
   assert(GCGvarIsOriginal(origvar));

   vardata = SCIPvarGetData(pricingvar);
   assert(vardata != NULL);
   assert(vardata->data.pricingvardata.norigvars >= 0);
   assert(vardata->data.pricingvardata.origvars != NULL);
   assert(vardata->data.pricingvardata.origvars[0] != NULL);
   assert(vardata->blocknr >= 0); /* variable belongs to exactly one block */

   /* realloc origvars array of the pricing variable, if needed */
   if( vardata->data.pricingvardata.maxorigvars == vardata->data.pricingvardata.norigvars )
   {
      int newsize = SCIPcalcMemGrowSize(pricingprob, vardata->data.pricingvardata.norigvars+1);
      SCIP_CALL( SCIPreallocBlockMemoryArray(pricingprob, &(vardata->data.pricingvardata.origvars), vardata->data.pricingvardata.maxorigvars,
            newsize) );
      SCIPdebugMessage("origvars array of var %s resized from %d to %d\n", SCIPvarGetName(origvar),
         vardata->data.pricingvardata.maxorigvars, newsize);
      vardata->data.pricingvardata.maxorigvars = newsize;
   }

   vardata->data.pricingvardata.origvars[vardata->data.pricingvardata.norigvars] = origvar;
   vardata->data.pricingvardata.norigvars++;

   return SCIP_OKAY;
}

#ifndef NDEBUG
/** returns the number of master variables the original variable is contained in */
int GCGoriginalVarGetNMastervars(
   SCIP_VAR*             var                 /**< SCIP variable structure */
   )
{
   SCIP_VARDATA* vardata;
   assert(var != NULL);
   assert(GCGvarIsOriginal(var));

   vardata = SCIPvarGetData(var);
   assert(vardata != NULL);
   assert(vardata->data.origvardata.nmastervars >= 0);

   return vardata->data.origvardata.nmastervars;
}
#endif

#ifndef NDEBUG
/** returns the master variables the original variable is contained in */
SCIP_VAR** GCGoriginalVarGetMastervars(
   SCIP_VAR*             var                 /**< SCIP variable structure */
   )
{
   SCIP_VARDATA* vardata;
   assert(var != NULL);
   assert(GCGvarIsOriginal(var));

   vardata = SCIPvarGetData(var);
   assert(vardata != NULL);

   assert(vardata->data.origvardata.mastervars != NULL);
   return vardata->data.origvardata.mastervars;
}
#endif

#ifndef NDEBUG
/** returns the fraction of master variables the original variable is contained in */
SCIP_Real* GCGoriginalVarGetMastervals(
   SCIP_VAR*             var                 /**< SCIP variable structure */
   )
{
   SCIP_VARDATA* vardata;
   assert(var != NULL);
   assert(GCGvarIsOriginal(var));

   vardata = SCIPvarGetData(var);
   assert(vardata != NULL);

   assert(vardata->data.origvardata.mastervals != NULL);
   return vardata->data.origvardata.mastervals;
}
#endif

#ifndef NDEBUG
/** returns the coefficients of master constraints the original variable is contained in */
SCIP_Real* GCGoriginalVarGetCoefs(
   SCIP_VAR*             var                 /**< SCIP variable structure */
   )
{
   SCIP_VARDATA* vardata;
   assert(var != NULL);
   assert(GCGvarIsOriginal(var));

   vardata = SCIPvarGetData(var);
   assert(vardata != NULL);

   assert(vardata->data.origvardata.coefs != NULL || vardata->data.origvardata.ncoefs == 0 );
   return vardata->data.origvardata.coefs;
}
#endif

#ifndef NDEBUG
/** returns the number of coefficients of master constraints the original variable is contained in */
int GCGoriginalVarGetNCoefs(
   SCIP_VAR*             var                 /**< SCIP variable structure */
   )
{
   SCIP_VARDATA* vardata;
   assert(var != NULL);
   assert(GCGvarIsOriginal(var));

   vardata = SCIPvarGetData(var);
   assert(vardata != NULL);

   assert(vardata->data.origvardata.coefs != NULL || vardata->data.origvardata.ncoefs == 0 );
   return vardata->data.origvardata.ncoefs;
}
#endif

/** sets the number of master variables the original variable is contained in */
void GCGoriginalVarSetNCoefs(
   SCIP_VAR*             var,                /**< SCIP variable structure */
   int                   ncoefs              /**< number of coefficient to set */
   )
{
   SCIP_VARDATA* vardata;
   assert(var != NULL);
   assert(ncoefs >= 0);
   assert(GCGvarIsOriginal(var));

   vardata = SCIPvarGetData(var);
   assert(vardata != NULL);

   assert(vardata->data.origvardata.coefs != NULL || vardata->data.origvardata.ncoefs == 0 );
   if( ncoefs == 0 )
      assert(vardata->data.origvardata.coefs == NULL);

   vardata->data.origvardata.ncoefs = ncoefs;
}

/** adds a coefficient of the master variable to the coefs array for the resp. constraint */
SCIP_RETCODE GCGoriginalVarAddCoef(
   GCG*                  gcg,                /**< GCG data structure */
   SCIP_VAR*             var,                /**< variable to add coef */
   SCIP_Real             val,                /**< coefficent to set */
   SCIP_CONS*            cons                /**< constraint the variable is in */
   )
{
   SCIP* scip;
   SCIP_VARDATA* vardata;
   assert(gcg != NULL);
   assert(var != NULL);
   assert(cons != NULL);
   assert(GCGvarIsOriginal(var));
   vardata = SCIPvarGetData(var);
   assert(vardata != NULL);

   scip = GCGgetOrigprob(gcg);
   assert(!SCIPisZero(scip, val));

   SCIP_CALL( SCIPreallocBlockMemoryArray(scip, &(vardata->data.origvardata.coefs), (size_t)vardata->data.origvardata.ncoefs, (size_t)vardata->data.origvardata.ncoefs+1) );
   SCIP_CALL( SCIPreallocBlockMemoryArray(scip, &(vardata->data.origvardata.masterconss), (size_t)vardata->data.origvardata.ncoefs, (size_t)vardata->data.origvardata.ncoefs+1) );

   assert(vardata->data.origvardata.coefs != NULL);
   assert(vardata->data.origvardata.masterconss != NULL);

   vardata->data.origvardata.coefs[vardata->data.origvardata.ncoefs] = val;
   vardata->data.origvardata.masterconss[vardata->data.origvardata.ncoefs] = cons;
   vardata->data.origvardata.ncoefs++;

   return SCIP_OKAY;
}

#ifndef NDEBUG
/** returns the fraction of master variables the original variable is contained in */
SCIP_CONS** GCGoriginalVarGetMasterconss(
   SCIP_VAR*             var                 /**< SCIP variable structure */
   )
{
   SCIP_VARDATA* vardata;
   assert(var != NULL);
   assert(GCGvarIsOriginal(var));

   vardata = SCIPvarGetData(var);
   assert(vardata != NULL);

   return vardata->data.origvardata.masterconss;
}
#endif

/** adds variable to a new block, making a linkingvariable out of it, if necessary */
SCIP_RETCODE GCGoriginalVarAddBlock(
   GCG*                  gcg,                /**< SCIP data structure */
   SCIP_VAR*             var,                /**< var that is added to a block */
   int                   newblock,           /**< the new block the variable will be in */
   int                   nblocks,            /**< total number of pricing problems */
   GCG_DECMODE           mode                /**< the decomposition mode */
   )
{
   SCIP_VARDATA* vardata;
   int blocknr;
   SCIP* origprob;
   assert(gcg != NULL);
   assert(var != NULL);
   assert(GCGvarIsOriginal(var));

   vardata = SCIPvarGetData(var);
   assert(vardata != NULL);

   origprob = GCGgetOrigprob(gcg);

   assert(nblocks >= 0);
   assert((newblock >= 0 && newblock < nblocks)
      || (GCGgetDecompositionMode(gcg) == GCG_DECMODE_BENDERS && newblock == -2));
   blocknr = GCGvarGetBlock(var);
   assert(newblock >= 0 || (newblock == -2 && blocknr > -1));
   /* the variable was only in one block so far, so set up the linking variable data */
   if( blocknr > -1 )
   {
      SCIP_CALL( SCIPallocBlockMemory(origprob, &vardata->data.origvardata.linkingvardata) );
      SCIP_CALL( SCIPallocBlockMemoryArray(origprob, &vardata->data.origvardata.linkingvardata->pricingvars, nblocks) );
      BMSclearMemoryArray(vardata->data.origvardata.linkingvardata->pricingvars, nblocks);

      if( mode != GCG_DECMODE_BENDERS )
      {
         SCIP_CALL( SCIPallocBlockMemoryArray(origprob, &vardata->data.origvardata.linkingvardata->linkconss, nblocks) );
         BMSclearMemoryArray(vardata->data.origvardata.linkingvardata->linkconss, nblocks);
      }
      else
         vardata->data.origvardata.linkingvardata->linkconss = NULL;

      /* store old block; store the original variable, it will be exchanged for the correct pricing variable later */
      vardata->data.origvardata.linkingvardata->pricingvars[blocknr] = var;
      vardata->data.origvardata.linkingvardata->nblocks = 1;

      vardata->blocknr = -2;
   }
   assert(GCGoriginalVarIsLinking(var));

   /* store new block. In the Benders' decomposition mode, it is possible to have linking variables that only correspond
    * to a single block. In this case, we still want the variables in the master problem, but we need to ensure that the
    * linking variables are added correctly
    */
   if( newblock >= 0 && vardata->data.origvardata.linkingvardata->pricingvars[newblock] == NULL )
   {
      assert(mode == GCG_DECMODE_BENDERS || vardata->data.origvardata.linkingvardata->linkconss[newblock] == NULL);
      vardata->data.origvardata.linkingvardata->pricingvars[newblock] = var;
      vardata->data.origvardata.linkingvardata->nblocks++;
   }
   assert(vardata->data.origvardata.linkingvardata->nblocks <= nblocks);
   return SCIP_OKAY;
}

#ifndef NDEBUG
/** returns the linking constraints */
SCIP_CONS** GCGlinkingVarGetLinkingConss(
   SCIP_VAR*             var                 /**< SCIP variable structure */
   )
{
   SCIP_VARDATA* vardata;
   assert(var != NULL);
   assert(GCGvarIsOriginal(var));
   assert(GCGoriginalVarIsLinking(var));

   vardata = SCIPvarGetData(var);
   assert(vardata != NULL);

   assert(vardata->data.origvardata.linkingvardata != NULL);
   //assert(vardata->data.origvardata.linkingvardata->linkconss != NULL);
   return vardata->data.origvardata.linkingvardata->linkconss;
}
#endif

/** sets the linking constraints */
void GCGlinkingVarSetLinkingCons(
   SCIP_VAR*             var,                /**< variable data structure */
   SCIP_CONS*            cons,               /**< linking constraint */
   int                   index               /**< index of pricing problem */
   )
{
   SCIP_VARDATA* vardata;
   assert(var != NULL);
   assert(cons != NULL);
   assert(index >= 0);
   assert(GCGvarIsOriginal(var));
   assert(GCGoriginalVarIsLinking(var));

   vardata = SCIPvarGetData(var);
   assert(vardata != NULL);

   assert(vardata->data.origvardata.linkingvardata != NULL);
   assert(vardata->data.origvardata.linkingvardata->linkconss != NULL);
   vardata->data.origvardata.linkingvardata->linkconss[index] = cons;
}

/** returns TRUE or FALSE whether a master variable is a direct copy of a linking variable or not */
SCIP_Bool GCGmasterVarIsLinking(
   SCIP_VAR*             var                 /**< variable data structure */
   )
{
   assert(var != NULL);
   assert(GCGvarIsMaster(var));

   /* the master variable is a direct copy from an original variable */
   if( GCGvarGetBlock(var) == -1 )
   {
      SCIP_VAR** origvars;
      origvars = GCGmasterVarGetOrigvars(var);

      if( GCGmasterVarIsArtificial(var) )
         return FALSE;

      return GCGoriginalVarIsLinking(origvars[0]);
   }
   else
      return FALSE;
}

#ifndef NDEBUG
/** returns whether the master variable is a ray */
SCIP_Bool GCGmasterVarIsRay(
   SCIP_VAR*             var                 /**< variable data structure */
   )
{
   SCIP_VARDATA* vardata;
   assert(var != NULL);
   assert(GCGvarIsMaster(var));

   vardata = SCIPvarGetData(var);
   assert(vardata != NULL);

   return vardata->data.mastervardata.isray;
}
#endif

#ifndef NDEBUG
/** returns TRUE or FALSE whether a master variable is an artificial variable */
SCIP_Bool GCGmasterVarIsArtificial(
   SCIP_VAR*             var                 /**< variable data structure */
   )
{
   SCIP_VARDATA* vardata;
   assert(var != NULL);
   assert(GCGvarIsMaster(var));

   vardata = SCIPvarGetData(var);
   assert(vardata != NULL);

   return vardata->data.mastervardata.isartificial;
}
#endif

#ifndef NDEBUG
/** returns the number of original variables the master variable is contained in */
int GCGmasterVarGetNOrigvars(
   SCIP_VAR*             var                 /**< SCIP variable structure */
   )
{
   SCIP_VARDATA* vardata;
   assert(var != NULL);
   assert(GCGvarIsMaster(var));

   vardata = SCIPvarGetData(var);
   assert(vardata != NULL);

   assert(vardata->data.mastervardata.norigvars >= 0);
   assert(vardata->data.mastervardata.origvars != NULL || vardata->data.mastervardata.norigvars == 0);
   assert(vardata->data.mastervardata.origvals != NULL || vardata->data.mastervardata.norigvars == 0);
//   assert(vardata->blocknr != -1 || vardata->data.mastervardata.norigvars == 1 );

   return vardata->data.mastervardata.norigvars;
}
#endif

#ifndef NDEBUG
/** returns the original variables the master variable is contained in */
SCIP_VAR** GCGmasterVarGetOrigvars(
   SCIP_VAR*             var                 /**< SCIP variable structure */
   )
{
   SCIP_VARDATA* vardata;
   assert(var != NULL);
   assert(GCGvarIsMaster(var));

   vardata = SCIPvarGetData(var);
   assert(vardata != NULL);

   assert(vardata->data.mastervardata.origvars != NULL || vardata->data.mastervardata.norigvars == 0);
//   assert(vardata->blocknr != -1 || vardata->data.mastervardata.origvars != NULL);
//   assert(vardata->blocknr != -1 || vardata->data.mastervardata.origvars[0] != NULL);
//   assert(vardata->blocknr != -1 || GCGvarGetBlock(vardata->data.mastervardata.origvars[0]) == -1
//      || GCGoriginalVarIsLinking(vardata->data.mastervardata.origvars[0]));


   return vardata->data.mastervardata.origvars;
}
#endif

#ifndef NDEBUG
/** returns the fraction of original variables the master variable is contained in */
SCIP_Real* GCGmasterVarGetOrigvals(
   SCIP_VAR*             var                 /**< SCIP variable structure */
   )
{
   SCIP_VARDATA* vardata;
   assert(var != NULL);
   assert(GCGvarIsMaster(var));

   vardata = SCIPvarGetData(var);
   assert(vardata != NULL);

   assert(vardata->data.mastervardata.origvals != NULL || vardata->data.mastervardata.norigvars == 0);
   return vardata->data.mastervardata.origvals;
}
#endif

/* returns the fraction of the original variable the master variable is contained in */
SCIP_Real GCGmasterVarGetOrigval(
   SCIP_VAR*             mastervar,         /**< master variable data structure */
   SCIP_VAR*             origvar            /**< original variable data structure */
   )
{
   SCIP_VARDATA* vardata;
   SCIP_Real origval;
   assert(mastervar != NULL);
   assert(GCGvarIsMaster(mastervar));

   vardata = SCIPvarGetData(mastervar);
   assert(vardata != NULL);

   assert(vardata->data.mastervardata.origvar2val != NULL || vardata->data.mastervardata.norigvars == 0);

   if( vardata->data.mastervardata.origvar2val == NULL )
      return SCIP_INVALID;
   if( GCGoriginalVarIsLinking(origvar) )
   {
      if( !GCGisLinkingVarInBlock(origvar, vardata->blocknr))
         return SCIP_INVALID;
   }
   else if( vardata->blocknr != GCGvarGetBlock(origvar) )
      return SCIP_INVALID;

   origval = SCIPhashmapGetImageReal(vardata->data.mastervardata.origvar2val, origvar);
   return origval == SCIP_INVALID ? 0.0 : origval;
}

#ifndef NDEBUG
SCIP_HASHMAP* GCGmasterVarGetOrigvalmap(
   SCIP_VAR*             var         /**< master variable data structure */
   )
{
   SCIP_VARDATA* vardata;
   assert(var != NULL);
   assert(GCGvarIsMaster(var));

   vardata = SCIPvarGetData(var);
   assert(vardata != NULL);

   assert(vardata->data.mastervardata.origvar2val != NULL || vardata->data.mastervardata.norigvars == 0);
   return vardata->data.mastervardata.origvar2val;
}
#endif

#ifndef NDEBUG
/** returns the number of original variables the pricing variable is contained in */
int GCGpricingVarGetNOrigvars(
   SCIP_VAR*             var                 /**< SCIP variable structure */
   )
{
   SCIP_VARDATA* vardata;
   assert(var != NULL);
   assert(GCGvarIsPricing(var));

   vardata = SCIPvarGetData(var);
   assert(vardata != NULL);

   assert(vardata->data.pricingvardata.norigvars >= 0);
   return vardata->data.pricingvardata.norigvars;
}
#endif

#ifndef NDEBUG
/** returns the original variables the pricing variable is contained in */
SCIP_VAR** GCGpricingVarGetOrigvars(
   SCIP_VAR*             var                 /**< SCIP variable structure */
   )
{
   SCIP_VARDATA* vardata;
   assert(var != NULL);
   assert(GCGvarIsPricing(var));

   vardata = SCIPvarGetData(var);
   assert(vardata != NULL);

   assert(vardata->data.pricingvardata.origvars != NULL);
   return vardata->data.pricingvardata.origvars;
}
#endif

#ifndef NDEBUG
/** returns the block of the variable */
int GCGvarGetBlock(
   SCIP_VAR*             var                 /**< SCIP variable structure */
   )
{
   SCIP_VARDATA* vardata;
   assert(var != NULL);
   vardata = SCIPvarGetData(var);
   assert(vardata != NULL);

   assert(vardata->blocknr >= -2);
   return vardata->blocknr;
}
#endif

/** sets the block of the variable */
void GCGvarSetBlock(
   SCIP_VAR*             var,                /**< variable to set block for */
   int                   block               /**< block to set */
   )
{
   SCIP_VARDATA* vardata;
   assert(var != NULL);
   assert(block >= -1);

   vardata = SCIPvarGetData(var);
   assert(vardata != NULL);
   vardata->blocknr = block;
}

#ifndef NDEBUG
/** returns TRUE if the linking variable is in the block, FALSE otherwise */
SCIP_Bool GCGisLinkingVarInBlock(
   SCIP_VAR*             var,                /**< variabel data structure */
   int                   block               /**< pricing problem number */
   )
{
   SCIP_VAR** pricingvars;

   assert(var != NULL);
   assert(block >= 0);

   assert(GCGoriginalVarIsLinking(var));
   assert(GCGvarIsOriginal(var));

   pricingvars = GCGlinkingVarGetPricingVars(var);

   return pricingvars[block] != NULL;
}
#endif

/** determines if the master variable is in the given block */
SCIP_Bool GCGisMasterVarInBlock(
   SCIP_VAR*             mastervar,          /**< master variable */
   int                   block               /**< block number to check */
   )
{
   int varblock;

   assert(mastervar != NULL);
   assert(block >= 0);

   varblock = GCGvarGetBlock(mastervar);

   /* the master variable is a direct copy from an original variable */
   if( varblock == -1 )
   {
      SCIP_VAR** origvars;

      origvars = GCGmasterVarGetOrigvars(mastervar);

      if( GCGmasterVarIsArtificial(mastervar) )
         return FALSE;

      /* the corresponding original variable is a linking variable */
      if( GCGoriginalVarIsLinking(origvars[0]) )
         return GCGisLinkingVarInBlock(origvars[0], block);
      else
         return FALSE;
   }
   else
      return varblock == block;
}

/** informs an original variable, that a variable in the master problem was created,
 * that contains a part of the original variable.
 * Saves this information in the original variable's data
 * @todo this method needs a little love
 */
SCIP_RETCODE GCGoriginalVarAddMasterVar(
   GCG*                  gcg,                /**< GCG data structure */
   SCIP_VAR*             origvar,            /**< original variable */
   SCIP_VAR*             var,                /**< master variable */
   SCIP_Real             val                 /**< fraction of the original variable */
   )
{
   SCIP* scip;
   SCIP_VARDATA* vardata;

   assert(gcg != NULL);
   assert(origvar != NULL);
   assert(var != NULL);

   scip = GCGgetOrigprob(gcg);

   assert(GCGisOriginal(scip));
   vardata = SCIPvarGetData(origvar);

   assert(vardata != NULL);
   assert(GCGvarIsOriginal(origvar));
   assert(vardata->data.origvardata.mastervars != NULL);
   assert(vardata->data.origvardata.mastervals != NULL);
   assert(vardata->data.origvardata.nmastervars >= 0);
   assert(vardata->data.origvardata.maxmastervars >= vardata->data.origvardata.nmastervars);

   /* realloc mastervars array of the original variable, if needed */
   if( vardata->data.origvardata.maxmastervars == vardata->data.origvardata.nmastervars )
   {
      int newsize = SCIPcalcMemGrowSize(scip, vardata->data.origvardata.nmastervars+1);
      SCIP_CALL( SCIPreallocBlockMemoryArray(scip, &(vardata->data.origvardata.mastervars), vardata->data.origvardata.maxmastervars,
            newsize) );
      SCIP_CALL( SCIPreallocBlockMemoryArray(scip, &(vardata->data.origvardata.mastervals), vardata->data.origvardata.maxmastervars,
            newsize) );
      SCIPdebugMessage("mastervars array of var %s resized from %d to %d\n", SCIPvarGetName(origvar),
         vardata->data.origvardata.maxmastervars, newsize);
      vardata->data.origvardata.maxmastervars = newsize;
   }
   /* add information to the original variable's vardata */
   vardata->data.origvardata.mastervars[vardata->data.origvardata.nmastervars] = var;
   vardata->data.origvardata.mastervals[vardata->data.origvardata.nmastervars] = val;
   vardata->data.origvardata.nmastervars++;

   return SCIP_OKAY;
}

/** informs an original variable, that a variable in the master problem was deleted,
 * that contains a part of the original variable.
 * Update the information in the original variable's data
 * @todo this method needs a little love
 */
SCIP_RETCODE GCGoriginalVarRemoveMasterVar(
   GCG*                  gcg,                /**< GCG data structure */
   SCIP_VAR*             origvar,            /**< original variable */
   SCIP_VAR*             var                 /**< master variable */
   )
{
   SCIP_VARDATA* vardata;
   int i;

   assert(gcg != NULL);
   assert(origvar != NULL);
   assert(var != NULL);

   vardata = SCIPvarGetData(origvar);

   assert(vardata != NULL);
   assert(GCGvarIsOriginal(origvar));
   assert(vardata->data.origvardata.mastervars != NULL);
   assert(vardata->data.origvardata.mastervals != NULL);
   assert(vardata->data.origvardata.nmastervars > 0);
   assert(vardata->data.origvardata.maxmastervars >= vardata->data.origvardata.nmastervars);

   for( i = 0; i < vardata->data.origvardata.nmastervars; ++i )
   {
      if( vardata->data.origvardata.mastervars[i] == var )
      {
         vardata->data.origvardata.mastervars[i] = vardata->data.origvardata.mastervars[vardata->data.origvardata.nmastervars - 1];
         vardata->data.origvardata.mastervals[i] = vardata->data.origvardata.mastervals[vardata->data.origvardata.nmastervars - 1];
         (vardata->data.origvardata.nmastervars)--;

         break;
      }
   }
   assert(i <= vardata->data.origvardata.nmastervars);
#ifndef NDEBUG
   for( ; i < vardata->data.origvardata.nmastervars; ++i )
   {
      assert(vardata->data.origvardata.mastervars[i] != var);
   }
#endif

   return SCIP_OKAY;
}

/** creates the corresponding pricing variable for the given original variable */
SCIP_RETCODE GCGoriginalVarCreatePricingVar(
   SCIP*                 pricingprob,        /**< pricingprob SCIP data structure */
   SCIP_VAR*             origvar,            /**< original variable */
   SCIP_VAR**            var                 /**< pricing variable */
   )
{
   SCIP_VARDATA* vardata;
   char name[SCIP_MAXSTRLEN];
   int pricingprobnr;
   assert(pricingprob != NULL);
   assert(origvar != NULL);
   assert(var != NULL);
   assert(GCGvarIsOriginal(origvar));
   assert(!GCGoriginalVarIsLinking(origvar));
   assert(GCGoriginalVarGetPricingVar(origvar) == NULL);

   /* get the number of the pricing block to which the variable belongs */
   pricingprobnr = GCGvarGetBlock(origvar);

   /* create variable data */
   SCIP_CALL( SCIPallocBlockMemory(pricingprob, &vardata) );
   vardata->vartype = GCG_VARTYPE_PRICING;
   vardata->blocknr = pricingprobnr;
   vardata->data.pricingvardata.maxorigvars = STARTMAXORIGVARS;
   SCIP_CALL( SCIPallocBlockMemoryArray(pricingprob, &(vardata->data.pricingvardata.origvars), vardata->data.pricingvardata.maxorigvars) ); /*lint !e506*/
   vardata->data.pricingvardata.origvars[0] = origvar;
   vardata->data.pricingvardata.norigvars = 1;

   (void) SCIPsnprintf(name, SCIP_MAXSTRLEN, "pr%d_%s", pricingprobnr, SCIPvarGetName(origvar));
   SCIP_CALL( SCIPcreateVar(pricingprob, var, name, SCIPvarGetLbGlobal(origvar),
         SCIPvarGetUbGlobal(origvar), 0.0, SCIPvarGetType(origvar),
         TRUE, FALSE, GCGvarDelOrig, NULL, NULL, gcgvarcopy, vardata) );

   return SCIP_OKAY;
}

/** creates the corresponding pricing variable for the given original variable */
SCIP_RETCODE GCGlinkingVarCreatePricingVar(
   SCIP*                 pricingscip,        /**< pricing problem SCIP data structure */
   int                   pricingprobnr,      /**< number of the pricing problem */
   SCIP_VAR*             origvar,            /**< original variable */
   SCIP_VAR**            var                 /**< pointer to store new pricing variable */
   )
{
   SCIP_VARDATA* vardata;
   char name[SCIP_MAXSTRLEN];

   assert(pricingscip != NULL);
   assert(pricingprobnr >= 0);
   assert(origvar != NULL);
   assert(GCGoriginalVarIsLinking(origvar));
   assert(var != NULL);

   /* create variable data */
   SCIP_CALL( SCIPallocBlockMemory(pricingscip, &vardata) );
   vardata->vartype = GCG_VARTYPE_PRICING;
   vardata->blocknr = pricingprobnr;
   vardata->data.pricingvardata.maxorigvars = STARTMAXORIGVARS;
   SCIP_CALL( SCIPallocBlockMemoryArray(pricingscip, &(vardata->data.pricingvardata.origvars), vardata->data.pricingvardata.maxorigvars) ); /*lint !e506*/
   vardata->data.pricingvardata.origvars[0] = origvar;
   vardata->data.pricingvardata.norigvars = 1;

   /* create and add variable */
   (void) SCIPsnprintf(name, SCIP_MAXSTRLEN, "pr%d_%s", pricingprobnr, SCIPvarGetName(origvar));
   SCIP_CALL( SCIPcreateVar(pricingscip, var, name, SCIPvarGetLbGlobal(origvar),
         SCIPvarGetUbGlobal(origvar), 0.0, SCIPvarGetType(origvar),
         TRUE, FALSE, GCGvarDelOrig, NULL, NULL, gcgvarcopy, vardata) );

   return SCIP_OKAY;
}

/** creates the corresponding constraint in the master problem for the linking variable */
SCIP_RETCODE GCGlinkingVarCreateMasterCons(
   GCG*                  gcg,                /**< GCG data structure */
   int                   pricingprobnr,      /**< number of the pricing problem */
   SCIP_VAR*             origvar,            /**< original variable */
   SCIP_CONS**           linkcons            /**< constraint linking pricing variables */
   )
{
   char name[SCIP_MAXSTRLEN];

   assert(gcg != NULL);
   assert(pricingprobnr >= 0);
   assert(origvar != NULL);
   assert(GCGoriginalVarIsLinking(origvar));
   assert(linkcons != NULL);

   /* add corresponding linking constraint to the master problem */
   (void) SCIPsnprintf(name, SCIP_MAXSTRLEN, "l_%s_%d", SCIPvarGetName(origvar), pricingprobnr);
   SCIP_CALL( SCIPcreateConsLinear(GCGgetMasterprob(gcg), linkcons, name, 0, NULL, NULL, 0.0, 0.0,
         TRUE, TRUE, TRUE, TRUE, TRUE, FALSE, TRUE, FALSE, FALSE, FALSE) );

   return SCIP_OKAY;
}

/** creates the master var and initializes the vardata */
SCIP_RETCODE GCGcreateMasterVar(
   GCG*                  gcg,                /**< GCG data structure */
   SCIP*                 pricingscip,        /**< pricing problem SCIP data structure */
   SCIP_VAR**            newvar,             /**< pointer to store new master variable */
   const char*           varname,            /**< new variable name */
   SCIP_Real             objcoeff,           /**< new objective coefficient */
   SCIP_VARTYPE          vartype,            /**< new variable type */
   SCIP_Bool             solisray,           /**< indicates whether new variable is a ray */
   int                   prob,               /**< number of pricing problem that created this variable */
   int                   nsolvars,           /**< number of variables in the solution */
   SCIP_Real*            solvals,            /**< values of variables in the solution */
   SCIP_VAR**            solvars,            /**< variables with non zero coefficient in the solution */
   SCIP_Bool             auxiliaryvar        /**< is new variable an Benders' auxiliary variables? */
   )
{
   SCIP* scip;
   SCIP_VARDATA* newvardata;
   SCIP_VAR** pricingvars;
   int npricingvars;
   SCIP_Real lb;
   int i;
   int j;
   SCIP_Bool trivialsol;

   assert(gcg != NULL);
   assert(pricingscip != NULL);
   assert(newvar != NULL);
   assert(varname != NULL);
   assert(!SCIPisInfinity(pricingscip, ABS(objcoeff)));
   assert(vartype == SCIP_VARTYPE_INTEGER || vartype == SCIP_VARTYPE_CONTINUOUS);
   assert(prob >= 0);
   assert(nsolvars >= 0);
   assert(solvals != NULL || nsolvars == 0);
   assert(solvars != NULL || nsolvars == 0);

   scip = GCGgetMasterprob(gcg);
   trivialsol = FALSE;
   npricingvars = 0;

   lb = 0.0;
   if( auxiliaryvar )
      lb = -SCIPinfinity(scip);

   /* create data for the new variable in the master problem */
   SCIP_CALL( SCIPallocBlockMemory(scip, &newvardata) );
   newvardata->vartype = GCG_VARTYPE_MASTER;
   newvardata->blocknr = prob;
   newvardata->data.mastervardata.index = -1;

   /* store whether the variable represents a ray */
   newvardata->data.mastervardata.isray = solisray;
   newvardata->data.mastervardata.isartificial = FALSE;

   /* create variable in the master problem */
   SCIP_CALL( SCIPcreateVar(scip, newvar, varname, lb, SCIPinfinity(scip), /* GCGrelaxGetNIdenticalBlocks(origprob, prob) */
         objcoeff, vartype, TRUE, TRUE, NULL, NULL, gcgvardeltrans, NULL, newvardata) );

   /* count number of non-zeros */
   newvardata->data.mastervardata.norigvars = 0;
   newvardata->data.mastervardata.maxorigvars = 0;

   for( i = 0; i < nsolvars; i++ )
   {
      assert(solvars != NULL);
      assert(solvals != NULL);

      assert(GCGvarIsPricing(solvars[i]) || GCGvarIsInferredPricing(solvars[i]));

      if( GCGvarIsInferredPricing(solvars[i]) )
         continue;

      assert(!SCIPisInfinity(scip, solvals[i]));
      if( !SCIPisZero(scip, solvals[i]) )
      {
         newvardata->data.mastervardata.norigvars++;
      }
   }

   /*
    * if we have not added any original variable to the mastervariable, all coefficients were 0.
    * In that case, we will add all variables in the pricing problem
    */
   if( newvardata->data.mastervardata.norigvars == 0 && !auxiliaryvar )
   {
      npricingvars = SCIPgetNOrigVars(pricingscip);
      pricingvars = SCIPgetOrigVars(pricingscip);
      newvardata->data.mastervardata.norigvars = npricingvars - GCGcountInferredCoefPricingVars(pricingvars, npricingvars);
      trivialsol = TRUE;
   }

   if( newvardata->data.mastervardata.norigvars > 0 )
   {
      newvardata->data.mastervardata.maxorigvars = SCIPcalcMemGrowSize(scip, newvardata->data.mastervardata.norigvars);
      SCIP_CALL( SCIPallocBlockMemoryArray(scip, &(newvardata->data.mastervardata.origvars), newvardata->data.mastervardata.maxorigvars) );
      SCIP_CALL( SCIPallocBlockMemoryArray(scip, &(newvardata->data.mastervardata.origvals), newvardata->data.mastervardata.maxorigvars) );
      SCIP_CALL( SCIPhashmapCreate(&(newvardata->data.mastervardata.origvar2val), SCIPblkmem(scip), newvardata->data.mastervardata.norigvars) );
   }
   else
   {
      newvardata->data.mastervardata.origvars = NULL;
      newvardata->data.mastervardata.origvals = NULL;
      newvardata->data.mastervardata.origvar2val = NULL;
   }

   /* number of original variables already saved in mastervardata */
   j = 0;
   /* update variable datas */
   for( i = 0; i < nsolvars && !trivialsol; i++ )
   {
      SCIP_Real solval;

      assert(solvars != NULL);
      assert(solvals != NULL);

      assert(GCGvarIsPricing(solvars[i]) || GCGvarIsInferredPricing(solvars[i]));

      if( GCGvarIsInferredPricing(solvars[i]) )
         continue;

      solval = solvals[i];

      if( !SCIPisZero(scip, solval) )
      {
         SCIP_VAR* origvar;

         origvar = GCGpricingVarGetOrigvars(solvars[i])[0];
         assert(origvar != NULL);

         assert(newvardata->data.mastervardata.origvars != NULL);
         assert(newvardata->data.mastervardata.origvals != NULL);
         assert(GCGvarIsOriginal(origvar));
         assert(!solisray || vartype == SCIP_VARTYPE_CONTINUOUS || SCIPisIntegral(scip, solval) || SCIPvarGetType(solvars[i]) == SCIP_VARTYPE_CONTINUOUS);

         /* round solval if possible to avoid numerical troubles */
         if( SCIPvarIsIntegral(solvars[i]) && SCIPisIntegral(scip, solval) )
            solval = SCIPround(scip, solval);

         /* save in the master problem variable's data the quota of the corresponding original variable */
         newvardata->data.mastervardata.origvars[j] = origvar;
         newvardata->data.mastervardata.origvals[j] = solval;
         SCIPhashmapInsertReal(newvardata->data.mastervardata.origvar2val, origvar, solval);
         /* save the quota in the original variable's data */
         SCIP_CALL( GCGoriginalVarAddMasterVar(gcg, origvar, *newvar, solval) );
         j++;
      }
   }
   if( trivialsol )
   {
      pricingvars = SCIPgetOrigVars(pricingscip);
      npricingvars = SCIPgetNOrigVars(pricingscip);
      j = 0;
      for( i = 0; i < npricingvars; ++i )
      {
         SCIP_VAR* origvar;
         assert(GCGvarIsPricing(pricingvars[i]) || GCGvarIsInferredPricing(pricingvars[i]));

         if( GCGvarIsInferredPricing(pricingvars[i]) )
            continue;

         origvar = GCGpricingVarGetOrigvars(pricingvars[i])[0];
         assert(origvar != NULL);

         assert(newvardata->data.mastervardata.origvars != NULL);
         assert(newvardata->data.mastervardata.origvals != NULL);
         assert(GCGvarIsOriginal(origvar));
         /* save in the master problem variable's data the quota of the corresponding original variable */
         newvardata->data.mastervardata.origvars[j] = origvar;
         newvardata->data.mastervardata.origvals[j] = 0.0;
         SCIPhashmapInsertReal(newvardata->data.mastervardata.origvar2val, origvar, 0.0);
         /* save the quota in the original variable's data */
         SCIP_CALL( GCGoriginalVarAddMasterVar(gcg, origvar, *newvar, 0.0) );
         j++;
      }
   }
   assert(j == newvardata->data.mastervardata.norigvars);

   return SCIP_OKAY;
}

/** creates initial master variables and the vardata */
SCIP_RETCODE GCGcreateInitialMasterVar(
   GCG*                  gcg,                /**< GCG data structure */
   SCIP_VAR*             var,                /**< original variable */
   SCIP_VAR**            newvar              /**< pointer to store new variable */

   )
{
   SCIP* masterprob;
   SCIP_VARDATA* newvardata;
   int blocknr;

   masterprob = GCGgetMasterprob(gcg);
   blocknr = GCGvarGetBlock(var);
   assert( blocknr == -1 || blocknr == -2
           || GCGgetDecompositionMode(gcg) == GCG_DECMODE_BENDERS || GCGgetDecompositionMode(gcg) == GCG_DECMODE_ORIGINAL);

   if( blocknr == -1 )
   {
      SCIPdebugMessage("var %s is in no block - copy it directly to the master\n", SCIPvarGetName(var));
   }
   else
   {
      SCIPdebugMessage("var %s is a linking variable - copy it directly to the master\n", SCIPvarGetName(var));
   }

   /* create vardata */
   SCIP_CALL( SCIPallocBlockMemory(masterprob, &newvardata) );
   newvardata->vartype = GCG_VARTYPE_MASTER;
   newvardata->blocknr = -1;
   newvardata->data.mastervardata.isray = FALSE;
   newvardata->data.mastervardata.isartificial = FALSE;
   newvardata->data.mastervardata.norigvars = 1;
   newvardata->data.mastervardata.maxorigvars = 1;
   newvardata->data.mastervardata.index = -1;

   /* save corresoponding origvar */
   SCIP_CALL( SCIPallocBlockMemoryArray(masterprob, &(newvardata->data.mastervardata.origvars), 1) ); /*lint !e506*/
   SCIP_CALL( SCIPallocBlockMemoryArray(masterprob, &(newvardata->data.mastervardata.origvals), 1) ); /*lint !e506*/
   SCIP_CALL( SCIPhashmapCreate(&(newvardata->data.mastervardata.origvar2val), SCIPblkmem(masterprob), 1) );
   newvardata->data.mastervardata.origvars[0] = var;
   newvardata->data.mastervardata.origvals[0] = 1.0;
   SCIPhashmapInsertReal(newvardata->data.mastervardata.origvar2val, var, 1.0);

   /* create variable in the master problem */
   SCIP_CALL( SCIPcreateVar(masterprob, newvar, SCIPvarGetName(var),
         SCIPvarGetLbGlobal(var), SCIPvarGetUbGlobal(var), SCIPvarGetObj(var), SCIPvarGetType(var),
         TRUE, TRUE, NULL, NULL, gcgvardeltrans, NULL, newvardata) );

   return SCIP_OKAY;
}

/** creates artificial variable and the vardata */
SCIP_RETCODE GCGcreateArtificialVar(
   GCG*                  gcg,                /**< GCG data structure */
   SCIP_VAR**            newvar,             /**< pointer to store new variable */
   const char*           name,               /**< name of variable, or NULL for automatic name creation */
   SCIP_Real             objcoef             /**< objective coefficient of artificial variable */
   )
{
   SCIP* scip;
   SCIP_VARDATA* newvardata;

   scip = GCGgetMasterprob(gcg);

   /* create vardata */
   SCIP_CALL( SCIPallocBlockMemory(scip, &newvardata) );
   newvardata->vartype = GCG_VARTYPE_MASTER;
   newvardata->blocknr = -1;
   newvardata->data.mastervardata.isray = FALSE;
   newvardata->data.mastervardata.norigvars = 0;
   newvardata->data.mastervardata.maxorigvars = 0;
   newvardata->data.mastervardata.isartificial = TRUE;

   newvardata->data.mastervardata.origvars = NULL;
   newvardata->data.mastervardata.origvals = NULL;
   newvardata->data.mastervardata.origvar2val = NULL;
   newvardata->data.mastervardata.index = -1;

   /* create variable in the master problem */
   SCIP_CALL( SCIPcreateVarImpl(scip, newvar, name,
         0.0, SCIPinfinity(scip), objcoef, SCIP_VARTYPE_CONTINUOUS, SCIP_IMPLINTTYPE_WEAK,
         TRUE, TRUE, NULL, NULL, gcgvardeltrans, NULL, newvardata) );

   return SCIP_OKAY;
}

/** creates a pricing variable inferred from an extended master cons
 * that does not correspond to any original variable and its vardata */
SCIP_RETCODE GCGcreateInferredPricingVar(
   SCIP*                 pricingscip,        /**< pricing problem SCIP data structure */
   SCIP_VAR**            newvar,             /**< pointer to store new master variable */
   const char*           varname,            /**< new variable name */
   SCIP_Real             lb,                 /**< new variable lower bound */
<<<<<<< HEAD
   SCIP_Real             ub,                 /**< new variable lower bound */
=======
   SCIP_Real             ub,                 /**< new objective coefficient */
   SCIP_Bool             iscoefvar,          /**< is this a coefficient variable? (objcoeff can be 0 if TRUE but not != 0 if FALSE) */
>>>>>>> 3972bb8d
   SCIP_Real             objcoeff,           /**< new objective coefficient */
   SCIP_VARTYPE          vartype,            /**< new variable type */
   int                   prob                /**< number of pricing problem that created this variable */
   )
{
   SCIP_VARDATA* newvardata;

   assert(pricingscip != NULL);
   assert(newvar != NULL);
   assert(varname != NULL);
   assert(iscoefvar || SCIPisZero(pricingscip, objcoeff));

   SCIP_CALL( SCIPallocBlockMemory(pricingscip, &newvardata) );
   newvardata->vartype = GCG_VARTYPE_INFERREDPRICING;
   newvardata->blocknr = prob;
   newvardata->data.inferredpricingvardata.extendedmasterconsdata = NULL; // will be set in GCGextendedmasterconsCreateFrom*
   newvardata->data.inferredpricingvardata.iscoefvar = iscoefvar;

   /* create variable in the master problem */
   SCIP_CALL( SCIPcreateVar(pricingscip, newvar, varname, lb, ub,
         objcoeff, vartype, TRUE, TRUE, GCGvarDelInferredPricing,
         NULL, NULL, NULL, newvardata) );

   return SCIP_OKAY;
}


/* adds the vardata to the auxiliary variable */
SCIP_RETCODE GCGaddDataAuxiliaryVar(
   GCG*                  gcg,                /**< GCG data structure */
   SCIP_VAR*             auxiliaryvar,       /**< the auxiliary variable */
   int                   probnumber          /**< the subproblem number */
   )
{
   SCIP* scip;
   SCIP_VARDATA* newvardata;

   assert(gcg != NULL);
   assert(auxiliaryvar != NULL);

   scip = GCGgetMasterprob(gcg);

   /* create data for the new variable in the master problem */
   SCIP_CALL( SCIPallocBlockMemory(scip, &newvardata) );
   newvardata->vartype = GCG_VARTYPE_MASTER;
   newvardata->blocknr = probnumber;

   /* store whether the variable represents a ray */
   newvardata->data.mastervardata.isray = FALSE;

   /* count number of non-zeros */
   newvardata->data.mastervardata.norigvars = 0;
   newvardata->data.mastervardata.maxorigvars = 0;

   newvardata->data.mastervardata.origvars = NULL;
   newvardata->data.mastervardata.origvals = NULL;
   newvardata->data.mastervardata.origvar2val = NULL;

   /* setting the variable data */
   SCIPvarSetData(auxiliaryvar, newvardata);

   /* setting the deltrans callback */
   SCIPvarSetDeltransData(auxiliaryvar, gcgvardeltrans);

   return SCIP_OKAY;
}

/** set creation node of variable */
void GCGsetCreationNode(
   SCIP_VAR*             var,                /**< variable data structure */
   SCIP_Longint          creationNode        /**< node in which the variable is created */
   )
{
   SCIP_VARDATA* vardata;
   assert(var != NULL);
   assert(creationNode >= 0);

   vardata = SCIPvarGetData(var);
   vardata->creationnode = creationNode;
}

#ifndef NDEBUG
/** return creation node of variable */
long long int GCGgetCreationNode(
   SCIP_VAR*             var                 /**< variable data structure */
   )
{
   SCIP_VARDATA* vardata;
   assert(var != NULL);

   vardata = SCIPvarGetData(var);
   return vardata->creationnode;
}
#endif

/** store creation time */
void GCGsetCreationTime(
   SCIP_VAR*             var,                /**< variable data structure */
   SCIP_Real             time                /**< time at which the variable is created */
   )
{
   SCIP_VARDATA* vardata;
   assert(var != NULL);
   assert(time >= 0.0);

   vardata = SCIPvarGetData(var);
   vardata->creationtime = time;
}

#ifndef NDEBUG
/** return stored creation time */
SCIP_Real GCGgetCreationTime(
   SCIP_VAR*             var                 /**< variable data structure */
   )
{
   SCIP_VARDATA* vardata;
   assert(var != NULL);

   vardata = SCIPvarGetData(var);
   return vardata->creationtime;
}
#endif

/** store pricing reduced cost call */
void GCGsetRootRedcostCall(
   SCIP_VAR*             var,                /**< variable data structure */
   SCIP_Longint          rootredcostcall     /**< iteration at which the variable is created */
   )
{
   SCIP_VARDATA* vardata;
   assert(var != NULL);
   assert(rootredcostcall >= -1);

   vardata = SCIPvarGetData(var);
   vardata->rootredcostcall = rootredcostcall;
}

#ifndef NDEBUG
/** return stored pricing reduced cost call */
SCIP_Longint GCGgetRootRedcostCall(
   SCIP_VAR*             var                 /**< variable data structure */
   )
{
   SCIP_VARDATA* vardata;
   assert(var != NULL);

   vardata = SCIPvarGetData(var);
   return vardata->rootredcostcall;
}
#endif

/** store iteration */
void GCGsetIteration(
   SCIP_VAR*             var,                /**< variable data structure */
   SCIP_Longint          iteration           /**< iteration at which the variable is created */
   )
{
   SCIP_VARDATA* vardata;
   assert(var != NULL);
   assert(iteration >= 0);

   vardata = SCIPvarGetData(var);
   vardata->iteration = iteration;
}

#ifndef NDEBUG
/** return stored iteration */
SCIP_Longint GCGgetIteration(
   SCIP_VAR*             var                 /**< variable data structure */
   )
{
   SCIP_VARDATA* vardata;
   assert(var != NULL);

   vardata = SCIPvarGetData(var);
   return vardata->iteration;
}
#endif

/** store gap */
void GCGsetVarGap(
   SCIP_VAR*             var,                /**< variable data structure */
   SCIP_Real             gap                 /**< present gap when variable is created */
   )
{
   SCIP_VARDATA* vardata;
   assert(var != NULL);
   assert(gap >= 0.0);

   vardata = SCIPvarGetData(var);
   vardata->gap = gap;
}

#ifndef NDEBUG
/** return stored gap */
SCIP_Real GCGgetVarGap(
   SCIP_VAR*             var                 /**< variable data structure */
   )
{
   SCIP_VARDATA* vardata;
   assert(var != NULL);

   vardata = SCIPvarGetData(var);
   return vardata->gap;
}
#endif

/** store reduced cost */
void GCGsetRedcost(
   GCG*                  gcg,                /**< GCG data structure */
   SCIP_VAR*             var,                /**< variable data structure */
   SCIP_Real             redcost             /**< reduced cost of the variable at creation */
   )
{
   SCIP_VARDATA* vardata;
   assert(gcg != NULL);
   assert(var != NULL);
   assert(SCIPisLE(GCGgetOrigprob(gcg), redcost, 0.0));

   vardata = SCIPvarGetData(var);
   vardata->redcost = redcost;
}

#ifndef NDEBUG
/** return stored reduced cost */
SCIP_Real GCGgetRedcost(
   SCIP_VAR*             var                 /**< variable data structure */
   )
{
   SCIP_VARDATA* vardata;
   assert(var != NULL);

   vardata = SCIPvarGetData(var);
   return vardata->redcost;
}
#endif

/** updates the statistics part of the variable */
void GCGupdateVarStatistics(
    GCG*                 gcg,                /**< GCG data structure */
    SCIP_VAR*            newvar,             /**< new variable for statistic update */
    SCIP_Real            redcost             /**< reduced cost of the variable */
    )
{
   SCIP* scip;
   SCIP* origprob;
   SCIP_Longint redcostcall;
   assert(gcg != NULL);

   scip = GCGgetMasterprob(gcg);
   origprob = GCGgetOrigprob(gcg);

   assert(GCGisMaster(scip));
   assert(origprob != NULL);
   assert(GCGisOriginal(origprob));
   assert(newvar != NULL);

   redcostcall = -1;
   GCGsetCreationNode(newvar, SCIPnodeGetNumber(SCIPgetCurrentNode(origprob)));
   GCGsetCreationTime(newvar, SCIPgetSolvingTime(scip));

   GCGsetRootRedcostCall(newvar, redcostcall);
   GCGsetIteration(newvar, SCIPgetNLPIterations(scip));
   GCGsetVarGap(newvar, MIN(SCIPgetGap(origprob), SCIPgetGap(scip))); /*lint !e666*/
   GCGsetRedcost(gcg, newvar, redcost);

}

/**  prints the given variable: name, type (original, master or pricing) block number,
 * and the list of all variables related to the given variable
 */
void GCGprintVar(
   GCG*                  gcg,                /**< GCG data structure */
   FILE*                 file,               /**< File to write information to, or NULL for stdout */
   SCIP_VAR*             var                 /**< variable that should be printed */
   )
{
   SCIP* scip;
   int i;
   int blocknr;
   assert(GCGvarIsOriginal(var) || GCGvarIsMaster(var) || GCGvarIsPricing(var));

   scip = GCGgetOrigprob(gcg);
   blocknr = GCGvarGetBlock(var);

   if( GCGvarIsOriginal(var) )
   {
      SCIP_VAR** mastervars;
      SCIP_Real* mastervals;
      int  nmastervars;

      if( GCGoriginalVarIsLinking(var) )
      {
         SCIP_VAR** pricingvars;
         int nblocks;
         int j;
         pricingvars = GCGlinkingVarGetPricingVars(var);
         nblocks = GCGlinkingVarGetNBlocks(var);
         SCIPinfoMessage(scip, file, "Variable %s (linking): %d block%s (", SCIPvarGetName(var), nblocks, nblocks == 1 ? "":"s" );
         /*lint --e{440}*/
         for( i = 0, j = 0; j < nblocks; ++i )
         {
            if( pricingvars[i] != NULL )
            {
               SCIPinfoMessage(scip, file, "%d ", i);
               ++j;
            }
         }
         SCIPinfoMessage(scip, file, ")\n");
      }
      else
      {
         SCIPinfoMessage(scip, file, "Variable %s (original): block %d\n", SCIPvarGetName(var), blocknr);
      }

      mastervars = GCGoriginalVarGetMastervars(var);
      mastervals = GCGoriginalVarGetMastervals(var);
      nmastervars = GCGoriginalVarGetNMastervars(var);
      SCIPinfoMessage(scip, file, "mastervars:");
      for( i = 0; i < nmastervars-1; i++ )
      {
         SCIPinfoMessage(scip, file, "%s (%g), ", SCIPvarGetName(mastervars[i]), mastervals[i]);
      }
      SCIPinfoMessage(scip, file, "%s (%g)\n", SCIPvarGetName(mastervars[nmastervars-1]), mastervals[nmastervars-1]);
   }
   else if( GCGvarIsPricing(var) )
   {
      SCIP_VAR** origvars;
      int  norigvars;

      origvars = GCGpricingVarGetOrigvars(var);
      norigvars = GCGpricingVarGetNOrigvars(var);

      SCIPinfoMessage(scip, file, "Variable %s (pricing): block %d\n", SCIPvarGetName(var), blocknr);
      SCIPinfoMessage(scip, file, "origvars:");
      for( i = 0; i < norigvars-1; i++ )
      {
         SCIPinfoMessage(scip, file, "%s, ", SCIPvarGetName(origvars[i]));
      }
      SCIPinfoMessage(scip, file, "%s\n", SCIPvarGetName(origvars[norigvars-1]));
   }
   else if( GCGvarIsMaster(var) )
   {
      SCIP_VAR** origvars;
      int  norigvars;
      SCIP_Real* origvals;

      origvars = GCGmasterVarGetOrigvars(var);
      norigvars = GCGmasterVarGetNOrigvars(var);
      origvals = GCGmasterVarGetOrigvals(var);
      SCIPinfoMessage(scip, file, "Variable %s (master): block %d\n", SCIPvarGetName(var), blocknr);
      SCIPinfoMessage(scip, file, "origvars:");
      for( i = 0; i < norigvars-1; i++ )
      {
         SCIPinfoMessage(scip, file, "%s (%g), ", SCIPvarGetName(origvars[i]), origvals[i]);
      }
      SCIPinfoMessage(scip, file, "%s (%g)\n", SCIPvarGetName(origvars[norigvars-1]), origvals[norigvars-1]);
   }
}

#ifndef NDEBUG
/* returns the index of the mater variable */
int GCGmasterVarGetIndex(
   SCIP_VAR*             var                 /**< SCIP variable structure */
   )
{
   SCIP_VARDATA* vardata;
   assert(var != NULL);

   vardata = SCIPvarGetData(var);
   return vardata->data.mastervardata.index;
}
#endif

/* sets the index of the master variable */
void GCGmasterVarSetIndex(
   SCIP_VAR*             var,                /**< SCIP variable structure */
   int                   index               /**< index */
   )
{
   SCIP_VARDATA* vardata;
   assert(var != NULL);

   vardata = SCIPvarGetData(var);
   vardata->data.mastervardata.index = index;
}

#ifndef NDEBUG
/* returns the extended master cons data of the inferred pricing var */
GCG_EXTENDEDMASTERCONSDATA* GCGinferredPricingVarGetExtendedmasterconsdata(
   SCIP_VAR*             var                 /**< SCIP variable structure */
   )
{
   SCIP_VARDATA* vardata;
   assert(var != NULL);
   assert(GCGvarIsInferredPricing(var));

   vardata = SCIPvarGetData(var);
   return vardata->data.inferredpricingvardata.extendedmasterconsdata;
}
#endif

#ifndef NDEBUG
/* returns whether the inferred pricing variable is a coefficient variable */
SCIP_Bool GCGinferredPricingVarIsCoefVar(
   SCIP_VAR*             var                 /**< SCIP variable structure */
   )
{
   SCIP_VARDATA* vardata;
   assert(var != NULL);
   assert(GCGvarIsInferredPricing(var));

   vardata = SCIPvarGetData(var);
   return vardata->data.inferredpricingvardata.iscoefvar;
}
#endif<|MERGE_RESOLUTION|>--- conflicted
+++ resolved
@@ -1666,12 +1666,8 @@
    SCIP_VAR**            newvar,             /**< pointer to store new master variable */
    const char*           varname,            /**< new variable name */
    SCIP_Real             lb,                 /**< new variable lower bound */
-<<<<<<< HEAD
    SCIP_Real             ub,                 /**< new variable lower bound */
-=======
-   SCIP_Real             ub,                 /**< new objective coefficient */
    SCIP_Bool             iscoefvar,          /**< is this a coefficient variable? (objcoeff can be 0 if TRUE but not != 0 if FALSE) */
->>>>>>> 3972bb8d
    SCIP_Real             objcoeff,           /**< new objective coefficient */
    SCIP_VARTYPE          vartype,            /**< new variable type */
    int                   prob                /**< number of pricing problem that created this variable */
