/* * * * * * * * * * * * * * * * * * * * * * * * * * * * * * * * * * * * * * */
/*                                                                           */
/*                  This file is part of the program and library             */
/*          GCG --- Generic Column Generation                                */
/*                  a Dantzig-Wolfe decomposition based extension            */
/*                  of the branch-cut-and-price framework                    */
/*         SCIP --- Solving Constraint Integer Programs                      */
/*                                                                           */
/* Copyright (C) 2010-2025 Operations Research, RWTH Aachen University       */
/*                         Zuse Institute Berlin (ZIB)                       */
/*                                                                           */
/*  Licensed under the Apache License, Version 2.0 (the "License");          */
/*  you may not use this file except in compliance with the License.         */
/*  You may obtain a copy of the License at                                  */
/*                                                                           */
/*      http://www.apache.org/licenses/LICENSE-2.0                           */
/*                                                                           */
/*  Unless required by applicable law or agreed to in writing, software      */
/*  distributed under the License is distributed on an "AS IS" BASIS,        */
/*  WITHOUT WARRANTIES OR CONDITIONS OF ANY KIND, either express or implied. */
/*  See the License for the specific language governing permissions and      */
/*  limitations under the License.                                           */
/*                                                                           */
/*  You should have received a copy of the Apache-2.0 license                */
/*  along with GCG; see the file LICENSE. If not visit gcg.or.rwth-aachen.de.*/
/*                                                                           */
/* * * * * * * * * * * * * * * * * * * * * * * * * * * * * * * * * * * * * * */

/**@file   objpricer_gcg.h
 * @brief  GCG variable pricer
 * @author Martin Bergner
 */

/*---+----1----+----2----+----3----+----4----+----5----+----6----+----7----+----8----+----9----+----0----+----1----+----2*/

#ifndef GCG_OBJPRICER_GCG_H_
#define GCG_OBJPRICER_GCG_H_

#include "objscip/objscip.h"
#include "gcg/class_pricingtype.h"
#include "gcg/class_pricingcontroller.h"
#include "gcg/class_stabilization.h"
#include "gcg/pub_gcgcol.h"
#include "gcg/pub_colpool.h"
#include "gcg/pricestore_gcg.h"
#include "gcg/type_branchgcg.h"

using gcg::Pricingcontroller;
using gcg::Stabilization;

/**
 * Pricer C++ Class
 * @ingroup PRICING_PRIV
 */
class ObjPricerGcg : public scip::ObjPricer
{
public:
   /*lint --e{1540}*/

   GCG*                   gcg;                /**< GCG data structure */
   SCIP*                  origprob;           /**< the original program */
   SCIP_PRICERDATA*       pricerdata;         /**< pricerdata data structure */
   GCG_COLPOOL*           colpool;            /**< column pool */
   GCG_PRICESTORE*        pricestore;         /**< price storage */

   /** default constructor */
   ObjPricerGcg(
         GCG* gcgstruct, /**< GCG data structure */
         const char* name, /**< name of variable pricer */
         const char* desc, /**< description of variable pricer */
         int priority, /**< priority of the variable pricer */
         unsigned int delay, /**< should the pricer be delayed until no other pricers or already existing*/
         SCIP_PRICERDATA* p_pricerdata /**< pricerdata data structure */
   );
   /** destructor */
   virtual ~ObjPricerGcg()
   {}

   /** destructor of variable pricer to free user data (called when SCIP is exiting) */
   virtual SCIP_DECL_PRICERFREE(scip_free);
   /** initialization method of variable pricer (called after problem was transformed) */
   virtual SCIP_DECL_PRICERINIT(scip_init);
   /** deinitialization method of variable pricer (called before transformed problem is freed) */
   virtual SCIP_DECL_PRICEREXIT(scip_exit);
   /** solving process initialization method of variable pricer (called when branch and bound process is about to begin) */
   virtual SCIP_DECL_PRICERINITSOL(scip_initsol);
   /** solving process deinitialization method of variable pricer (called before branch and bound process data is freed) */
   virtual SCIP_DECL_PRICEREXITSOL(scip_exitsol);
   /** reduced cost pricing method of variable pricer for feasible LPs */
   virtual SCIP_DECL_PRICERREDCOST(scip_redcost);
   /** farkas pricing method of variable pricer for infeasible LPs */
   virtual SCIP_DECL_PRICERFARKAS(scip_farkas);
   inline SCIP_PRICERDATA* getPricerdata()
   {
      return pricerdata;
   }

   /** for a pricing problem, get the dual solution value or Farkas value of the convexity constraint */
   SCIP_Real getConvconsDualsol(
      PricingType*          pricetype,           /**< Farkas or Reduced cost pricing */
      int                   probnr               /**< index of corresponding pricing problem */
      );

   /** computes the pricing problem objectives */
   SCIP_RETCODE setPricingObjs(
      PricingType*          pricetype,          /**< Farkas or Reduced cost pricing */
      SCIP_Bool             stabilize           /**< do we use stabilization ? */
   );

   /** update reduced cost of columns in column pool */
   void updateRedcostColumnPool(
      PricingType*          pricetype           /**< type of pricing: reduced cost or Farkas */
      );
   /** method to price new columns from Column Pool */
   SCIP_RETCODE priceColumnPoolOld(
      PricingType*          pricetype,          /**< type of pricing: reduced cost or Farkas */
      int*                  pnfoundvars         /**< pointer to store number of priced variables */
      );

   /** performs the pricing routine, gets the type of pricing that should be done: farkas or redcost pricing */
   SCIP_RETCODE priceNewVariables(
      PricingType*       pricetype,          /**< type of the pricing */
      SCIP_RESULT*       result,             /**< result pointer */
      double*            lowerbound          /**< lower bound of pricingproblems */
   );

   /** creates a new master variable corresponding to the given solution and problem */
   SCIP_RETCODE createNewMasterVar(
      PricingType*       pricetype,          /**< type of the pricing */
      SCIP_SOL*          sol,                /**< solution to compute reduced cost for */
      SCIP_VAR**         solvars,            /**< array of variables with non-zero value in the solution of the pricing problem */
      double*            solvals,            /**< array of values in the solution of the pricing problem for variables in array solvars*/
      int                nsolvars,           /**< number of variables in array solvars */
      unsigned int       solisray,           /**< is the solution a ray? */
      int                prob,               /**< number of the pricing problem the solution belongs to */
      unsigned int       force,              /**< should the given variable be added also if it has non-negative reduced cost? */
      unsigned int*      added,              /**< pointer to store whether the variable was successfully added */
      SCIP_VAR**         addedvar            /**< pointer to store the created variable */
   );

   /** creates a new master variable corresponding to the given gcg column */
   SCIP_RETCODE createNewMasterVarFromGcgCol(
      PricingType*          pricetype,          /**< type of pricing */
      GCG_COL*              gcgcol,             /**< GCG column data structure */
      SCIP_Bool             force,              /**< should the given variable be added also if it has non-negative reduced cost? */
      SCIP_Bool*            added,              /**< pointer to store whether the variable was successfully added */
      SCIP_VAR**            addedvar,           /**< pointer to store the created variable */
      SCIP_Real             score               /**< score of column (or -1.0 if not specified) */
   );

   /* Compute difference of two dual solutions */
   SCIP_RETCODE computeDualDiff(
      SCIP_Real**          dualvals1,           /**< array of dual values for each pricing problem */
      SCIP_Real*           dualconv1,           /**< array of dual solutions for the convexity constraints  */
      SCIP_Real**          dualvals2,           /**< array of dual values for each pricing problem */
      SCIP_Real*           dualconv2,           /**< array of dual solutions for the convexity constraints  */
      SCIP_Real*           dualdiff             /**< pointer to store difference of duals solutions */
   );

   /** the pricing loop: solve the pricing problems */
   SCIP_RETCODE pricingLoop(
      PricingType*   pricetype,          /**< type of pricing */
      SCIP_RESULT*   result,             /**< result pointer */
      int*           nfoundvars,         /**< pointer to store number of found variables */
      SCIP_Real*     lowerbound,         /**< pointer to store lowerbound obtained due to lagrange bound */
      SCIP_Bool*     bestredcostvalid    /**< pointer to store if bestredcost are valid (pp solvedoptimal) */
   );

   const FarkasPricing* getFarkasPricing() const
   {
      return farkaspricing;
   }

   FarkasPricing* getFarkasPricingNonConst()
   {
      return farkaspricing;
   }

   const ReducedCostPricing* getReducedCostPricing() const
   {
      return reducedcostpricing;
   }

   ReducedCostPricing* getReducedCostPricingNonConst()
   {
      return reducedcostpricing;
   }

   SCIP* getOrigprob() const
   {
      return origprob;
   }

   GCG* getGcg() const
   {
      return gcg;
   }

   /** get the number of columns to be added to the master LP in the current pricing round */
   int getMaxColsRound() const;

   /** get the number of columns per pricing problem to be added to the master LP in the current pricing round */
   int getMaxColsProb() const;

   /** add artificial vars */
   SCIP_RETCODE addArtificialVars();

   /** add trivial sols */
   SCIP_RETCODE addTrivialsols();

   /** create the pointers for the pricing types */
   SCIP_RETCODE createPricingTypes();

   /** create the pricing controller */
   SCIP_RETCODE createPricingcontroller();

   /** create the pointers for the stabilization */
   void createStabilization();

   /** create the pointers for the colpool */
   SCIP_RETCODE createColpool();

   /** create the pointers for the pricestore */
   SCIP_RETCODE createPricestore();

   /** for given columns, (re-)compute and update their reduced costs */
   void updateRedcosts(
      PricingType*          pricetype,          /**< type of pricing */
      GCG_COL**             cols,               /**< columns to compute reduced costs for */
      int                   ncols,              /**< number of columns */
      int*                  nimpcols            /**< pointer to store number of improving columns */
      );

   /** add a new column to the pricer's column buffer that will be added to the pricing storage */
   SCIP_RETCODE addColToPricestore(
      GCG_COL*              col,                /**< priced col */
      SCIP_Bool*            added               /**< pointer to var that indicates whether the col was added */
      );
   
   /** for each pricing problem, get the best found column from the pricing storage */
   void getBestCols(
      GCG_COL**             pricingprobcols     /**< array to be filled with best column per pricing problem */
      );

   /** get the sum over the dual values of convexity constraints */
   SCIP_Real getDualconvsum(
      GCG_COL**             bestcols            /**< best columns found per pricing problem */
      );

   /* computes the objective value of the current (stabilized) dual variables) in the dual program */
   SCIP_RETCODE getStabilizedDualObjectiveValue(
      PricingType*       pricetype,          /**< type of pricing */
      SCIP_Real*         stabdualval,        /**< pointer to store stabilized dual objective value */
      SCIP_Bool          stabilize           /**< stabilize? */
      );

   SCIP_Real computeRedCostGcgCol(
      PricingType*          pricetype,          /**< type of pricing */
      GCG_Col*              gcgcol,             /**< gcg column to compute reduced cost for */
      SCIP_Real*            objvalptr           /**< pointer to store the computed objective value */
      ) const;

   /** compute master coefficients of column */
   SCIP_RETCODE computeColMastercoefs(
      GCG_COL*              gcgcol              /**< GCG column data structure */
      );

   /** compute original separator master cut coefficients of column */
   SCIP_RETCODE computeColOriginalSepaCuts(
      GCG_COL*              gcgcol              /**< GCG column data structure */
      );

<<<<<<< HEAD
   /** compute separator mastercut coefficients of column */
   SCIP_RETCODE computeColSepaMastercutCoeffs(
      GCG_COL*              gcgcol              /**< GCG column data structure */
      );

   /** add variable with computed coefficients to the original separator cuts */
   SCIP_RETCODE addVariableToSepaMasterCutsFromGCGCol(
      SCIP_VAR*             newvar,             /**< The new variable to add */
      GCG_COL*              gcgcol              /**< GCG column data structure */
      );

   /** add variable with computed coefficients to the separator master cuts */
   SCIP_RETCODE addVariableToSepaMasterCuts(
      SCIP_VAR*             newvar,             /**< The new variable to add */
      int                   prob,               /**< number of the pricing problem the solution belongs to */
      SCIP_VAR**            solvars,            /**< array of variables with non-zero value in the solution of the pricing problem */
      SCIP_Real*            solvals,            /**< array of values in the solution of the pricing problem for variables in array solvars*/
      int                   nsolvars            /**< number of variables in array solvars */
      );

   /** compute generic extended master cons coefficients of column */
   SCIP_RETCODE computeColExtendedMasterconss(
      GCG_COL*              gcgcol              /**< GCG column data structure */
      );

=======
>>>>>>> 3972bb8d
   GCG_SOLVER** getSolvers() const;

   int getNumSolvers() const;

private:
   ReducedCostPricing*    reducedcostpricing;
   FarkasPricing*         farkaspricing;
   PricingType*           pricingtype;          /**< current pricing type, or NULL if we are not in pricing */
   Pricingcontroller*     pricingcontroller;
   Stabilization*         stabilization;

   /** free pricing problems */
   SCIP_RETCODE freePricingProblems();

   SCIP_Real computeRedCost(
      PricingType*          pricetype,          /**< type of pricing */
      SCIP_SOL*             sol,                /**< solution to compute reduced cost for */
      SCIP_Bool             solisray,           /**< is the solution a ray? */
      int                   prob,               /**< number of the pricing problem the solution belongs to */
      SCIP_Real*            objvalptr           /**< pointer to store the computed objective value */
   ) const;

   /** for given columns, (re-)compute and update their reduced costs */
   void updateRedcosts(
      PricingType*          pricetype,          /**< type of pricing */
      GCG_COL**             cols,               /**< columns to compute reduced costs for */
      int                   ncols               /**< number of columns */
      ) const;

   /** return TRUE or FALSE whether the master LP is solved to optimality */
   SCIP_Bool isMasterLPOptimal() const;

   /** ensures size of pricedvars array */
   SCIP_RETCODE ensureSizePricedvars(
      int                   size                /**< needed size */
   );

   /** adds new variable to the end of the priced variables array */
   SCIP_RETCODE addVariableToPricedvars(
      SCIP_VAR*             newvar              /**< variable to add */
   );

   /** ensures size of root bounds arrays */
   SCIP_RETCODE ensureSizeRootBounds(
      int                   size                /**< needed size */
   );

   /** adds new bounds to the bound arrays as well as some additional information on dual variables and root lp solution */
   SCIP_RETCODE addRootBounds(
      SCIP_Real             primalbound,        /**< new primal bound for the root master LP */
      SCIP_Real             dualbound           /**< new dual bound for the root master LP */
   );

   /** add master variable to all constraints */
   SCIP_RETCODE addVariableToMasterconstraints(
      SCIP_VAR*             newvar,             /**< The new variable to add */
      int                   prob,               /**< number of the pricing problem the solution belongs to */
      SCIP_VAR**            solvars,            /**< array of variables with non-zero value in the solution of the pricing problem */
      SCIP_Real*            solvals,            /**< array of values in the solution of the pricing problem for variables in array solvars*/
      int                   nsolvars            /**< number of variables in array solvars */
   );

   /** add master variable to all constraints */
   SCIP_RETCODE addVariableToMasterconstraintsFromGCGCol(
      SCIP_VAR*             newvar,             /**< The new variable to add */
      GCG_COL*              gcgcol              /**< GCG column data structure */
      );

   /** add variable with computed coefficients to the original separator master cuts */
   SCIP_RETCODE addVariableToOriginalSepaCuts(
      SCIP_VAR*             newvar,             /**< The new variable to add */
      int                   prob,               /**< number of the pricing problem the solution belongs to */
      SCIP_VAR**            solvars,            /**< array of variables with non-zero value in the solution of the pricing problem */
      SCIP_Real*            solvals,            /**< array of values in the solution of the pricing problem for variables in array solvars*/
      int                   nsolvars            /**< number of variables in array solvars */
      );

   /** add variable with computed coefficients to the original separator master cuts */
   SCIP_RETCODE addVariableToOriginalSepaCutsFromGCGCol(
      SCIP_VAR*             newvar,             /**< The new variable to add */
      GCG_COL*              gcgcol              /**< GCG column data structure */
      );

   /** add variable to the extended master conss */
   SCIP_RETCODE addVariableToExtendedmastercons(
      SCIP_VAR*             newvar              /**< The new variable to add */
      );

   /**
    * check whether pricing can be aborted:
    * if objective value is always integral and the current node's current
    * lowerbound rounded up equals the current lp objective value rounded
    * up we don't need to continue pricing since the best possible feasible
    * solution must have at least this value
    */
   SCIP_Bool canPricingBeAborted() const;

   /** sorts pricing problems according to their score */
   void sortPricingProblemsByScore() const;

   /** returns the gegeneracy of the masterproblem */
   SCIP_RETCODE computeCurrentDegeneracy(
      double*               degeneracy          /**< pointer to store degeneracy */
   );

   /** set subproblem memory limit */
   SCIP_RETCODE setPricingProblemMemorylimit(
      SCIP*                 pricingscip         /**< SCIP of the pricingproblem */
   );

#ifdef SCIP_DISABLED_CODE
   /** generic method to generate feasible columns from the pricing problem
    * @note This method has to be threadsafe!
    */
   SCIP_RETCODE generateColumnsFromPricingProblem(
      GCG_PRICINGJOB*       pricingjob,         /**< pricing job to be performed */
      PricingType*          pricetype,          /**< type of pricing: reduced cost or Farkas */
      int                   maxcols             /**< size of the cols array to indicate maximum columns */
      );

   /** solves a specific pricing problem
    * @todo simplify
    * @note This method has to be threadsafe!
    */
   SCIP_RETCODE solvePricingProblem(
      GCG_PRICINGJOB*       pricingjob,         /**< pricing job to be performed */
      PricingType*          pricetype,          /**< type of pricing: reduced cost or Farkas */
      int                   maxcols             /**< size of the cols array to indicate maximum columns */
      );
#endif

   /** perform a pricing job, i.e. apply the corresponding solver to the pricing problem
    * @note This method has to be threadsafe!
    */
   SCIP_RETCODE performPricingjob(
      GCG_PRICINGJOB*       pricingjob,         /**< pricing job */
      PricingType*          pricetype,          /**< type of pricing: reduced cost or Farkas */
      GCG_PRICINGSTATUS*    status,             /**< pointer to store pricing status */
      SCIP_Real*            lowerbound          /**< pointer to store the obtained lower bound */
      );

   /** frees all solvers */
   SCIP_RETCODE solversFree();

   /** calls the init method on all solvers */
   SCIP_RETCODE solversInit();

   /** calls the exit method on all solvers */
   SCIP_RETCODE solversExit();

   /** calls the initsol method on all solvers */
   SCIP_RETCODE solversInitsol();

   /** calls the exitsol method of all solvers */
   SCIP_RETCODE solversExitsol();

   /** frees all pricing callback plugins */
   SCIP_RETCODE pricingcbsFree();

   /** calls the init method on all pricing callback plugins */
   SCIP_RETCODE pricingcbsInit();

   /** calls the exit method on all pricing callback plugins */
   SCIP_RETCODE pricingcbsExit();

   /** calls the initsol method on all pricing callback plugins */
   SCIP_RETCODE pricingcbsInitsol();

   /** calls the exitsol method of all pricing callback plugins */
   SCIP_RETCODE pricingcbsExitsol();

   /** calls pre-pricing method of the pricing callback plugins */
   SCIP_RETCODE pricingcbsPrepricing(
      SCIP_PRICER*          pricer,             /**< the pointer to the calling pricer */
      GCG_PRICETYPE         type,               /**< the type of pricing, either redcost or farkas */
      SCIP_Bool*            abort               /**< flag to set whether the pricing should be aborted */
      );

   /** calls post-pricing method of the pricing callback plugins */
   SCIP_RETCODE pricingcbsPostpricing(
      SCIP_PRICER*          pricer,             /**< the pointer to the calling pricer */
      GCG_PRICETYPE         type                /**< the type of pricing, either redcost or farkas */
      );

   /** computes the stack of masterbranch constraints up to the last generic branching node
    * @note This method has to be threadsafe!
    */
   SCIP_RETCODE computeGenericBranchingconssStack(
      PricingType*          pricetype,          /**< type of pricing: reduced cost or Farkas */
      int                   prob,               /**< index of pricing problem */
      SCIP_CONS***          consstack,          /**< stack of branching constraints */
      int*                  nconsstack,         /**< size of the stack */
      SCIP_Real**           consduals           /**< dual values of the masterbranch solutions, or NULL */
   ) const;

   /** add bounds change from constraint from the pricing problem at this node
    * @note This method has to be threadsafe!
    */
   SCIP_RETCODE addBranchingBoundChangesToPricing(
      int                   prob,               /**< index of pricing problem */
      SCIP_CONS*            branchcons          /**< branching constraints from which bound should applied */
   ) const;

   SCIP_RETCODE checkBranchingBoundChanges(
      int                   prob,               /**< index of pricing problem */
      SCIP_SOL*             sol,                /**< solution to check */
      SCIP_CONS*            branchcons,         /**< branching constraints from which bound should applied */
      SCIP_Bool*            feasible            /**< check whether the solution is feasible */
   ) const;

   /** check bounds change from constraint from the pricing problem at this node
    * @note This method has to be threadsafe!
    */
   SCIP_RETCODE checkBranchingBoundChangesGcgCol(
      GCG_COL*              gcgcol,             /**< gcg column to check */
      SCIP_CONS*            branchcons,         /**< branching constraints from which bound should applied */
      SCIP_Bool*            feasible            /**< check whether the solution is feasible */
   ) const;

   SCIP_RETCODE ensureSizeArtificialvars(
      int                   size                /**< needed size */
   );

};

#endif<|MERGE_RESOLUTION|>--- conflicted
+++ resolved
@@ -270,7 +270,6 @@
       GCG_COL*              gcgcol              /**< GCG column data structure */
       );
 
-<<<<<<< HEAD
    /** compute separator mastercut coefficients of column */
    SCIP_RETCODE computeColSepaMastercutCoeffs(
       GCG_COL*              gcgcol              /**< GCG column data structure */
@@ -291,13 +290,6 @@
       int                   nsolvars            /**< number of variables in array solvars */
       );
 
-   /** compute generic extended master cons coefficients of column */
-   SCIP_RETCODE computeColExtendedMasterconss(
-      GCG_COL*              gcgcol              /**< GCG column data structure */
-      );
-
-=======
->>>>>>> 3972bb8d
    GCG_SOLVER** getSolvers() const;
 
    int getNumSolvers() const;
