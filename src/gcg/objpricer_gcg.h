/* * * * * * * * * * * * * * * * * * * * * * * * * * * * * * * * * * * * * * */
/*                                                                           */
/*                  This file is part of the program                         */
/*          GCG --- Generic Column Generation                                */
/*                  a Dantzig-Wolfe decomposition based extension            */
/*                  of the branch-cut-and-price framework                    */
/*         SCIP --- Solving Constraint Integer Programs                      */
/*                                                                           */
/* Copyright (C) 2010-2025 Operations Research, RWTH Aachen University       */
/*                         Zuse Institute Berlin (ZIB)                       */
/*                                                                           */
/* This program is free software; you can redistribute it and/or             */
/* modify it under the terms of the GNU Lesser General Public License        */
/* as published by the Free Software Foundation; either version 3            */
/* of the License, or (at your option) any later version.                    */
/*                                                                           */
/* This program is distributed in the hope that it will be useful,           */
/* but WITHOUT ANY WARRANTY; without even the implied warranty of            */
/* MERCHANTABILITY or FITNESS FOR A PARTICULAR PURPOSE.  See the             */
/* GNU Lesser General Public License for more details.                       */
/*                                                                           */
/* You should have received a copy of the GNU Lesser General Public License  */
/* along with this program; if not, write to the Free Software               */
/* Foundation, Inc., 51 Franklin St, Fifth Floor, Boston, MA 02110-1301, USA.*/
/*                                                                           */
/* * * * * * * * * * * * * * * * * * * * * * * * * * * * * * * * * * * * * * */

/**@file   objpricer_gcg.h
 * @brief  GCG variable pricer
 * @author Martin Bergner
 */

/*---+----1----+----2----+----3----+----4----+----5----+----6----+----7----+----8----+----9----+----0----+----1----+----2*/

#ifndef GCG_OBJPRICER_GCG_H_
#define GCG_OBJPRICER_GCG_H_

#include "objscip/objscip.h"
#include "class_pricingtype.h"
#include "class_pricingcontroller.h"
#include "class_stabilization.h"
#include "pub_gcgcol.h"
#include "pub_colpool.h"
#include "pricestore_gcg.h"
#include "type_branchgcg.h"

using gcg::Pricingcontroller;
using gcg::Stabilization;

/**
 * Pricer C++ Class
 * @ingroup PRICING_PRIV
 */
class ObjPricerGcg : public scip::ObjPricer
{
public:
   /*lint --e{1540}*/

   SCIP*                  origprob;           /**< the original program */
   SCIP_PRICERDATA*       pricerdata;         /**< pricerdata data structure */
   GCG_COLPOOL*           colpool;            /**< column pool */
   GCG_PRICESTORE*        pricestore;         /**< price storage */

   /** default constructor */
   ObjPricerGcg(
         SCIP* scip, /**< SCIP data structure */
         SCIP*              origscip,           /**< SCIP data structure of original problem */
         const char* name, /**< name of variable pricer */
         const char* desc, /**< description of variable pricer */
         int priority, /**< priority of the variable pricer */
         unsigned int delay, /**< should the pricer be delayed until no other pricers or already existing*/
         SCIP_PRICERDATA *pricerdata /**< pricerdata data structure */
   );
   /** destructor */
   virtual ~ObjPricerGcg()
   {}

   /** destructor of variable pricer to free user data (called when SCIP is exiting) */
   virtual SCIP_DECL_PRICERFREE(scip_free);
   /** initialization method of variable pricer (called after problem was transformed) */
   virtual SCIP_DECL_PRICERINIT(scip_init);
   /** deinitialization method of variable pricer (called before transformed problem is freed) */
   virtual SCIP_DECL_PRICEREXIT(scip_exit);
   /** solving process initialization method of variable pricer (called when branch and bound process is about to begin) */
   virtual SCIP_DECL_PRICERINITSOL(scip_initsol);
   /** solving process deinitialization method of variable pricer (called before branch and bound process data is freed) */
   virtual SCIP_DECL_PRICEREXITSOL(scip_exitsol);
   /** reduced cost pricing method of variable pricer for feasible LPs */
   virtual SCIP_DECL_PRICERREDCOST(scip_redcost);
   /** farkas pricing method of variable pricer for infeasible LPs */
   virtual SCIP_DECL_PRICERFARKAS(scip_farkas);
   inline SCIP_PRICERDATA *getPricerdata()
   {
      return pricerdata;
   }

   /** for a pricing problem, get the dual solution value or Farkas value of the convexity constraint */
   SCIP_Real getConvconsDualsol(
      PricingType*          pricetype,           /**< Farkas or Reduced cost pricing */
      int                   probnr               /**< index of corresponding pricing problem */
      );

   /** computes the pricing problem objectives */
   SCIP_RETCODE setPricingObjs(
      PricingType*          pricetype,          /**< Farkas or Reduced cost pricing */
      SCIP_Bool             stabilize           /**< do we use stabilization ? */
   );

   /** update reduced cost of columns in column pool */
   void updateRedcostColumnPool(
      PricingType*          pricetype           /**< type of pricing: reduced cost or Farkas */
      );
   /** method to price new columns from Column Pool */
   SCIP_RETCODE priceColumnPoolOld(
      PricingType*          pricetype,          /**< type of pricing: reduced cost or Farkas */
      int*                  pnfoundvars         /**< pointer to store number of priced variables */
      );

   /** performs the pricing routine, gets the type of pricing that should be done: farkas or redcost pricing */
   SCIP_RETCODE priceNewVariables(
      PricingType*       pricetype,          /**< type of the pricing */
      SCIP_RESULT*       result,             /**< result pointer */
      double*            lowerbound          /**< lower bound of pricingproblems */
   );

   /** creates a new master variable corresponding to the given solution and problem */
   SCIP_RETCODE createNewMasterVar(
      SCIP*              scip,               /**< SCIP data structure */
      PricingType*       pricetype,          /**< type of the pricing */
      SCIP_SOL*          sol,                /**< solution to compute reduced cost for */
      SCIP_VAR**         solvars,            /**< array of variables with non-zero value in the solution of the pricing problem */
      double*            solvals,            /**< array of values in the solution of the pricing problem for variables in array solvars*/
      int                nsolvars,           /**< number of variables in array solvars */
      unsigned int       solisray,           /**< is the solution a ray? */
      int                prob,               /**< number of the pricing problem the solution belongs to */
      unsigned int       force,              /**< should the given variable be added also if it has non-negative reduced cost? */
      unsigned int*      added,              /**< pointer to store whether the variable was successfully added */
      SCIP_VAR**         addedvar            /**< pointer to store the created variable */
   );

   /** creates a new master variable corresponding to the given gcg column */
   SCIP_RETCODE createNewMasterVarFromGcgCol(
      SCIP*                 scip,               /**< SCIP data structure */
      PricingType*          pricetype,          /**< type of pricing */
      GCG_COL*              gcgcol,             /**< GCG column data structure */
      SCIP_Bool             force,              /**< should the given variable be added also if it has non-negative reduced cost? */
      SCIP_Bool*            added,              /**< pointer to store whether the variable was successfully added */
      SCIP_VAR**            addedvar,           /**< pointer to store the created variable */
      SCIP_Real             score               /**< score of column (or -1.0 if not specified) */
   );

   /* Compute difference of two dual solutions */
   SCIP_RETCODE computeDualDiff(
      SCIP_Real**          dualvals1,           /**< array of dual values for each pricing problem */
      SCIP_Real*           dualconv1,           /**< array of dual solutions for the convexity constraints  */
      SCIP_Real**          dualvals2,           /**< array of dual values for each pricing problem */
      SCIP_Real*           dualconv2,           /**< array of dual solutions for the convexity constraints  */
      SCIP_Real*           dualdiff             /**< pointer to store difference of duals solutions */
   );

   /** the pricing loop: solve the pricing problems */
   SCIP_RETCODE pricingLoop(
      PricingType*   pricetype,          /**< type of pricing */
      SCIP_RESULT*   result,             /**< result pointer */
      int*           nfoundvars,         /**< pointer to store number of found variables */
      SCIP_Real*     lowerbound,         /**< pointer to store lowerbound obtained due to lagrange bound */
      SCIP_Bool*     bestredcostvalid    /**< pointer to store if bestredcost are valid (pp solvedoptimal) */
   );

   const FarkasPricing* getFarkasPricing() const
   {
      return farkaspricing;
   }

   FarkasPricing* getFarkasPricingNonConst()
   {
      return farkaspricing;
   }

   const ReducedCostPricing* getReducedCostPricing() const
   {
      return reducedcostpricing;
   }

   ReducedCostPricing* getReducedCostPricingNonConst()
   {
      return reducedcostpricing;
   }

   SCIP* getOrigprob()
   {
      return origprob;
   }

   /** get the number of columns to be added to the master LP in the current pricing round */
   int getMaxColsRound() const;

   /** get the number of columns per pricing problem to be added to the master LP in the current pricing round */
   int getMaxColsProb() const;

   /** add artificial vars */
   SCIP_RETCODE addArtificialVars();

   /** add trivial sols */
   SCIP_RETCODE addTrivialsols();

   /** create the pointers for the pricing types */
   SCIP_RETCODE createPricingTypes();

   /** create the pricing controller */
   SCIP_RETCODE createPricingcontroller();

   /** create the pointers for the stabilization */
   void createStabilization();

   /** create the pointers for the colpool */
   SCIP_RETCODE createColpool();

   /** create the pointers for the pricestore */
   SCIP_RETCODE createPricestore();

   /** for given columns, (re-)compute and update their reduced costs */
   void updateRedcosts(
      PricingType*          pricetype,          /**< type of pricing */
      GCG_COL**             cols,               /**< columns to compute reduced costs for */
      int                   ncols,              /**< number of columns */
      int*                  nimpcols            /**< pointer to store number of improving columns */
      );

   /** add a new column to the pricer's column buffer that will be added to the pricing storage */
   SCIP_RETCODE addColToPricestore(
      GCG_COL*              col,                /**< priced col */
      SCIP_Bool*            added               /**< pointer to var that indicates whether the col was added */
      );
   
   /** for each pricing problem, get the best found column from the pricing storage */
   void getBestCols(
      GCG_COL**             pricingprobcols     /**< array to be filled with best column per pricing problem */
      );

   /** get the sum over the dual values of convexity constraints */
   SCIP_Real getDualconvsum(
      GCG_COL**             bestcols            /**< best columns found per pricing problem */
      );

   /* computes the objective value of the current (stabilized) dual variables) in the dual program */
   SCIP_RETCODE getStabilizedDualObjectiveValue(
      PricingType*       pricetype,          /**< type of pricing */
      SCIP_Real*         stabdualval,        /**< pointer to store stabilized dual objective value */
      SCIP_Bool          stabilize           /**< stabilize? */
      );

   SCIP_Real computeRedCostGcgCol(
      PricingType*          pricetype,          /**< type of pricing */
      GCG_Col*              gcgcol,             /**< gcg column to compute reduced cost for */
      SCIP_Real*            objvalptr           /**< pointer to store the computed objective value */
      ) const;

   /** compute master coefficients of column */
   SCIP_RETCODE computeColMastercoefs(
      GCG_COL*              gcgcol              /**< GCG column data structure */
      );

   /** compute original separator master cut coefficients of column */
   SCIP_RETCODE computeColOriginalSepaCuts(
      GCG_COL*              gcgcol              /**< GCG column data structure */
      );

<<<<<<< HEAD
   /** compute generic master cut coefficients of column */
   SCIP_RETCODE computeColMastercuts(
=======
   /** compute generic extended master cons coefficients of column */
   SCIP_RETCODE computeColExtendedMasterconss(
>>>>>>> ea545e34
      GCG_COL*              gcgcol              /**< GCG column data structure */
      );

   GCG_SOLVER** getSolvers() const;

   int getNumSolvers() const;

private:
   ReducedCostPricing*    reducedcostpricing;
   FarkasPricing*         farkaspricing;
   PricingType*           pricingtype;          /**< current pricing type, or NULL if we are not in pricing */
   Pricingcontroller*     pricingcontroller;
   Stabilization*         stabilization;

   /** free pricing problems */
   SCIP_RETCODE freePricingProblems();

   SCIP_Real computeRedCost(
      PricingType*          pricetype,          /**< type of pricing */
      SCIP_SOL*             sol,                /**< solution to compute reduced cost for */
      SCIP_Bool             solisray,           /**< is the solution a ray? */
      int                   prob,               /**< number of the pricing problem the solution belongs to */
      SCIP_Real*            objvalptr           /**< pointer to store the computed objective value */
   ) const;

   /** for given columns, (re-)compute and update their reduced costs */
   void updateRedcosts(
      PricingType*          pricetype,          /**< type of pricing */
      GCG_COL**             cols,               /**< columns to compute reduced costs for */
      int                   ncols               /**< number of columns */
      ) const;

   /** return TRUE or FALSE whether the master LP is solved to optimality */
   SCIP_Bool isMasterLPOptimal() const;

   /** ensures size of pricedvars array */
   SCIP_RETCODE ensureSizePricedvars(
      int                   size                /**< needed size */
   );

   /** adds new variable to the end of the priced variables array */
   SCIP_RETCODE addVariableToPricedvars(
      SCIP_VAR*             newvar              /**< variable to add */
   );

   /** ensures size of root bounds arrays */
   SCIP_RETCODE ensureSizeRootBounds(
      int                   size                /**< needed size */
   );

   /** adds new bounds to the bound arrays as well as some additional information on dual variables and root lp solution */
   SCIP_RETCODE addRootBounds(
      SCIP_Real             primalbound,        /**< new primal bound for the root master LP */
      SCIP_Real             dualbound           /**< new dual bound for the root master LP */
   );

   /** add master variable to all constraints */
   SCIP_RETCODE addVariableToMasterconstraints(
      SCIP_VAR*             newvar,             /**< The new variable to add */
      int                   prob,               /**< number of the pricing problem the solution belongs to */
      SCIP_VAR**            solvars,            /**< array of variables with non-zero value in the solution of the pricing problem */
      SCIP_Real*            solvals,            /**< array of values in the solution of the pricing problem for variables in array solvars*/
      int                   nsolvars            /**< number of variables in array solvars */
   );

   /** add master variable to all constraints */
   SCIP_RETCODE addVariableToMasterconstraintsFromGCGCol(
      SCIP_VAR*             newvar,             /**< The new variable to add */
      GCG_COL*              gcgcol              /**< GCG column data structure */
      );

   /** add variable with computed coefficients to the original separator master cuts */
   SCIP_RETCODE addVariableToOriginalSepaCuts(
      SCIP_VAR*             newvar,             /**< The new variable to add */
      int                   prob,               /**< number of the pricing problem the solution belongs to */
      SCIP_VAR**            solvars,            /**< array of variables with non-zero value in the solution of the pricing problem */
      SCIP_Real*            solvals,            /**< array of values in the solution of the pricing problem for variables in array solvars*/
      int                   nsolvars            /**< number of variables in array solvars */
      );

   /** add variable with computed coefficients to the original separator master cuts */
   SCIP_RETCODE addVariableToOriginalSepaCutsFromGCGCol(
      SCIP_VAR*             newvar,             /**< The new variable to add */
      GCG_COL*              gcgcol              /**< GCG column data structure */
      );

<<<<<<< HEAD
   /** add variable to the master cuts */
   SCIP_RETCODE addVariableToMastercuts(
=======
   /** add variable to the extended master conss */
   SCIP_RETCODE addVariableToExtendedmastercons(
>>>>>>> ea545e34
      SCIP_VAR*             newvar              /**< The new variable to add */
      );

   /**
    * check whether pricing can be aborted:
    * if objective value is always integral and the current node's current
    * lowerbound rounded up equals the current lp objective value rounded
    * up we don't need to continue pricing since the best possible feasible
    * solution must have at least this value
    */
   SCIP_Bool canPricingBeAborted() const;

   /** sorts pricing problems according to their score */
   void sortPricingProblemsByScore() const;

   /** returns the gegeneracy of the masterproblem */
   SCIP_RETCODE computeCurrentDegeneracy(
      double*               degeneracy          /**< pointer to store degeneracy */
   );

   /** set subproblem memory limit */
   SCIP_RETCODE setPricingProblemMemorylimit(
      SCIP*                 pricingscip         /**< SCIP of the pricingproblem */
   );

#ifdef SCIP_DISABLED_CODE
   /** generic method to generate feasible columns from the pricing problem
    * @note This method has to be threadsafe!
    */
   SCIP_RETCODE generateColumnsFromPricingProblem(
      GCG_PRICINGJOB*       pricingjob,         /**< pricing job to be performed */
      PricingType*          pricetype,          /**< type of pricing: reduced cost or Farkas */
      int                   maxcols             /**< size of the cols array to indicate maximum columns */
      );

   /** solves a specific pricing problem
    * @todo simplify
    * @note This method has to be threadsafe!
    */
   SCIP_RETCODE solvePricingProblem(
      GCG_PRICINGJOB*       pricingjob,         /**< pricing job to be performed */
      PricingType*          pricetype,          /**< type of pricing: reduced cost or Farkas */
      int                   maxcols             /**< size of the cols array to indicate maximum columns */
      );
#endif

   /** perform a pricing job, i.e. apply the corresponding solver to the pricing problem
    * @note This method has to be threadsafe!
    */
   SCIP_RETCODE performPricingjob(
      GCG_PRICINGJOB*       pricingjob,         /**< pricing job */
      PricingType*          pricetype,          /**< type of pricing: reduced cost or Farkas */
      GCG_PRICINGSTATUS*    status,             /**< pointer to store pricing status */
      SCIP_Real*            lowerbound          /**< pointer to store the obtained lower bound */
      );

   /** frees all solvers */
   SCIP_RETCODE solversFree();

   /** calls the init method on all solvers */
   SCIP_RETCODE solversInit();

   /** calls the exit method on all solvers */
   SCIP_RETCODE solversExit();

   /** calls the initsol method on all solvers */
   SCIP_RETCODE solversInitsol();

   /** calls the exitsol method of all solvers */
   SCIP_RETCODE solversExitsol();

   /** computes the stack of masterbranch constraints up to the last generic branching node
    * @note This method has to be threadsafe!
    */
   SCIP_RETCODE computeGenericBranchingconssStack(
      PricingType*          pricetype,          /**< type of pricing: reduced cost or Farkas */
      int                   prob,               /**< index of pricing problem */
      SCIP_CONS***          consstack,          /**< stack of branching constraints */
      int*                  nconsstack,         /**< size of the stack */
      SCIP_Real**           consduals           /**< dual values of the masterbranch solutions, or NULL */
   ) const;

   /** add bounds change from constraint from the pricing problem at this node
    * @note This method has to be threadsafe!
    */
   SCIP_RETCODE addBranchingBoundChangesToPricing(
      int                   prob,               /**< index of pricing problem */
      SCIP_CONS*            branchcons          /**< branching constraints from which bound should applied */
   ) const;

   SCIP_RETCODE checkBranchingBoundChanges(
      int                   prob,               /**< index of pricing problem */
      SCIP_SOL*             sol,                /**< solution to check */
      SCIP_CONS*            branchcons,         /**< branching constraints from which bound should applied */
      SCIP_Bool*            feasible            /**< check whether the solution is feasible */
   ) const;

   /** check bounds change from constraint from the pricing problem at this node
    * @note This method has to be threadsafe!
    */
   SCIP_RETCODE checkBranchingBoundChangesGcgCol(
      GCG_COL*              gcgcol,             /**< gcg column to check */
      SCIP_CONS*            branchcons,         /**< branching constraints from which bound should applied */
      SCIP_Bool*            feasible            /**< check whether the solution is feasible */
   ) const;

   SCIP_RETCODE ensureSizeArtificialvars(
      int                   size                /**< needed size */
   );

};

#endif<|MERGE_RESOLUTION|>--- conflicted
+++ resolved
@@ -266,13 +266,8 @@
       GCG_COL*              gcgcol              /**< GCG column data structure */
       );
 
-<<<<<<< HEAD
-   /** compute generic master cut coefficients of column */
-   SCIP_RETCODE computeColMastercuts(
-=======
    /** compute generic extended master cons coefficients of column */
    SCIP_RETCODE computeColExtendedMasterconss(
->>>>>>> ea545e34
       GCG_COL*              gcgcol              /**< GCG column data structure */
       );
 
@@ -359,13 +354,8 @@
       GCG_COL*              gcgcol              /**< GCG column data structure */
       );
 
-<<<<<<< HEAD
-   /** add variable to the master cuts */
-   SCIP_RETCODE addVariableToMastercuts(
-=======
    /** add variable to the extended master conss */
    SCIP_RETCODE addVariableToExtendedmastercons(
->>>>>>> ea545e34
       SCIP_VAR*             newvar              /**< The new variable to add */
       );
 
