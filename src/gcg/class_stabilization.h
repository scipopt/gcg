/* * * * * * * * * * * * * * * * * * * * * * * * * * * * * * * * * * * * * * */
/*                                                                           */
/*                  This file is part of the program                         */
/*          GCG --- Generic Column Generation                                */
/*                  a Dantzig-Wolfe decomposition based extension            */
/*                  of the branch-cut-and-price framework                    */
/*         SCIP --- Solving Constraint Integer Programs                      */
/*                                                                           */
/* Copyright (C) 2010-2025 Operations Research, RWTH Aachen University       */
/*                         Zuse Institute Berlin (ZIB)                       */
/*                                                                           */
/* This program is free software; you can redistribute it and/or             */
/* modify it under the terms of the GNU Lesser General Public License        */
/* as published by the Free Software Foundation; either version 3            */
/* of the License, or (at your option) any later version.                    */
/*                                                                           */
/* This program is distributed in the hope that it will be useful,           */
/* but WITHOUT ANY WARRANTY; without even the implied warranty of            */
/* MERCHANTABILITY or FITNESS FOR A PARTICULAR PURPOSE.  See the             */
/* GNU Lesser General Public License for more details.                       */
/*                                                                           */
/* You should have received a copy of the GNU Lesser General Public License  */
/* along with this program; if not, write to the Free Software               */
/* Foundation, Inc., 51 Franklin St, Fifth Floor, Boston, MA 02110-1301, USA.*/
/*                                                                           */
/* * * * * * * * * * * * * * * * * * * * * * * * * * * * * * * * * * * * * * */

/**@file   class_stabilization.h
 * @brief  class with functions for dual variable smoothing
 * @author Martin Bergner
 * @author Jonas Witt
 */

/*---+----1----+----2----+----3----+----4----+----5----+----6----+----7----+----8----+----9----+----0----+----1----+----2*/

#ifndef CLASS_STABILIZATION_H_
#define CLASS_STABILIZATION_H_

#include "objscip/objscip.h"
#include "class_pricingtype.h"
<<<<<<< HEAD
#include "struct_mastercutdata.h"
#include "type_mastercutdata.h"
=======
#include "type_extendedmasterconsdata.h"
>>>>>>> ea545e34
#include <scip/type_misc.h>
#include <scip/type_retcode.h>

namespace gcg {

/**
 * @ingroup PRICING_PRIV
 * @{
 */

class Stabilization
{
private:
   SCIP* scip_;
   SCIP_Real* stabcenterconsvals;
   int stabcenterconsvalssize;
   int nstabcenterconsvals;
   SCIP_Real* stabcenteroriginalsepacutvals;
   int stabcenteroriginalsepacutvalssize;
   int nstabcenteroriginalsepacutvals;
<<<<<<< HEAD
   GCG_MASTERCUTDATA** stabcentermastercuts;
   int nstabcentermastercuts;
   int stabcentermastercutssize;
   SCIP_Real* stabcentermastercutvals;
=======
   GCG_EXTENDEDMASTERCONSDATA** stabcenterextendedmasterconss;
   int nstabcenterextendedmasterconss;
   int stabcenterextendedmasterconsssize;
   SCIP_Real* stabcenterextendedmasterconsvals;
>>>>>>> ea545e34
   SCIP_Real* stabcenterlinkingconsvals;
   int nstabcenterlinkingconsvals;
   int stabcenterlinkingconsvalssize;
   SCIP_Real* stabcenterconv;
   int nstabcenterconv;
   SCIP_Real dualdiffnorm; /**< norm of difference between stabcenter and current duals */
   SCIP_Real* subgradientconsvals;
   int subgradientconsvalssize;
   int nsubgradientconsvals;
   SCIP_Real* subgradientoriginalsepacutvals;
   int subgradientoriginalsepacutvalssize;
   int nsubgradientoriginalsepacutvals;
<<<<<<< HEAD
   GCG_MASTERCUTDATA** subgradientmastercuts;
   int nsubgradientmastercuts;
   int subgradientmastercutssize;
   SCIP_Real* subgradientmastercutvals;
=======
   GCG_EXTENDEDMASTERCONSDATA** subgradientextendedmasterconss;
   int nsubgradientextendedmasterconss;
   int subgradientextendedmasterconsssize;
   SCIP_Real* subgradientextendedmasterconsvals;
>>>>>>> ea545e34
   SCIP_Real* subgradientlinkingconsvals;
   int subgradientlinkingconsvalssize;
   SCIP_Real subgradientnorm;
   SCIP_Real hybridfactor;
   PricingType* pricingtype;
   SCIP_Real alpha;
   SCIP_Real alphabar; /**< alpha that is used and updated in a mispricing schedule */
   SCIP_Bool hybridascent; /**< hybridize smoothing with an ascent method? */
   SCIP_Real beta;
   SCIP_Longint nodenr;
   int k; /**< counter for the number of stabilized pricing rounds in B&B node, excluding the mispricing schedule iterations  */
   int t; /**< counter for the number of pricing rounds during a mispricing schedule, restarted after a mispricing schedule is finished */
   SCIP_Bool hasstabilitycenter;
   SCIP_Real stabcenterbound;
   SCIP_Bool inmispricingschedule; /**< currently in mispricing schedule */
   SCIP_Real subgradientproduct;

public:
   /** constructor */
   Stabilization(
      SCIP*              scip,               /**< SCIP data structure */
      PricingType*       pricingtype,        /**< the pricing type when the stabilization should run */
      SCIP_Bool          hybridascent        /**< enable hybridization of smoothing with an ascent method? */
   );
   /** constructor */
   Stabilization();

   /** destructor */
   virtual ~Stabilization();

   /** gets the stabilized dual solution of constraint at position i */
   SCIP_RETCODE consGetDual(
      int                i,                  /**< index of the constraint */
      SCIP_Real*         dual                /**< return pointer for dual value */
   );

   /** gets the stabilized dual solution of cut at position i */
   SCIP_RETCODE rowGetDual(
      int                i,                  /**< index of the row */
      SCIP_Real*         dual                /**< return pointer for dual value */
   );

   /** gets the stabilized dual of the convexity constraint at position i */
   SCIP_Real convGetDual(
      int i
   );

<<<<<<< HEAD
   SCIP_RETCODE mastercutGetDual(
      GCG_MASTERCUTDATA*    mastercutdata,      /**< mastercutdata */
=======
   SCIP_RETCODE extendedmasterconsGetDual(
      GCG_EXTENDEDMASTERCONSDATA*    extendedmasterconsdata,      /**< extendedmasterconsdata */
>>>>>>> ea545e34
      SCIP_Real*            dual                /**< return pointer for dual value */
   );

   /** updates the stability center if the bound has increased */
   SCIP_RETCODE updateStabilityCenter(
      SCIP_Real             lowerbound,         /**< lower bound due to lagrange function corresponding to current (stabilized) dual vars */
      SCIP_Real*            dualsolconv,        /**< corresponding feasible dual solution for convexity constraints */
      GCG_COL**             pricingcols         /**< columns of the pricing problems */
   );

   /** updates the alpha after unsuccessful pricing */
   void updateAlphaMisprice();

   /** updates the alpha after successful pricing */
   void updateAlpha();

   /** returns whether the stabilization is active */
   SCIP_Bool isStabilized();

   /** enabling mispricing schedule */
   void activateMispricingSchedule(
   );

   /** disabling mispricing schedule */
   void disablingMispricingSchedule(
   );

   /** is mispricing schedule enabled */
   SCIP_Bool isInMispricingSchedule(
   ) const;

   /** sets the variable linking constraints in the master */
   SCIP_RETCODE setLinkingConss(
      SCIP_CONS**        linkingconss,       /**< array of linking master constraints */
      int*               linkingconsblock,   /**< block of the linking constraints */
      int                nlinkingconss       /**< size of the array */
   );

   /** increases the number of new variable linking constraints */
   SCIP_RETCODE setNLinkingconsvals(
      int                nlinkingconssnew    /**< number of new linking constraints */
   );

   /** increases the number of new convexity constraints */
   SCIP_RETCODE setNConvconsvals(
      int nconvconssnew
   );

   /** gets the dual of variable linking constraints at index i */
   SCIP_Real linkingconsGetDual(
      int i
      );

   /**< update node */
   void updateNode();

   /**< update information for hybrid stablization with dual ascent */
   SCIP_RETCODE updateHybrid();

   /** update subgradient product */
   SCIP_RETCODE updateSubgradientProduct(
      GCG_COL**            pricingcols         /**< solutions of the pricing problems */
   );

private:
   /** updates the number of iterations */
   void updateIterationCount();

   /** updates the number of iterations in the current mispricing schedule */
   void updateIterationCountMispricing();

   /** updates the constraints in the stability center (and allocates more memory) */
   SCIP_RETCODE updateStabcenterconsvals();

   /** updates the original cuts in the stability center (and allocates more memory) */
   SCIP_RETCODE updateStabcenteroriginalcutvals();

<<<<<<< HEAD
   /** updates the generic mastercuts in the stability center (and allocates more memory) */
   SCIP_RETCODE updateStabcentermastercutvals();
=======
   /** updates the extended master conss in the stability center (and allocates more memory) */
   SCIP_RETCODE updateStabcenterextendedmasterconsvals();
>>>>>>> ea545e34

   /** updates the constraints in the subgradient (and allocates more memory) */
   SCIP_RETCODE updateSubgradientconsvals();

   /** updates the original cuts in the subgradient (and allocates more memory) */
   SCIP_RETCODE updateSubgradientoriginalcutvals();

<<<<<<< HEAD
   /** updates the generic mastercuts in the subgradient (and allocates more memory) */
   SCIP_RETCODE updateSubgradientmastercutvals();
=======
   /** updates the extended master conss in the subgradient (and allocates more memory) */
   SCIP_RETCODE updateSubgradientextendedmasterconsvals();
>>>>>>> ea545e34

   /** increase the alpha value */
   void increaseAlpha();

   /** decrease the alpha value */
   void decreaseAlpha();

   /** calculates the product of subgradient (with linking variables)
    * with the difference of current duals and the stability center */
   SCIP_Real calculateSubgradientProduct(
      GCG_COL**            pricingcols         /**< columns of the pricing problems */
   );

   /** calculates the normalized subgradient (with linking variables) multiplied
    * with the norm of the difference of current duals and the stability center */
   SCIP_RETCODE calculateSubgradient(
      GCG_COL**            pricingcols         /**< columns of the pricing problems */
   );

   /**< calculate norm of difference between stabcenter and current duals */
   void calculateDualdiffnorm();

   /**< calculate beta */
   void calculateBeta();

   /**< calculate factor that is needed in hybrid stabilization */
   void calculateHybridFactor();

   /** computes the new dual value based on the current and the stability center values */
   SCIP_Real computeDual(
      SCIP_Real          center,             /**< value of stabilility center */
      SCIP_Real          current,            /**< current dual value */
      SCIP_Real          subgradient,         /**< subgradient (or 0.0 if not needed) */
      SCIP_Real          lhs,                 /**< lhs (or 0.0 if not needed) */
      SCIP_Real          rhs                  /**< rhs (or 0.0 if not needed) */
   ) const;
};

/** @} */
} /* namespace gcg */
#endif /* CLASS_STABILIZATION_H_ */<|MERGE_RESOLUTION|>--- conflicted
+++ resolved
@@ -38,12 +38,7 @@
 
 #include "objscip/objscip.h"
 #include "class_pricingtype.h"
-<<<<<<< HEAD
-#include "struct_mastercutdata.h"
-#include "type_mastercutdata.h"
-=======
 #include "type_extendedmasterconsdata.h"
->>>>>>> ea545e34
 #include <scip/type_misc.h>
 #include <scip/type_retcode.h>
 
@@ -64,17 +59,10 @@
    SCIP_Real* stabcenteroriginalsepacutvals;
    int stabcenteroriginalsepacutvalssize;
    int nstabcenteroriginalsepacutvals;
-<<<<<<< HEAD
-   GCG_MASTERCUTDATA** stabcentermastercuts;
-   int nstabcentermastercuts;
-   int stabcentermastercutssize;
-   SCIP_Real* stabcentermastercutvals;
-=======
    GCG_EXTENDEDMASTERCONSDATA** stabcenterextendedmasterconss;
    int nstabcenterextendedmasterconss;
    int stabcenterextendedmasterconsssize;
    SCIP_Real* stabcenterextendedmasterconsvals;
->>>>>>> ea545e34
    SCIP_Real* stabcenterlinkingconsvals;
    int nstabcenterlinkingconsvals;
    int stabcenterlinkingconsvalssize;
@@ -87,17 +75,10 @@
    SCIP_Real* subgradientoriginalsepacutvals;
    int subgradientoriginalsepacutvalssize;
    int nsubgradientoriginalsepacutvals;
-<<<<<<< HEAD
-   GCG_MASTERCUTDATA** subgradientmastercuts;
-   int nsubgradientmastercuts;
-   int subgradientmastercutssize;
-   SCIP_Real* subgradientmastercutvals;
-=======
    GCG_EXTENDEDMASTERCONSDATA** subgradientextendedmasterconss;
    int nsubgradientextendedmasterconss;
    int subgradientextendedmasterconsssize;
    SCIP_Real* subgradientextendedmasterconsvals;
->>>>>>> ea545e34
    SCIP_Real* subgradientlinkingconsvals;
    int subgradientlinkingconsvalssize;
    SCIP_Real subgradientnorm;
@@ -145,13 +126,8 @@
       int i
    );
 
-<<<<<<< HEAD
-   SCIP_RETCODE mastercutGetDual(
-      GCG_MASTERCUTDATA*    mastercutdata,      /**< mastercutdata */
-=======
    SCIP_RETCODE extendedmasterconsGetDual(
       GCG_EXTENDEDMASTERCONSDATA*    extendedmasterconsdata,      /**< extendedmasterconsdata */
->>>>>>> ea545e34
       SCIP_Real*            dual                /**< return pointer for dual value */
    );
 
@@ -229,13 +205,8 @@
    /** updates the original cuts in the stability center (and allocates more memory) */
    SCIP_RETCODE updateStabcenteroriginalcutvals();
 
-<<<<<<< HEAD
-   /** updates the generic mastercuts in the stability center (and allocates more memory) */
-   SCIP_RETCODE updateStabcentermastercutvals();
-=======
    /** updates the extended master conss in the stability center (and allocates more memory) */
    SCIP_RETCODE updateStabcenterextendedmasterconsvals();
->>>>>>> ea545e34
 
    /** updates the constraints in the subgradient (and allocates more memory) */
    SCIP_RETCODE updateSubgradientconsvals();
@@ -243,13 +214,8 @@
    /** updates the original cuts in the subgradient (and allocates more memory) */
    SCIP_RETCODE updateSubgradientoriginalcutvals();
 
-<<<<<<< HEAD
-   /** updates the generic mastercuts in the subgradient (and allocates more memory) */
-   SCIP_RETCODE updateSubgradientmastercutvals();
-=======
    /** updates the extended master conss in the subgradient (and allocates more memory) */
    SCIP_RETCODE updateSubgradientextendedmasterconsvals();
->>>>>>> ea545e34
 
    /** increase the alpha value */
    void increaseAlpha();
