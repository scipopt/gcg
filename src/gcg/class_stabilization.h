/* * * * * * * * * * * * * * * * * * * * * * * * * * * * * * * * * * * * * * */
/*                                                                           */
/*                  This file is part of the program and library             */
/*          GCG --- Generic Column Generation                                */
/*                  a Dantzig-Wolfe decomposition based extension            */
/*                  of the branch-cut-and-price framework                    */
/*         SCIP --- Solving Constraint Integer Programs                      */
/*                                                                           */
/* Copyright (C) 2010-2025 Operations Research, RWTH Aachen University       */
/*                         Zuse Institute Berlin (ZIB)                       */
/*                                                                           */
/*  Licensed under the Apache License, Version 2.0 (the "License");          */
/*  you may not use this file except in compliance with the License.         */
/*  You may obtain a copy of the License at                                  */
/*                                                                           */
/*      http://www.apache.org/licenses/LICENSE-2.0                           */
/*                                                                           */
/*  Unless required by applicable law or agreed to in writing, software      */
/*  distributed under the License is distributed on an "AS IS" BASIS,        */
/*  WITHOUT WARRANTIES OR CONDITIONS OF ANY KIND, either express or implied. */
/*  See the License for the specific language governing permissions and      */
/*  limitations under the License.                                           */
/*                                                                           */
/*  You should have received a copy of the Apache-2.0 license                */
/*  along with GCG; see the file LICENSE. If not visit gcg.or.rwth-aachen.de.*/
/*                                                                           */
/* * * * * * * * * * * * * * * * * * * * * * * * * * * * * * * * * * * * * * */

/**@file   class_stabilization.h
 * @brief  class with functions for dual variable smoothing
 * @author Martin Bergner
 * @author Jonas Witt
 */

/*---+----1----+----2----+----3----+----4----+----5----+----6----+----7----+----8----+----9----+----0----+----1----+----2*/

#ifndef CLASS_STABILIZATION_H_
#define CLASS_STABILIZATION_H_

<<<<<<< HEAD
#include "objscip/objscip.h"
#include "class_pricingtype.h"
#include "struct_mastercutdata.h"
=======
#include "gcg/class_pricingtype.h"
#include "gcg/type_extendedmasterconsdata.h"
>>>>>>> 34a553f7
#include <scip/type_misc.h>
#include <scip/type_retcode.h>

namespace gcg {

/**
 * @ingroup PRICING_PRIV
 * @{
 */

class Stabilization
{
private:
   GCG* gcg;
   SCIP* masterprob;
   SCIP_Real* stabcenterconsvals;
   int stabcenterconsvalssize;
   int nstabcenterconsvals;
   SCIP_Real* stabcenteroriginalsepacutvals;
   int stabcenteroriginalsepacutvalssize;
   int nstabcenteroriginalsepacutvals;
<<<<<<< HEAD
=======
   GCG_EXTENDEDMASTERCONSDATA** stabcenterextendedmasterconss;
   int nstabcenterextendedmasterconss;
   int stabcenterextendedmasterconsssize;
   SCIP_Real* stabcenterextendedmasterconsvals;
>>>>>>> 34a553f7
   SCIP_Real* stabcenterlinkingconsvals;
   int nstabcenterlinkingconsvals;
   int stabcenterlinkingconsvalssize;
   SCIP_Real* stabcenterconv;
   int nstabcenterconv;
   SCIP_HASHMAP* stabcentermastercutvals;
   SCIP_Real dualdiffnorm; /**< norm of difference between stabcenter and current duals */
   SCIP_Real* subgradientconsvals;
   int subgradientconsvalssize;
   int nsubgradientconsvals;
   SCIP_Real* subgradientoriginalsepacutvals;
   int subgradientoriginalsepacutvalssize;
   int nsubgradientoriginalsepacutvals;
<<<<<<< HEAD
=======
   GCG_EXTENDEDMASTERCONSDATA** subgradientextendedmasterconss;
   int nsubgradientextendedmasterconss;
   int subgradientextendedmasterconsssize;
   SCIP_Real* subgradientextendedmasterconsvals;
>>>>>>> 34a553f7
   SCIP_Real* subgradientlinkingconsvals;
   int subgradientlinkingconsvalssize;
   SCIP_Real subgradientnorm;
   SCIP_Real hybridfactor;
   PricingType* pricingtype;
   SCIP_Real alpha;
   SCIP_Real alphabar; /**< alpha that is used and updated in a mispricing schedule */
   SCIP_Bool hybridascent; /**< hybridize smoothing with an ascent method? */
   SCIP_Real beta;
   SCIP_Longint nodenr;
   int k; /**< counter for the number of stabilized pricing rounds in B&B node, excluding the mispricing schedule iterations  */
   int t; /**< counter for the number of pricing rounds during a mispricing schedule, restarted after a mispricing schedule is finished */
   SCIP_Bool hasstabilitycenter;
   SCIP_Real stabcenterbound;
   SCIP_Bool inmispricingschedule; /**< currently in mispricing schedule */
   SCIP_Real subgradientproduct;

public:
   /** constructor */
   Stabilization(
      GCG*               gcgstruct,          /**< SCIP data structure */
      PricingType*       pricingtype,        /**< the pricing type when the stabilization should run */
      SCIP_Bool          hybridascent        /**< enable hybridization of smoothing with an ascent method? */
   );
   /** constructor */
   Stabilization();

   /** destructor */
   virtual ~Stabilization();

   /** gets the stabilized dual solution of constraint at position i */
   SCIP_RETCODE consGetDual(
      int                i,                  /**< index of the constraint */
      SCIP_Real*         dual                /**< return pointer for dual value */
   );

   /** gets the stabilized dual solution of cut at position i */
   SCIP_RETCODE rowGetDual(
      int                i,                  /**< index of the row */
      SCIP_Real*         dual                /**< return pointer for dual value */
   );

   /** gets the stabilized dual of the convexity constraint at position i */
   SCIP_Real convGetDual(
      int i
   );

<<<<<<< HEAD
   SCIP_RETCODE mastercutGetDual(
      GCG_MASTERCUTDATA*    mastercutdata,      /**< mastercutdata */
=======
   SCIP_RETCODE extendedmasterconsGetDual(
      GCG_EXTENDEDMASTERCONSDATA*    extendedmasterconsdata,      /**< extendedmasterconsdata */
>>>>>>> 34a553f7
      SCIP_Real*            dual                /**< return pointer for dual value */
   );

   /** updates the stability center if the bound has increased */
   SCIP_RETCODE updateStabilityCenter(
      SCIP_Real             lowerbound,         /**< lower bound due to lagrange function corresponding to current (stabilized) dual vars */
      SCIP_Real*            dualsolconv,        /**< corresponding feasible dual solution for convexity constraints */
      GCG_COL**             pricingcols,        /**< columns of the pricing problems */
      GCG_MASTERCUTDATA**   mastercutdata,      /**< array of mastercutdata */
      int                   nmastercuts         /**< number of mastercuts */
   );

   /** updates the alpha after unsuccessful pricing */
   void updateAlphaMisprice();

   /** updates the alpha after successful pricing */
   void updateAlpha();

   /** returns whether the stabilization is active */
   SCIP_Bool isStabilized();

   /** enabling mispricing schedule */
   void activateMispricingSchedule(
   );

   /** disabling mispricing schedule */
   void disablingMispricingSchedule(
   );

   /** is mispricing schedule enabled */
   SCIP_Bool isInMispricingSchedule(
   ) const;

   /** sets the variable linking constraints in the master */
   SCIP_RETCODE setLinkingConss(
      SCIP_CONS**        linkingconss,       /**< array of linking master constraints */
      int*               linkingconsblock,   /**< block of the linking constraints */
      int                nlinkingconss       /**< size of the array */
   );

   /** increases the number of new variable linking constraints */
   SCIP_RETCODE setNLinkingconsvals(
      int                nlinkingconssnew    /**< number of new linking constraints */
   );

   /** increases the number of new convexity constraints */
   SCIP_RETCODE setNConvconsvals(
      int nconvconssnew
   );

   /** gets the dual of variable linking constraints at index i */
   SCIP_Real linkingconsGetDual(
      int i
      );

   /**< update node */
   void updateNode();

   /**< update information for hybrid stablization with dual ascent */
   SCIP_RETCODE updateHybrid();

   /** update subgradient product */
   SCIP_RETCODE updateSubgradientProduct(
      GCG_COL**            pricingcols         /**< solutions of the pricing problems */
   );

private:
   /** updates the number of iterations */
   void updateIterationCount();

   /** updates the number of iterations in the current mispricing schedule */
   void updateIterationCountMispricing();

   /** updates the constraints in the stability center (and allocates more memory) */
   SCIP_RETCODE updateStabcenterconsvals();

   /** updates the original cuts in the stability center (and allocates more memory) */
   SCIP_RETCODE updateStabcenteroriginalcutvals();

   /** updates the extended master conss in the stability center (and allocates more memory) */
   SCIP_RETCODE updateStabcenterextendedmasterconsvals();

   /** updates the constraints in the subgradient (and allocates more memory) */
   SCIP_RETCODE updateSubgradientconsvals();

   /** updates the original cuts in the subgradient (and allocates more memory) */
   SCIP_RETCODE updateSubgradientoriginalcutvals();

   /** updates the extended master conss in the subgradient (and allocates more memory) */
   SCIP_RETCODE updateSubgradientextendedmasterconsvals();

   /** increase the alpha value */
   void increaseAlpha();

   /** decrease the alpha value */
   void decreaseAlpha();

   /** calculates the product of subgradient (with linking variables)
    * with the difference of current duals and the stability center */
   SCIP_Real calculateSubgradientProduct(
      GCG_COL**            pricingcols         /**< columns of the pricing problems */
   );

   /** calculates the normalized subgradient (with linking variables) multiplied
    * with the norm of the difference of current duals and the stability center */
   SCIP_RETCODE calculateSubgradient(
      GCG_COL**            pricingcols         /**< columns of the pricing problems */
   );

   /**< calculate norm of difference between stabcenter and current duals */
   void calculateDualdiffnorm();

   /**< calculate beta */
   void calculateBeta();

   /**< calculate factor that is needed in hybrid stabilization */
   void calculateHybridFactor();

   /** computes the new dual value based on the current and the stability center values */
   SCIP_Real computeDual(
      SCIP_Real          center,             /**< value of stabilility center */
      SCIP_Real          current,            /**< current dual value */
      SCIP_Real          subgradient,         /**< subgradient (or 0.0 if not needed) */
      SCIP_Real          lhs,                 /**< lhs (or 0.0 if not needed) */
      SCIP_Real          rhs,                 /**< rhs (or 0.0 if not needed) */
      SCIP_Bool          hassubgradient       /**< is subgradient available? */
   ) const;
};

/** @} */
} /* namespace gcg */
#endif /* CLASS_STABILIZATION_H_ */<|MERGE_RESOLUTION|>--- conflicted
+++ resolved
@@ -37,14 +37,8 @@
 #ifndef CLASS_STABILIZATION_H_
 #define CLASS_STABILIZATION_H_
 
-<<<<<<< HEAD
-#include "objscip/objscip.h"
-#include "class_pricingtype.h"
-#include "struct_mastercutdata.h"
-=======
 #include "gcg/class_pricingtype.h"
 #include "gcg/type_extendedmasterconsdata.h"
->>>>>>> 34a553f7
 #include <scip/type_misc.h>
 #include <scip/type_retcode.h>
 
@@ -66,19 +60,15 @@
    SCIP_Real* stabcenteroriginalsepacutvals;
    int stabcenteroriginalsepacutvalssize;
    int nstabcenteroriginalsepacutvals;
-<<<<<<< HEAD
-=======
    GCG_EXTENDEDMASTERCONSDATA** stabcenterextendedmasterconss;
    int nstabcenterextendedmasterconss;
    int stabcenterextendedmasterconsssize;
    SCIP_Real* stabcenterextendedmasterconsvals;
->>>>>>> 34a553f7
    SCIP_Real* stabcenterlinkingconsvals;
    int nstabcenterlinkingconsvals;
    int stabcenterlinkingconsvalssize;
    SCIP_Real* stabcenterconv;
    int nstabcenterconv;
-   SCIP_HASHMAP* stabcentermastercutvals;
    SCIP_Real dualdiffnorm; /**< norm of difference between stabcenter and current duals */
    SCIP_Real* subgradientconsvals;
    int subgradientconsvalssize;
@@ -86,13 +76,10 @@
    SCIP_Real* subgradientoriginalsepacutvals;
    int subgradientoriginalsepacutvalssize;
    int nsubgradientoriginalsepacutvals;
-<<<<<<< HEAD
-=======
    GCG_EXTENDEDMASTERCONSDATA** subgradientextendedmasterconss;
    int nsubgradientextendedmasterconss;
    int subgradientextendedmasterconsssize;
    SCIP_Real* subgradientextendedmasterconsvals;
->>>>>>> 34a553f7
    SCIP_Real* subgradientlinkingconsvals;
    int subgradientlinkingconsvalssize;
    SCIP_Real subgradientnorm;
@@ -140,13 +127,8 @@
       int i
    );
 
-<<<<<<< HEAD
-   SCIP_RETCODE mastercutGetDual(
-      GCG_MASTERCUTDATA*    mastercutdata,      /**< mastercutdata */
-=======
    SCIP_RETCODE extendedmasterconsGetDual(
       GCG_EXTENDEDMASTERCONSDATA*    extendedmasterconsdata,      /**< extendedmasterconsdata */
->>>>>>> 34a553f7
       SCIP_Real*            dual                /**< return pointer for dual value */
    );
 
@@ -154,9 +136,7 @@
    SCIP_RETCODE updateStabilityCenter(
       SCIP_Real             lowerbound,         /**< lower bound due to lagrange function corresponding to current (stabilized) dual vars */
       SCIP_Real*            dualsolconv,        /**< corresponding feasible dual solution for convexity constraints */
-      GCG_COL**             pricingcols,        /**< columns of the pricing problems */
-      GCG_MASTERCUTDATA**   mastercutdata,      /**< array of mastercutdata */
-      int                   nmastercuts         /**< number of mastercuts */
+      GCG_COL**             pricingcols         /**< columns of the pricing problems */
    );
 
    /** updates the alpha after unsuccessful pricing */
@@ -271,8 +251,7 @@
       SCIP_Real          current,            /**< current dual value */
       SCIP_Real          subgradient,         /**< subgradient (or 0.0 if not needed) */
       SCIP_Real          lhs,                 /**< lhs (or 0.0 if not needed) */
-      SCIP_Real          rhs,                 /**< rhs (or 0.0 if not needed) */
-      SCIP_Bool          hassubgradient       /**< is subgradient available? */
+      SCIP_Real          rhs                  /**< rhs (or 0.0 if not needed) */
    ) const;
 };
 
