/* * * * * * * * * * * * * * * * * * * * * * * * * * * * * * * * * * * * * * */
/*                                                                           */
/*                  This file is part of the program                         */
/*          GCG --- Generic Column Generation                                */
/*                  a Dantzig-Wolfe decomposition based extension            */
/*                  of the branch-cut-and-price framework                    */
/*         SCIP --- Solving Constraint Integer Programs                      */
/*                                                                           */
/* Copyright (C) 2010-2025 Operations Research, RWTH Aachen University       */
/*                         Zuse Institute Berlin (ZIB)                       */
/*                                                                           */
/* This program is free software; you can redistribute it and/or             */
/* modify it under the terms of the GNU Lesser General Public License        */
/* as published by the Free Software Foundation; either version 3            */
/* of the License, or (at your option) any later version.                    */
/*                                                                           */
/* This program is distributed in the hope that it will be useful,           */
/* but WITHOUT ANY WARRANTY; without even the implied warranty of            */
/* MERCHANTABILITY or FITNESS FOR A PARTICULAR PURPOSE.  See the             */
/* GNU Lesser General Public License for more details.                       */
/*                                                                           */
/* You should have received a copy of the GNU Lesser General Public License  */
/* along with this program; if not, write to the Free Software               */
/* Foundation, Inc., 51 Franklin St, Fifth Floor, Boston, MA 02110-1301, USA.*/
/*                                                                           */
/* * * * * * * * * * * * * * * * * * * * * * * * * * * * * * * * * * * * * * */

/**@file   struct_vardata.h
 * @ingroup DATASTRUCTURES
 * @brief  data structures for GCG variable data
 * @author Gerald Gamrath
 * @author Martin Bergner
 */

/*---+----1----+----2----+----3----+----4----+----5----+----6----+----7----+----8----+----9----+----0----+----1----+----2*/

#ifndef GCG_STRUCT_VARDATA_H__
#define GCG_STRUCT_VARDATA_H__

<<<<<<< HEAD
#include <scip/type_cons.h>
#include <scip/type_misc.h>
#include <scip/type_var.h>
#include "struct_mastercutdata.h"
#include "type_mastercutdata.h"
=======
#include "type_extendedmasterconsdata.h"
>>>>>>> ea545e34

#ifdef __cplusplus
extern "C" {
#endif

/** type of the variable */
enum GCG_Vartype
{
   GCG_VARTYPE_ORIGINAL = 0,                /**< variable belongs to original problem */
   GCG_VARTYPE_PRICING = 1,                 /**< variable belongs to a pricing problem */
   GCG_VARTYPE_MASTER = 2,                   /**< variable belongs to the master problem */
<<<<<<< HEAD
   GCG_VARTYPE_INFERREDPRICING = 3,         /**< pricing variable inferred from a master cut
=======
   GCG_VARTYPE_INFERREDPRICING = 3,         /**< pricing variable inferred from an extended master cons
>>>>>>> ea545e34
                                                and does not correspond to any original variable */
};
typedef enum GCG_Vartype GCG_VARTYPE;

/** additional data for linking variables */
struct GCG_LinkingVarData
{
   SCIP_VAR**            pricingvars;        /**< array of corresponding variables in the pricing programs (NULL if variable is not linking this block)*/
   SCIP_CONS**           linkconss;          /**< array of constraints in the master problem that ensure that all copies have the same values */
   int                   nblocks;            /**< number of blocks that this variable is linking */
};
typedef struct GCG_LinkingVarData GCG_LINKINGVARDATA;


/** data for original variables */
struct GCG_OrigVarData
{
   SCIP_VAR*             pricingvar;         /**< corresponding variable in the pricing program */
   SCIP_CONS**           masterconss;        /**< master constraints of the original program in which the variable has a nonzero entry */
   SCIP_Real*            coefs;              /**< coefficients in the linking constraints of the original program */
   int                   ncoefs;             /**< number of coefficients */
   SCIP_VAR**            mastervars;         /**< variables in the master problem that contain the variable */
   SCIP_Real*            mastervals;         /**< value of this variable in the master problem variables */
   int                   nmastervars;        /**< number of corresponding master variables */
   int                   maxmastervars;      /**< length of arrays mastervars and vals */
   GCG_LINKINGVARDATA*   linkingvardata;     /**< additional data for linking variables */
};
typedef struct GCG_OrigVarData GCG_ORIGVARDATA;

/** data for pricing variables */
struct GCG_PricingVarData
{
   SCIP_VAR**            origvars;           /**< corresponding variables in the original program */
   int                   norigvars;          /**< number of corresponding variables in the original program */
   int                   maxorigvars;        /**< length of origvars array */
   int                   pricerindex;        /**< index used by the pricer to store data of the variable */
};
typedef struct GCG_PricingVarData GCG_PRICINGVARDATA;

/** data for master variables */
struct GCG_MasterVarData
{
   int                   norigvars;          /**< number of variables in the original program corresponding to  the current variable */
   int                   maxorigvars;        /**< capacity of origvars and origvals */
   SCIP_VAR**            origvars;           /**< variables in the original program corresponding to the current variable */
   SCIP_Real*            origvals;           /**< this variable represents vals[i] times the variable origvars[i] in the
                                              *   original program */
   SCIP_Bool             isray;              /**< does this variable represent a ray or an extreme point? */
   SCIP_Bool             isartificial;       /**< is variable artificial? */
   SCIP_HASHMAP*         origvar2val;        /**< hash map that stores the fraction of original variables the master variable is contained in */
   int                   index;              /**< index of the master variable if stored in GCG's pricedvars array, -1 otherwise */
};
typedef struct GCG_MasterVarData GCG_MASTERVARDATA;

/** data for inferred pricing variables */
struct GCG_InferredPricingVarData
{
<<<<<<< HEAD
   GCG_MASTERCUTDATA*    mastercutdata;      /**< master cut data that was used to infer the pricing variable */
=======
   GCG_EXTENDEDMASTERCONSDATA*    extendedmasterconsdata;      /**< extended master cons data that was used to infer the pricing variable */
>>>>>>> ea545e34
};
typedef struct GCG_InferredPricingVarData GCG_INFERREDPRICINGVARDATA;

/** variable data structure */
struct SCIP_VarData
{
   union
   {
      GCG_ORIGVARDATA    origvardata;        /**< data for original variables */
      GCG_PRICINGVARDATA pricingvardata;     /**< data for pricing variables */
      GCG_MASTERVARDATA  mastervardata;      /**< data for variable of the master problem */
      GCG_INFERREDPRICINGVARDATA inferredpricingvardata; /**< data for inferred pricing variables */
   } data;
   GCG_VARTYPE           vartype;            /**< type of variable */
   int                   blocknr;            /**< number of the block and pricing problem, the variable belongs to,
                                              *   or -1 if variable is directly transferred to the master problem,
                                              *   or -2 if variable is a linking variable */
   SCIP_Longint          creationnode;       /**< node where the variable is created */
   SCIP_Longint          rootredcostcall;    /**< pricing reduced cost call when the variable is created
                                              *   (-1 if variable was not created at the root node or was created in Farkas pricing) */
   SCIP_Real             creationtime;       /**< time when the variable is created */
   SCIP_Longint          iteration;          /**< iteration when the variable is created */
   SCIP_Real             gap;                /**< gap when the variable was created */
   SCIP_Real             redcost;            /**< reduced cost of the variable  */
};

#ifdef __cplusplus
}
#endif

#endif<|MERGE_RESOLUTION|>--- conflicted
+++ resolved
@@ -37,15 +37,7 @@
 #ifndef GCG_STRUCT_VARDATA_H__
 #define GCG_STRUCT_VARDATA_H__
 
-<<<<<<< HEAD
-#include <scip/type_cons.h>
-#include <scip/type_misc.h>
-#include <scip/type_var.h>
-#include "struct_mastercutdata.h"
-#include "type_mastercutdata.h"
-=======
 #include "type_extendedmasterconsdata.h"
->>>>>>> ea545e34
 
 #ifdef __cplusplus
 extern "C" {
@@ -57,11 +49,7 @@
    GCG_VARTYPE_ORIGINAL = 0,                /**< variable belongs to original problem */
    GCG_VARTYPE_PRICING = 1,                 /**< variable belongs to a pricing problem */
    GCG_VARTYPE_MASTER = 2,                   /**< variable belongs to the master problem */
-<<<<<<< HEAD
-   GCG_VARTYPE_INFERREDPRICING = 3,         /**< pricing variable inferred from a master cut
-=======
    GCG_VARTYPE_INFERREDPRICING = 3,         /**< pricing variable inferred from an extended master cons
->>>>>>> ea545e34
                                                 and does not correspond to any original variable */
 };
 typedef enum GCG_Vartype GCG_VARTYPE;
@@ -119,11 +107,7 @@
 /** data for inferred pricing variables */
 struct GCG_InferredPricingVarData
 {
-<<<<<<< HEAD
-   GCG_MASTERCUTDATA*    mastercutdata;      /**< master cut data that was used to infer the pricing variable */
-=======
    GCG_EXTENDEDMASTERCONSDATA*    extendedmasterconsdata;      /**< extended master cons data that was used to infer the pricing variable */
->>>>>>> ea545e34
 };
 typedef struct GCG_InferredPricingVarData GCG_INFERREDPRICINGVARDATA;
 
