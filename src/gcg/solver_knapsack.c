--- conflicted
+++ resolved
@@ -487,14 +487,7 @@
       }
    }
 
-<<<<<<< HEAD
-   SCIP_CALL( GCGcreateGcgCol(pricingprob, &col, probnr, solvars, solvals, nsolvars, FALSE, SCIPinfinity(pricingprob)) );
-   SCIP_CALL( GCGpricerAddCol(scip, col, TRUE) );
-
-   solval = 0.0;
-=======
    *solval = 0.0;
->>>>>>> 34a553f7
 
    for( i = 0; i < *nsolvars; ++i )
       (*solval) += (*solvals)[i] * SCIPvarGetObj((*solvars)[i]);
