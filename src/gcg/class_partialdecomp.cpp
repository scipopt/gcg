/* * * * * * * * * * * * * * * * * * * * * * * * * * * * * * * * * * * * * * */
/*                                                                           */
/*                  This file is part of the program                         */
/*          GCG --- Generic Column Generation                                */
/*                  a Dantzig-Wolfe decomposition based extension            */
/*                  of the branch-cut-and-price framework                    */
/*         SCIP --- Solving Constraint Integer Programs                      */
/*                                                                           */
/* Copyright (C) 2010-2025 Operations Research, RWTH Aachen University       */
/*                         Zuse Institute Berlin (ZIB)                       */
/*                                                                           */
/* This program is free software; you can redistribute it and/or             */
/* modify it under the terms of the GNU Lesser General Public License        */
/* as published by the Free Software Foundation; either version 3            */
/* of the License, or (at your option) any later version.                    */
/*                                                                           */
/* This program is distributed in the hope that it will be useful,           */
/* but WITHOUT ANY WARRANTY; without even the implied warranty of            */
/* MERCHANTABILITY or FITNESS FOR A PARTICULAR PURPOSE.  See the             */
/* GNU Lesser General Public License for more details.                       */
/*                                                                           */
/* You should have received a copy of the GNU Lesser General Public License  */
/* along with this program; if not, write to the Free Software               */
/* Foundation, Inc., 51 Franklin St, Fifth Floor, Boston, MA 02110-1301, USA.*/
/*                                                                           */
/* * * * * * * * * * * * * * * * * * * * * * * * * * * * * * * * * * * * * * */

/**@file   class_partialdecomp.cpp
 * @brief  class storing incomplete decompositions
 * @author Michael Bastubbe
 * @author Hanna Franzen
 * @author Erik Muehmer
 *
 */

/*---+----1----+----2----+----3----+----4----+----5----+----6----+----7----+----8----+----9----+----0----+----1----+----2*/

/*#define SCIP_DEBUG*/

#include "class_partialdecomp.h"
#include "class_detprobdata.h"
#include "scip/cons_setppc.h"
#include "scip/scip.h"
#include "scip_misc.h"
#include "struct_detector.h"
#include "struct_score.h"
#include "struct_decomp.h"
#include "cons_decomp.h"
#include "cons_decomp.hpp"
#include "params_visu.h"
#include "miscvisualization.h"
#include "reader_gp.h"

#include <sstream>
#include <iostream>
#include <exception>
#include <algorithm>
#include <queue>
#include <utility>
#include <stdlib.h>

#ifndef NO_AUT_LIB
#include "symmetry/automorphism.h"
#include "symmetry/automorphism.hpp"
#endif


/** macro to throw error if SCIP return status of the called function is not SCIP_OKAY */
#define SCIP_CALL_EXC( x ) do                                                                                 \
                       {                                                                                      \
                          SCIP_RETCODE _restat_;                                                              \
                          if( ( _restat_ = ( x ) ) !=  SCIP_OKAY )                                            \
                          {                                                                                   \
                             SCIPerrorMessage( "Error <%d> in function call\n", _restat_ );                   \
                             throw std::exception();                                                          \
                          }                                                                                   \
                       }                                                                                      \
                       while( FALSE )

namespace gcg {

/** array of prime numbers */
const int PARTIALDECOMP::primes[] = {2, 3, 5, 7, 11, 13, 17, 19, 23, 29, 31, 37, 41, 43, 47, 53, 59, 61, 67, 71, 73, 79, 83, 89, 97,
   101, 103, 107, 109, 113, 127, 131, 137, 139, 149, 151, 157, 163, 167, 173, 179, 181, 191, 193, 197, 199, 211, 223, 227,
   229, 233, 239, 241, 251, 257, 263, 269, 271, 277, 281, 283, 293, 307, 311, 313, 317, 331, 337, 347, 349};

/** length of primes array */
const int PARTIALDECOMP::nprimes = 70;


BLOCK_STRUCTURE::~BLOCK_STRUCTURE()
{
   for( auto block : blockstructures )
      delete block;
}


PARTIALDECOMP* BLOCK_STRUCTURE::createPartialdec(
   DETPROBDATA* parentdetprobdata,
   DETPROBDATA* newdetprobdata,
   int probnr
   )
{
   PARTIALDECOMP* partialdec = new PARTIALDECOMP(newdetprobdata->getScip(), newdetprobdata->isAssignedToOrigProb());
   int nblocks = (int) blockconss.size();
   char buffer[SCIP_MAXSTRLEN];
   std::vector<int> rowmapping(parentdetprobdata->getNConss(), -1);
   std::vector<int> colmapping(parentdetprobdata->getNVars(), -1);
   std::vector<int> reversecolmapping(newdetprobdata->getNVars(), -1);

   for( int cons = 0; cons < (int)rowmapping.size(); ++cons)
   {
      SCIPsnprintf(buffer, SCIP_MAXSTRLEN, "p%d_%s", probnr, SCIPconsGetName(parentdetprobdata->getCons(cons)));
      int idx = newdetprobdata->getIndexForCons(buffer);
      if( idx >= 0 )
         rowmapping[cons] = idx;
   }

   for( int var = 0; var < (int)colmapping.size(); ++var)
   {
      SCIPsnprintf(buffer, SCIP_MAXSTRLEN, "pr%d_%s", probnr, SCIPvarGetName(parentdetprobdata->getVar(var)));
      int idx = newdetprobdata->getIndexForVar(buffer);
      if( idx >= 0 )
      {
         colmapping[var] = idx;
         assert(idx < (int) reversecolmapping.size());
         reversecolmapping[idx] = var;
      }
   }

   for( auto cons : masterconss )
   {
      int idx = rowmapping[cons];
      if( idx >= 0 )
         partialdec->fixConsToMaster(idx);
   }

   partialdec->setNBlocks(nblocks);
   for( int block = 0; block < nblocks; ++block )
   {
      for( auto cons : blockconss[block] )
      {
         int idx = rowmapping[cons];
         if( idx >= 0 )
            partialdec->fixConsToBlock(idx, block);
      }
      for( int subblock = 0; subblock < (int)blockstructures.size(); ++subblock )
      {
         BLOCK_STRUCTURE* subblockstructure = blockstructures[subblock];
         BLOCK_STRUCTURE* newsubblockstructure = NULL;
         if( subblockstructure )
         {
            newsubblockstructure = subblockstructure->translateStructure(rowmapping, colmapping, TRUE);
         }
         partialdec->setBlockStructure(subblock, newsubblockstructure);
      }
   }

   GCGconshdlrDecompAddPreexisitingPartialDec(newdetprobdata->getScip(), partialdec);

   if( !symmetryvardata.empty() )
   {
      bool success = true;
      success = partialdec->setSymmetryInformation(
         [&] (int b)
         {
            assert(b < nblocks);
            return symmetricalblocks[b];
         },
         [&] (int b, int vi)
         {
            int var = reversecolmapping[partialdec->getVarsForBlock(b)[vi]];
            assert(symmetryvardata.find(var) != symmetryvardata.end());
            assert(symmetryvardata[var] >= 0);
            int repvar = colmapping[symmetryvardata[var]];
            assert(partialdec->getVarProbindexForBlock(repvar, symmetricalblocks[b]) >= 0);
            return partialdec->getVarProbindexForBlock(repvar, symmetricalblocks[b]);
         }
      );
      assert(partialdec->aggInfoCalculated());

      if( !success )
      {
         SCIPwarningMessage(parentdetprobdata->getScip(), "Could not set symmetry information.\n");
      }
   }

   return partialdec;
}


BLOCK_STRUCTURE* BLOCK_STRUCTURE::translateStructure(
   std::vector<int>& rowmapping,
   std::vector<int>& colmapping,
   SCIP_Bool translatesymmetry
   )
{
   BLOCK_STRUCTURE* blockstructure = new BLOCK_STRUCTURE();

   for( int cons : masterconss )
   {
      int idx = rowmapping[cons];
      if( idx >= 0 )
         blockstructure->masterconss.push_back(idx);
   }

   for( auto& conss : blockconss )
   {
      blockstructure->blockconss.emplace_back();
      for( int cons : conss )
      {
         int idx = rowmapping[cons];
         if( idx >= 0 )
            blockstructure->blockconss.back().push_back(idx);
      }
   }

   if( translatesymmetry )
   {
      blockstructure->symmetricalblocks = symmetricalblocks;

      for( auto& it : symmetryvardata )
      {
         int idx1 = colmapping[it.first];
         int idx2 = colmapping[it.second];
         assert((idx1 >= 0 && idx2 >= 0) || (idx1 < 0 && idx2 < 0));
         if( idx1 >= 0 && idx2 >= 0 )
            blockstructure->symmetryvardata.emplace(idx1, idx2);
      }
   }

   for( auto block : blockstructures )
   {
      if( block )
         blockstructure->blockstructures.push_back(block->translateStructure(rowmapping, colmapping, translatesymmetry));
      else
         blockstructure->blockstructures.emplace_back();
   }

   return blockstructure;
}

PARTIALDECOMP::PARTIALDECOMP(
   SCIP* _scip,
   bool originalProblem
   ) :
   scip( _scip ), nblocks( 0 ), masterconss( 0 ),
   mastervars( 0 ), conssforblocks( 0 ), varsforblocks( 0 ), linkingvars( 0 ), linkingvarsforblocks(0), stairlinkingvars( 0 ),
   ncoeffsforblock(std::vector<int>(0)), ncoeffsforblockformastercons(0),
   varsforblocksorted(true), stairlinkingvarsforblocksorted(true),
   conssforblocksorted(true), linkingvarssorted(true), mastervarssorted(true),
   masterconsssorted(true), hashvalue( 0 ), hvoutdated(true), isselected( false ), isagginfoalreadytoexpensive(false), isfinishedbyfinisher( false ),
   nequivalenceclasses(0), eqclasstoblocks(std::vector<std::vector<int>>(0)), blockstoeqclasses(std::vector<int>(0) ), eqclassesvarmappings(std::vector<std::vector<std::vector<int> > >(0)),
   detectorchain( 0 ), detectorclocktimes( 0 ), pctvarstoborder( 0 ),
   pctvarstoblock( 0 ), pctvarsfromfree( 0 ), pctconsstoborder( 0 ), pctconsstoblock( 0 ), pctconssfromfree( 0 ),
   nnewblocks( 0 ), usedpartition(0 ), classestomaster(0 ), classestolinking(0 ), listofancestorids(0 ),
   usergiven( USERGIVEN::NOT ), stemsfromorig( false ), original( originalProblem ), translatedpartialdecid( -1 )
{
   // unique id
   id = GCGconshdlrDecompGetNextPartialdecID(scip);

   DETPROBDATA* detprobdata = getDetprobdata();

   nvars = detprobdata->getNVars();
   nconss = detprobdata->getNConss();

   // vector of bools are a special case, no "(n fields, default value)" constructor available
   for(int i = 0; i < nvars; i++)
   {
      isvaropen.push_back(true);
      isvarmaster.push_back(false);
      openvars.push_back(i);
   }

   for(int i = 0; i < nconss; i++)
   {
      isconsopen.push_back(true);
      isconsmaster.push_back(false);
      openconss.push_back(i);
   }

   SCIPhashmapCreate(&maptoscores, SCIPblkmem(scip), GCGconshdlrDecompGetNScores(scip));

   for( int i = 0; i < GCGconshdlrDecompGetNScores(scip); i++ )
   {
      assert(!SCIPhashmapExists(maptoscores, (void*)GCGconshdlrDecompGetScores(scip)[i]));

      SCIP_CALL_EXC( SCIPhashmapSetImageReal(maptoscores, (void*)GCGconshdlrDecompGetScores(scip)[i], SCIP_INVALID) );
   }

   GCGconshdlrDecompRegisterPartialdec(scip, this);
}


PARTIALDECOMP::PARTIALDECOMP(
   const PARTIALDECOMP *partialdectocopy
   )
{
   scip = ( partialdectocopy->scip );

   // unique id
   id = GCGconshdlrDecompGetNextPartialdecID(scip);

   // rest is copied
   nblocks = partialdectocopy->nblocks;
   nvars = partialdectocopy->nvars;
   nconss = partialdectocopy->nconss;
   masterconss = partialdectocopy->masterconss;
   mastervars = partialdectocopy->mastervars;
   conssforblocks = partialdectocopy->conssforblocks;
   varsforblocks = partialdectocopy->varsforblocks;
   linkingvars = partialdectocopy->linkingvars;
   stairlinkingvars = partialdectocopy->stairlinkingvars;
   openvars = partialdectocopy->openvars;
   openconss = partialdectocopy->openconss;
   linkingvarsforblocks = partialdectocopy->linkingvarsforblocks;

   isvaropen = partialdectocopy->isvaropen;
   masterconsssorted = partialdectocopy->masterconsssorted;

   isconsopen = partialdectocopy->isconsopen;

   isvarmaster = partialdectocopy->isvarmaster;
   isconsmaster = partialdectocopy->isconsmaster;

   detectorchain = partialdectocopy->detectorchain;
   detectorchaininfo = partialdectocopy->detectorchaininfo;
   hashvalue = partialdectocopy->hashvalue;
   usergiven = partialdectocopy->usergiven;
   detectorclocktimes = partialdectocopy->detectorclocktimes;
   pctvarstoborder = partialdectocopy->pctvarstoborder;
   pctvarstoblock = partialdectocopy->pctvarstoblock;
   pctvarsfromfree = partialdectocopy->pctvarsfromfree;
   pctconsstoborder = partialdectocopy->pctconsstoborder;
   pctconsstoblock = partialdectocopy->pctconsstoblock;
   pctconssfromfree = partialdectocopy->pctconssfromfree;
   usedpartition = partialdectocopy->usedpartition;
   classestomaster = partialdectocopy->classestomaster;
   classestolinking = partialdectocopy->classestolinking;
   isfinishedbyfinisher = partialdectocopy->isfinishedbyfinisher;
   ncoeffsforblockformastercons = partialdectocopy->ncoeffsforblockformastercons;
   nnewblocks = partialdectocopy->nnewblocks;
   stemsfromorig = partialdectocopy->stemsfromorig;
   isselected = false;
   original = partialdectocopy->original;
   listofancestorids = partialdectocopy->listofancestorids;
   listofancestorids.push_back(partialdectocopy->id);

   varsforblocksorted = partialdectocopy->varsforblocksorted;
   stairlinkingvarsforblocksorted = partialdectocopy->stairlinkingvarsforblocksorted;
   conssforblocksorted = partialdectocopy->conssforblocksorted;
   linkingvarssorted = partialdectocopy->linkingvarssorted;
   mastervarssorted = partialdectocopy->mastervarssorted;
   hvoutdated = partialdectocopy->hvoutdated;

   nequivalenceclasses  = partialdectocopy->nequivalenceclasses;
   eqclasstoblocks = partialdectocopy->eqclasstoblocks;
   blockstoeqclasses = partialdectocopy->blockstoeqclasses;
   eqclassesvarmappings = partialdectocopy->eqclassesvarmappings;
   ncoeffsforblock = partialdectocopy->ncoeffsforblock;
   translatedpartialdecid = partialdectocopy->getTranslatedpartialdecid();

   SCIPhashmapCreate(&maptoscores, SCIPblkmem(scip), GCGconshdlrDecompGetNScores(scip));

   for( int i = 0; i < GCGconshdlrDecompGetNScores(scip); i++ )
   {
      assert(!SCIPhashmapExists(maptoscores, (void*)GCGconshdlrDecompGetScores(scip)[i]));

      SCIP_CALL_EXC( SCIPhashmapSetImageReal(maptoscores, (void*)GCGconshdlrDecompGetScores(scip)[i], SCIP_INVALID) );
   }

   isagginfoalreadytoexpensive = partialdectocopy->isagginfoalreadytoexpensive;

   GCGconshdlrDecompRegisterPartialdec(scip, this);
}


PARTIALDECOMP::~PARTIALDECOMP()
{
   GCGconshdlrDecompDeregisterPartialdec(scip, this);
   for( auto block : blockstructures )
      delete block;
   SCIPhashmapFree(&maptoscores);
}


/** @brief checks whether two arrays of SCIP_Real's are identical
 * @returns true iff the given arrays are identical */
static
SCIP_Bool realArraysAreEqual(
   SCIP*                 scip,               /**< SCIP data structure */
   SCIP_Real*            array1,             /**< first array */
   int                   array1length,       /**< length of first array */
   SCIP_Real*            array2,             /**< second array */
   int                   array2length        /**< length of second array */
   )
{
   int i;

   if( array1length != array2length )
      return FALSE;

   if( array1length == 0 )
      return TRUE;

   assert(array1 != NULL);
   assert(array2 != NULL);

   for( i = 0; i < array1length; i++ )
   {
      if( !SCIPisEQ(scip, array1[i], array2[i]) )
         return FALSE;
   }

   return TRUE;
}


/** Checks whether the second value of a is lower than the second value of b
 * @returns true iff the second value of a is lower than the second value of b */
static
bool compare_blocks(
   std::pair<int, int> const & a,
   std::pair<int, int> const & b
   )
{
   return a.second < b.second;
}


int PARTIALDECOMP::addBlock()
{
   assert( (int) conssforblocks.size() == nblocks );
   assert( (int) varsforblocks.size() == nblocks );
   assert( (int) stairlinkingvars.size() == nblocks );

   conssforblocks.emplace_back();
   varsforblocks.emplace_back();
   stairlinkingvars.emplace_back();
   if( !blockstructures.empty() )
      blockstructures.push_back(NULL);
   if( !linkingvarsforblocks.empty() )
      linkingvarsforblocks.emplace_back();
   if( !ncoeffsforblock.empty() )
      ncoeffsforblock.push_back(0);
   nblocks++;
   return nblocks - 1;
}


void PARTIALDECOMP::addClockTime(
   SCIP_Real clocktime
   )
{
   detectorclocktimes.push_back(clocktime);
}


void PARTIALDECOMP::addDecChangesFromAncestor(
   PARTIALDECOMP* ancestor
   )
{
   /* add number of new blocks */
   assert( ancestor != NULL );

   nnewblocks.push_back( getNBlocks() - ancestor->getNBlocks() );
   pctconssfromfree.push_back( getNConss() != 0 ? ( ancestor->getNOpenconss() - getNOpenconss() ) / (SCIP_Real) getNConss() : 0. );
   pctvarsfromfree.push_back( getNVars() != 0 ? ( ancestor->getNOpenvars() - getNOpenvars() ) / (SCIP_Real) getNVars() : 0. );
   pctconsstoblock.push_back( getNConss() != 0 ?
      ( - getNOpenconss() - getNMasterconss() + ancestor->getNOpenconss() + ancestor->getNMasterconss() ) / getNConss() : 0. );
   pctvarstoblock.push_back( getNVars() != 0 ? ( - getNOpenvars() - getNMastervars() - getNLinkingvars() - getNTotalStairlinkingvars() + ancestor->getNOpenvars()
         + ancestor->getNMastervars() + ancestor->getNLinkingvars() + ancestor->getNTotalStairlinkingvars() ) / getNVars() : 0. );
   pctconsstoborder.push_back( getNConss() != 0 ? ( getNMasterconss() - ancestor->getNMasterconss() ) / (SCIP_Real) getNConss() : 0. );
   pctvarstoborder.push_back( getNVars() != 0 ? ( getNMastervars() + getNLinkingvars() + getNTotalStairlinkingvars() - ancestor->getNMastervars()
         - ancestor->getNLinkingvars() - ancestor->getNTotalStairlinkingvars() ) / (SCIP_Real) getNVars() : 0. );
   listofancestorids.push_back( ancestor->getID() );
}


void PARTIALDECOMP::addDetectorChainInfo(
   const char* decinfo
   )
{
   std::stringstream help;
   help << decinfo;
   detectorchaininfo.push_back( help.str() );
}


void PARTIALDECOMP::addEmptyPartitionStatistics()
{
   std::vector<int> emptyVector( 0 );
   usedpartition.push_back(NULL );
   classestomaster.push_back( emptyVector );
   classestolinking.push_back( emptyVector );
}


 void PARTIALDECOMP::addNNewBlocks(
    int newblocks
    )
 {
    nnewblocks.push_back( newblocks );
 }


 void PARTIALDECOMP::addPctConssFromFree(
    SCIP_Real pct
    )
 {
    pctconssfromfree.push_back( pct );
 }


 void PARTIALDECOMP::addPctConssToBlock(
    SCIP_Real pct
    )
 {
    pctconsstoblock.push_back( pct );
 }


 void PARTIALDECOMP::addPctConssToBorder(
    SCIP_Real pct
    )
 {
    pctconsstoborder.push_back( pct );
 }


 void PARTIALDECOMP::addPctVarsFromFree(
    SCIP_Real pct
    )
 {
    pctvarsfromfree.push_back( pct );
 }


 void PARTIALDECOMP::addPctVarsToBlock(
    SCIP_Real pct
    )
 {
    pctvarstoblock.push_back( pct );
 }


 void PARTIALDECOMP::addPctVarsToBorder(
    SCIP_Real pct
    )
 {
    pctvarstoborder.push_back( pct );
 }


bool PARTIALDECOMP::alreadyAssignedConssToBlocks()
{
   for( int b = 0; b < this->nblocks; ++ b )
      if( conssforblocks[b].size() != 0 )
         return true;
   return false;
}


SCIP_RETCODE PARTIALDECOMP::assignBorderFromConstoblock(
   SCIP_HASHMAP* constoblock,
   int givenNBlocks
   )
{
   int cons;
   std::vector<int> del;

   for( int i = 0; i < getNOpenconss(); ++ i )
   {
      cons = openconss[i];
      if( ! SCIPhashmapExists( constoblock, (void*) (size_t) cons ) )
         continue;
      if( (int) (size_t) SCIPhashmapGetImage( constoblock, (void*) (size_t) cons ) - 1 == givenNBlocks )
      {
         setConsToMaster( cons );
         del.push_back(cons);
      }
   }

   /* remove assigned conss from list of open conss */
   for(auto c : del)
      deleteOpencons(c);

   sort();
   assert( checkConsistency() );
   return SCIP_OKAY;
}


bool PARTIALDECOMP::assignCurrentStairlinking(
   )
{
   std::vector<int> blocksOfOpenvar;
   bool assigned = false;
   int var;
   int cons;
   std::vector<int> del;

   DETPROBDATA* detprobdata = this->getDetprobdata();

   /* look for blocks in which the var appears */
   for( int i = 0; i < getNOpenvars(); ++ i )
   {
      blocksOfOpenvar.clear();
      var = openvars.at(i);
      for( int b = 0; b < nblocks; ++ b )
      {
         for( int c = 0; c < getNConssForBlock( b ); ++ c )
         {
            cons = conssforblocks.at(b).at(c);
            if( detprobdata->getVal( cons, var ) != 0 )
            {
               blocksOfOpenvar.push_back( b );
               break;
            }
         }
      }
      /* assign all vars included in two consecutive blocks to stairlinking */
      if( blocksOfOpenvar.size() == 2 && blocksOfOpenvar.at(0) + 1 == blocksOfOpenvar.at(1) )
      {
         setVarToStairlinking(var, blocksOfOpenvar.at(0), blocksOfOpenvar.at(1));
         del.push_back(var);
         assigned = true;
      }
   }

   /* remove assigned vars from open vars list */
   for(auto v : del)
      deleteOpenvar(v);
   
   sort();

   return assigned;
}


bool PARTIALDECOMP::assignHittingOpenconss(
   )
{
   int cons;
   int var;
   int block;
   bool stairlinking; /* true if the cons includes stairlinkingvars */
   bool assigned = false; /* true if open conss get assigned in this function */
   std::vector<int>::iterator it;
   std::vector<int> blocksOfStairlinkingvars; /* first block of the stairlinkingvars which can be found in the conss */
   std::vector<int> blocksOfVars; /* blocks of the vars which can be found in the conss */
   std::vector<int> blocks; /* cons can be assigned to the blocks stored in this vector */
   std::vector<int> eraseBlock;
   std::vector<int> del;

   DETPROBDATA* detprobdata = this->getDetprobdata();

   for( size_t c = 0; c < openconss.size(); ++ c )
   {
      cons = openconss[c];
      stairlinking = false;

      blocksOfVars.clear();
      blocks.clear();
      blocksOfStairlinkingvars.clear();
      eraseBlock.clear();

      /* fill out blocksOfStairlinkingvars and blocksOfBlockvars */
      for( int b = 0; b < nblocks; ++ b )
      {
         for( int v = 0; v < detprobdata->getNVarsForCons( cons ); ++ v )
         {
            var = detprobdata->getVarsForCons( cons )[v];
            if( isVarBlockvarOfBlock( var, b ) )
            {
               blocksOfVars.push_back( b );
               break;
            }
         }
      }

      for( int b = 0; b < nblocks; ++ b )
      {
         for( int v = 0; v < detprobdata->getNVarsForCons( cons ); ++ v )
         {
            int var2 = detprobdata->getVarsForCons(cons)[v];
            std::vector<int>::iterator lb = lower_bound( stairlinkingvars[b].begin(), stairlinkingvars[b].end(), var2 );
            if( lb != stairlinkingvars[b].end() &&  *lb == var2 )
            {
               stairlinking = true;
               blocksOfStairlinkingvars.push_back( b );
               break;
            }
         }
      }

      /* fill out blocks */
      if( stairlinking && blocksOfVars.size() < 2 )
      {
         if( blocksOfVars.size() == 0 )
         {
            blocks.push_back( blocksOfStairlinkingvars[0] );
            blocks.push_back( blocksOfStairlinkingvars[0] + 1 );
            for( size_t i = 1; i < blocksOfStairlinkingvars.size(); ++ i )
            {
               for( it = blocks.begin(); it != blocks.end(); ++ it )
               {
                  if( * it != blocksOfStairlinkingvars[i] && * it != blocksOfStairlinkingvars[i] + 1 )
                     eraseBlock.push_back( * it );
               }
               for( size_t j = 0; j < eraseBlock.size(); ++ j )
               {
                  it = find( blocks.begin(), blocks.end(), eraseBlock[j] );
                  assert( it != blocks.end() );
                  blocks.erase( it );
               }
            }
         }
         else
         {
            blocks.push_back( blocksOfVars[0] );
            for( size_t i = 0; i < blocksOfStairlinkingvars.size(); ++ i )
            {
               if( blocks[0] != blocksOfStairlinkingvars[i] && blocks[0] != blocksOfStairlinkingvars[i] + 1 )
               {
                  blocks.clear();
                  break;
               }
            }
         }
      }

      if( blocksOfVars.size() > 1 )
      {
         setConsToMaster( cons );
         del.push_back(cons);
         assigned = true;
      }
      else if( ! stairlinking && blocksOfVars.size() == 1 )
      {
         setConsToBlock( cons, blocksOfVars[0] );
         del.push_back(cons);
         assigned = true;
      }
      else if( stairlinking && blocks.size() == 0 )
      {
         setConsToMaster( cons );
         del.push_back(cons);
         assigned = true;
      }
      else if( stairlinking && blocks.size() == 1 )
      {
         setConsToBlock( cons, blocks[0] );
         del.push_back(cons);
         assigned = true;
      }
      else if( stairlinking && blocks.size() > 1 )
      {
         block = blocks[0];
         for( size_t i = 1; i < blocks.size(); ++ i )
         {
            if( getNConssForBlock((int) i ) < getNConssForBlock( block ) )
               block = (int) i;
         }
         setConsToBlock( cons, block );
         del.push_back(cons);
         assigned = true;
      }
   }

   /* remove assigned conss from list of open conss */
   if( assigned )
   {
      for(auto c : del)
         deleteOpencons(c);
      sort();
   }

   return assigned;
}


bool PARTIALDECOMP::assignHittingOpenvars(
   )
{
   int cons;
   int var;
   std::vector<int> blocksOfOpenvar;
   bool found;
   bool assigned = false;
   std::vector<int> del;

   DETPROBDATA* detprobdata = this->getDetprobdata();

   /* set vars to linking, if they can be found in more than one block;
    * set vars to block if they can be found in only one block */
   for( size_t i = 0; i < openvars.size(); ++ i )
   {
      blocksOfOpenvar.clear();
      var = openvars.at(i);
      assert( var >= 0 && var < nvars );
      for( int b = 0; b < nblocks; ++ b )
      {
         found = false;
         for( int c = 0; c < getNConssForBlock( b ) && ! found; ++ c )
         {
            cons = conssforblocks[b][c];
            for( int v = 0; v < detprobdata->getNVarsForCons( cons ) && ! found; ++ v )
            {
               if( detprobdata->getVarsForCons( cons )[v] == var )
               {
                  blocksOfOpenvar.push_back( b );
                  found = true;
               }
            }
         }
      }
      if( blocksOfOpenvar.size() == 1 )
      {
         setVarToBlock(var, blocksOfOpenvar.at(0));
         del.push_back(var);
         assigned = true;
      }
      else if( blocksOfOpenvar.size() > 1 )
      {
         setVarToLinking(var);
         del.push_back(var);
         assigned = true;
      }
   }

   /* remove the stored vars from open vars list */
   if( assigned )
   {
      for(auto v : del)
         deleteOpenvar(v);

      sort();
   }

   return assigned;
}


void PARTIALDECOMP::assignOpenConssToMaster(
   )
{
   for( auto cons : openconss )
   {
      setConsToMaster(cons);
      isconsopen[cons] = false;
   }
   openconss.clear();
}


void PARTIALDECOMP::assignOpenPartialHittingConsToMaster(
   )
{
   int cons;
   int var;
   std::vector<int> blocksOfBlockvars; /* blocks with blockvars which can be found in the cons */
   std::vector<int> blocksOfOpenvar; /* blocks in which the open var can be found */
   bool master;
   bool hitsOpenVar;
   std::vector<bool> isblockhit;
   std::vector<int> del;

   DETPROBDATA* detprobdata = this->getDetprobdata();

   /* set openconss with more than two blockvars to master */
   for( size_t c = 0; c < openconss.size(); ++ c )
   {
      isblockhit= std::vector<bool>(getNBlocks(), false );
      blocksOfBlockvars.clear();
      master = false;
      hitsOpenVar = false;
      cons = openconss[c];

      for( int v = 0; v < detprobdata->getNVarsForCons( cons ) && ! master; ++ v )
      {
         var = detprobdata->getVarsForCons( cons )[v];

         if( isVarOpenvar( var ) )
         {
            hitsOpenVar = true;
            continue;
         }

         if( isVarMastervar( var ) )
         {
            master = true;
            setConsToMaster( cons );
            del.push_back(cons);
            continue;
         }

         for( int b = 0; b < nblocks; ++ b )
         {
            if( isblockhit[b] )
               continue;

            if( isVarBlockvarOfBlock( var, b ) )
            {
               blocksOfBlockvars.push_back( b );
               isblockhit[b] = true;
               break;
            }
         }
      }
      if( blocksOfBlockvars.size() == 1 && hitsOpenVar )
      {
         setConsToMaster( cons );
         del.push_back(cons);
      }
   }

   /* remove assigned conss from list of open conss */
   for(auto c : del)
      deleteOpencons(c);
   sort();
}


void PARTIALDECOMP::assignOpenPartialHittingToMaster(
   )
{
   assignOpenPartialHittingConsToMaster( );
   assignOpenPartialHittingVarsToMaster( );
}


void PARTIALDECOMP::assignOpenPartialHittingVarsToMaster(
   )
{
   int cons;
   int var;
   std::vector<int> blocksOfOpenvar; /* blocks in which the open var can be found */
   bool hitsOpenCons;
   std::vector<bool> isblockhit;
   SCIP_Bool benders;
   std::vector<int> del;

   DETPROBDATA* detprobdata = this->getDetprobdata();

   SCIPgetBoolParam(scip, "detection/benders/enabled", &benders);

   /* set open var to linking if it can be found in one block and open constraint */
   for( size_t i = 0; i < openvars.size(); ++ i )
   {
      isblockhit= std::vector<bool>(getNBlocks(), false );
      blocksOfOpenvar.clear();
      var = openvars[i];
      hitsOpenCons = false;

      for( int c = 0; c < detprobdata->getNConssForVar( var ); ++ c )
      {
         cons = detprobdata->getConssForVar( var )[c];

         if( benders && isConsMastercons( cons ) )
         {
            continue;
         }

         if( isConsOpencons( cons ) )
         {
            hitsOpenCons = true;
            continue;
         }
         for( int b = 0; b < nblocks; ++ b )
         {
            if ( isblockhit[b] )
               continue;

            if( isConsBlockconsOfBlock( cons, b ) )
            {
               blocksOfOpenvar.push_back( b );
               isblockhit[b] = true;
               break;
            }
         }
      }

      if( blocksOfOpenvar.size() == 1 && hitsOpenCons )
      {
         setVarToLinking(var);
         del.push_back(var);
      }
   }

   /* revome assigned vars from list of open vars */
   for(auto v : del)
      deleteOpenvar(v);

   sort();
}


SCIP_RETCODE PARTIALDECOMP::assignPartialdecFromConstoblock(
   SCIP_HASHMAP* constoblock,
   int additionalNBlocks
)
{
   int oldNBlocks = nblocks;
   int consblock;
   int cons;
   std::vector<int> del;

   assert( additionalNBlocks >= 0 );

   for( int b = 0; b < additionalNBlocks; ++ b )
      addBlock();

   for( int i = 0; i < getNOpenconss(); ++ i )
   {
      cons = openconss[i];

      if( ! SCIPhashmapExists( constoblock, (void*) (size_t) cons ) )
         continue;
      consblock = oldNBlocks + ( (int) (size_t) SCIPhashmapGetImage( constoblock, (void*) (size_t) cons ) - 1 );
      assert( consblock >= oldNBlocks && consblock <= nblocks );
      if( consblock == nblocks )
      {
         setConsToMaster( cons );
         del.push_back(cons);
      }
      else
      {
         setConsToBlock( cons, consblock );
         del.push_back(cons);
      }
   }

   /* remove assigned conss from list of open conss */
   for( auto c : del )
      deleteOpencons(c);

   deleteEmptyBlocks(false);
   sort();
   assert( checkConsistency( ) );
   return SCIP_OKAY;
}


SCIP_RETCODE PARTIALDECOMP::assignPartialdecFromConstoblockVector(
   std::vector<int> constoblock,
   int additionalNBlocks
      )
{
   int oldNBlocks = nblocks;
   int consblock;
   int cons;
   std::vector<int> del;

   assert( additionalNBlocks >= 0 );

   for( int b = 0; b < additionalNBlocks; ++ b )
      addBlock();

   for( int i = 0; i < getNOpenconss(); ++ i )
   {
      cons = openconss[i];

      if( constoblock[cons] == - 1 )
         continue;

      consblock = oldNBlocks + ( constoblock[cons] - 1 );
      assert( consblock >= oldNBlocks && consblock <= nblocks );
      if( consblock == nblocks )
      {
         setConsToMaster( cons );
         del.push_back(cons);
      }
      else
      {
         setConsToBlock( cons, consblock );
         del.push_back(cons);
      }
   }

   /* remove assigned conss from list of open conss */
   for( auto c : del )
      deleteOpencons(c);

   deleteEmptyBlocks(false);
   sort();
   assert( checkConsistency( ) );
   return SCIP_OKAY;
}


void PARTIALDECOMP::assignSmallestComponentsButOneConssAdjacency()
{
   /* tools to check if the openvars can still be found in a constraint yet */
   std::vector<int> varinblocks(nvars, -1); /* stores, in which block the variable can be found */

   /* tools to update openvars */
   std::vector<int> oldOpenconss;
   std::vector<int> openvarsToDelete;
   gcg::DETPROBDATA* detprobdata = getDetprobdata();

   if( getNLinkingvars() != 0 )
   {
      complete();
      return;
   }

   if ( !detprobdata->isConssAdjInitialized() )
      detprobdata->createConssAdjacency();

   std::vector<bool> isConsVisited(nconss, false);

   std::vector<std::vector<int>> conssfornewblocks;
   std::vector<std::vector<int>> varsfornewblocks;

   int newblocks;
   int largestcomponent;
   int sizelargestcomponent;

   newblocks = 0;
   largestcomponent = -1;
   sizelargestcomponent = 0;

   std::queue<int> helpqueue;
   std::vector<int> neighborConss;

   assert( (int) conssforblocks.size() == getNBlocks() );
   assert( (int)varsforblocks.size() == getNBlocks() );
   assert( (int)stairlinkingvars.size() == getNBlocks() );

   if( getNBlocks() < 0 )
      setNBlocks(0);

   /* do breadth first search to find connected conss */
   auto constoconsider = getOpenconss();
   while( !constoconsider.empty() )
   {
      std::vector<int> newconss;
      std::vector<int> newvars;

      assert( helpqueue.empty() );
      helpqueue.push(constoconsider[0]);
      neighborConss.clear();
      neighborConss.push_back(constoconsider[0]);
      isConsVisited[constoconsider[0]] = true;

      while( !helpqueue.empty() )
      {
         int nodeCons = helpqueue.front();
         assert(isConsOpencons(nodeCons));
         helpqueue.pop();
         for( int cons :  detprobdata->getConssForCons(nodeCons) )
         {
            if( isConsVisited[cons] || isConsMastercons(cons) )
               continue;

            assert(isConsOpencons(cons));
            isConsVisited[cons] = true;
            neighborConss.push_back(cons);
            helpqueue.push(cons);
         }
      }

      /* assign found conss and vars to a new block */
      for( int cons : neighborConss )
      {
         std::vector<int>::iterator consiter = std::lower_bound(constoconsider.begin(), constoconsider.end(), cons);
         assert(consiter != constoconsider.end() && *consiter == cons);
         constoconsider.erase(consiter);
         assert(isConsOpencons(cons));
         newconss.push_back(cons);

         for( int var : detprobdata->getVarsForCons(cons) )
         {
            if( isVarLinkingvar(var) || varinblocks[var] != -1 )
               continue;

            assert(!isVarMastervar(var));
            newvars.push_back(var);
            varinblocks[var] = newblocks;
         }
      }
      ++newblocks;
      conssfornewblocks.push_back(newconss);
      varsfornewblocks.push_back(newvars);
   }

   for( int i = 0; i < newblocks; ++i )
   {
      if( (int)conssfornewblocks[i].size() > sizelargestcomponent )
      {
         sizelargestcomponent = (int)conssfornewblocks[i].size();
         largestcomponent = i;
      }
   }

   if( newblocks > 1 )
   {
      int oldnblocks = getNBlocks();;
      bool largestdone = false;

      setNBlocks(newblocks - 1 + getNBlocks());

      for( int i = 0; i < newblocks; ++i)
      {
         if( i == largestcomponent )
         {
            largestdone = true;
            continue;
         }
         for( int c = 0; c < (int) conssfornewblocks[i].size() ; ++c)
         {
            fixConsToBlock(conssfornewblocks[i][c], oldnblocks + i - (largestdone ? 1 : 0) );
         }

         for( int v = 0; v < (int) varsfornewblocks[i].size() ; ++v )
         {
            fixVarToBlock(varsfornewblocks[i][v], oldnblocks + i - (largestdone ? 1 : 0) );
         }
      }
      prepare();
   }

   assert(checkConsistency());
}


SCIP_Bool PARTIALDECOMP::isAgginfoTooExpensive()
{

   int limitfornconss;
   int limitfornvars;

   if( isagginfoalreadytoexpensive )
      return TRUE;

   SCIPgetIntParam(scip, "relaxing/gcg/aggregation/limitnconssperblock", &limitfornconss);
   SCIPgetIntParam(scip, "relaxing/gcg/aggregation/limitnvarsperblock", &limitfornvars);

   /* check if calculating aggregation information is too expensive */
   for( int b1 = 0; b1 < getNBlocks() ; ++b1 )
   {
      for( int b2 = b1+1; b2 < getNBlocks(); ++b2 )
      {
         if( getNVarsForBlock(b1) != getNVarsForBlock(b2) )
            continue;

         if( getNConssForBlock(b1) != getNConssForBlock(b2) )
            continue;

         SCIPdebugMessage("Checking  if agg info is too expensive for blocks %d and %d, nconss: %d, nvars: %d . \n", b1, b2, getNConssForBlock(b2), getNVarsForBlock(b2) );
         if( getNConssForBlock(b2) >= limitfornconss || getNVarsForBlock(b2) >= limitfornvars )
         {
            SCIPdebugMessage("Calculating agg info is too expensive, nconss: %d, nvars: %d . \n", getNConssForBlock(b2), getNVarsForBlock(b2) );
            isagginfoalreadytoexpensive = true;
            return TRUE;
         }
      }

   }

   /* check if there are too many master coeffs */
   SCIPdebugMessage("Calculated: agg info is NOT too expensive.\n");
   return FALSE;
}


void PARTIALDECOMP::calcAggregationInformation(
   bool ignoreDetectionLimits
   )
{
#ifndef NO_AUT_LIB
   SCIP_Bool tooexpensive;
   SCIP_Bool useautomorphism;
   int searchnodelimit;
   int generatorlimit;
#endif

   int nreps = 1;

   if( aggInfoCalculated() || !isComplete() )
      return;

#ifndef NO_AUT_LIB
   if( !ignoreDetectionLimits && isAgginfoTooExpensive() )
      tooexpensive = TRUE;
   else
      tooexpensive = FALSE;
   SCIPgetBoolParam(scip, "relaxing/gcg/aggregation/usesymmetrylib", &useautomorphism);
   SCIPgetIntParam(scip, "relaxing/gcg/aggregation/searchnodelimit", &searchnodelimit);
   SCIPgetIntParam(scip, "relaxing/gcg/aggregation/generatorlimit", &generatorlimit);
#endif

   std::vector<std::vector<int>> identblocksforblock(getNBlocks());
   blockstoeqclasses.assign(getNBlocks(), -1);

   for( int b1 = 0; b1 < getNBlocks() ; ++b1 )
   {
      std::vector<int> currrep(0);
      std::vector< std::vector<int> > currrepvarmapforthisrep(0);
      std::vector<int> identityvec(0);

      if( !identblocksforblock[b1].empty() )
         continue;

      for( int i = 0; i  < getNVarsForBlock(b1); ++i )
         identityvec.push_back(i);

      currrep.push_back(b1);
      currrepvarmapforthisrep.push_back(identityvec);

      if( getLinkingvarsForBlock(b1).empty() )
      {
         for( int b2 = b1 + 1; b2 < getNBlocks(); ++b2 )
         {
            if( identblocksforblock[b2].empty() && getLinkingvarsForBlock(b2).empty() )
            {
               SCIP_Bool identical = FALSE;
               SCIP_Bool notidentical = FALSE;
               SCIP_HASHMAP* varmap2 = NULL;
               std::vector<int> varmap(getNVarsForBlock(b1), -1);

               SCIP_CALL_ABORT(SCIPhashmapCreate(&varmap2,
                  SCIPblkmem(scip),
                  5 * getNVarsForBlock(b1) + 1)); /* +1 to deal with empty subproblems */

               SCIPdebugMessage("Check identity for block %d and block %d!\n", b1, b2);

               checkIdenticalBlocksTrivial(b1, b2, &notidentical);

               if( !notidentical )
               {
                  checkIdenticalBlocksBrute(b1, b2, varmap, varmap2, &identical);

   #ifndef NO_AUT_LIB
                  if( useautomorphism && !tooexpensive && !identical )
                     checkIdenticalBlocksAutomorphism(b1, b2, varmap, varmap2, &identical,
                           searchnodelimit >= 0 ? searchnodelimit : 0u, generatorlimit >= 0 ? generatorlimit : 0u);
   #endif
               }
               else
                  identical = FALSE;

               if( identical )
               {
                  SCIPdebugMessage("Block %d is identical to block %d!\n", b1, b2);
                  identblocksforblock[b1].push_back(b2);
                  identblocksforblock[b2].push_back(b1);
                  currrep.push_back(b2);
                  /* handle varmap */
                  currrepvarmapforthisrep.push_back(varmap);

               }
               else
               {
                  SCIPdebugMessage("Block %d is not identical to block %d!\n", b1, b2);
               }
               SCIPhashmapFree(&varmap2);
            }
         }
      }
      else
      {
         SCIPdebugMessage("Block %d contains linking vars and can not be aggregated.\n", b1);
      }

      eqclasstoblocks.push_back(currrep);
      eqclassesvarmappings.push_back(currrepvarmapforthisrep);
      for( size_t i = 0; i < currrep.size(); ++i )
         blockstoeqclasses[currrep[i]] = nreps - 1;
      ++nreps;
   }
   nequivalenceclasses = nreps - 1;
}


void PARTIALDECOMP::calcHashvalue()
{
   if( !hvoutdated )
      return;

   std::vector<std::pair<int, int>> blockorder = std::vector < std::pair<int, int> > ( 0 );
   unsigned long hashval = 0;
   unsigned long borderval = 0;

   sort();

   /* find sorting for blocks (non decreasing according smallest row index) */
   for( int i = 0; i < this->nblocks; ++ i )
   {
      if( !this->conssforblocks[i].empty() )
         blockorder.emplace_back( i, this->conssforblocks[i][0] );
      else
      {
         assert( this->varsforblocks[i].size() > 0 );
         blockorder.emplace_back( i, this->getNConss() + this->varsforblocks[i][0] );
      }
   }

   std::sort( blockorder.begin(), blockorder.end(), compare_blocks );

   for( int i = 0; i < nblocks; ++ i )
   {
      unsigned long blockval = 0;
      int blockid = blockorder[i].first;

      for( size_t tau = 0; tau < conssforblocks[blockid].size(); ++ tau )
      {
         blockval += ( 2 * conssforblocks[blockid][tau] + 1 ) * (unsigned long) pow( 2, tau % 16 );
      }

      hashval += primes[i % ( nprimes - 1 )] * blockval;
   }

   for( size_t tau = 0; tau < masterconss.size(); ++ tau )
   {
      borderval += ( 2 * masterconss[tau] + 1 ) * (unsigned long) pow( 2, tau % 16 );
   }

   hashval += primes[nblocks % nprimes] * borderval;
   hashval += primes[( nblocks + 1 ) % nprimes] * (unsigned long) openvars.size();

   hashvalue = hashval;
   hvoutdated = false;
}


void PARTIALDECOMP::calcNCoeffsForBlocks()
{
   ncoeffsforblock = std::move(std::vector<int>(getNBlocks(), 0));
   int counter;
   DETPROBDATA* detprobdata = this->getDetprobdata();

   for( int b = 0; b < getNBlocks(); ++b )
   {
      counter = 0;
      for( int blco = 0; blco < getNConssForBlock(b); ++blco )
      {
            int consid = getConssForBlock(b)[blco];
            for( int cva = 0; cva < detprobdata->getNVarsForCons(consid) ;++cva )
               if( isVarBlockvarOfBlock(detprobdata->getVarsForCons(consid)[cva], b ) )
                  ++counter;
      }
      ncoeffsforblock[b] = counter;
   }

   counter = 0;
   for( int mco = 0; mco < getNMasterconss(); ++mco )
   {
         int consid = getMasterconss()[mco];
         counter += detprobdata->getNVarsForCons(consid);
   }
   ncoeffsformaster = counter;
}


void PARTIALDECOMP::reorderBlocksForStairlinkingVars(
   )
{
   assert( getNTotalStairlinkingvars() == 0 );

   /* data structure containing pairs of varindices and blocknumbers */
   std::vector< std::pair< int, std::vector< int > > > blocksOfVars = findLinkingVarsPotentiallyStairlinking( );

   /* if there are no vars that are potentially stairlinking, return without further calculations */
   if( blocksOfVars.size() == 0 )
      return;

   GraphGCG* g = new GraphGCG( getNBlocks(), true );

   /* create block graph: every block is represented by a node and two nodes are adjacent if there exists a
    * var that potentially links these blocks, the edge weight is the number of such variables */
   for( int i = 0; i < (int) blocksOfVars.size(); ++i )
   {
      assert( blocksOfVars[i].second.size() == 2 );
      int v = blocksOfVars[i].second[0];
      int w = blocksOfVars[i].second[1];

      if ( g->isEdge( v, w ) )
      {
         g->setEdge( v, w, g->getEdgeWeight( v, w ) + 1 );
      }
      else
      {
         g->setEdge( v, w, 1 );
      }
   }

   bool isstaircase = true; /* maintains information whether staircase structure is still possible */
   std::vector< int > sources( 0 ); /* all nodes with degree one */
   std::vector< bool > marks( getNBlocks() ); /* a node is marked if its degree is zero or it is reachable from a source  */

   /* firstly, check whether every node has an degree of at most 2 */
   for( int b = 0; b < getNBlocks(); ++b )
   {
      if( g->getNNeighbors( b ) > 2 )
      {
         isstaircase = false;
         break;
      }
      else if( g->getNNeighbors( b ) == 1 )
      {
         sources.push_back( b );
      }
      else if ( g->getNNeighbors( b ) == 0 )
      {
         marks[b] = true;
      }
   }

   /* secondly, check whether there exists a circle in the graph by moving along all paths starting from a source */
   for( int s = 0; s < (int) sources.size() && isstaircase; ++s )
   {
      int curBlock = sources[s];
      if( marks[curBlock] )
         continue;

      marks[curBlock] = true;

      /* check whether there is an unmarked neighbor
       * if there is none, a circle is detected */
      do
      {
         std::vector< int > neighbors = g->getNeighbors( curBlock );
         if( !marks[neighbors[0]] )
         {
            marks[neighbors[0]] = true;
            curBlock = neighbors[0];
         }
         else if ( !marks[neighbors[1]] )
         {
            marks[neighbors[1]] = true;
            curBlock = neighbors[1];
         }
         else
         {
            isstaircase = false;
            break;
         }
      }
      while( g->getNNeighbors( curBlock ) != 1 );
   }

   /* thirdly, check whether all nodes with neighbors are reachable from a source,
    * since there is a circle if this is not the case */
   for( int b = 0; b < getNBlocks() && isstaircase; ++b )
   {
      if( !marks[b] )
      {
         isstaircase = false;
         break;
      }
   }

   if( isstaircase )
   {
      changeBlockOrderStaircase( g );
   }
   else
   {
      return;
   }

   assert( checkConsistency( ) );
}


void PARTIALDECOMP::changeBlockOrderStaircase(
   GraphGCG* g
   )
{
   int blockcounter = 0; /* counts current new block to assign an old one to */
   std::vector< int > blockmapping( getNBlocks() ); /* stores new block order */
   for( int b = 0; b < getNBlocks(); ++b )
      blockmapping[b] = -1;

   for( int b = 0; b < getNBlocks(); ++b )
   {
      if( g->getNNeighbors( b ) == 0 )
      {
         /* if block does not have a neighbor, just assign it to current blockindex */
         assert( blockmapping[b] == -1 );
         blockmapping[b] = blockcounter;
         ++blockcounter;
      }
      else if( blockmapping[b] == -1 && g->getNNeighbors( b ) == 1 )
      {
         /* if the block is the source of an yet unconsidered path, assign whole path to ascending new block ids */
         int curBlock = b;
         blockmapping[b] = blockcounter;
         ++blockcounter;

         do
         {
            std::vector< int > neighbors = g->getNeighbors( curBlock );

            if( blockmapping[neighbors[0]] == -1 )
            {
               blockmapping[neighbors[0]] = blockcounter;
               curBlock = neighbors[0];
            }
            else if ( blockmapping[neighbors[1]] == -1 )
            {
               blockmapping[neighbors[1]] = blockcounter;
               curBlock = neighbors[1];
            }
            else
            {
               assert( false );
            }
            ++blockcounter;
         }
         while( g->getNNeighbors( curBlock ) != 1 );
      }
   }

   changeBlockOrder( blockmapping );
}


void PARTIALDECOMP::changeBlockOrder(
   std::vector<int> oldToNewBlockIndex
   )
{
   assert((int) oldToNewBlockIndex.size() == getNBlocks());
   assert(getNTotalStairlinkingvars() == 0);
   assert(!aggInfoCalculated());

   std::vector<std::vector<int>> newconssforblocks(getNBlocks());
   std::vector<std::vector<int>> newvarsforblocks(getNBlocks());

   for( int b = 0; b < getNBlocks(); ++b )
   {
      assert(0 <= oldToNewBlockIndex[b] && oldToNewBlockIndex[b] < getNBlocks());

      newconssforblocks[oldToNewBlockIndex[b]] = conssforblocks[b];
      newvarsforblocks[oldToNewBlockIndex[b]] = varsforblocks[b];
   }

   conssforblocks = std::move(newconssforblocks);
   varsforblocks = std::move(newvarsforblocks);

   if( !linkingvarsforblocks.empty() )
   {
      std::vector<std::vector<int>> newlinkingvarsforblocks(getNBlocks());
      for( int b = 0; b < getNBlocks(); ++b )
      {
         newlinkingvarsforblocks[oldToNewBlockIndex[b]] = linkingvarsforblocks[b];
      }
      linkingvarsforblocks = std::move(newlinkingvarsforblocks);
   }

   if( !ncoeffsforblock.empty() )
   {
      std::vector<int> newncoeffsforblock(getNBlocks());
      for( int b = 0; b < getNBlocks(); ++b )
      {
         newncoeffsforblock[oldToNewBlockIndex[b]] = ncoeffsforblock[b];
      }
      ncoeffsforblock = std::move(newncoeffsforblock);
   }

   if( !ncoeffsforblockformastercons.empty() )
   {
      std::vector<std::vector<int>> newncoeffsforblockformastercons(getNBlocks());
      for( int b = 0; b < getNBlocks(); ++b )
      {
         newncoeffsforblockformastercons[oldToNewBlockIndex[b]] = ncoeffsforblockformastercons[b];
      }
      ncoeffsforblockformastercons = std::move(newncoeffsforblockformastercons);
   }

   if( isNested() )
   {
      std::vector<BLOCK_STRUCTURE*> newblockstructures(getNBlocks());
      for( int b = 0; b < getNBlocks(); ++b )
      {
         newblockstructures[oldToNewBlockIndex[b]] = blockstructures[b];
      }
      blockstructures = std::move(newblockstructures);
   }
}


bool PARTIALDECOMP::checkAllConssAssigned()
{
   for( size_t i = 0; i < openconss.size(); ++ i )
   {
      bool consfound = false;
      for( size_t k = 0; k < masterconss.size(); ++ k )
      {
         if( openconss[i] == masterconss[k] )
         {
            consfound = true;
            break;
         }
      }
      for( int b = 0; b < nblocks && ! consfound; ++ b )
      {
         for( size_t k = 0; k < conssforblocks[b].size(); ++ k )
         {
            if( openconss[i] == conssforblocks[b][k] )
            {
               consfound = true;
               break;
            }
         }
      }
      if( ! consfound )
      {
         return false;
      }
   }
   openconss.clear();
   isconsopen = std::vector<bool>(nconss, false);
   return true;
}


bool PARTIALDECOMP::checkConsistency(
   )
{
   std::vector<bool> openvarsBool( nvars, true );
   std::vector<int> stairlinkingvarsvec( 0 );
   std::vector<int>::const_iterator varIter = linkingvars.begin();
   std::vector<int>::const_iterator varIterEnd = linkingvars.end();

   int value;

   /* check if nblocks is set appropriately */
   if( nblocks != (int) conssforblocks.size() )
   {
      SCIPwarningMessage(scip, "In (partialdec %d) nblocks %d and size of conssforblocks %ld are not identical! \n" , id, nblocks, conssforblocks.size() );
      assert( false );
      return false;
   }

   if( nblocks != (int) varsforblocks.size() )
   {
      SCIPwarningMessage(scip, "In (partialdec %d) nblocks %d and size of varsforblocks %ld are not identical! \n" , id, nblocks, varsforblocks.size() );
      assert( false );
      return false;
   }

   /* check for empty (row- and col-wise) blocks */
   for( int b = 0; b < nblocks; ++ b )
   {
      if( conssforblocks[b].empty() && varsforblocks[b].empty() )
      {
         SCIPwarningMessage(scip, "In (partialdec %d) block %d is empty! \n" , id, b );
         assert( false );
         return false;
      }
   }

   /* check variables (every variable is assigned at most once) */
   for( ; varIter != varIterEnd; ++ varIter )
   {
      if( ! openvarsBool[ * varIter] )
      {
         SCIPwarningMessage(scip, "In (partialdec %d) linking variable with index %d is already assigned! \n" , id, * varIter );

         assert( false );
         return false;
      }
      openvarsBool[ * varIter] = false;
   }

   for( int b = 0; b < nblocks; ++ b )
   {
      varIterEnd = varsforblocks[b].end();
      for( varIter = varsforblocks[b].begin(); varIter != varIterEnd; ++ varIter )
      {
         if( ! openvarsBool[ * varIter] )
         {
            SCIPwarningMessage(scip, "In (partialdec %d) variable with index %d is already assigned but also assigned to block %d! \n" , id, * varIter, b );
            assert( false );
            return false;
         }
         openvarsBool[ * varIter] = false;
      }
   }

   varIterEnd = mastervars.end();
   for( varIter = mastervars.begin(); varIter != varIterEnd; ++ varIter )
   {
      if( ! openvarsBool[ * varIter] )
      {
         SCIPwarningMessage(scip, "In (partialdec %d) variable with index %d is already assigned but also assigned to master! \n" , id, * varIter);
         assert( false );
         return false;
      }
      openvarsBool[ * varIter] = false;
   }

   for( int b = 0; b < nblocks; ++ b )
   {
      varIter = stairlinkingvars[b].begin();
      varIterEnd = stairlinkingvars[b].end();
      for( ; varIter != varIterEnd; ++ varIter )
      {
         if( ! openvarsBool[ * varIter] )
         {
            SCIPwarningMessage(scip, "In (partialdec %d) variable with index %d is already assigned but also assigned to stairlinking block %d! \n" , id, * varIter, b );
            assert( false );
            return false;
         }
         openvarsBool[ * varIter] = false;
      }
      if( ( b == nblocks - 1 ) && ( (int) stairlinkingvars[b].size() != 0 ) )
      {
         SCIPwarningMessage(scip, "In (partialdec %d) variable with index %d is is as assigned as stairlinking var of last block! \n" , id, * varIter );
         assert( false );
         return false;
      }
   }

   /* check if all not assigned variables are open vars */
   for( int v = 0; v < nvars; ++ v )
   {
      if( openvarsBool[v] && !isVarOpenvar(v) )
      {
         SCIPwarningMessage(scip, "In (partialdec %d) variable with index %d is not assigned and not an open var! \n" , id, v );
         assert( false );
         return false;
      }
   }

   /* check if all open vars are not assigned */
   for( size_t i = 0; i < openvars.size(); ++ i )
   {
      if( !openvarsBool[openvars[i]] )
      {
         SCIPwarningMessage(scip, "In (partialdec %d) variable with index %d is an open var but assigned! \n" , id, openvars[i]  );
         assert( false );
         return false;
      }
   }

   for( size_t i = 0; i < openvarsBool.size(); ++ i )
   {
      if( openvarsBool[i] != isvaropen[i] )
      {
         SCIPwarningMessage(scip, "In (partialdec %d) variable with index %d is causes asynchronity with isvaropen array ! \n" , id, openvars[i]  );
         assert( false );
         return false;

      }
   }

   /* check constraints (every constraint is assigned at most once) */
   std::vector<bool> openconssBool( nconss, true );
   std::vector<int> openconssVec( 0 );
   std::vector<int>::const_iterator consIter = masterconss.begin();
   std::vector<int>::const_iterator consIterEnd = masterconss.end();

   for( ; consIter != consIterEnd; ++ consIter )
   {
      if( ! openconssBool[ * consIter] )
      {
         SCIPwarningMessage(scip, "In (partialdec %d) constraint with index %d is at least two times assigned as a master constraint! \n" , id, * consIter  );
         assert( false );
         return false;
      }
      openconssBool[ * consIter] = false;
   }

   for( int b = 0; b < nblocks; ++ b )
   {
      consIterEnd = conssforblocks[b].end();
      for( consIter = conssforblocks[b].begin(); consIter != consIterEnd; ++ consIter )
      {
         if( ! openconssBool[ * consIter] )
         {
            SCIPwarningMessage(scip, "In (partialdec %d) constraint with index %d is already assigned but also assigned to block %d! \n" , id, * consIter, b  );
            assert( false );
            return false;
         }
         openconssBool[ * consIter] = false;
      }
   }

   /* check if all not assigned constraints are open cons */
   for( int v = 0; v < nconss; ++ v )
   {
      if( openconssBool[v] && !isConsOpencons(v) )
      {
         SCIPwarningMessage(scip, "In (partialdec %d) constraint with index %d is not assigned and not an open cons! \n" , id, v  );
         assert( false );
         return false;
      }
   }

   /* check if all open conss are not assigned */
   for( size_t i = 0; i < openconss.size(); ++ i )
   {
      if( !openconssBool[openconss[i]] )
      {
         SCIPwarningMessage(scip, "In (partialdec %d) constraint with index %d is an open cons but assigned! \n" , id,  openconss[i] );
         assert( false );
         return false;
      }
   }

   /* check if the partialdec is sorted */
   for( int b = 0; b < nblocks; ++ b )
   {
      value = - 1;
      for( int v = 0; v < getNVarsForBlock( b ); ++ v )
      {
         if( value >= getVarsForBlock(b)[v] )
         {
            SCIPwarningMessage(scip, "In (partialdec %d) variables of block %d are not sorted! \n" , id,  b );
            assert( false );
            return false;
         }
         value = getVarsForBlock( b )[v];
      }
   }
   for( int b = 0; b < nblocks; ++ b )
   {
      value = - 1;
      for( int v = 0; v < getNStairlinkingvars( b ); ++ v )
      {
         if( value >= getStairlinkingvars(b)[v] )
         {
            SCIPwarningMessage(scip, "In (partialdec %d) stairlinking variables of block %d are not sorted! \n" , id,  b );
            assert( false );
            return false;
         }
         value = getStairlinkingvars( b )[v];
      }
   }
   value = - 1;
   for( int v = 0; v < getNLinkingvars(); ++ v )
   {
      if( value >= getLinkingvars()[v] )
      {
         SCIPwarningMessage(scip, "In (partialdec %d) linking variables are not sorted! \n" , id );
         assert( false );
         return false;
      }
      value = getLinkingvars()[v];
   }
   value = - 1;
   for( int v = 0; v < getNMastervars(); ++ v )
   {
      if( value >= getMastervars()[v] )
      {
         SCIPwarningMessage(scip, "In (partialdec %d) master variables are not sorted! \n" , id );
         assert( false );
         return false;
      }
      value = getMastervars()[v];
   }
   for( int b = 0; b < nblocks; ++ b )
   {
      value = - 1;
      for( int v = 0; v < getNConssForBlock(b); ++ v )
      {
         if( value >= getConssForBlock(b)[v] )
         {
            SCIPwarningMessage(scip, "In (partialdec %d) constraints of block %d are not sorted! \n" , id,  b );
            assert( false );
            return false;
         }
         value = getConssForBlock(b)[v];
      }
   }
   value = - 1;
   for( int v = 0; v < getNMasterconss(); ++ v )
   {
      if( value >= getMasterconss()[v] )
      {
         SCIPwarningMessage(scip, "In (partialdec %d) master constraints are not sorted! \n" , id);
         assert( false );
         return false;
      }
      value = getMasterconss()[v];
   }

   DETPROBDATA* detprobdata = this->getDetprobdata();
   /* check if variables hitting a cons are either in the cons's block or border or still open */
   for( int b = 0; b < nblocks; ++ b )
   {
      for( int c = 0; c < getNConssForBlock( b ); ++ c )
      {
         for( int v = 0; v < detprobdata->getNVarsForCons( getConssForBlock( b )[c] ); ++ v )
         {
            int varid = detprobdata->getVarsForCons( getConssForBlock( b )[c] )[v];

            if( !(isVarBlockvarOfBlock(varid, b) || (isVarLinkingvar(varid) && (linkingvarsforblocks.empty() || isVarLinkingvarOfBlock(varid, b)))
               || isVarStairlinkingvarOfBlock(varid, b) || isVarOpenvar(varid)) )
            {
               SCIP_Bool partofblock;

               partofblock = FALSE;

               SCIPwarningMessage(scip,
                  "This should only happen during translation of (partial) decompositions from orginal to transformed problem, and means that translation has failed for this particaluar partial decomposition. Variable %d is not part of block %d or linking or open as constraint %d suggests! \n ", varid, b,
                  getConssForBlock(b)[c]);

               for( int b2 = 0; b2 < getNBlocks(); ++b2 )
               {
                  if ( isVarBlockvarOfBlock(varid, b2) )
                  {
                     partofblock = TRUE;
                     SCIPwarningMessage(scip,
                        "instead Variable %d is part of block %d  \n ", varid, b2);
                     break;
                  }
               }

               if( !partofblock )
               {
                  if( isvarmaster[varid] )
                     SCIPwarningMessage(scip, "instead Variable %d is part of master  \n ", varid);
                  else
                     SCIPwarningMessage(scip, "in fact Variable %d is completely unassigned  \n ", varid);
               }
               assert(false);
               return false;
            }
         }
      }
   }

   if( getDetectorchain().size() != getDetectorchainInfo().size() )
   {
      assert(false);
      return false;
   }

   if( getNDetectors() != (int) pctvarstoblock.size() || getNDetectors() != (int) pctvarstoborder.size()
      || getNDetectors() != (int) pctvarsfromfree.size() || getNDetectors() != (int) pctconsstoblock.size()
      || getNDetectors() != (int) pctconsstoborder.size() || getNDetectors() != (int) pctconssfromfree.size() )
   {
      assert(false);
      return false;
   }

   return true;
}


#ifndef NO_AUT_LIB
void PARTIALDECOMP::checkIdenticalBlocksAutomorphism(
   int                  b1,
   int                  b2,
   std::vector<int>&    varmap,
   SCIP_HASHMAP*        varmap2,
   SCIP_Bool*           identical,
   unsigned int         searchnodelimit,
   unsigned int         generatorlimit
   )
{
   *identical = FALSE;
   SCIP_HASHMAP* consmap;
   SCIP_Result result;

   assert((int)varmap.size() == getNVarsForBlock(b1));

   SCIP_CALL_ABORT( SCIPhashmapCreate(&consmap,
      SCIPblkmem(scip ),
      getNConssForBlock(b1)+1) ); /* +1 to deal with empty subproblems */


   SCIPdebugMessage("obvious test fails, start building graph \n");

   cmpGraphPair(scip, this, b1, b2, &result, varmap2, consmap, searchnodelimit, generatorlimit);
   if( result == SCIP_SUCCESS )
   {
      *identical = TRUE;
      /** TODO translate varmaps */
      for( int var2idinblock = 0; var2idinblock < getNVarsForBlock(b2) ; ++var2idinblock )
      {
         SCIP_VAR* var2;
         SCIP_VAR* var1;
         int var1idinblock;
         int var1id;
         auto detprobdata = this->getDetprobdata();

         var2 = detprobdata->getVar(getVarsForBlock(b2)[var2idinblock]);
         var1 = (SCIP_VAR*) SCIPhashmapGetImage(varmap2, (void*) var2);
         var1id = detprobdata->getIndexForVar(var1);
         var1idinblock = getVarProbindexForBlock(var1id, b1);
         varmap[var2idinblock] = var1idinblock;
      }

   }
   else
      *identical = FALSE;

   SCIPhashmapFree(&consmap);

   return;

}
#endif


void PARTIALDECOMP::checkIdenticalBlocksBrute(
   int                  b1,
   int                  b2,
   std::vector<int>&    varmap,
   SCIP_HASHMAP*        varmap2,
   SCIP_Bool*           identical
   )
{
   *identical = FALSE;
   SCIPdebugMessage("check block %d and block %d for identity...\n", b1, b2);
   std::vector<int> tmpvarmap(getNVars(), -1);
   DETPROBDATA* detprobdata = this->getDetprobdata();

   /* check variables */
   for( int i = 0; i < getNVarsForBlock(b1); ++i )
   {
      SCIP_VAR* var1;
      SCIP_VAR* var2;

      var1 = detprobdata->getVar(getVarsForBlock(b1)[i]);
      var2 = detprobdata->getVar(getVarsForBlock(b2)[i]);

      if( !SCIPisEQ(scip, SCIPvarGetObj(var1), SCIPvarGetObj(var2) ) )
      {
         SCIPdebugMessage("--> obj differs for var %s and var %s!\n", SCIPvarGetName(var1), SCIPvarGetName(var2));
             return;
      }
      if( !SCIPisEQ(scip, SCIPvarGetLbGlobal(var1), SCIPvarGetLbGlobal(var2) ) )
      {
         SCIPdebugMessage("--> lb differs for var %s and var %s!\n", SCIPvarGetName(var1), SCIPvarGetName(var2));
             return;
      }
      if( !SCIPisEQ(scip, SCIPvarGetUbGlobal(var1), SCIPvarGetUbGlobal(var2) ) )
      {
         SCIPdebugMessage("--> ub differs for var %s and var %s!\n", SCIPvarGetName(var1), SCIPvarGetName(var2));
             return;
      }
      if( SCIPvarGetType(var1) != SCIPvarGetType(var2) )
      {
         SCIPdebugMessage("--> type differs for var %s and var %s!\n", SCIPvarGetName(var1), SCIPvarGetName(var2));
             return;
      }

      for( int mc = 0; mc < getNMasterconss(); ++mc )
      {

         if( !SCIPisEQ(scip, detprobdata->getVal(getMasterconss()[mc], getVarsForBlock(b1)[i]), detprobdata->getVal(getMasterconss()[mc], getVarsForBlock(b2)[i])  ))
         {
            SCIPdebugMessage("--> master coefficients differ for var %s (%f) and var %s  (%f) !\n", SCIPvarGetName(
               detprobdata->getVar(getVarsForBlock(b1)[i]) ), detprobdata->getVal(getMasterconss()[mc], getVarsForBlock(b1)[i]), SCIPvarGetName(
               detprobdata->getVar(getVarsForBlock(b2)[i])), detprobdata->getVal(getMasterconss()[mc], getVarsForBlock(b2)[i])  );
            return;
         }
      }

      /* variables seem to be identical so far */
      tmpvarmap[getVarsForBlock(b2)[i]] = getVarsForBlock(b1)[i];
   }

   for( int i = 0; i < getNConssForBlock(b1); ++i )
   {
      int cons1id;
      int cons2id;
      SCIP_CONS* cons1;
      SCIP_CONS* cons2;
      SCIP_Real* vals1;
      SCIP_Real* vals2;
      int nvals1;
      int nvals2;

      cons1id = getConssForBlock(b1)[i];
      cons2id = getConssForBlock(b2)[i];

      cons1 = detprobdata->getCons(cons1id);
      cons2 = detprobdata->getCons(cons2id);

      vals1 = NULL;
      vals2 = NULL;

      if( detprobdata->getNVarsForCons(cons1id) != detprobdata->getNVarsForCons(cons2id) )
      {
         SCIPdebugMessage("--> nvars differs for cons %s and cons %s!\n", SCIPconsGetName(cons1), SCIPconsGetName(cons2));
         return;
      }

      if( !SCIPisEQ(scip, GCGconsGetLhs(scip, cons1), GCGconsGetLhs(scip, cons2) ) )
      {
         SCIPdebugMessage("--> lhs differs for cons %s and cons %s!\n", SCIPconsGetName(cons1), SCIPconsGetName(cons2));
         return;
      }

      if( !SCIPisEQ(scip, GCGconsGetRhs(scip, cons1), GCGconsGetRhs(scip, cons2) ) )
      {
         SCIPdebugMessage("--> rhs differs for cons %s and cons %s!\n", SCIPconsGetName(cons1), SCIPconsGetName(cons2));
         return;
      }

      nvals1 = GCGconsGetNVars(scip, cons1);
      nvals2 = GCGconsGetNVars(scip, cons2);
      SCIP_CALL_ABORT( SCIPallocBufferArray(scip, &vals1, nvals1) );
      SCIP_CALL_ABORT( SCIPallocBufferArray(scip, &vals2, nvals2) );
      GCGconsGetVals(scip, cons1, vals1, nvals1);
      GCGconsGetVals(scip, cons2, vals2, nvals2);

      if( !realArraysAreEqual(scip, vals1, nvals1, vals2, nvals2) )
       {
          SCIPdebugMessage("--> coefs differ for cons %s and cons %s!\n", SCIPconsGetName(cons1), SCIPconsGetName(cons2));
          SCIPfreeBufferArray(scip, &vals1);
           SCIPfreeBufferArray(scip, &vals2);
          return;
       }

      for( int v = 0; v < detprobdata->getNVarsForCons(cons1id) ; ++v )
      {
         if( tmpvarmap[detprobdata->getVarsForCons(cons2id)[v]] != detprobdata->getVarsForCons(cons1id)[v])
         {
            SCIPfreeBufferArray(scip, &vals1);
             SCIPfreeBufferArray(scip, &vals2);
            SCIPdebugMessage("--> vars differ for cons %s and cons %s!\n", SCIPconsGetName(cons1), SCIPconsGetName(cons2));
            return;
         }
      }

      SCIPfreeBufferArray(scip, &vals1);
      SCIPfreeBufferArray(scip, &vals2);
   }

   assert((int)varmap.size() == getNVarsForBlock(b1));
   for( int i = 0; i < getNVarsForBlock(b1); ++i )
      varmap[i] = i;

   *identical = TRUE;
}

void PARTIALDECOMP::calcNCoeffsForBlockForMastercons()
{
   ncoeffsforblockformastercons = std::move(std::vector<std::vector<int>>(getNBlocks()));
   DETPROBDATA* detprobdata = this->getDetprobdata();

   for( int b = 0; b < getNBlocks(); ++b )
      ncoeffsforblockformastercons[b].resize(getNMasterconss(), 0);

   for( int mc = 0; mc < getNMasterconss(); ++mc )
   {
      int cons = getMasterconss()[mc];
      for ( int vmc = 0; vmc < detprobdata->getNVarsForCons(cons); ++vmc )
      {
         int var = detprobdata->getVarsForCons(cons)[vmc];
         for( int b = 0; b < getNBlocks(); ++b )
         {
            if( isVarBlockvarOfBlock(var, b) )
               ++ncoeffsforblockformastercons[b][mc];
         }
      }
   }
   return;
}


void PARTIALDECOMP::checkIdenticalBlocksTrivial(
   int                  b1,
   int                  b2,
   SCIP_Bool*           notidentical)
{
   if( getNConssForBlock(b1) != getNConssForBlock(b2) )
   {
      SCIPdebugMessage("--> number of constraints differs!\n");
      *notidentical = TRUE;
   }
   else if( getNVarsForBlock(b1) != getNVarsForBlock(b2) )
   {
      SCIPdebugMessage("--> number of variables differs!\n");
      *notidentical = TRUE;
   }
   else if( getNCoeffsForBlock(b1) != getNCoeffsForBlock( b2) )
   {
      SCIPdebugMessage("--> number of nonzero coeffs differs!\n");
      *notidentical = TRUE;
   }
   else
   {
      if( ncoeffsforblockformastercons.size() == 0 )
         calcNCoeffsForBlockForMastercons();

      for( int mc = 0; mc < getNMasterconss(); ++mc )
      {
         if ( ncoeffsforblockformastercons[b1][mc] != ncoeffsforblockformastercons[b2][mc] )
         {
            SCIPdebugMessage("--> number of nonzero coeffs in %d-th master cons differs!\n", mc);
            *notidentical = TRUE;
            break;
         }
      }
   }
}


void PARTIALDECOMP::complete()
{
   refineToBlocks();

   // assign the open components to the master (without removing them to avoid screwing with the vector indices)
   for(auto cons : openconss)
   {
      setConsToMaster(cons);
      isconsopen[cons] = false;
   }
   // remove them from the open lists
   openconss.clear();

   for(auto var: openvars)
   {
      setVarToMaster(var);
      isvaropen[var] = false;
   }

   openvars.clear();

   // consider implicits, calc hash, and check whether the partialdec is still consistent
   prepare();
}


void PARTIALDECOMP::completeByConnected()
{
   /* tools to update openvars */
   std::vector<int> oldOpenconss;

   std::vector<bool> isConsVisited( nconss, false );
   std::vector<bool> isVarVisited( nvars, false );

   std::queue<int> helpqueue;
   std::vector<int> neighborConss;
   std::vector<int> neighborVars;

   assert( (int) conssforblocks.size() == getNBlocks() );
   assert( (int) varsforblocks.size() == getNBlocks() );
   assert( (int) stairlinkingvars.size() == getNBlocks() );

   refineToMaster();

   if( getNBlocks() < 0 )
   {
      setNBlocks(0);
   }

   gcg::DETPROBDATA* detprobdata = getDetprobdata();

   /* do breadth first search to find connected conss and vars */
   while( !openconss.empty() )
   {
      int newBlockNr;

      assert( helpqueue.empty() );
      helpqueue.push(openconss[0]);
      neighborConss.clear();
      neighborConss.push_back(openconss[0]);
      isConsVisited[openconss[0]] = true;
      neighborVars.clear();

      while( !helpqueue.empty() )
      {
         int nodeCons = helpqueue.front();
         assert( isConsOpencons(nodeCons) );
         helpqueue.pop();
         for( int var : detprobdata->getVarsForCons(nodeCons) )
         {
            assert( isVarOpenvar(var) || isVarLinkingvar(var) );

            if( isVarVisited[var] || isVarLinkingvar(var) )
               continue;

            for( int cons : detprobdata->getConssForVar(var) )
            {
               if( !isConsOpencons(cons) || isConsVisited[cons] )
               {
                  continue;
               }
               assert( isConsOpencons(cons) );
               isConsVisited[cons] = true;
               neighborConss.push_back(cons);
               helpqueue.push(cons);
            }
            isVarVisited[var] = true;
            neighborVars.push_back(var);
         }
      }

      /* assign found conss and vars to a new block */
      newBlockNr = getNBlocks() + 1;
      setNBlocks(newBlockNr);
      for( int cons : neighborConss )
      {
         setConsToBlock(cons, newBlockNr - 1);
         if( isConsOpencons(cons) )
            deleteOpencons(cons);
      }
      for( int var : neighborVars )
      {
         setVarToBlock(var, newBlockNr - 1);
         if( isVarOpenvar(var) )
            deleteOpenvar(var);
      }
   }

   /* assign left open vars to block 0, if it exists, and to master, otherwise */
   for( int var : openvars )
   {
      if( getNBlocks() != 0 )
         setVarToBlock(var, 0);
      else
         setVarToMaster(var);
      isvaropen[var] = false;
   }
   openvars.clear();

   assert( getNOpenconss() == 0 );
   assert( getNOpenvars() == 0 );

   prepare();

   assert( checkConsistency() );
}


/**
* @brief assigns all open constraints and open variables
*
*  strategy: assigns all conss and vars to the same block if they are connected
*  a cons and a var are adjacent if the var appears in the cons
*  \note this relies on the consadjacency structure of the detprobdata
*  hence it cannot be applied in presence of linking variables
*/
void PARTIALDECOMP::completeByConnectedConssAdjacency()
{
   /* tools to check if the openvars can still be found in a constraint yet */
   std::vector<int> varinblocks(nvars, -1); /* stores in which block the variable can be found */

   // note: this should not happen
   if( getNLinkingvars() != 0 )
      completeByConnected();

   std::vector<bool> isConsVisited(nconss, false);

   std::queue<int> helpqueue;
   std::vector<int> neighborConss;

   assert( (int) conssforblocks.size() == getNBlocks() );
   assert( (int) varsforblocks.size() == getNBlocks() );
   assert( (int) stairlinkingvars.size() == getNBlocks() );

   refineToMaster();

   assert( checkConsistency() );
   gcg::DETPROBDATA* detprobdata = getDetprobdata();

   if( getNBlocks() < 0 )
   {
      setNBlocks(0);
   }

   /* do breadth first search to find connected conss */
   while( !openconss.empty() )
   {
      int newBlockNr;

      assert( helpqueue.empty() );
      helpqueue.push(openconss[0]);
      neighborConss.clear();
      neighborConss.push_back(openconss[0]);
      isConsVisited[openconss[0]] = true;

      while( !helpqueue.empty() )
      {
         int nodeCons = helpqueue.front();
         assert( isConsOpencons(nodeCons) );
         helpqueue.pop();
         for( int cons : detprobdata->getConssForCons(nodeCons) )
         {
            if( isConsVisited[cons] || isConsMastercons(cons) || !isConsOpencons(cons) )
               continue;

            assert( isConsOpencons(cons) );
            isConsVisited[cons] = true;
            neighborConss.push_back(cons);
            helpqueue.push(cons);
         }
      }

      /* assign found conss and vars to a new block */
      newBlockNr = getNBlocks() + 1;
      setNBlocks( newBlockNr );
      for( int cons : neighborConss )
      {
         setConsToBlock(cons, newBlockNr - 1);
         if(isConsOpencons(cons))
            deleteOpencons(cons);

         for( int var : detprobdata->getVarsForCons(cons) )
         {

            if( isVarLinkingvar(var) || varinblocks[var] != -1 )
               continue;

            assert( !isVarMastervar(var) );
            setVarToBlock(var, newBlockNr - 1);
            varinblocks[var] = newBlockNr - 1;
            if( isVarOpenvar(var) )
               deleteOpenvar(var);
         }
      }
   }

   /* assign left open vars to block 0, if it exists, and to master, otherwise */
   for( int var : openvars )
   {
      if( getNBlocks() != 0 )
         setVarToBlock(var, 0);
      else
         setVarToMaster(var);
      isvaropen[var] = false;
   }
   openvars.clear();

   assert( getNOpenconss() == 0 );
   assert( getNOpenvars() == 0 );

   prepare();

   assert( checkConsistency() );
}


void PARTIALDECOMP::completeGreedily(
   )
{
   bool checkvar;
   bool isvarinblock;
   bool notassigned;
   DETPROBDATA* detprobdata = getDetprobdata();

   /* tools to check if the openvars can still be found in a constraint yet*/
   std::vector<int> varinblocks; /* stores in which block the variable can be found */

   if( getNBlocks() == 0 && getNOpenconss() > 0 )
   {
      int block = addBlock();
      fixConsToBlock( openconss[0], block );
   }

   std::vector<int> del;

   /* check if the openvars can already be found in a constraint */
   for( int i = 0; i < getNOpenvars(); ++ i )
   {
      varinblocks.clear();

      /* test if the variable can be found in blocks */
      for( int b = 0; b < getNBlocks(); ++ b )
      {
         isvarinblock = false;
         std::vector<int>& conssforblock = getConssForBlock(b);
         for( int k = 0; k < getNConssForBlock(b) && !isvarinblock; ++ k )
         {
            for( int l = 0; l < detprobdata->getNVarsForCons( conssforblock[k] ); ++ l )
            {
               if( openvars[i] == detprobdata->getVarsForCons( conssforblock[k] )[l] )
               {
                  varinblocks.push_back( b );
                  isvarinblock = true;
                  break;
               }
            }
         }
      }
      if( varinblocks.size() == 1 ) /* if the variable can be found in one block set the variable to a variable of the block*/
      {
         setVarToBlock(openvars[i], varinblocks[0]);
         del.push_back(openvars[i]);
         continue; /* the variable doesn't need to be checked any more */
      }
      else if( varinblocks.size() == 2 ) /* if the variable can be found in two blocks check if it is a linking var or a stairlinking var*/
      {
         if( varinblocks[0] + 1 == varinblocks[1] )
         {
            setVarToStairlinking(openvars[i], varinblocks[0], varinblocks[1]);
            del.push_back(openvars[i]);
            continue; /* the variable doesn't need to be checked any more */
         }
         else
         {
            setVarToLinking(openvars[i]);
            del.push_back(openvars[i]);
            continue; /* the variable doesn't need to be checked any more */
         }
      }
      else if( varinblocks.size() > 2 ) /* if the variable can be found in more than two blocks it is a linking var */
      {
         setVarToLinking(openvars[i]);
         del.push_back(openvars[i]);
         continue; /* the variable doesn't need to be checked any more */
      }

      checkvar = true;

      /* if the variable can be found in an open constraint it is still an open var */
      for( int j = 0; j < getNOpenconss(); ++ j )
      {
         checkvar = true;
         for( int k = 0; k < detprobdata->getNVarsForCons( j ); ++ k )
         {
            if( openvars[i] == detprobdata->getVarsForCons( j )[k] )
            {
               checkvar = false;
               break;
            }
         }
         if( ! checkvar )
         {
            break;
         }
      }

      /* test if the variable can be found in a master constraint yet */
      for( int k = 0; k < detprobdata->getNConssForVar( openvars[i] ) && checkvar; ++ k )
      {
         if( isConsMastercons(detprobdata->getConssForVar(openvars[i])[k]) )
         {
            setVarToMaster(openvars[i]);
            del.push_back(openvars[i]);
            checkvar = false; /* the variable does'nt need to be checked any more */
            break;
         }
      }
   }

   if( !del.empty() )
   {
      /* remove assigned vars from list of open vars */
      if( del.size() == openvars.size() )
      {
         openvars.clear();
         for( auto v : del )
         {
            assert(isvaropen[v]);
            isvaropen[v] = false;
         }
      }
      else
      {
         for( auto v : del )
            deleteOpenvar(v);
      }
      del.clear();
   }
   sort();

   /* assign open conss greedily */
   for( int i = 0; i < getNOpenconss(); ++ i )
   {
      std::vector<int> vecOpenvarsOfBlock; /* stores the open vars of the blocks */
      bool consGotBlockcons = false; /* if the constraint can be assigned to a block */

      /* check if the constraint can be assigned to a block */
      for( int j = 0; j < getNBlocks(); ++ j )
      {
         /* check if all vars of the constraint are a block var of the current block, an open var, a linkingvar or a mastervar*/
         consGotBlockcons = true;
         for( int k = 0; k < detprobdata->getNVarsForCons( openconss[i] ); ++ k )
         {
            if( isVarBlockvarOfBlock( detprobdata->getVarsForCons( openconss[i] )[k], j )
                || isVarOpenvar( detprobdata->getVarsForCons( openconss[i] )[k] )
                || isVarLinkingvar( detprobdata->getVarsForCons( openconss[i] )[k] )
                || isVarStairlinkingvarOfBlock( detprobdata->getVarsForCons( openconss[i] )[k], j )
                || ( j != 0 && isVarStairlinkingvarOfBlock( detprobdata->getVarsForCons( openconss[i] )[k], j - 1 ) ) )
            {
               if( isVarOpenvar( detprobdata->getVarsForCons( openconss[i] )[k] ) )
               {
                  vecOpenvarsOfBlock.push_back( detprobdata->getVarsForCons( openconss[i] )[k] );
               }
            }
            else
            {
               vecOpenvarsOfBlock.clear(); /* the open vars don't get vars of the block */
               consGotBlockcons = false; /* the constraint can't be constraint of the block, check the next block */
               break;
            }
         }
         if( consGotBlockcons ) /* the constraint can be assigned to the current block */
         {
            setConsToBlock( openconss[i], j );
            del.push_back(openconss[i]);
            for( size_t k = 0; k < vecOpenvarsOfBlock.size(); ++ k ) /* the openvars in the constraint get block vars */
            {
               setVarToBlock( vecOpenvarsOfBlock[k], j );
               deleteOpenvar( vecOpenvarsOfBlock[k] );
            }
            vecOpenvarsOfBlock.clear();

            break;
         }
      }

      if( !consGotBlockcons ) /* the constraint can not be assigned to a block, set it to master */
      {
         setConsToMaster( openconss[i] );
         del.push_back(openconss[i]);
      }
   }

   if( !del.empty() )
   {
      /* remove assigned conss from list of open conss */
      if( del.size() == openconss.size() )
      {
         openconss.clear();
         for( auto c : del )
         {
            assert(isconsopen[c]);
            isconsopen[c] = false;
         }
      }
      else
      {
         for( auto c : del )
            deleteOpencons(c);
      }
      del.clear();
   }
   sort();

   /* assign open vars greedily */
   for( int i = 0; i < getNOpenvars(); ++ i )
   {
      notassigned = true;
      for( int j = 0; j < getNMasterconss() && notassigned; ++ j )
      {
         for( int k = 0; k < detprobdata->getNVarsForCons(masterconss[j]); ++ k )
         {
            if( openvars[i] == detprobdata->getVarsForCons(masterconss[j])[k] )
            {
               setVarToMaster(openvars[i]);
               del.push_back(openvars[i]);
               notassigned = false;
               break;
            }
         }
      }
   }

   if( !del.empty() )
   {
      /* remove assigned vars from list of open vars */
      if( del.size() == openvars.size() )
      {
         openvars.clear();
         for( auto v : del )
         {
            assert(isvaropen[v]);
            isvaropen[v] = false;
         }
      }
      else
      {
         for( auto v : del )
            deleteOpenvar(v);
      }
   }
   sort();

   /* check if the open conss are all assigned */
   assert( checkAllConssAssigned() );

   /* check if the open vars are all assigned */
   assert( getNOpenvars() == 0 );

   assert( checkConsistency() );
}


void PARTIALDECOMP::removeMastercons(
   int consid
   )
{
<<<<<<< HEAD
   std::vector<int>::iterator todelete = lower_bound(masterconss.begin(), masterconss.end(), consid);
   if( todelete != masterconss.end() && *todelete == consid )
      masterconss.erase(todelete);
=======
   std::vector<int>::iterator todelete = lower_bound( masterconss.begin(), masterconss.end(), consid );
   assert(todelete != masterconss.end() && *todelete == consid);
   masterconss.erase(todelete);
>>>>>>> 18cfd394
}


bool PARTIALDECOMP::consPartitionUsed(
   int detectorchainindex
   )
{
   assert( 0 <= detectorchainindex && detectorchainindex < (int) usedpartition.size() );

   return (usedpartition[detectorchainindex] != NULL )
      && (dynamic_cast<ConsPartition*>( usedpartition[detectorchainindex] ) != NULL );
}


void PARTIALDECOMP::considerImplicits(
   )
{
   int cons;
   int var;
   std::vector<int> foundblocks;
   bool master;
   bool hitsOpenVar;
   bool hitsOpenCons;
   SCIP_Bool benders;
   std::vector<int> del;

   DETPROBDATA* detprobdata = this->getDetprobdata();

   SCIPgetBoolParam(scip, "detection/benders/enabled", &benders);

   sort();

   /* set openconss with more than two blockvars to master */
   for( size_t c = 0; c < openconss.size(); ++ c )
   {
      std::vector<bool> hitsblock(nblocks, false);
      foundblocks.clear();
      master = false;
      hitsOpenVar = false;
      cons = openconss[c];

      for( int v = 0; v < detprobdata->getNVarsForCons(cons) && !master; ++v )
      {
         var = detprobdata->getVarsForCons(cons)[v];

         if( isVarMastervar(var) )
         {
            master = true;
            fixConsToMaster(cons);
            continue;
         }

         if( isVarOpenvar(var) )
         {
            hitsOpenVar = true;
            if( !benders )
               continue;
         }

         for( int b = 0; b < nblocks && ! master; ++ b )
         {
            if( isVarBlockvarOfBlock(var, b) && !hitsblock[b] )
            {
               hitsblock[b] = true;
               foundblocks.push_back(b);
               break;
            }
         }
      }

      if ( benders && foundblocks.size() == 1 && !master )
      {
         setConsToBlock(cons, foundblocks[0]);
         del.push_back(cons);
      }

      if( !benders && foundblocks.size() > 1 )
      {
         setConsToMaster(cons);
         del.push_back(cons);
      }

      /* also assign open constraints that only have vars assigned to one single block and no open vars*/
      if( foundblocks.size() == 1 && !hitsOpenVar && !master && !benders )
      {
         setConsToBlock(cons, foundblocks[0]);
         del.push_back(cons);
      }
   }

   if( !del.empty() )
   {
      /* remove assigned conss from list of open conss */
      if( del.size() == openconss.size() )
      {
         openconss.clear();
         for( auto c : del )
         {
            assert(isconsopen[c]);
            isconsopen[c] = false;
         }
      }
      else
      {
         for( auto c : del )
            deleteOpencons(c);
      }
   }
   sort();
   del.clear();

   /* set open var to linking, if it can be found in more than one block 
    * or set it to a block if it has only constraints in that block and no open constraints 
    * or set it to master if it only hits master constraints */
   for( size_t i = 0; i < openvars.size(); ++ i )
   {
      bool hitsmasterconss = false;
      bool hitonlymasterconss = true;
      bool hitonlyblockconss = true;
      foundblocks.clear();
      var = openvars[i];
      hitsOpenCons = false;


      for( int c = 0; c < detprobdata->getNConssForVar( var ); ++ c )
      {
         cons = detprobdata->getConssForVar( var )[c];
         if ( isConsMastercons(cons) )
         {
            hitsmasterconss = true;
            hitonlyblockconss = false;
            continue;
         }

         if( isConsOpencons(cons) )
         {
            hitsOpenCons = true;
            hitonlyblockconss = false;
            hitonlymasterconss = false;
            continue;
         }
      }
      for( int b = 0; b < nblocks; ++ b )
      {
         for( int c = 0; c < detprobdata->getNConssForVar( var ); ++ c )
         {
            cons = detprobdata->getConssForVar(var)[c];
            if( isConsBlockconsOfBlock(cons, b) )
            {
               assert(std::find(foundblocks.begin(), foundblocks.end(), b) == foundblocks.end());
               hitonlymasterconss = false;
               foundblocks.push_back(b);
               break;
            }
         }
      }

      if( foundblocks.size() > 1 )
      {
         setVarToLinking(var);
         del.push_back(var);
         continue;
      }

      if( benders && foundblocks.size() == 1 &&  hitsmasterconss )
      {
         setVarToLinking(var);
         del.push_back(var);
      }

      if( benders && hitonlyblockconss && foundblocks.size() == 1 )
      {
         setVarToBlock(var, foundblocks[0]);
         del.push_back(var);
      }

      if( benders && hitonlymasterconss)
      {
         setVarToMaster(var);
         del.push_back(var);
      }

      if( !benders && foundblocks.size() == 1 && !hitsOpenCons )
      {
         setVarToBlock(var, foundblocks[0]);
         del.push_back(var);
      }

      if( !benders && foundblocks.size() == 0 && !hitsOpenCons )
      {
         setVarToMaster(var);
         del.push_back(var);
      }
   }

   if( !del.empty() )
   {
      /* remove assigned vars from list of open vars */
      if( del.size() == openvars.size() )
      {
         openvars.clear();
         for( auto v : del )
         {
            assert(isvaropen[v]);
            isvaropen[v] = false;
         }
      }
      else
      {
         for( auto v : del )
            deleteOpenvar(v);
      }
   }
   sort();
}


void PARTIALDECOMP::copyPartitionStatistics(
   const PARTIALDECOMP* otherpartialdec
   )
{
   usedpartition = otherpartialdec->usedpartition;
   classestomaster = otherpartialdec->classestomaster;
   classestolinking = otherpartialdec->classestolinking;
}


void PARTIALDECOMP::deleteEmptyBlocks(
   bool variables /* if TRUE a block is only considered to be empty if it contains neither constraints or variables */
   )
{
   bool emptyBlocks = true;
   SCIP_Bool benders = FALSE;
   int block = - 1;
   int b;

   assert( (int) conssforblocks.size() == nblocks );
   assert( (int) varsforblocks.size() == nblocks );
   assert( (int) stairlinkingvars.size() == nblocks );

   SCIPgetBoolParam(scip, "detection/benders/enabled", &benders);

   while( emptyBlocks )
   {
      emptyBlocks = false;
      for( b = nblocks - 1; b >= 0; --b )
      {
         if( conssforblocks[b].empty() &&  ( variables ? varsforblocks[b].empty() : true) )
         {
            emptyBlocks = true;
            block = b;
            break;
         }
         if( benders && ( conssforblocks[b].empty() || varsforblocks[b].empty()) )
         {
            emptyBlocks = true;
            block = b;
            break;
         }

      }
      if( emptyBlocks )
      {
         nblocks--;

         stairlinkingvars.erase(stairlinkingvars.begin() + block);

         for( int j : conssforblocks[block] )
         {
            masterconss.push_back(j);
            isconsmaster[j] = true;
         }
         std::sort(masterconss.begin(), masterconss.end());
         conssforblocks.erase(conssforblocks.begin() + block);

         for( int j : varsforblocks[block] )
         {
            mastervars.push_back(j);
            isvarmaster[j] = true;
         }
         varsforblocks.erase(varsforblocks.begin() + block);
         std::sort( mastervars.begin(), mastervars.end() );

         //set stairlinkingvars of the previous block to block vars
         if( block != 0 && !stairlinkingvars[block - 1].empty() )
         {
            for( int j : stairlinkingvars[block - 1] )
            {
               fixVarToBlock(j, block - 1);
            }
            stairlinkingvars[block - 1].clear();
            sort();
         }
      }
   }
}


void PARTIALDECOMP::deleteOpencons(
   int opencons
   )
{
   assert(opencons >= 0 && opencons < nconss);
   std::vector<int>::iterator it = lower_bound(openconss.begin(), openconss.end(), opencons);
   assert(isconsopen[opencons] && it != openconss.end() && *it == opencons);
   if( it != openconss.end() && *it == opencons )
   {
      openconss.erase(it);
      isconsopen[opencons] = false;
   }
}


std::vector<int>::const_iterator PARTIALDECOMP::deleteOpencons(
   std::vector<int>::const_iterator itr
   )
{
   isconsopen[*itr] = false;
   return openconss.erase(itr);
}


void PARTIALDECOMP::deleteOpenvar(
   int openvar
   )
{
   assert(openvar >= 0 && openvar < nvars);
   assert(isvaropen[openvar]);
   std::vector<int>::iterator it = lower_bound(openvars.begin(), openvars.end(), openvar);
   assert(it != openvars.end() && *it == openvar);
   if(it != openvars.end() && *it == openvar)
   {
      openvars.erase(it);
      isvaropen[openvar] = false;
   }
}


std::vector<int>::const_iterator PARTIALDECOMP::deleteOpenvar(
   std::vector<int>::const_iterator itr
   )
{
   assert( itr != openvars.cend() );

   isvaropen[*itr] = false;
   return openvars.erase(itr);
}


void PARTIALDECOMP::displayAggregationInformation()
{
   if( !aggInfoCalculated() )
   {
      SCIPinfoMessage(scip, NULL, " Aggregation information is not calculated yet \n ");
   }
   else
   {
      SCIPinfoMessage(scip, NULL, " number of equivalence classes: %d \n", nequivalenceclasses);
      for( int i = 0; i < nequivalenceclasses; ++i )
      {
         SCIPinfoMessage(scip, NULL, "equivalence class %d : ", i);

         for( size_t b = 0; b < eqclasstoblocks[i].size(); ++b )
            SCIPinfoMessage(scip, NULL, "block %d ", eqclasstoblocks[i][b] );

         SCIPinfoMessage(scip, NULL, "\n");
      }
   }
}


void PARTIALDECOMP::displayInfo(
   int detailLevel
   )
{
   assert( 0 <= detailLevel );
   DETPROBDATA* detprobdata = this->getDetprobdata();

   std::cout << std::endl;

   /* general information */
   std::cout << "-- General information --" << std::endl;
   std::cout << " ID: " << id << std::endl;
   std::cout << " Hashvalue: " << hashvalue << std::endl;
   if( getNOpenconss() + getNOpenconss() == 0 )
   {
      for( int i = 0; i < GCGconshdlrDecompGetNScores(scip); ++i )
      {
         GCG_SCORE* score = GCGconshdlrDecompGetScores(scip)[i];
         std::cout << " " << GCGscoreGetName(score) << ": " << getScore(score) << std::endl;
      }
   }

   std::cout << " HassetppMaster: " << hasSetppMaster() << std::endl;
   std::cout << " HassetppcMaster: " << hasSetppcMaster() << std::endl;
   std::cout << " HassetppccardMaster: " << hasSetppccardMaster() << std::endl;
   std::cout << " PARTIALDECOMP is for the " << (original ? "original" : "presolved" ) << " problem and "
             << ( usergiven ? "usergiven" : "not usergiven" ) << "." << std::endl;
   std::cout << " Number of constraints: " << getNConss() << std::endl;
   std::cout << " Number of variables: " << getNVars() << std::endl;

   displayAggregationInformation();
   std::cout << std::endl;

   /* detection information */
   std::cout << "-- Detection and detectors --" << std::endl;
   std::cout << " PARTIALDECOMP stems from the " << ( stemsfromorig ? "original" : "presolved" ) << " problem." << std::endl;

   /* ancestor partialdecs' ids */
   std::cout << " IDs of ancestor partialdecs: ";
   if( !listofancestorids.empty() )
      std::cout << listofancestorids[0];
   for( int i = 1; i < (int) listofancestorids.size(); ++i )
      std::cout << ", " << listofancestorids[i];
   std::cout << std::endl;

   /* detector chain information */
   std::cout << " " << getNDetectors() << " detector" << ( getNDetectors() > 1 ? "s" : "" ) << " worked on this partialdec:";
   if( getNDetectors() != 0 )
   {
      std::string detectorrepres;

      if( detectorchain[0] == NULL )
         detectorrepres = "user";
      else
      {
         /* potentially add finisher label */
         detectorrepres = (
            getNDetectors() != 1 || !isfinishedbyfinisher ? GCGdetectorGetName(detectorchain[0]) :
               "(finish) " + std::string(GCGdetectorGetName(detectorchain[0])));
      }

      if( detailLevel > 0 )
      {
         std::cout << std::endl << " 1.: " << detectorrepres << std::endl;
         std::cout << getDetectorStatistics( 0 );
         std::cout << getDetectorPartitionInfo(0, detailLevel > 1 && (!stemsfromorig || original));
      }
      else
      {
         std::cout << " " << detectorrepres;
      }

      for( int d = 1; d < getNDetectors(); ++d )
      {
         /* potentially add finisher label */
         detectorrepres = (
            getNDetectors() != d + 1 || !isfinishedbyfinisher ? GCGdetectorGetName(detectorchain[d]) :
               "(finish) " + std::string(GCGdetectorGetName(detectorchain[d])));


         if( detailLevel > 0 )
         {
            std::cout << " " << ( d + 1 ) << ".: " << detectorrepres << std::endl;
            std::cout << getDetectorStatistics( d );
            std::cout << getDetectorPartitionInfo(d, detailLevel > 1 && (!stemsfromorig || original));
         }
         else
         {
            std::cout << ", " << detectorrepres;
         }
      }

      if( detailLevel <= 0 )
      {
         std::cout << std::endl;
      }
   }

   std::cout << std::endl;

   /* variable information */
   std::cout << "-- Border and unassigned --" << std::endl;
   std::cout << " Linkingvariables";
   if( detailLevel > 1 )
   {
      std::cout << " (" << getNLinkingvars() << ")";
      if( getNLinkingvars() > 0 )
         std::cout << ":  " << SCIPvarGetName(detprobdata->getVar(getLinkingvars()[0]));
      for( int v = 1; v < getNLinkingvars(); ++v )
      {
         std::cout << ", " << SCIPvarGetName(detprobdata->getVar(getLinkingvars()[v]));
      }
      std::cout << std::endl;
   }
   else
   {
      std::cout << ": " << getNLinkingvars() << std::endl;
   }
   std::cout << " Masterconstraints";
   if( detailLevel > 1 )
   {
      std::cout << " (" << getNMasterconss() << ")";
      if( getNMasterconss() > 0 )
         std::cout << ":  " << SCIPconsGetName(detprobdata->getCons(getMasterconss()[0]));
      for( int c = 1; c < getNMasterconss(); ++c )
      {
         std::cout << ", " << SCIPconsGetName(detprobdata->getCons(getMasterconss()[c]));
      }
      std::cout << std::endl;
   }
   else
   {
      std::cout << ": " << getNMasterconss() << std::endl;
   }
   std::cout << " Mastervariables";
   if( detailLevel > 1 )
   {
      std::cout << " (" << getNMastervars() << ")";
      if( getNMastervars() > 0 )
         std::cout << ":  " << SCIPvarGetName(detprobdata->getVar(getMastervars()[0]));
      for( int v = 1; v < getNMastervars(); ++v )
      {
         std::cout << ", " << SCIPvarGetName(detprobdata->getVar(getMastervars()[v]));
      }
      std::cout << std::endl;
   }
   else
   {
      std::cout << ": " << getNMastervars() << std::endl;
   }
   std::cout << " Open constraints";
   if( detailLevel > 1 )
   {
      std::cout << " (" << getNOpenconss() << ")";
      if( getNOpenconss() > 0 )
         std::cout << ":  " << SCIPconsGetName(detprobdata->getCons(getOpenconss()[0]));
      for( int c = 1; c < getNOpenconss(); ++c )
      {
         std::cout << ", " << SCIPconsGetName(detprobdata->getCons(getOpenconss()[c]));
      }
      std::cout << std::endl;
   }
   else
   {
      std::cout << ": " << getNOpenconss() << std::endl;
   }
   std::cout << " Open variables";
   if( detailLevel > 1 )
   {
      std::cout << " (" << getNOpenvars() << ")";
      if( getNOpenvars() > 0 )
         std::cout << ":  " << SCIPvarGetName(detprobdata->getVar(getOpenvars()[0]));
      for( int v = 1; v < getNOpenvars(); ++v )
      {
         std::cout << ", " << SCIPvarGetName(detprobdata->getVar(getOpenvars()[v]));
      }
      std::cout << std::endl;
   }
   else
   {
      std::cout << ": " << getNOpenvars() << std::endl;
   }

   std::cout << std::endl;

   /* block information */
   std::cout << "-- Blocks --" << std::endl;
   std::cout << " Number of blocks: " << nblocks << std::endl;

   if( detailLevel > 0 )
   {
      for( int b = 0; b < nblocks; ++b )
      {
         std::cout << " Block " << b << ":" << std::endl;

         std::cout << "  Constraints";
         if( detailLevel > 1 )
         {
            std::cout << " (" << getNConssForBlock(b) << ")";
            if( getNConssForBlock(b) > 0 )
               std::cout << ":  " << SCIPconsGetName(detprobdata->getCons(getConssForBlock(b)[0]));
            for( int c = 1; c < getNConssForBlock(b); ++c )
            {
               std::cout << ", " << SCIPconsGetName(detprobdata->getCons(getConssForBlock(b)[c]));
            }
            std::cout << std::endl;
         }
         else
         {
            std::cout << ": " << getNConssForBlock(b) << std::endl;
         }

         std::cout << "  Variables";
         if( detailLevel > 1 )
         {
            std::cout << " (" << getNVarsForBlock(b) << ")";
            if( getNVarsForBlock(b) > 0 )
               std::cout << ":  " << SCIPvarGetName(detprobdata->getVar(getVarsForBlock(b)[0]));
            for( int v = 1; v < getNVarsForBlock(b); ++v )
            {
               std::cout << ", " << SCIPvarGetName(detprobdata->getVar(getVarsForBlock(b)[v]));
            }
            std::cout << std::endl;
         }
         else
         {
            std::cout << ": " << getNVarsForBlock(b) << std::endl;
         }

         std::cout << "  Stairlinkingvariables";
         if( detailLevel > 1 )
         {
            std::cout << " (" << getNStairlinkingvars(b) << ")";
            if( getNStairlinkingvars(b) > 0 )
               std::cout << ":  " << SCIPvarGetName(detprobdata->getVar(getStairlinkingvars(b)[0]));
            for( int v = 1; v < getNStairlinkingvars(b); ++v )
            {
               std::cout << ", " << SCIPvarGetName(detprobdata->getVar(getStairlinkingvars(b)[v]));
            }
            std::cout << std::endl;
         }
         else
         {
            std::cout << ": " << getNStairlinkingvars(b) << std::endl;
         }
      }
   }

   std::cout << std::endl;
}


SCIP_Bool PARTIALDECOMP::hasSetppccardMaster(
)
{
   SCIP_Bool hassetpartmaster;
   SCIP_Bool verbose;
   hassetpartmaster = TRUE;
   verbose = FALSE;

   if( getNTotalStairlinkingvars() + getNLinkingvars() > 0 )
      return FALSE;

   DETPROBDATA* detprobdata = this->getDetprobdata();

   for( int l = 0; l < getNMasterconss(); ++l )
   {
      int consid = getMasterconss()[l];
      if( !detprobdata->isConsSetppc(consid) && !detprobdata->isConsCardinalityCons(consid) )
      {
         hassetpartmaster = FALSE;
         if( verbose )
            std::cout << " cons with name  " << SCIPconsGetName(detprobdata->getCons(consid)) << " is no setppccard constraint." << std::endl;
         break;
      }
   }

   return hassetpartmaster;
}


SCIP_Bool PARTIALDECOMP::hasSetppcMaster(
)
{
   SCIP_Bool hassetpartmaster;
   hassetpartmaster = TRUE;

    if( getNTotalStairlinkingvars() + getNLinkingvars() > 0 )
      return FALSE;

   DETPROBDATA* detprobdata = this->getDetprobdata();

   for( int l = 0; l < getNMasterconss(); ++l )
   {
      int consid = getMasterconss()[l];
      if( !detprobdata->isConsSetppc(consid)  )
      {
         hassetpartmaster = FALSE;
         break;
      }
   }
   return hassetpartmaster;
}


SCIP_Bool PARTIALDECOMP::hasSetppMaster(
)
{
   SCIP_Bool hassetpartmaster;
   hassetpartmaster = TRUE;

   if( getNTotalStairlinkingvars() + getNLinkingvars() > 0 )
      return FALSE;
   
   DETPROBDATA* detprobdata = this->getDetprobdata();

   for( int l = 0; l < getNMasterconss(); ++l )
   {
      int consid = getMasterconss()[l];
      if( !detprobdata->isConsSetpp(consid)  )
      {
         hassetpartmaster = FALSE;
         break;
      }
   }
   return hassetpartmaster;
}


SCIP_RETCODE PARTIALDECOMP::filloutBorderFromConstoblock(
   SCIP_HASHMAP* constoblock,
   int givenNBlocks
   )
{
   assert( givenNBlocks >= 0 );
   assert( nblocks == 0 );
   assert( (int) conssforblocks.size() == nblocks );
   assert( (int) varsforblocks.size() == nblocks );
   assert( (int) stairlinkingvars.size() == nblocks );
   assert( ! alreadyAssignedConssToBlocks() );
   nblocks = givenNBlocks;
   DETPROBDATA* detprobdata = this->getDetprobdata();
   nvars = detprobdata->getNVars();
   nconss = detprobdata->getNConss();
   int consnum;
   int consblock;

   for( int i = 0; i < nconss; ++ i )
   {
      consnum = i;
      consblock = ( (int) (size_t) SCIPhashmapGetImage( constoblock, (void*) (size_t) i ) ) - 1;
      assert( consblock >= 0 && consblock <= nblocks );
      if( consblock == nblocks )
      {
         setConsToMaster( consnum );
         deleteOpencons( consnum );
      }
   }

   nblocks = 0;
   sort();

   assert( checkConsistency() );

   return SCIP_OKAY;
}


SCIP_RETCODE PARTIALDECOMP::filloutPartialdecFromConstoblock(
   SCIP_HASHMAP* constoblock,
   int givenNBlocks
   )
{
   assert( givenNBlocks >= 0 );
   assert( nblocks == 0 );
   assert( (int) conssforblocks.size() == nblocks );
   assert( (int) varsforblocks.size() == nblocks );
   assert( (int) stairlinkingvars.size() == nblocks );
   assert( ! alreadyAssignedConssToBlocks() );
   nblocks = givenNBlocks;
   DETPROBDATA* detprobdata = this->getDetprobdata();
   nvars = detprobdata->getNVars();
   nconss = detprobdata->getNConss();
   int consnum;
   int consblock;
   int varnum;
   bool varInBlock;
   std::vector<int> varinblocks;
   std::vector<int> emptyVector;

   for( int c = 0; c < nconss; ++ c )
   {
      SCIPverbMessage(scip, SCIP_VERBLEVEL_FULL, NULL, "%d\n", c);
      assert( SCIPhashmapExists( constoblock, (void*) (size_t) c ) );
      assert( (int) (size_t) SCIPhashmapGetImage( constoblock, (void*) (size_t) c ) - 1 <= nblocks );
      assert( (int) (size_t) SCIPhashmapGetImage( constoblock, (void*) (size_t) c ) - 1 >= 0 );
   }

   for( int b = (int) conssforblocks.size(); b < nblocks; b ++ )
      conssforblocks.push_back( emptyVector );

   for( int b = (int) varsforblocks.size(); b < nblocks; b ++ )
      varsforblocks.push_back( emptyVector );

   for( int b = (int) stairlinkingvars.size(); b < nblocks; b ++ )
      stairlinkingvars.push_back( emptyVector );

   for( int i = 0; i < nconss; ++ i )
   {
      consnum = i;
      consblock = ( (int) (size_t) SCIPhashmapGetImage( constoblock, (void*) (size_t) i ) ) - 1;
      assert( consblock >= 0 && consblock <= nblocks );
      if( consblock == nblocks )
         setConsToMaster( consnum );
      else
         setConsToBlock( consnum, consblock );
   }

   for( int i = 0; i < nvars; ++ i )
   {
      varinblocks.clear();
      varnum = i;

      /* test if the variable can be found in blocks */
      for( int b = 0; b < nblocks; ++ b )
      {
         varInBlock = false;
         for( size_t k = 0; k < conssforblocks[b].size() && ! varInBlock; ++ k )
         {
            for( int l = 0; l < detprobdata->getNVarsForCons( conssforblocks[b][k] ) && ! varInBlock; ++ l )
            {
               if( varnum == ( detprobdata->getVarsForCons( conssforblocks[b][k] ) )[l] )
               {
                  varinblocks.push_back( b );
                  varInBlock = true;
               }
            }
         }
      }
      if( varinblocks.size() == 1 ) /* if the var can be found in one block set the var to block var */
         setVarToBlock( varnum, varinblocks[0] );
      else if( varinblocks.size() == 2 ) /* if the variable can be found in two blocks check if it is a linking var or a stairlinking var*/
      {
         if( varinblocks[0] + 1 == varinblocks[1] )
            setVarToStairlinking( varnum, varinblocks[0], varinblocks[1] );
         else
            setVarToLinking(varnum);
      }
      else if( varinblocks.size() > 2 ) /* if the variable can be found in more than two blocks it is a linking var */
         setVarToLinking(varnum);
      else
         assert( varinblocks.size() == 0 );
      setVarToMaster( varnum );
   }
   sort();
   openvars = std::vector<int>( 0 );
   openconss = std::vector<int>( 0 );
   isvaropen = std::vector<bool>(nvars, false);
   isconsopen = std::vector<bool>(nconss, false);

   deleteEmptyBlocks(false);
   sort();
   assert( checkConsistency( ) );

   return SCIP_OKAY;
}


void PARTIALDECOMP::findVarsLinkingToMaster(
   )
{
   int i;
   int j;
   bool isMasterVar;
   std::vector<int> foundMasterVarIndices;
   std::vector<int>& lvars = getLinkingvars();

   DETPROBDATA* detprobdata = this->getDetprobdata();

   // sort Master constraints for binary search
   sort();

   for( i = 0; i < getNLinkingvars(); ++ i )
   {
      isMasterVar = true;
      std::vector<int>& varcons = detprobdata->getConssForVar(lvars[i]);
      for( j = 0; j < detprobdata->getNConssForVar(lvars[i]); ++ j )
      {
         if( !isconsmaster[varcons[j]] )
         {
            isMasterVar = false;
            break;
         }
      }

      if( isMasterVar )
      {
         foundMasterVarIndices.push_back(i);
      }
   }

   for( auto it = foundMasterVarIndices.rbegin(); it != foundMasterVarIndices.rend(); ++ it )
   {
      int lvar = lvars[*it];
      mastervars.push_back(lvar);
      mastervarssorted = false;
      hvoutdated = true;
      isvarmaster[lvar] = true;
      linkingvars.erase(linkingvars.begin() + *it);
      if( !linkingvarsforblocks.empty() )
      {
         for( int b = 0; b < nblocks; ++b )
         {
            auto itr = std::lower_bound(linkingvarsforblocks[b].begin(), linkingvarsforblocks[b].end(), lvar);
            if( itr != linkingvarsforblocks[b].end() && *itr == lvar )
               linkingvarsforblocks[b].erase(itr);
         }
      }
   }
}


void PARTIALDECOMP::findVarsLinkingToStairlinking(
   )
{
   int i;
   int j;
   int k;

   int consblock;
   int block1 = - 1;
   int block2 = - 1;

   std::vector<int>& lvars = getLinkingvars();

   std::vector<int> foundMasterVarIndices;
   DETPROBDATA* detprobdata = this->getDetprobdata();

   sort();

   for( i = 0; i < getNLinkingvars(); ++ i )
   {
      block1 = -1;
      block2 = -1;
      std::vector<int>& varcons = detprobdata->getConssForVar(lvars[i]);
      for( j = 0; j < detprobdata->getNConssForVar(lvars[i]); ++ j )
      {
         consblock = -1;
         for( k = 0; k < nblocks; ++ k )
         {
            if( std::binary_search(conssforblocks[k].begin(), conssforblocks[k].end(), varcons[j]) )
            {
               consblock = k;
               break;
            }
         }

         if( consblock == -1 )
         {
            block1 = -1;
            block2 = -1;
            break;
         }
         else if( block1 == consblock || block2 == consblock )
         {
            continue;
         }
         else if( block1 == -1 )
         {
            block1 = consblock;
            continue;
         }
         else if( block2 == -1 )
         {
            block2 = consblock;
            continue;
         }
         else
         {
            block1 = -1;
            block2 = -1;
            break;
         }
      }

      if( block1 != -1 && block2 != -1 && ( block1 == block2 + 1 || block1 + 1 == block2 ) )
      {
         setVarToStairlinking(lvars[i], block1, block2);
         foundMasterVarIndices.push_back(i);
         if( !linkingvarsforblocks.empty() )
         {
            auto it = std::lower_bound(linkingvarsforblocks[block1].begin(), linkingvarsforblocks[block1].end(), lvars[i]);
            if( it != linkingvarsforblocks[block1].end() && *it == lvars[i] )
               linkingvarsforblocks[block1].erase(it);
            it = std::lower_bound(linkingvarsforblocks[block2].begin(), linkingvarsforblocks[block2].end(), lvars[i]);
            if( it != linkingvarsforblocks[block2].end() && *it == lvars[i] )
               linkingvarsforblocks[block2].erase(it);
         }
      }
   }

   for( auto it = foundMasterVarIndices.rbegin(); it != foundMasterVarIndices.rend(); ++ it )
   {
      linkingvars.erase(linkingvars.begin() + *it);
   }
}


void PARTIALDECOMP::findLinkingvarBlocks()
{
   if( linkingvarsforblocks.empty() && isComplete() )
   {
      auto* detprobdata = getDetprobdata();

      // sort linking vars
      sort();

      // add linking vars to vectors
      linkingvarsforblocks.resize(nblocks);
      for( int lvar : linkingvars )
      {
         auto& conss = detprobdata->getConssForVar(lvar);
         for( int cons : conss )
         {
            assert(!isConsMastercons(cons));
            for( int b = 0; b < nblocks; ++b )
            {
               if( isConsBlockconsOfBlock(cons, b) )
               {
                  linkingvarsforblocks[b].push_back(lvar);
               }
            }
         }
      }  
   }
}


std::vector< std::pair< int, std::vector< int > > > PARTIALDECOMP::findLinkingVarsPotentiallyStairlinking(
   )
{
	std::vector< std::pair< int, std::vector< int > > > blocksOfVars( 0 );
	int blockcounter;
   DETPROBDATA* detprobdata = this->getDetprobdata();

   /* if there is at least one linking variable, then the blocks of vars must be created. */
   if( getNLinkingvars() > 0 )
   {
      std::vector<int>& lvars = getLinkingvars();
      sort();

      /* check every linking var */
      for ( int v = 0; v < getNLinkingvars(); ++v )
      {
         std::vector< int > blocksOfVar( 0 );
         blockcounter = 0;

         std::vector<int>& varcons = detprobdata->getConssForVar( lvars[v] );

         /* find all blocks that are hit by this linking var */
         for ( int c = 0; c < detprobdata->getNConssForVar( lvars[v] ) && blockcounter <= 2; ++c )
         {
            for ( int b = 0; b < nblocks && blockcounter <= 2; ++b )
            {
               if ( std::binary_search( conssforblocks[b].begin(),
                     conssforblocks[b].end(), varcons[c] ) )
               {
                  /* if the hit block is new, add it to blockOfVar vector */
                  if ( std::find( blocksOfVar.begin(), blocksOfVar.end(), b ) == blocksOfVar.end() )
                  {
                     ++blockcounter;
                     blocksOfVar.push_back( b );
                  }
               }
            }
         }

         /* if the var hits exactly two blocks, it is potentially stairlinking */
         if ( blockcounter == 2 )
         {
            std::pair< int, std::vector< int > > pair( v, blocksOfVar );
            blocksOfVars.push_back( pair );
         }
      }
   }

	return blocksOfVars;
}


int PARTIALDECOMP::getAncestorID(
   int ancestorindex
   )
{
   assert( 0 <= ancestorindex && ancestorindex < (int) listofancestorids.size() );

   return listofancestorids[ancestorindex];
}


std::vector<int>& PARTIALDECOMP::getAncestorList()
{
   return listofancestorids;
}

const std::vector<int>& PARTIALDECOMP::getBlocksForEqClass(int eqclass)
{
   assert(aggInfoCalculated());
   assert((int) eqclasstoblocks.size() > eqclass);
   return eqclasstoblocks[eqclass];
}

int PARTIALDECOMP::getReprBlockForEqClass(int eqclass)
{
   assert(aggInfoCalculated());
   assert((int) eqclasstoblocks.size() > eqclass && !eqclasstoblocks[eqclass].empty());
   return eqclasstoblocks[eqclass][0];
}


void PARTIALDECOMP::setAncestorList(
   std::vector<int>& newlist
   )
{
   listofancestorids = newlist;
}


void PARTIALDECOMP::addAncestorID(
   int ancestor
   )
{
   assert( 0 <= ancestor );
   listofancestorids.push_back(ancestor);
}


void PARTIALDECOMP::removeAncestorID(
   int ancestorid
   )
{
   int i;
   std::vector<int> indices;
   // look for id (including duplicates)
   for(i = 0; i < (int) listofancestorids.size(); i++)
   {
      // add indices, descending
      if(listofancestorids.at(i) == ancestorid)
      {
         indices.insert(indices.begin(), i);
      }
   }
   // as indices are descending this is consistent
   for(auto index : indices)
      listofancestorids.erase(listofancestorids.begin() + index);
}


SCIP_Real PARTIALDECOMP::getDetectorClockTime(
   int detectorchainindex
   )
{
   assert( 0 <= detectorchainindex && detectorchainindex < (int) detectorclocktimes.size() );

   return detectorclocktimes[ detectorchainindex ];
}


std::vector<SCIP_Real>& PARTIALDECOMP::getDetectorClockTimes()
{
   return detectorclocktimes;
}


void PARTIALDECOMP::getConsPartitionData(
   int detectorchainindex,
   ConsPartition** partition,
   std::vector<int>& consclassesmaster
   )
{
   assert(consPartitionUsed(detectorchainindex) );

   *partition = dynamic_cast<ConsPartition*>( usedpartition[detectorchainindex] );
   consclassesmaster = classestomaster[detectorchainindex];
}


void PARTIALDECOMP::setDetectorClockTimes(
   std::vector<SCIP_Real>& newvector)
{
   detectorclocktimes = newvector;
}


bool PARTIALDECOMP::varPartitionUsed(
   int detectorchainindex
   )
{
   assert( 0 <= detectorchainindex && detectorchainindex < (int) usedpartition.size() );

   return (usedpartition[detectorchainindex] != NULL )
      && (dynamic_cast<VarPartition*>( usedpartition[detectorchainindex] ) != NULL );
}


std::vector<int>& PARTIALDECOMP::getConssForBlock(
   int block
   )
{
   assert( block >= 0 && block < nblocks );
   return conssforblocks[block];
}


std::vector<GCG_DETECTOR*>& PARTIALDECOMP::getDetectorchain()
{
   return detectorchain;
}


std::string PARTIALDECOMP::getDetectorStatistics(
   int detectorchainindex
   )
{
   std::stringstream output;

   if( (int) getDetectorClockTimes().size() > detectorchainindex )
      output << "  Detection time: " << getDetectorClockTime( detectorchainindex ) << std::endl;
   if( (int) getPctConssFromFreeVector().size() > detectorchainindex )
      output << "  % newly assigned constraints: " << getPctConssFromFree( detectorchainindex ) << std::endl;
   if( (int) getPctConssToBorderVector().size() > detectorchainindex )
      output << "  % constraints the detector assigned to border: " << getPctConssToBorder( detectorchainindex ) << std::endl;
   if( (int) getPctConssToBlockVector().size() > detectorchainindex )
      output << "  % constraints the detector assigned to blocks: " << getPctConssToBlock( detectorchainindex ) << std::endl;
   if( (int) getPctVarsFromFreeVector().size() > detectorchainindex )
      output << "  % newly assigned variables: " << getPctVarsFromFree( detectorchainindex ) << std::endl;
   if( (int) getPctVarsToBorderVector().size() > detectorchainindex )
      output << "  % variables the detector assigned to border: " << getPctVarsToBorder( detectorchainindex ) << std::endl;
   if( (int) getPctVarsToBlockVector().size() > detectorchainindex )
      output << "  % variables the detector assigned to blocks: " << getPctVarsToBlock( detectorchainindex ) << std::endl;
   if( (int) getNNewBlocksVector().size() > detectorchainindex )
         output << "  New blocks: " << getNNewBlocks( detectorchainindex ) << std::endl;

   return output.str();
}


std::string PARTIALDECOMP::getDetectorPartitionInfo(
   int detectorchainindex,
   bool displayConssVars
   )
{
   std::stringstream output;
   DETPROBDATA* detprobdata = this->getDetprobdata();

   if( consPartitionUsed(detectorchainindex) )
   {
      ConsPartition* partition;
      std::vector<int> constomaster;

      getConsPartitionData(detectorchainindex, &partition, constomaster);

      output << "  Used conspartition: " << partition->getName() << std::endl;
      output << "   Pushed to master:";

      if( !constomaster.empty() )
      {
         if( displayConssVars )
         {
            output << std::endl << "    " << partition->getClassName(constomaster[0] ) << " ("
                   << partition->getClassDescription(constomaster[0] ) << "): ";
            bool first = true;
            for( int c = 0; c < partition->getNConss(); ++c )
            {
               if( partition->getClassOfCons(c ) == constomaster[0] )
               {
                  if( first )
                  {
                     output << SCIPconsGetName(detprobdata->getCons(c));
                     first = false;
                  }
                  else
                  {
                     output << ", " << SCIPconsGetName(detprobdata->getCons(c));
                  }
               }
            }
            output << std::endl;
         }
         else
         {
            output << " " << partition->getClassName(constomaster[0] );
         }
      }

      for( size_t i = 1; i < constomaster.size(); ++i )
      {
         if( displayConssVars )
         {
            output << "    " << partition->getClassName(constomaster[i] ) << " ("
                   << partition->getClassDescription(constomaster[i] ) << "): ";
            bool first = true;
            for( int c = 0; c < partition->getNConss(); ++c )
            {
               if( partition->getClassOfCons(c ) == constomaster[i] )
               {
                  if( first )
                  {
                     output << SCIPconsGetName(detprobdata->getCons(c));
                     first = false;
                  }
                  else
                  {
                     output << ", " << SCIPconsGetName(detprobdata->getCons(c));
                  }
               }
            }
            output << std::endl;
         }
         else
         {
            output << ", " << partition->getClassName(constomaster[i] );
         }
      }

      if ( !displayConssVars || constomaster.empty() )
      {
         output << std::endl;
      }
   }

   if( varPartitionUsed(detectorchainindex) )
   {
      VarPartition* partition;
      std::vector<int> vartolinking;
      std::vector<int> vartomaster;

      getVarPartitionData(detectorchainindex, &partition, vartolinking, vartomaster);

      output << "  Used varpartition: " << partition->getName() << std::endl;
      output << "   Pushed to linking:";

      if( !vartolinking.empty() )
      {
         if( displayConssVars )
         {
            output << std::endl << "    " << partition->getClassName(vartolinking[0] ) << " ("
                   << partition->getClassDescription(vartolinking[0] ) << "): ";
            bool first = true;
            for( int v = 0; v < partition->getNVars(); ++v )
            {
               if( partition->getClassOfVar(v ) == vartolinking[0] )
               {
                  if( first )
                  {
                     output << SCIPvarGetName(detprobdata->getVar(v));
                     first = false;
                  }
                  else
                  {
                     output << ", " << SCIPvarGetName(detprobdata->getVar(v));
                  }
               }
            }
            output << std::endl;
         }
         else
         {
            output << " " << partition->getClassName(vartolinking[0] );
         }
      }

      for( size_t i = 1; i < vartolinking.size(); ++i )
      {
         if( displayConssVars )
         {
            output << "    " << partition->getClassName(vartolinking[i] ) << " ("
                   << partition->getClassDescription(vartolinking[i] ) << "): ";
            bool first = true;
            for( int v = 0; v < partition->getNVars(); ++v )
            {
               if( partition->getClassOfVar(v ) == vartolinking[i] )
               {
                  if( first )
                  {
                     output << SCIPvarGetName(detprobdata->getVar(v));
                     first = false;
                  }
                  else
                  {
                     output << ", " << SCIPvarGetName(detprobdata->getVar(v));
                  }
               }
            }
            output << std::endl;
         }
         else
         {
            output << ", " << partition->getClassName(vartolinking[i] );
         }
      }

      if ( !displayConssVars || vartolinking.empty() )
      {
         output << std::endl;
      }

      output << "   Pushed to master:";

      if( !vartomaster.empty() )
      {
         if( displayConssVars )
         {
            output << std::endl << "    " << partition->getClassName(vartomaster[0] ) << " ("
                   << partition->getClassDescription(vartomaster[0] ) << "): ";
            bool first = true;
            for( int v = 0; v < partition->getNVars(); ++v )
            {
               if( partition->getClassOfVar(v ) == vartomaster[0] )
               {
                  if( first )
                  {
                     output << SCIPvarGetName(detprobdata->getVar(v));
                     first = false;
                  }
                  else
                  {
                     output << ", " << SCIPvarGetName(detprobdata->getVar(v));
                  }
               }
            }
            output << std::endl;
         }
         else
         {
            output << " " << partition->getClassName(vartomaster[0] );
         }
      }

      for( size_t i = 1; i < vartomaster.size(); ++i )
      {
         if( displayConssVars )
         {
            output << "    " << partition->getClassName(vartomaster[i] ) << " ("
                   << partition->getClassDescription(vartomaster[i] ) << "): ";
            bool first = true;
            for( int v = 0; v < partition->getNVars(); ++v )
            {
               if( partition->getClassOfVar(v ) == vartolinking[i] )
               {
                  if( first )
                  {
                     output << SCIPvarGetName(detprobdata->getVar(v));
                     first = false;
                  }
                  else
                  {
                     output << ", " << SCIPvarGetName(detprobdata->getVar(v));
                  }
               }
            }
            output << std::endl;
         }
         else
         {
            output << ", " << partition->getClassName(vartomaster[i] );
         }
      }

      if ( !displayConssVars || vartomaster.empty() )
      {
         output << std::endl;
      }
   }

   return output.str();
}


bool PARTIALDECOMP::getFinishedByFinisher()
{
   return isfinishedbyfinisher;
}


unsigned long PARTIALDECOMP::getHashValue()
{
   calcHashvalue();
   return hashvalue;
}


int PARTIALDECOMP::getID()
{
   return id;
}


std::vector<int>& PARTIALDECOMP::getLinkingvars()
{
   return linkingvars;
}


std::vector<int>& PARTIALDECOMP::getLinkingvarsForBlock(
   int block
   )
{
   if( linkingvarsforblocks.empty() )
   {
      findLinkingvarBlocks();
      if( linkingvarsforblocks.empty() )
      {
         SCIPerrorMessage("Information about linking var blocks is not available for partialdec %d.", getID());
         throw std::exception();
      }
   }

   assert(block >= 0 && block < (int) linkingvarsforblocks.size());
   return linkingvarsforblocks[block];   
}


std::vector<int>& PARTIALDECOMP::getMasterconss()
{
   return masterconss;
}


std::vector<int>& PARTIALDECOMP::getMastervars()
{
   return mastervars;
}


int PARTIALDECOMP::getNCoeffsForBlock(
   int blockid
   ){

   if( ncoeffsforblock.empty() )
      calcNCoeffsForBlocks();

   return ncoeffsforblock[blockid];
}


int PARTIALDECOMP::getNCoeffsForMaster(
   ){

   if( ncoeffsforblock.empty() )
      calcNCoeffsForBlocks();

   return ncoeffsformaster;
}


BLOCK_STRUCTURE* PARTIALDECOMP::getBlockStructure(
   int block
   )
{
   assert(block >= 0 && block < (int) blockstructures.size());
   return blockstructures[block];
}


std::vector<BLOCK_STRUCTURE*>& PARTIALDECOMP::getBlockStructures()
{
   return blockstructures;
}


void PARTIALDECOMP::setScore(
   GCG_SCORE* score,
   SCIP_Real scorevalue
   )
{
   assert(score != NULL);
   assert(scorevalue == SCIP_INVALID || (scorevalue >= 0.0 && scorevalue <= 1.0));
   assert(SCIPhashmapExists(maptoscores, (void*)score));

   SCIPhashmapSetImageReal(maptoscores, (void*)score, scorevalue);
}


SCIP_Real PARTIALDECOMP::getScore(
   GCG_SCORE* score
   )
{
   assert(SCIPhashmapExists(maptoscores, (void*)score));

   SCIP_Real scorevalue = SCIPhashmapGetImageReal(maptoscores, (void*)score);

   if( scorevalue == SCIP_INVALID )
   {
      /* if there are indicator constraints in the master we want to reject this decomposition */
      DETPROBDATA* detprobdata = this->getDetprobdata();

      for( int mc = 0; mc < getNMasterconss(); ++mc )
      {
         SCIP_CONS* cons;
         cons = detprobdata->getCons(getMasterconss()[mc]);
         if( GCGconsGetType(scip, cons) == consType::indicator )
         {
            setScore(score, 0.);
            return 0.;
         }
      }
      SCIP_CLOCK* clock = GCGconshdlrDecompGetScoreClock(scip);
      SCIPstartClock(scip, clock);
      score->scorecalc(scip, score, this->id, &scorevalue);
      SCIPstopClock(scip, clock);
      setScore(score, scorevalue);
   }

   return scorevalue;
}


SCIP_Real PARTIALDECOMP::getScore(
   )
{
   return getScore(GCGgetCurrentScore(scip));
}


SCIP_Real PARTIALDECOMP::calcBlockAreaScore(
   )
{
   unsigned long matrixarea;
   unsigned long blockarea;

   matrixarea = (unsigned long) this->getNVars() * (unsigned long) this->getNConss() ;
   blockarea = 0;

   for( int i = 0; i < getNBlocks(); ++ i )
   {
     blockarea += (unsigned long) this->getNConssForBlock(i) * ( (unsigned long) this->getNVarsForBlock(i) );
   }
   SCIP_Real blockareascore = 1. - (matrixarea == 0 ? 0 : ( (SCIP_Real) blockarea / (SCIP_Real) matrixarea ));

   return blockareascore;
}



USERGIVEN PARTIALDECOMP::getUsergiven()
{
   return usergiven;
}


int PARTIALDECOMP::getNAncestors()
{
   return (int) listofancestorids.size();
}


int PARTIALDECOMP::getNBlocks()
{
   return nblocks;
}


int PARTIALDECOMP::getNConss()
{
   return nconss;
}


int PARTIALDECOMP::getNConssForBlock(
   int block
   )
{
   assert( block >= 0 && block < nblocks );
   return (int) conssforblocks[block].size();
}


std::vector<std::string>& PARTIALDECOMP::getDetectorchainInfo()
{
   return detectorchaininfo;
}


int PARTIALDECOMP::getNDetectors()
{
   return (int) detectorchain.size();
}


int PARTIALDECOMP::getNUsedPartitions()
{
   return (int) usedpartition.size();
}


int PARTIALDECOMP::getNLinkingvars()
{
   return (int) linkingvars.size();
}


int PARTIALDECOMP::getNNewBlocks(
   int detectorchainindex
   )
{
   assert( 0 <= detectorchainindex && detectorchainindex < (int) detectorchain.size() );

   return nnewblocks[detectorchainindex];
}


std::vector<int> PARTIALDECOMP::getNNewBlocksVector()
{
   return nnewblocks;
}


int PARTIALDECOMP::getNMasterconss()
{
   return (int) masterconss.size();
}


int PARTIALDECOMP::getNMastervars()
{
   return (int) mastervars.size();
}


int PARTIALDECOMP::getNTotalStairlinkingvars()
{
   int nstairlinkingvars = 0;
   for( int b = 0; b < getNBlocks(); ++ b )
      nstairlinkingvars += getNStairlinkingvars( b );

   return nstairlinkingvars;
}


int PARTIALDECOMP::getNOpenconss()
{
   return (int) openconss.size();
}


int PARTIALDECOMP::getNOpenvars()
{
   return (int) openvars.size();
}


int PARTIALDECOMP::getNEquivalenceClasses()
{
   return nequivalenceclasses;
}


int PARTIALDECOMP::getNStairlinkingvars(
   int block
   )
{
   assert( block >= 0 && block < nblocks );
   assert( (int) stairlinkingvars.size() > block );
   return (int) stairlinkingvars[block].size();
}


int PARTIALDECOMP::getNVars()
{
   return nvars;
}


int PARTIALDECOMP::getNVarsForBlock(
   int block
   )
{
   assert( block >= 0 && block < nblocks );
   return (int) varsforblocks[block].size();
}


int PARTIALDECOMP::getNVarsForBlocks()
{
   int count = 0;
   for( auto& block : varsforblocks )
   {
      count += (int) block.size();
   }

   return count;
}


std::vector<int>& PARTIALDECOMP::getOpenconss()
{
   return openconss;
}


std::vector<int>& PARTIALDECOMP::getOpenvars()
{
   return openvars;
}


SCIP_Real PARTIALDECOMP::getPctVarsToBorder(
   int detectorchainindex
   )
{
   assert( 0 <= detectorchainindex && detectorchainindex < (int) detectorchain.size() );

   return pctvarstoborder[detectorchainindex];
}


std::vector<SCIP_Real>& PARTIALDECOMP::getPctVarsToBorderVector()
{
   return pctvarstoborder;
}


void PARTIALDECOMP::setPctVarsToBorderVector(
   std::vector<SCIP_Real>& newvector
   )
{
   pctvarstoborder = newvector;
}


SCIP_Real PARTIALDECOMP::getPctVarsToBlock(
   int detectorchainindex
   )
{
   assert( 0 <= detectorchainindex && detectorchainindex < (int) detectorchain.size() );

   return pctvarstoblock[detectorchainindex];
}


std::vector<SCIP_Real>& PARTIALDECOMP::getPctVarsToBlockVector()
{
   return pctvarstoblock;
}



void PARTIALDECOMP::setPctVarsToBlockVector(
   std::vector<SCIP_Real>& newvector
)
{
   pctvarstoblock = newvector;
}


SCIP_Real PARTIALDECOMP::getPctVarsFromFree(
   int detectorchainindex
   )
{
   assert( 0 <= detectorchainindex && detectorchainindex < (int) detectorchain.size() );

   return pctvarsfromfree[detectorchainindex];
}


std::vector<SCIP_Real>& PARTIALDECOMP::getPctVarsFromFreeVector()
{
   return pctvarsfromfree;
}


void PARTIALDECOMP::setPctVarsFromFreeVector(
   std::vector<SCIP_Real>& newvector
   )
{
   pctvarsfromfree = newvector;
}


SCIP_Real PARTIALDECOMP::getPctConssToBorder(
   int detectorchainindex
   )
{
   assert( 0 <= detectorchainindex && detectorchainindex < (int) detectorchain.size() );

   return pctconsstoborder[detectorchainindex];
}


std::vector<SCIP_Real>& PARTIALDECOMP::getPctConssToBorderVector()
{
   return pctconsstoborder;
}


void PARTIALDECOMP::setPctConssToBorderVector(
   std::vector<SCIP_Real>& newvector
   )
{
   pctconsstoborder = newvector;
}


SCIP_Real PARTIALDECOMP::getPctConssToBlock(
   int detectorchainindex
   )
{
   assert( 0 <= detectorchainindex && detectorchainindex < (int) detectorchain.size() );

   return pctconsstoblock[detectorchainindex];
}


std::vector<SCIP_Real>& PARTIALDECOMP::getPctConssToBlockVector()
{
   return pctconsstoblock;
}


void PARTIALDECOMP::setPctConssToBlockVector(
   std::vector<SCIP_Real>& newvector
   )
{
   pctconsstoblock = newvector;
}


SCIP_Real PARTIALDECOMP::getPctConssFromFree(
   int detectorchainindex
   )
{
   assert( 0 <= detectorchainindex && detectorchainindex < (int) detectorchain.size() );

   return pctconssfromfree[detectorchainindex];
}


std::vector<SCIP_Real>& PARTIALDECOMP::getPctConssFromFreeVector()
{
   return pctconssfromfree;
}


int PARTIALDECOMP::getEqClassForBlock(
   int blockid
   )
{
   assert(aggInfoCalculated());
   return blockstoeqclasses[blockid];
}

std::vector<int>& PARTIALDECOMP::getRepVarmap(
   int eqclass,
   int eqclassblock
   )
{
   assert(eqclassesvarmappings[eqclass][eqclassblock].size() == getVarsForBlock(getBlocksForEqClass(eqclass).at(eqclassblock)).size());
   return eqclassesvarmappings[eqclass][eqclassblock];
}


DETPROBDATA* PARTIALDECOMP::getDetprobdata()
{
   DETPROBDATA* detprobdata;
   if( original )
      detprobdata = GCGconshdlrDecompGetDetprobdataOrig(scip);
   else
      detprobdata = GCGconshdlrDecompGetDetprobdataPresolved(scip);

   assert(detprobdata != NULL);

   return detprobdata;
}


void PARTIALDECOMP::setPctConssFromFreeVector(
   std::vector<SCIP_Real>& newvector
   )
{
   pctconssfromfree = newvector;
}


std::vector<int>& PARTIALDECOMP::getStairlinkingvars(
   int block
   )
{
   assert( block >= 0 && block < (int) stairlinkingvars.size() );
   return stairlinkingvars[block];
}


void PARTIALDECOMP::getVarPartitionData(
   int detectorchainindex,
   VarPartition** partition,
   std::vector<int>& varclasseslinking,
   std::vector<int>& varclassesmaster
   )
{
   assert(varPartitionUsed(detectorchainindex) );

   *partition = dynamic_cast<VarPartition*>( usedpartition[detectorchainindex] );
   varclasseslinking = classestolinking[detectorchainindex];
   varclassesmaster = classestomaster[detectorchainindex];
}


std::vector<int>& PARTIALDECOMP::getVarsForBlock(
   int block
   )
{
   assert( block >= 0 && block < (int) varsforblocks.size() );
   return varsforblocks[block];
}


int PARTIALDECOMP::getVarProbindexForBlock(
   int varid,
   int block
   )
{
   assert(block >= 0 && block < (int) varsforblocks.size());
   std::vector<int>::iterator lb = lower_bound(varsforblocks[block].begin(), varsforblocks[block].end(), varid);

   if( lb != varsforblocks[block].end() && *lb == varid )
      return (int) (lb - varsforblocks[block].begin());
   else
      return -1;

}


bool PARTIALDECOMP::isComplete()
{
   return ( 0 == getNOpenconss() && 0 == getNOpenvars() );
}


bool PARTIALDECOMP::isConsBlockconsOfBlock(
   int cons,
   int block
   )
{
   assert( cons >= 0 && cons < nconss );
   assert( block >= 0 && block < (int) conssforblocks.size() );
   std::vector<int>::iterator lb = lower_bound( conssforblocks[block].begin(), conssforblocks[block].end(), cons );
   if( lb != conssforblocks[block].end() &&  *lb == cons )
      return true;
   else
      return false;
}


bool PARTIALDECOMP::isConsMastercons(
   int cons
   )
{
   assert( cons >= 0 && cons < (int) isconsmaster.size() );
  return isconsmaster[cons];
}


bool PARTIALDECOMP::isConsOpencons(
   int cons
   )
{
   assert( cons >= 0 && cons < (int) isconsopen.size() );
   return isconsopen[cons];
}


bool PARTIALDECOMP::isAssignedToOrigProb()
{
   return original;
}


bool PARTIALDECOMP::isAssignedToPresolvedProb()
{
   return !original;
}


SCIP_RETCODE PARTIALDECOMP::isEqual(
   PARTIALDECOMP* otherpartialdec,
   SCIP_Bool* isequal,
   bool sortpartialdecs
   )
{
   if( sortpartialdecs )
   {
      sort();
      otherpartialdec->sort();
   }

   * isequal = isEqual( otherpartialdec );

   return SCIP_OKAY;
}


bool PARTIALDECOMP::isEqual(
   PARTIALDECOMP* other
   )
{
   if( getNMasterconss() != other->getNMasterconss() || getNMastervars() != other->getNMastervars()
      || getNBlocks() != other->getNBlocks() || getNLinkingvars() != other->getNLinkingvars() )
      return false;

   std::vector<std::pair<int, int>> blockorderthis;
   std::vector<std::pair<int, int>> blockorderother;

   /* find sorting for blocks (non decreasing according smallest row index) */
   for( int i = 0; i < this->nblocks; ++ i )
   {
      blockorderthis.emplace_back(i, conssforblocks[i][0]);
      blockorderother.emplace_back(i, other->conssforblocks[i][0]);
   }

   std::sort(blockorderthis.begin(), blockorderthis.end(), compare_blocks);
   std::sort(blockorderother.begin(), blockorderother.end(), compare_blocks);

   /* compares the number of stairlinking vars */
   for( int b = 0; b < getNBlocks(); ++ b )
   {
      int blockthis = blockorderthis[b].first;
      int blockother = blockorderother[b].first;

      if( getNStairlinkingvars(blockthis) != other->getNStairlinkingvars(blockother) )
         return false;
   }

   /* compares the number of constraints and variables in the blocks*/
   for( int b = 0; b < getNBlocks(); ++ b )
   {
      int blockthis = blockorderthis[b].first;
      int blockother = blockorderother[b].first;

      if( ( getNVarsForBlock( blockthis ) != other->getNVarsForBlock(blockother) )
         || ( getNConssForBlock( blockthis ) != other->getNConssForBlock(blockother) ) )
         return false;
   }

   /* compares the master cons */
   for( int j = 0; j < getNMasterconss(); ++ j )
   {
      if( getMasterconss()[j] != other->getMasterconss()[j] )
         return false;
   }

   /* compares the master vars */
   for( int j = 0; j < getNMastervars(); ++ j )
   {
      if( getMastervars()[j] != other->getMastervars()[j] )
         return false;
   }

   /* compares the constrains and variables in the blocks */
   for( int b = 0; b < getNBlocks(); ++ b )
   {
      int blockthis = blockorderthis[b].first;
      int blockother = blockorderother[b].first;

      for( int j = 0; j < getNConssForBlock( blockthis ); ++ j )
      {
         if( getConssForBlock( blockthis )[j] != other->getConssForBlock(blockother)[j] )
            return false;
      }

      for( int j = 0; j < getNVarsForBlock( blockthis ); ++ j )
      {
         if( getVarsForBlock(blockthis)[j] != other->getVarsForBlock(blockother)[j] )
            return false;
      }

      for( int j = 0; j < getNStairlinkingvars( blockthis ); ++ j )
      {
         if( getStairlinkingvars(blockthis)[j] != other->getStairlinkingvars(blockother)[j] )
            return false;
      }
   }

   /* compares the linking vars */
   for( int j = 0; j < getNLinkingvars(); ++ j )
   {
      if( getLinkingvars()[j] != other->getLinkingvars()[j] )
         return false;
   }

   return true;
}


bool PARTIALDECOMP::isNested()
{
   return !blockstructures.empty();
}


bool PARTIALDECOMP::isPropagatedBy(
   GCG_DETECTOR* detector
   )
{
   std::vector<GCG_DETECTOR*>::const_iterator iter = std::find(detectorchain.begin(), detectorchain.end(), detector);

   return iter != detectorchain.end();
}


bool PARTIALDECOMP::isTrivial()
{
   if( getNBlocks() == 1 && (SCIP_Real) getNConssForBlock( 0 ) >= 0.95 * getNConss() )
      return true;

   if( getNConss() == getNMasterconss() )
      return true;

   if( getNConss() == getNOpenconss() && getNVars() == getNOpenvars() )
      return true;

   if( getNVars() == getNMastervars() + getNLinkingvars() )
      return true;

   return false;
}


bool PARTIALDECOMP::isSelected()
{
   return isselected;
}


bool PARTIALDECOMP::isVarBlockvarOfBlock(
   int var,
   int block
   )
{
   assert( var >= 0 && var < nvars );
   assert( block >= 0 && block < nconss );

   return std::binary_search(varsforblocks[block].begin(), varsforblocks[block].end(), var);
}


bool PARTIALDECOMP::isVarMastervar(
   int var
   )
{
   assert( var >= 0 && var < nvars );
  return isvarmaster[var];
}


bool PARTIALDECOMP::isVarLinkingvar(
   int var
   )
{
   assert(var >= 0 && var < nvars);
   return std::binary_search(linkingvars.begin(), linkingvars.end(), var);
}


bool PARTIALDECOMP::isVarLinkingvarOfBlock(
   int var,
   int block
   )
{
   assert(var >= 0 && var < nvars);
   if( linkingvarsforblocks.empty() )
   {
      findLinkingvarBlocks();
      if( linkingvarsforblocks.empty() )
      {
         SCIPerrorMessage("Information about linking var blocks is not available for partialdec %d.", getID());
         throw std::exception();
      }
   }

   assert(block >= 0 && block < (int) linkingvarsforblocks.size());
   return std::binary_search(linkingvarsforblocks[block].begin(), linkingvarsforblocks[block].end(), var);
}


bool PARTIALDECOMP::isVarOpenvar(
   int var
   )
{
   assert( var >= 0 && var < nvars );
   return isvaropen[var];
}


bool PARTIALDECOMP::isVarStairlinkingvar(
   int var
   )
{
   for( int b = 0; b < nblocks; ++ b )
   {
      std::vector<int>::iterator lb = lower_bound(stairlinkingvars[b].begin(), stairlinkingvars[b].end(), var);
      if( lb != stairlinkingvars[b].end() &&  *lb == var )
         return true;
   }
   return false;
}


bool PARTIALDECOMP::isVarStairlinkingvarOfBlock(
   int var,
   int block
   )
{
   assert(var >= 0 && var < nvars);
   assert(block >= 0 && block < nblocks);
   std::vector<int>::iterator lb = lower_bound(stairlinkingvars[block].begin(), stairlinkingvars[block].end(), var);
   if( lb != stairlinkingvars[block].end() && *lb == var )
      return true;
   else
   {
      if( block == 0 )
         return false;
      else
      {
         lb = lower_bound(stairlinkingvars[block - 1].begin(), stairlinkingvars[block - 1].end(), var);
         return ( lb != stairlinkingvars[block-1].end() &&  *lb == var );
      }
   }
}


void PARTIALDECOMP::printPartitionInformation(
   SCIP*                givenscip,
   FILE*                file
   )
{

   int nusedpartitions = (int) getNUsedPartitions();
   int nconspartitions = 0;
   int nvarpartitions = 0;

   for( int i = 0; i < nusedpartitions; ++i)
   {
      if( usedpartition[i] == NULL )
         continue;

      if( dynamic_cast<ConsPartition*>( usedpartition[i] ) != NULL )
      {
         /* partition is cons partition */
         ++nconspartitions;
      }
      else
      {
         /* partition is var partition */
         ++nvarpartitions;
      }
   }

   SCIPmessageFPrintInfo(SCIPgetMessagehdlr(scip), file, "%d\n", nconspartitions);

   for( int i = 0; i < nusedpartitions; ++i)
   {
      if( dynamic_cast<ConsPartition*>( usedpartition[i] ) != NULL )
      {
         /* partition is cons partition */
         int nmasterclasses = (int) classestomaster[i].size();
         SCIPmessageFPrintInfo(SCIPgetMessagehdlr(scip), file, "%s\n", usedpartition[i]->getName());
         SCIPmessageFPrintInfo(SCIPgetMessagehdlr(scip), file, "%d\n", nmasterclasses);
         for ( int mclass = 0; mclass < (int) classestomaster[i].size(); ++mclass )
         {
            int classid = classestomaster[i][mclass];
            SCIPmessageFPrintInfo(SCIPgetMessagehdlr(scip), file, "%s\n", usedpartition[i]->getClassName(classid));
         }
      }
   }

   SCIPmessageFPrintInfo(SCIPgetMessagehdlr(scip), file, "%d\n", nvarpartitions);

   for( int i = 0; i < nusedpartitions; ++i)
   {
      if( dynamic_cast<VarPartition*>( usedpartition[i] ) != NULL )
      {
         /* partition is var partition */
         int nmasterclasses = (int) classestomaster[i].size();
         int nlinkingclasses = (int) classestolinking[i].size();
         SCIPmessageFPrintInfo(SCIPgetMessagehdlr(scip), file, "%s\n", usedpartition[i]->getName());
         SCIPmessageFPrintInfo(SCIPgetMessagehdlr(scip), file, "%d\n", nmasterclasses);
         for ( int mclass = 0; mclass < (int) classestomaster[i].size();   ++mclass )
         {
            int classid = classestomaster[i][mclass];
            SCIPmessageFPrintInfo(SCIPgetMessagehdlr(scip), file, "%s : %s\n", usedpartition[i]->getClassName(classid), usedpartition[i]->getClassDescription(classid));
         }

         SCIPmessageFPrintInfo(SCIPgetMessagehdlr(scip), file, "%d\n", nlinkingclasses  );
         for ( int linkingclass = 0; linkingclass < nlinkingclasses;   ++linkingclass )
         {
            int classid = classestolinking[i][linkingclass];
            SCIPmessageFPrintInfo(SCIPgetMessagehdlr(scip), file, "%s : %s\n", usedpartition[i]->getClassName(classid), usedpartition[i]->getClassDescription(classid));
         }

      }
   }
}


void PARTIALDECOMP::refineToBlocks(
   )
{
   bool success = true;

   while( success )
      success = assignHittingOpenconss() || assignHittingOpenvars();
   sort();
}


void PARTIALDECOMP::refineToMaster(
    )
{
   considerImplicits();
   assignOpenPartialHittingToMaster();
}


void PARTIALDECOMP::setConsPartitionStatistics(
   int detectorchainindex,
   ConsPartition* partition,
   std::vector<int>& consclassesmaster
   )
{
   assert( 0 <= detectorchainindex  );

   if( detectorchainindex >= (int) usedpartition.size() )
   {
      usedpartition.resize(detectorchainindex + 1);
      classestomaster.resize(detectorchainindex + 1);
   }

   usedpartition[detectorchainindex] = partition;
   classestomaster[detectorchainindex] = consclassesmaster;
}


void PARTIALDECOMP::setConsToBlock(
   int consToBlock,
   int block
   )
{
   assert( consToBlock >= 0 && consToBlock < nconss );
   assert( block >= 0 && block < nblocks );
   assert( (int) conssforblocks.size() > block );

   conssforblocks[block].push_back( consToBlock );
   conssforblocksorted = false;
   hvoutdated = true;
}


void PARTIALDECOMP::fixConsToBlock(
   int cons,
   int block
   )
{
   assert( cons >= 0 && cons < nconss );
   assert( isconsopen[cons] );

   if( block >= nblocks )
      setNBlocks(block+1);
   assert( block >= 0 && block < nblocks );

   setConsToBlock(cons, block);
   deleteOpencons(cons);
}

bool PARTIALDECOMP::fixConsToBlock(
   SCIP_CONS*            cons,                /**< pointer of the constraint */
   int                   block                /**< block index (counting from 0) */
   )
{
   int consindex = getDetprobdata()->getIndexForCons(cons);

   if( consindex >= 0 )
   {
      fixConsToBlock(consindex, block);
      return true;
   }
   return false;
}


void PARTIALDECOMP::setConsToMaster(
   int consToMaster
   )
{
   assert( consToMaster >= 0 && consToMaster < nconss );
   masterconss.push_back( consToMaster );
   isconsmaster[consToMaster] = true;
   masterconsssorted = false;
   hvoutdated = true;
}


std::vector<int>::const_iterator PARTIALDECOMP::fixConsToMaster(
   std::vector<int>::const_iterator itr
   )
{
   assert(itr != openconss.cend());
   assert(isconsopen[*itr]);
   setConsToMaster(*itr);
   return deleteOpencons(itr);
}


void PARTIALDECOMP::fixConsToMaster(
   int cons
   )
{
   assert( cons >= 0 && cons < nconss );
   assert(isconsopen[cons]);

   setConsToMaster(cons);
   deleteOpencons(cons);
}

bool PARTIALDECOMP::fixConsToMaster(
   SCIP_CONS* cons   /**< pointer of cons to fix as master cons */
   )
{
   int consindex = getDetprobdata()->getIndexForCons(cons);
   if( consindex >= 0 )
   {
      fixConsToMaster(consindex);
      return true;
   }
   return false;
}


void PARTIALDECOMP::setDetectorchain(
   std::vector<GCG_DETECTOR*>& givenDetectorChain
   )
{
   detectorchain = givenDetectorChain;
}


void PARTIALDECOMP::setDetectorPropagated(
   GCG_DETECTOR* detectorID
   )
{
   detectorchain.push_back(detectorID);
   addEmptyPartitionStatistics();
}


void PARTIALDECOMP::setDetectorFinished(
   GCG_DETECTOR* detectorID
   )
{
   isfinishedbyfinisher = true;
   detectorchain.push_back(detectorID);
   addEmptyPartitionStatistics();
}


void PARTIALDECOMP::setDetectorFinishedOrig(
   GCG_DETECTOR* detectorID
   )
{
   isfinishedbyfinisherorig = true;
}


void PARTIALDECOMP::setFinishedByFinisher(
   bool finished
   )
{
   isfinishedbyfinisher = finished;
}


void PARTIALDECOMP::setFinishedByFinisherOrig(
   bool finished
   )
{
   isfinishedbyfinisherorig = finished;
}


void PARTIALDECOMP::setNBlocks(
   int newNBlocks
   )
{
   assert(newNBlocks >= nblocks);

   assert((int) conssforblocks.size() == nblocks);
   assert((int) varsforblocks.size() == nblocks);
   assert((int) stairlinkingvars.size() == nblocks);
   /* increase number of blocks in conssforblocks and varsforblocks */

   conssforblocks.resize(newNBlocks);
   varsforblocks.resize(newNBlocks);
   stairlinkingvars.resize(newNBlocks);

   if( !linkingvarsforblocks.empty() )
      linkingvarsforblocks.resize(newNBlocks);

   if( !blockstructures.empty() )
      blockstructures.resize(newNBlocks, NULL);

   if( !ncoeffsforblock.empty() )
      ncoeffsforblock.resize(newNBlocks, 0);

   nblocks = newNBlocks;
}


void PARTIALDECOMP::setBlockStructure(
   int block,
   BLOCK_STRUCTURE* blockstructure
   )
{
   if( !blockstructures.empty() || blockstructure != NULL )
   {
      if( block >= nblocks )
         setNBlocks(block+1);
      assert(block >= 0 && block < nblocks);
      if( blockstructures.empty() )
         blockstructures.resize(nblocks, NULL);
      blockstructures[block] = blockstructure;
   }
}


void PARTIALDECOMP::setSelected(
   bool selected
   )
{
   isselected = selected;
}


void PARTIALDECOMP::setStemsFromOrig(
   bool fromorig
   )
{
   stemsfromorig = fromorig;
}


void PARTIALDECOMP::setUsergiven(
   USERGIVEN givenusergiven
   )
{
   usergiven = givenusergiven;
}


void PARTIALDECOMP::setVarPartitionStatistics(
   int detectorchainindex,
   VarPartition* partition,
   std::vector<int>& varclasseslinking,
   std::vector<int>& varclassesmaster
   )
{
   assert( 0 <= detectorchainindex );

   if( detectorchainindex >= (int) usedpartition.size() )
    {
       usedpartition.resize(detectorchainindex + 1);
       classestomaster.resize(detectorchainindex + 1);
       classestolinking.resize(detectorchainindex + 1);
    }


   usedpartition[detectorchainindex] = partition;
   classestolinking[detectorchainindex] = varclasseslinking;
   classestomaster[detectorchainindex] = varclassesmaster;
}


void PARTIALDECOMP::setVarToBlock(
   int varToBlock,
   int block
   )
{
   assert(varToBlock >= 0 && varToBlock < nvars);
   assert(block >= 0 && block < nblocks);
   assert((int) varsforblocks.size() > block);

   varsforblocks[block].push_back(varToBlock);
   varsforblocksorted = false;
   hvoutdated = true;
}


void PARTIALDECOMP::fixVarToBlock(
   int var,
   int block
   )
{
   assert(var >= 0 && var < nvars);
   assert(isvaropen[var]);
   assert(block >= 0 && block < nblocks);

   if( isVarLinkingvar(var) )
      return;
   
   setVarToBlock(var, block);
   deleteOpenvar(var);
}


std::vector<int>::const_iterator PARTIALDECOMP::fixVarToBlock(
   std::vector<int>::const_iterator itr,
   int block
)
{
   assert(itr != openvars.cend());
   assert(isvaropen[*itr]);
   assert(block >= 0 && block < nblocks);

   if( isVarLinkingvar(*itr) )
      return ++itr;

   setVarToBlock(*itr, block);
   return deleteOpenvar(itr);
}


void PARTIALDECOMP::setVarToLinking(
   int varToLinking
   )
{
   assert(varToLinking >= 0 && varToLinking < nvars);
   linkingvars.push_back(varToLinking);
   linkingvarssorted = false;
   hvoutdated = true;
}


void PARTIALDECOMP::fixVarToLinking(
   int var
   )
{
   assert(var >= 0 && var < nvars);
   assert(isvaropen[var]);

   setVarToLinking(var);
   deleteOpenvar(var);

   // delete this var in blocks
   for( auto& block : varsforblocks )
   {
      for( auto iter = block.begin(); iter != block.end(); iter++ )
      {
         if( (*iter) == var )
         {
            block.erase(iter);
            assert(std::find(block.begin(), block.end(), var) == block.end());
            break;
         }
      }
   }
}


std::vector<int>::const_iterator PARTIALDECOMP::fixVarToLinking(
   std::vector<int>::const_iterator itr
   )
{
   assert(itr != openvars.cend());
   assert(isvaropen[*itr]);

   setVarToLinking(*itr);

   // delete this var in blocks
   for( auto& block : varsforblocks )
   {
      for( auto iter = block.begin(); iter != block.end(); iter++ )
      {
         if( (*iter) == *itr )
         {
            block.erase(iter);
            assert(std::find(block.begin(), block.end(), *itr) == block.end());
            break;
         }
      }
   }
   return deleteOpenvar(itr);;
}


void PARTIALDECOMP::setVarToMaster(
   int varToMaster
   )
{
   assert(varToMaster >= 0 && varToMaster < nvars);
   mastervars.push_back(varToMaster);
   isvarmaster[varToMaster] = true;
   mastervarssorted = false;
   hvoutdated = true;
}


void PARTIALDECOMP::fixVarToMaster(
   int var
   )
{
   assert(var >= 0 && var < nvars);
   assert(isvaropen[var]);

   setVarToMaster(var);
   deleteOpenvar(var);
}


std::vector<int>::const_iterator PARTIALDECOMP::fixVarToMaster(
   std::vector<int>::const_iterator itr
   )
{
   assert(itr != openvars.cend());
   assert(isvaropen[*itr]);

   setVarToMaster(*itr);
   return deleteOpenvar(itr);
}


void PARTIALDECOMP::setVarToStairlinking(
   int varToStairlinking,
   int block1,
   int block2
   )
{
   assert(varToStairlinking >= 0 && varToStairlinking < nvars);
   assert(block1 >= 0 && block1 <= nblocks);
   assert(block2 >= 0 && block2 <= nblocks);
   assert((block1 + 1 == block2) || (block2 + 1 == block1));

   if( block1 > block2 )
      stairlinkingvars[block2].push_back(varToStairlinking);
   else
      stairlinkingvars[block1].push_back(varToStairlinking);

   stairlinkingvarsforblocksorted = false;
   hvoutdated = true;
}


void PARTIALDECOMP::fixVarToStairlinking(
   int var,
   int firstblock
   )
{
   assert(isvaropen[var]);
   assert(var >= 0 && var < nvars);
   assert(firstblock >= 0 && firstblock < (nblocks - 1));

   setVarToStairlinking(var, firstblock, firstblock + 1);
   deleteOpenvar(var);
}


std::vector<int>::const_iterator PARTIALDECOMP::fixVarToStairlinking(
   std::vector<int>::const_iterator itr,
   int firstblock
   )
{
   assert(isvaropen[*itr]);
   assert(itr != openvars.cend());
   assert(firstblock >= 0 && firstblock < (nblocks - 1));

   setVarToStairlinking(*itr, firstblock, firstblock + 1);
   return openvars.erase(itr);
}


bool PARTIALDECOMP::fixConsToBlockByName(
   const char*           consname,            /**< name of the constraint */
   int                   blockid              /**< block index (counting from 0) */
   )
{
   int consindex = getDetprobdata()->getIndexForCons(consname);

   if( consindex >= 0 )
   {
      fixConsToBlock(consindex, blockid);
      return true;
   }
   return false;
}


bool PARTIALDECOMP::fixVarToBlockByName(
   const char*           varname,
   int                   blockid
   )
{
   int varindex = getDetprobdata()->getIndexForVar(varname);

   if( varindex >= 0 )
   {
      if( blockid >= nblocks )
         nblocks = blockid + 1;
      fixVarToBlock(varindex, blockid);
      return true;
   }
   return false;
}


bool PARTIALDECOMP::fixConsToMasterByName(
   const char*           consname   /**< name of cons to fix as master cons */
   )
{
   int consindex = getDetprobdata()->getIndexForCons(consname);
   if( consindex >= 0 )
   {
      fixConsToMaster(consindex);
      return true;
   }
   return false;
}


bool PARTIALDECOMP::fixVarToMasterByName(
   const char*           varname
   )
{
   int varindex = getDetprobdata()->getIndexForVar(varname);
   if( varindex >= 0 )
   {
      fixVarToMaster(varindex);
      return true;
   }
   return false;
}


bool PARTIALDECOMP::fixVarToLinkingByName(
   const char*           varname              /**< name of the variable */
   )
{
   int varindex = getDetprobdata()->getIndexForVar(varname);
   if( varindex >= 0 )
   {
      fixVarToLinking(varindex);
      return true;
   }
   return false;
}


void PARTIALDECOMP::showVisualization()
{
   int returnvalue;

   /* get names for gp file and output file */
   char filename[SCIP_MAXSTRLEN];
   char outname[SCIP_MAXSTRLEN];
   GCGgetVisualizationFilename(scip, this, ".gp", filename);
   GCGgetVisualizationFilename(scip, this, ".pdf", outname);

   this->generateVisualization(filename, outname);

   /* open outputfile */
   char command[SCIP_MAXSTRLEN];
   /* command: e.g. evince "outname" && rm "filename" */
   strcpy(command, GCGVisuGetPdfReader(scip));
   if( strcmp(GCGVisuGetPdfReader(scip), "start") == 0 )
      strcat(command, " \"\"");
   strcat(command, " \"");
   strcat(command, outname);
   #if defined(_WIN32) || defined(_WIN64)
   strcat(command, "\" && del /f \"");
   #else
   strcat(command, "\" && rm \"");
   #endif
   strcat(command, filename);
   strcat(command, "\"");
#ifdef SCIP_DEBUG
   SCIPinfoMessage(scip, NULL, "%s\n", command);
#endif
   returnvalue = system(command);
   if( returnvalue == -1 )
      SCIPwarningMessage(scip, "Unable to open gnuplot file\n");
   SCIPinfoMessage(scip, NULL, "Please note that the generated pdf file was not deleted automatically!  \n");
}

void PARTIALDECOMP::generateVisualization(
   char* filename,
   char* outname,
   GP_OUTPUT_FORMAT outputformat
   )
{
   this->writeVisualizationFile(filename, outname, outputformat);

   int returnvalue;

   /* compile gp file */
   char command[SCIP_MAXSTRLEN];
   /* command: gnuplot "filename" */
   strcpy(command, "gnuplot \"");
   strcat(command, filename);
   strcat(command, "\"");
#ifdef SCIP_DEBUG
   SCIPinfoMessage(scip, NULL, "%s\n", command);
#endif
   returnvalue = system(command);
   if( returnvalue == -1 )
   {
      SCIPwarningMessage(scip, "Unable to write gnuplot file\n");
      return;
   }
}

void PARTIALDECOMP::writeVisualizationFile(
   char* filename,
   char* outname,
   GP_OUTPUT_FORMAT outputformat
   )
{
   /* generate gp file */
   GCGwriteGpVisualizationFormat( scip, filename, outname, getID(), outputformat );
}


void PARTIALDECOMP::exportVisualization()
{
   /* get names for gp file and output file */
   char filename[SCIP_MAXSTRLEN];
   char outname[SCIP_MAXSTRLEN];
   GCGgetVisualizationFilename(scip, this, ".gp", filename);
   GCGgetVisualizationFilename(scip, this, ".pdf", outname);

   /* generate gp file */
   GCGwriteGpVisualization( scip, filename, outname, getID() );
}

SCIP_Bool PARTIALDECOMP::shouldCompletedByConsToMaster()
{
   return usergiven == USERGIVEN::COMPLETED_CONSTOMASTER;
}


bool PARTIALDECOMP::sort()
{
   if( varsforblocksorted && stairlinkingvarsforblocksorted && conssforblocksorted && linkingvarssorted
       && mastervarssorted && masterconsssorted )
   {
      return false;
   }

   for( int b = 0; b < nblocks; ++ b )
   {
      if( !varsforblocksorted )
         std::sort(varsforblocks[b].begin(), varsforblocks[b].end());
      if( !stairlinkingvarsforblocksorted )
         std::sort(stairlinkingvars[b].begin(), stairlinkingvars[b].end());
      if( !conssforblocksorted )
         std::sort(conssforblocks[b].begin(), conssforblocks[b].end() );
   }
   if( !linkingvarssorted )
      std::sort(linkingvars.begin(), linkingvars.end());
   if( !mastervarssorted )
      std::sort(mastervars.begin(), mastervars.end());
   if( !masterconsssorted )
      std::sort(masterconss.begin(), masterconss.end());

   varsforblocksorted = true;
   stairlinkingvarsforblocksorted = true;
   conssforblocksorted = true;
   linkingvarssorted = true;
   mastervarssorted = true;
   masterconsssorted = true;

   return true;
}


void PARTIALDECOMP::buildDecChainString(
   char* buffer
   )
{
   /* set detector chain info string */
   SCIPsnprintf(buffer, SCIP_MAXSTRLEN, "");
   if( this->usergiven == USERGIVEN::PARTIAL || this->usergiven == USERGIVEN::COMPLETE
      || this->usergiven == USERGIVEN::COMPLETED_CONSTOMASTER || this->getDetectorchain().empty() )
   {
      (void) strncat(buffer, "U", SCIP_MAXSTRLEN-2);
   }

   for( int d = 0; d < this->getNDetectors(); ++ d )
   {
      if( d == 0 && this->getDetectorchain()[d] == NULL )
         continue;
      char str[2] = "\0"; /* gives {\0, \0} */
      str[0] = GCGdetectorGetChar(this->getDetectorchain()[d]);
      (void) strncat(buffer, str, SCIP_MAXSTRLEN-strlen(buffer)-1);
   }
}


std::string PARTIALDECOMP::buildDecChainString(
   )
{
   char buffer[SCIP_MAXSTRLEN];
   buildDecChainString(buffer);
   return std::string(buffer);
}


SCIP_Real PARTIALDECOMP::getMaxWhiteScore()
{
   GCG_SCORE* score = GCGconshdlrDecompFindScore(this->scip, "max white");
   assert(score != NULL);
   return getScore(score);
}


void PARTIALDECOMP::prepare()
{
   considerImplicits();
   deleteEmptyBlocks(true);

   if( usergiven != USERGIVEN::NOT && isComplete() )
   {
      findVarsLinkingToMaster();
      findVarsLinkingToStairlinking();
   }

   calcHashvalue();
}


std::vector<std::vector<int>>& PARTIALDECOMP::getConssForBlocks()
{
   return conssforblocks;
}

bool PARTIALDECOMP::aggInfoCalculated()
{
   return getNBlocks() == 0 || getNEquivalenceClasses() > 0;
}

int PARTIALDECOMP::getTranslatedpartialdecid() const
{
   return translatedpartialdecid;
}

void PARTIALDECOMP::setTranslatedpartialdecid(
   int decid
   )
{
   PARTIALDECOMP::translatedpartialdecid = decid;
}

int PARTIALDECOMP::getNVarsOfBlockInMasterCons(
   int masterconsindex,
   int block
   )
{
   if( ncoeffsforblockformastercons.empty() )
      calcNCoeffsForBlockForMastercons();
   return ncoeffsforblockformastercons[block][masterconsindex];
}

bool PARTIALDECOMP::setSymmetryInformation(
   std::function<int(int)> blockmapping,
   std::function<int(int, int)> varmapping
   )
{
   bool success = true;
   if( !isComplete() )
      return false;
   blockstoeqclasses.resize(getNBlocks(), -1);
   for( int b = 0; b < getNBlocks(); ++b )
   {
      int rb = blockmapping(b);
      if( !getLinkingvarsForBlock(b).empty() )
         rb = b;
      if( rb == b )
      {
         // new equivalence class
         blockstoeqclasses[b] = nequivalenceclasses;
         assert((int)eqclasstoblocks.size() == nequivalenceclasses);
         eqclasstoblocks.emplace_back();
         eqclasstoblocks[nequivalenceclasses].push_back(b);
         eqclassesvarmappings.emplace_back();
         eqclassesvarmappings[nequivalenceclasses].emplace_back();
         assert(eqclassesvarmappings[nequivalenceclasses].size() == 1);

         for( int i = 0; i < getNVarsForBlock(b); ++i )
         {
            eqclassesvarmappings[nequivalenceclasses][0].push_back(i);
         }
         ++nequivalenceclasses;
         SCIPdebugMessage("Block %d is a representative block.\n", b);
      }
      else if( rb < b && rb >= 0 )
      {
         // existing equivalence class
         int eqclass = blockstoeqclasses[rb];
         if( eqclasstoblocks[eqclass][0] != rb )
         {
            // representative blocks are not consistent
            success = false;
            break;
         }
         int blockindex = (int)eqclasstoblocks[eqclass].size();
         blockstoeqclasses[b] = eqclass;
         eqclasstoblocks[eqclass].push_back(b);
         eqclassesvarmappings[eqclass].emplace_back();
         SCIPdebugMessage("Block %d is represented by block %d.\n", b, rb);

         for( int i = 0; i < getNVarsForBlock(b); ++i )
         {
            assert(varmapping(b, i) >= 0 && varmapping(b, i) < getNVarsForBlock(rb));
            eqclassesvarmappings[eqclass][blockindex].push_back(varmapping(b, i));
            SCIPdebugMessage("Var <%s> is mapped to <%s>.\n",
               SCIPvarGetName(getDetprobdata()->getVar(varsforblocks[b][i])),
               SCIPvarGetName(getDetprobdata()->getVar(varsforblocks[rb][varmapping(b, i)])));
         }
      }
      else
      {
         success = false;
         break;
      }
   }

   if( !success )
      nequivalenceclasses = 0;

   return success;
}

} /* namespace gcg */<|MERGE_RESOLUTION|>--- conflicted
+++ resolved
@@ -2783,15 +2783,10 @@
    int consid
    )
 {
-<<<<<<< HEAD
    std::vector<int>::iterator todelete = lower_bound(masterconss.begin(), masterconss.end(), consid);
+   assert(todelete != masterconss.end() && *todelete == consid);
    if( todelete != masterconss.end() && *todelete == consid )
       masterconss.erase(todelete);
-=======
-   std::vector<int>::iterator todelete = lower_bound( masterconss.begin(), masterconss.end(), consid );
-   assert(todelete != masterconss.end() && *todelete == consid);
-   masterconss.erase(todelete);
->>>>>>> 18cfd394
 }
 
 
