--- conflicted
+++ resolved
@@ -45,13 +45,8 @@
 #include "cons_decomp.h"
 #include "gcg.h"
 
-<<<<<<< HEAD
-#if SCIP_VERSION < 800
-#error GCG 3.6.0 can only be compiled with SCIP version 8.0.0 or higher
-=======
 #if SCIP_VERSION < 801
 #error GCG can only be compiled with SCIP version 8.0.1 or higher
->>>>>>> 9890b5f9
 #endif
 
 
