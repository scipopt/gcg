/* * * * * * * * * * * * * * * * * * * * * * * * * * * * * * * * * * * * * * */
/*                                                                           */
/*                  This file is part of the program                         */
/*          GCG --- Generic Column Generation                                */
/*                  a Dantzig-Wolfe decomposition based extension            */
/*                  of the branch-cut-and-price framework                    */
/*         SCIP --- Solving Constraint Integer Programs                      */
/*                                                                           */
/* Copyright (C) 2010-2012 Operations Research, RWTH Aachen University       */
/*                         Zuse Institute Berlin (ZIB)                       */
/*                                                                           */
/* This program is free software; you can redistribute it and/or             */
/* modify it under the terms of the GNU Lesser General Public License        */
/* as published by the Free Software Foundation; either version 3            */
/* of the License, or (at your option) any later version.                    */
/*                                                                           */
/* This program is distributed in the hope that it will be useful,           */
/* but WITHOUT ANY WARRANTY; without even the implied warranty of            */
/* MERCHANTABILITY or FITNESS FOR A PARTICULAR PURPOSE.  See the             */
/* GNU Lesser General Public License for more details.                       */
/*                                                                           */
/* You should have received a copy of the GNU Lesser General Public License  */
/* along with this program; if not, write to the Free Software               */
/* Foundation, Inc., 51 Franklin St, Fifth Floor, Boston, MA 02110-1301, USA.*/
/*                                                                           */
/* * * * * * * * * * * * * * * * * * * * * * * * * * * * * * * * * * * * * * */

/**@file   gcgvar.c
 * @brief  GCG variable access functions
 * @author Martin Bergner
 *
 * @todo capture and release variables stored in other variable's data?
 */

/*---+----1----+----2----+----3----+----4----+----5----+----6----+----7----+----8----+----9----+----0----+----1----+----2*/

#include "pub_gcgvar.h"
#include "struct_vardata.h"
#include "relax_gcg.h"
#include "pricer_gcg.h"
#include "scip_misc.h"
#include "scip/cons_linear.h"

#define STARTMAXMASTERVARS 10

/*
 * Vardata methods
 */

/** callback method called when an original GCG variable is deleted */
static
SCIP_DECL_VARDELORIG(GCGvarDelOrig)
{
   /*lint -e715 */
   if( (*vardata)->vartype == GCG_VARTYPE_ORIGINAL )
   {
      if( (*vardata)->blocknr == -2 )
      {
         int nblocks;
         int i;

         nblocks = GCGrelaxGetNPricingprobs(scip);
         assert(nblocks > 0);

         assert((*vardata)->data.origvardata.linkingvardata != NULL);
         if( (*vardata)->data.origvardata.linkingvardata->linkconss != NULL )
         {
            assert((*vardata)->data.origvardata.linkingvardata->pricingvars != NULL);

            for( i = 0; i < nblocks; i++ )
            {
               assert(((*vardata)->data.origvardata.linkingvardata->linkconss[i] == NULL)
                  == ((*vardata)->data.origvardata.linkingvardata->pricingvars[i] == NULL));
            }

            SCIPfreeBlockMemoryArray(scip, &((*vardata)->data.origvardata.linkingvardata->linkconss), nblocks);
            SCIPfreeBlockMemoryArray(scip, &((*vardata)->data.origvardata.linkingvardata->pricingvars), nblocks);
         }
         SCIPfreeMemory(scip, &((*vardata)->data.origvardata.linkingvardata));
         (*vardata)->data.origvardata.linkingvardata = NULL;
      }
      assert((*vardata)->data.origvardata.linkingvardata == NULL);
      assert((*vardata)->data.origvardata.mastervars != NULL);
      assert((*vardata)->data.origvardata.mastervals != NULL);
      SCIPfreeMemoryArray(scip, &((*vardata)->data.origvardata.mastervars));
      SCIPfreeMemoryArray(scip, &((*vardata)->data.origvardata.mastervals));
      if( (*vardata)->data.origvardata.ncoefs > 0 )
      {
         assert((*vardata)->data.origvardata.coefs != NULL);
         assert((*vardata)->data.origvardata.masterconss != NULL);
         SCIPfreeMemoryArray(scip, &((*vardata)->data.origvardata.coefs));
         SCIPfreeMemoryArray(scip, &((*vardata)->data.origvardata.masterconss));
      }
   }
   if( (*vardata)->vartype == GCG_VARTYPE_PRICING )
   {
      assert((*vardata)->data.pricingvardata.norigvars >= 1);
      SCIPfreeMemoryArray(scip, &((*vardata)->data.pricingvardata.origvars));
   }
   assert((*vardata)->vartype != GCG_VARTYPE_MASTER);
   SCIPfreeBlockMemory(scip, vardata);

   return SCIP_OKAY;
}


/** callback method called when a transformed GCG variable is deleted */
static
SCIP_DECL_VARDELTRANS(gcgvardeltrans)
{
   /*lint -e715 */
   assert((*vardata)->vartype == GCG_VARTYPE_MASTER);
   SCIPfreeMemoryArray(scip, &((*vardata)->data.mastervardata.origvals));
   SCIPfreeMemoryArray(scip, &((*vardata)->data.mastervardata.origvars));

   SCIPfreeBlockMemory(scip, vardata);

   return SCIP_OKAY;
}



/** returns TRUE or FALSE whether variable is a pricing variable or not */
SCIP_Bool GCGvarIsPricing(
   SCIP_VAR*             var                 /**< SCIP variable structure */
   )
{
   SCIP_VARDATA* vardata;
   assert(var != NULL);

   vardata = SCIPvarGetData(var);
   assert(vardata != NULL);

   return vardata->vartype == GCG_VARTYPE_PRICING;
}

/** returns TRUE or FALSE whether variable is a master variable or not */
SCIP_Bool GCGvarIsMaster(
   SCIP_VAR*             var                 /**< SCIP variable structure */
   )
{
   SCIP_VARDATA* vardata;
   assert(var != NULL);

   vardata = SCIPvarGetData(var);
   assert(vardata != NULL);

   return vardata->vartype == GCG_VARTYPE_MASTER;
}

/** returns TRUE or FALSE whether variable is a original variable or not */
SCIP_Bool GCGvarIsOriginal(
   SCIP_VAR*             var                 /**< SCIP variable structure */
   )
{
   SCIP_VARDATA* vardata;
   assert(var != NULL);

   vardata = SCIPvarGetData(var);
   assert(vardata != NULL);

   return vardata->vartype == GCG_VARTYPE_ORIGINAL;
}

/** returns TRUE or FALSE whether variable is a linking variable or not */
SCIP_Bool GCGvarIsLinking(
   SCIP_VAR*             var                 /**< SCIP variable structure */
   )
{
   SCIP_VARDATA* vardata;
   assert(var != NULL);

   vardata = SCIPvarGetData(var);
   assert(vardata != NULL);

   return vardata->blocknr == -2;
}

/** returns the pricing var of an original variable */
SCIP_VAR* GCGoriginalVarGetPricingVar(
   SCIP_VAR*             var                 /**< SCIP variable structure */
   )
{
   SCIP_VARDATA* vardata;
   assert(var != NULL);
   assert(GCGvarIsOriginal(var));

   vardata = SCIPvarGetData(var);
   assert(vardata != NULL);
   assert(vardata->data.origvardata.linkingvardata == NULL);
   assert(!GCGvarIsLinking(var));
   if( vardata->data.origvardata.pricingvar != NULL )
      assert(GCGvarIsPricing(vardata->data.origvardata.pricingvar));
   return vardata->data.origvardata.pricingvar;
}

/** returns the pricing var of an original variable */
void GCGoriginalVarSetPricingVar(
   SCIP_VAR*             var,                /**< SCIP variable structure */
   SCIP_VAR*             pricingvar          /**< SCIP variable structure */
   )
{
   SCIP_VARDATA* vardata;
   assert(var != NULL);
   assert(pricingvar != NULL);
   assert(GCGvarIsOriginal(var));
   assert(GCGvarIsPricing(pricingvar));

   vardata = SCIPvarGetData(var);
   assert(vardata != NULL);

   assert(vardata->data.origvardata.linkingvardata == NULL);
   assert(!GCGvarIsLinking(var));
   vardata->data.origvardata.pricingvar = pricingvar;
}

/** creates the data for all variables of the original program */
SCIP_RETCODE GCGcreateOrigVarsData(
   SCIP*                 scip                /**< SCIP data structure */
   )
{
   SCIP_VAR** vars;
   int nvars;
   int i;

   assert(scip != NULL);

   vars = SCIPgetOrigVars(scip);
   nvars = SCIPgetNOrigVars(scip);

   /* loop over the variables in the original problem */
   for( i = 0; i < nvars; i++ )
   {
      assert(vars[i] != NULL);
      SCIP_CALL( GCGorigVarCreateData(scip, vars[i]) );
   }

   return SCIP_OKAY;
}

/** creates the data for a variable of the original program */
SCIP_RETCODE GCGorigVarCreateData(
   SCIP*                 scip,               /**< SCIP data structure */
   SCIP_VAR*             var                 /**< pointer to variable object */
   )
{
   SCIP_VARDATA* vardata;

   assert(scip != NULL);
   assert(var != NULL);
   assert(SCIPvarIsOriginal(var) || SCIPvarGetStatus(var) == SCIP_VARSTATUS_LOOSE);
   /* create the vardata and initialize its values */
   SCIP_CALL( SCIPallocBlockMemory(scip, &vardata) );
   vardata->vartype = GCG_VARTYPE_ORIGINAL;
   vardata->blocknr = -1;
   vardata->data.origvardata.pricingvar = NULL;
   vardata->data.origvardata.coefs = NULL;
   vardata->data.origvardata.masterconss = NULL;
   vardata->data.origvardata.ncoefs = 0;
   vardata->data.origvardata.nmastervars = 0;
   vardata->data.origvardata.maxmastervars = STARTMAXMASTERVARS;
   vardata->data.origvardata.linkingvardata = NULL;
   SCIP_CALL( SCIPallocMemoryArray(scip, &(vardata->data.origvardata.mastervars),
         vardata->data.origvardata.maxmastervars) );
   SCIP_CALL( SCIPallocMemoryArray(scip, &(vardata->data.origvardata.mastervals),
         vardata->data.origvardata.maxmastervars) );

   SCIPvarSetData(var, vardata);
   if( SCIPvarIsOriginal(var) )
   {
      SCIPvarSetDelorigData(var, GCGvarDelOrig);
      if( SCIPvarGetTransVar(var) != NULL )
<<<<<<< HEAD
         SCIPvarSetData(SCIPvarGetProbvar(SCIPvarGetTransVar(var)), vardata);
=======
      {
         SCIPvarSetData(SCIPvarGetProbvar(SCIPvarGetTransVar(var)), vardata);
      }
>>>>>>> f01f10e7
   }
   else
   {
      assert(SCIPvarIsTransformedOrigvar(var));
      SCIPvarSetDeltransData(var, GCGvarDelOrig);
   }

   return SCIP_OKAY;
}


/** returns the pricing variables of an linking variable */
SCIP_VAR** GCGlinkingVarGetPricingVars(
   SCIP_VAR*             var                 /**< SCIP variable structure */
   )
{
   SCIP_VARDATA* vardata;
   assert(var != NULL);
   assert(GCGvarIsLinking(var));

   vardata = SCIPvarGetData(var);
   assert(vardata != NULL);
   assert(vardata->data.origvardata.linkingvardata != NULL);
   assert(vardata->data.origvardata.linkingvardata->pricingvars != NULL);

   return vardata->data.origvardata.linkingvardata->pricingvars;
}

/** sets the pricing var of the corresponding linking variable at the specified position */
void GCGlinkingVarSetPricingVar(
   SCIP_VAR*             origvar,            /**< original variable */
   int                   pricingprobnr,      /**< number of pricing problem */
   SCIP_VAR*             var                 /**< pricing variable */
   )
{
   SCIP_VARDATA* vardata;
   assert(origvar != NULL);
   assert(var != NULL);
   assert(pricingprobnr >= 0);

   assert(GCGvarIsLinking(origvar));
   assert(GCGvarIsPricing(var));

   vardata = SCIPvarGetData(origvar);
   assert(vardata != NULL);
   assert(vardata->data.origvardata.linkingvardata != NULL);
   assert(vardata->data.origvardata.linkingvardata->pricingvars != NULL);

   vardata->data.origvardata.linkingvardata->pricingvars[pricingprobnr] = var;
}

/** returns the blocks the linking variable is in */
SCIP_RETCODE GCGlinkingVarGetBlocks(
   SCIP_VAR*             var,                /**< SCIP variable structure */
   int                   nblocks,            /**< size of array blocks */
   int*                  blocks              /**< array to store the blocks of the linking variable */
   )
{
   SCIP_VARDATA* vardata;
   int i;
   int j;

   assert(var != NULL);
   assert(nblocks == 0 || blocks != NULL);

   assert(GCGvarIsLinking(var));
   vardata = SCIPvarGetData(var);
   assert(vardata != NULL);
   assert(vardata->data.origvardata.linkingvardata != NULL);
   assert(vardata->data.origvardata.linkingvardata->nblocks > 0);

   /* the blocks array must be large enough to hold all block numbers */
   if( nblocks < vardata->data.origvardata.linkingvardata->nblocks )
   {
      SCIPerrorMessage("array too small to store all block numbers!\n");
      return SCIP_INVALIDDATA;
   }
   assert(nblocks >= vardata->data.origvardata.linkingvardata->nblocks);

   /* fill the blocks array */
   j = -1;
   for( i = 0; i < vardata->data.origvardata.linkingvardata->nblocks; ++i )
   {
      /* search the next block the linking variable is contained in */
      do
         ++j;
      while ( vardata->data.origvardata.linkingvardata->pricingvars[j] == NULL );
      blocks[i] = j;
   }

   return SCIP_OKAY;
}

/** returns the number of blocks the linking variable is in */
int GCGlinkingVarGetNBlocks(
   SCIP_VAR*             var                 /**< SCIP variable structure */
   )
{
   SCIP_VARDATA* vardata;
   assert(var != NULL);

   assert(GCGvarIsLinking(var));
   vardata = SCIPvarGetData(var);
   assert(vardata != NULL);
   assert(vardata->data.origvardata.linkingvardata != NULL);
   assert(vardata->data.origvardata.linkingvardata->nblocks > 0);
   return vardata->data.origvardata.linkingvardata->nblocks;
}

/** returns the original var of a pricing variable */
SCIP_VAR* GCGpricingVarGetOriginalVar(
   SCIP_VAR*             var                 /**< SCIP variable structure */
   )
{
   SCIP_VARDATA* vardata;
   assert(var != NULL);
   assert(GCGvarIsPricing(var));

   vardata = SCIPvarGetData(var);
   assert(vardata != NULL);
   assert(vardata->data.pricingvardata.norigvars >= 0);
   assert(vardata->data.pricingvardata.origvars != NULL);
   assert(vardata->data.pricingvardata.origvars[0] != NULL);
   assert(vardata->blocknr >= 0); /* variable belongs to exactly one block */

   return vardata->data.pricingvardata.origvars[0];
}

/** adds the original var to the pricing variable */
SCIP_RETCODE GCGpricingVarAddOrigVar(
   SCIP*                 scip,               /**< SCIP variable structure */
   SCIP_VAR*             pricingvar,         /**< pricing variable */
   SCIP_VAR*             origvar             /**< original pricing variable */
   )
{
   SCIP_VARDATA* vardata;
   assert(pricingvar != NULL);
   assert(origvar != NULL);
   assert(GCGvarIsPricing(pricingvar));
   assert(GCGvarIsOriginal(origvar));

   vardata = SCIPvarGetData(pricingvar);
   assert(vardata != NULL);
   assert(vardata->data.pricingvardata.norigvars >= 0);
   assert(vardata->data.pricingvardata.origvars != NULL);
   assert(vardata->data.pricingvardata.origvars[0] != NULL);
   assert(vardata->blocknr >= 0); /* variable belongs to exactly one block */
   if( vardata->data.pricingvardata.norigvars >= 1 )
   {
      SCIP_CALL( SCIPreallocMemoryArray(scip, &(vardata->data.pricingvardata.origvars),
            vardata->data.pricingvardata.norigvars + 1) );
   }
   vardata->data.pricingvardata.origvars[vardata->data.pricingvardata.norigvars] = origvar;
   vardata->data.pricingvardata.norigvars++;

   return SCIP_OKAY;
}

/** returns the number of master variables the original variable is contained in */
int GCGoriginalVarGetNMastervars(
   SCIP_VAR*             var                 /**< SCIP variable structure */
   )
{
   SCIP_VARDATA* vardata;
   assert(var != NULL);
   assert(GCGvarIsOriginal(var));

   vardata = SCIPvarGetData(var);
   assert(vardata != NULL);
   assert(vardata->data.origvardata.nmastervars >= 0);

   return vardata->data.origvardata.nmastervars;
}

/** returns the master variables the original variable is contained in */
SCIP_VAR** GCGoriginalVarGetMastervars(
   SCIP_VAR*             var                 /**< SCIP variable structure */
   )
{
   SCIP_VARDATA* vardata;
   assert(var != NULL);
   assert(GCGvarIsOriginal(var));

   vardata = SCIPvarGetData(var);
   assert(vardata != NULL);

   assert(vardata->data.origvardata.mastervars != NULL);
   return vardata->data.origvardata.mastervars;
}

/** returns the fraction of master variables the original variable is contained in */
SCIP_Real* GCGoriginalVarGetMastervals(
   SCIP_VAR*             var                 /**< SCIP variable structure */
   )
{
   SCIP_VARDATA* vardata;
   assert(var != NULL);
   assert(GCGvarIsOriginal(var));

   vardata = SCIPvarGetData(var);
   assert(vardata != NULL);

   assert(vardata->data.origvardata.mastervals != NULL);
   return vardata->data.origvardata.mastervals;
}

/** returns the coefficients of master constraints the original variable is contained in */
SCIP_Real* GCGoriginalVarGetCoefs(
   SCIP_VAR*             var                 /**< SCIP variable structure */
   )
{
   SCIP_VARDATA* vardata;
   assert(var != NULL);
   assert(GCGvarIsOriginal(var));

   vardata = SCIPvarGetData(var);
   assert(vardata != NULL);

   assert(vardata->data.origvardata.coefs != NULL || vardata->data.origvardata.ncoefs == 0 );
   return vardata->data.origvardata.coefs;
}

/** returns the number of coefficients of master constraints the original variable is contained in */
int GCGoriginalVarGetNCoefs(
   SCIP_VAR*             var                 /**< SCIP variable structure */
   )
{
   SCIP_VARDATA* vardata;
   assert(var != NULL);
   assert(GCGvarIsOriginal(var));

   vardata = SCIPvarGetData(var);
   assert(vardata != NULL);

   assert(vardata->data.origvardata.coefs != NULL || vardata->data.origvardata.ncoefs == 0 );
   return vardata->data.origvardata.ncoefs;
}

/** sets the number of master variables the original variable is contained in */
void GCGoriginalVarSetNCoefs(
   SCIP_VAR*             var,                /**< SCIP variable structure */
   int                   ncoefs              /**< number of coefficient to set */
   )
{
   SCIP_VARDATA* vardata;
   assert(var != NULL);
   assert(ncoefs >= 0);
   assert(GCGvarIsOriginal(var));

   vardata = SCIPvarGetData(var);
   assert(vardata != NULL);

   assert(vardata->data.origvardata.coefs != NULL || vardata->data.origvardata.ncoefs == 0 );
   if( ncoefs == 0 )
      assert(vardata->data.origvardata.coefs == NULL);

   vardata->data.origvardata.ncoefs = ncoefs;
}

/** adds a coefficient of the master variable to the coefs array for the resp. constraint */
SCIP_RETCODE GCGoriginalVarAddCoef(
   SCIP*                 scip,               /**< SCIP data structure */
   SCIP_VAR*             var,                /**< variable to add coef */
   SCIP_Real             val,                /**< coefficent to set */
   SCIP_CONS*            cons                /**< constraint the variable is in */
   )
{
   SCIP_VARDATA* vardata;
   assert(scip != NULL);
   assert(var != NULL);
   assert(!SCIPisZero(scip, val));
   assert(cons != NULL);
   assert(GCGvarIsOriginal(var));
   vardata = SCIPvarGetData(var);
   assert(vardata != NULL);

   if( vardata->data.origvardata.ncoefs == 0 )
   {
      SCIP_CALL( SCIPallocMemoryArray(scip, &(vardata->data.origvardata.coefs), 1) ); /*lint !e506*/
      SCIP_CALL( SCIPallocMemoryArray(scip, &(vardata->data.origvardata.masterconss), 1) ); /*lint !e506*/
   }
   else
   {
      SCIP_CALL( SCIPreallocMemoryArray(scip, &(vardata->data.origvardata.coefs), vardata->data.origvardata.ncoefs+1) );
      SCIP_CALL( SCIPreallocMemoryArray(scip, &(vardata->data.origvardata.masterconss), vardata->data.origvardata.ncoefs+1) );
   }

   assert(vardata->data.origvardata.coefs != NULL);
   assert(vardata->data.origvardata.masterconss != NULL);

   vardata->data.origvardata.coefs[vardata->data.origvardata.ncoefs] = val;
   vardata->data.origvardata.masterconss[vardata->data.origvardata.ncoefs] = cons;
   vardata->data.origvardata.ncoefs++;

   return SCIP_OKAY;
}


/** returns the fraction of master variables the original variable is contained in */
SCIP_CONS** GCGoriginalVarGetMasterconss(
   SCIP_VAR*             var                 /**< SCIP variable structure */
   )
{
   SCIP_VARDATA* vardata;
   assert(var != NULL);
   assert(GCGvarIsOriginal(var));

   vardata = SCIPvarGetData(var);
   assert(vardata != NULL);

   return vardata->data.origvardata.masterconss;
}

/** adds variable to a new block, making a linkingvariable out of it, if necessary */
SCIP_RETCODE GCGoriginalVarAddBlock(
   SCIP*                 scip,               /**< SCIP data structure */
   SCIP_VAR*             var,                /**< var that is added to a block */
   int                   newblock            /**< the new block the variable will be in */
   )
{
   SCIP_VARDATA* vardata;
   int nblocks;
   int blocknr;
   assert(scip != NULL);
   assert(var != NULL);
   assert(GCGvarIsOriginal(var));

   vardata = SCIPvarGetData(var);
   assert(vardata != NULL);

   nblocks = GCGrelaxGetNPricingprobs(scip);
   assert(newblock >= 0 && newblock < nblocks);
   blocknr = GCGvarGetBlock(var);
   /* the variable was only in one block so far, so set up the linking variable data */
   if( blocknr > -1 )
   {
      SCIP_CALL( SCIPallocMemory(scip, &vardata->data.origvardata.linkingvardata) );
      SCIP_CALL( SCIPallocBlockMemoryArray(scip, &vardata->data.origvardata.linkingvardata->pricingvars, nblocks) );
      SCIP_CALL( SCIPallocBlockMemoryArray(scip, &vardata->data.origvardata.linkingvardata->linkconss, nblocks) );
      BMSclearMemoryArray(vardata->data.origvardata.linkingvardata->pricingvars, nblocks);
      BMSclearMemoryArray(vardata->data.origvardata.linkingvardata->linkconss, nblocks);

      /* store old block; store the original variable, it will be exchanged for the correct pricing variable later */
      vardata->data.origvardata.linkingvardata->pricingvars[blocknr] = var;
      vardata->data.origvardata.linkingvardata->nblocks = 1;

      vardata->blocknr = -2;
   }
   assert(GCGvarIsLinking(var));

   /* store new block */
   if( vardata->data.origvardata.linkingvardata->pricingvars[newblock] == NULL )
   {
      assert(vardata->data.origvardata.linkingvardata->linkconss[newblock] == NULL);
      vardata->data.origvardata.linkingvardata->pricingvars[newblock] = var;
      vardata->data.origvardata.linkingvardata->nblocks++;
   }
   assert(vardata->data.origvardata.linkingvardata->nblocks <= nblocks);
   return SCIP_OKAY;
}


/** returns the linking constraints */
SCIP_CONS** GCGlinkingVarGetLinkingConss(
   SCIP_VAR*             var                 /**< SCIP variable structure */
   )
{
   SCIP_VARDATA* vardata;
   assert(var != NULL);
   assert(GCGvarIsOriginal(var));
   assert(GCGvarIsLinking(var));

   vardata = SCIPvarGetData(var);
   assert(vardata != NULL);

   assert(vardata->data.origvardata.linkingvardata != NULL);
   assert(vardata->data.origvardata.linkingvardata->linkconss != NULL);
   return vardata->data.origvardata.linkingvardata->linkconss;
}

/** sets the linking constraints */
void GCGlinkingVarSetLinkingCons(
   SCIP_VAR*             var,                /**< variable data structure */
   SCIP_CONS*            cons,               /**< linking constraint */
   int                   index               /**< index of pricing problem */
   )
{
   SCIP_VARDATA* vardata;
   assert(var != NULL);
   assert(cons != NULL);
   assert(index >= 0);
   assert(GCGvarIsOriginal(var));
   assert(GCGvarIsLinking(var));

   vardata = SCIPvarGetData(var);
   assert(vardata != NULL);

   assert(vardata->data.origvardata.linkingvardata != NULL);
   assert(vardata->data.origvardata.linkingvardata->linkconss != NULL);
   vardata->data.origvardata.linkingvardata->linkconss[index] = cons;
}

/** returns whether the master variable is a ray */
SCIP_Bool GCGmasterVarIsRay(
   SCIP_VAR*             var                 /**< variable data structure */
   )
{
   SCIP_VARDATA* vardata;
   assert(var != NULL);
   assert(GCGvarIsMaster(var));

   vardata = SCIPvarGetData(var);
   assert(vardata != NULL);

   return vardata->data.mastervardata.isray;
}

/** returns the number of original variables the master variable is contained in */
int GCGmasterVarGetNOrigvars(
   SCIP_VAR*             var                 /**< SCIP variable structure */
   )
{
   SCIP_VARDATA* vardata;
   assert(var != NULL);
   assert(GCGvarIsMaster(var));

   vardata = SCIPvarGetData(var);
   assert(vardata != NULL);

   assert(vardata->data.mastervardata.norigvars >= 0);
   assert(vardata->data.mastervardata.origvars != NULL || vardata->data.mastervardata.norigvars == 0);
   assert(vardata->data.mastervardata.origvals != NULL || vardata->data.mastervardata.norigvars == 0);
   assert(vardata->blocknr != -1 || vardata->data.mastervardata.norigvars == 1 );

   return vardata->data.mastervardata.norigvars;
}

/** returns the original variables the master variable is contained in */
SCIP_VAR** GCGmasterVarGetOrigvars(
   SCIP_VAR*             var                 /**< SCIP variable structure */
   )
{
   SCIP_VARDATA* vardata;
   assert(var != NULL);
   assert(GCGvarIsMaster(var));

   vardata = SCIPvarGetData(var);
   assert(vardata != NULL);

   assert(vardata->data.mastervardata.origvars != NULL || vardata->data.mastervardata.norigvars == 0);
   assert(vardata->blocknr != -1 || vardata->data.mastervardata.origvars != NULL);
   assert(vardata->blocknr != -1 || vardata->data.mastervardata.origvars[0] != NULL);
   assert(vardata->blocknr != -1 || GCGvarGetBlock(vardata->data.mastervardata.origvars[0]) == -1
      || GCGvarIsLinking(vardata->data.mastervardata.origvars[0]));


   return vardata->data.mastervardata.origvars;
}

/** returns the fraction of original variables the master variable is contained in */
SCIP_Real* GCGmasterVarGetOrigvals(
   SCIP_VAR*             var                 /**< SCIP variable structure */
   )
{
   SCIP_VARDATA* vardata;
   assert(var != NULL);
   assert(GCGvarIsMaster(var));

   vardata = SCIPvarGetData(var);
   assert(vardata != NULL);

   assert(vardata->data.mastervardata.origvals != NULL || vardata->data.mastervardata.norigvars == 0);
   return vardata->data.mastervardata.origvals;
}

/** returns the number of original variables the pricing variable is contained in */
int GCGpricingVarGetNOrigvars(
   SCIP_VAR*             var                 /**< SCIP variable structure */
   )
{
   SCIP_VARDATA* vardata;
   assert(var != NULL);
   assert(GCGvarIsPricing(var));

   vardata = SCIPvarGetData(var);
   assert(vardata != NULL);

   assert(vardata->data.pricingvardata.norigvars >= 0);
   return vardata->data.pricingvardata.norigvars;
}

/** returns the original variables the pricing variable is contained in */
SCIP_VAR** GCGpricingVarGetOrigvars(
   SCIP_VAR*             var                 /**< SCIP variable structure */
   )
{
   SCIP_VARDATA* vardata;
   assert(var != NULL);
   assert(GCGvarIsPricing(var));

   vardata = SCIPvarGetData(var);
   assert(vardata != NULL);

   assert(vardata->data.pricingvardata.origvars != NULL);
   return vardata->data.pricingvardata.origvars;
}

/** returns the block of the variable */
int GCGvarGetBlock(
   SCIP_VAR*             var                 /**< SCIP variable structure */
   )
{
   SCIP_VARDATA* vardata;
   assert(var != NULL);
   vardata = SCIPvarGetData(var);
   assert(vardata != NULL);

   assert(vardata->blocknr >= -2);
   return vardata->blocknr;
}

/** sets the block of the variable */
void GCGvarSetBlock(
   SCIP_VAR*             var,                /**< variable to set block for */
   int                   block               /**< block to set */
   )
{
   SCIP_VARDATA* vardata;
   assert(var != NULL);
   assert(block >= -1);

   vardata = SCIPvarGetData(var);
   assert(vardata != NULL);
   vardata->blocknr = block;
}

/** returns TRUE if the linking variable is in the block, FALSE otherwise */
SCIP_Bool GCGisLinkingVarInBlock(
   SCIP_VAR*             var,                /**< variabel data structure */
   int                   block               /**< pricing problem number */
   )
{
   SCIP_VARDATA* vardata;
   assert(var != NULL);
   assert(block >= 0);

   vardata = SCIPvarGetData(var);
   assert(vardata != NULL);

   assert(GCGvarIsLinking(var));
   assert(GCGvarIsOriginal(var));

   assert(vardata->data.origvardata.linkingvardata != NULL);
   assert(vardata->data.origvardata.linkingvardata->pricingvars != NULL);

   return vardata->data.origvardata.linkingvardata->pricingvars[block] != NULL;

}

/** informs an original variable, that a variable in the master problem was created,
 * that contains a part of the original variable.
 * Saves this information in the original variable's data
 * @todo this method needs a little love
 */
SCIP_RETCODE GCGoriginalVarAddMasterVar(
   SCIP*                 scip,               /**< SCIP data structure */
   SCIP_VAR*             origvar,            /**< original variable */
   SCIP_VAR*             var,                /**< master variable */
   SCIP_Real             val                 /**< fraction of the original variable */
   )
{
   SCIP_VARDATA* vardata;

   assert(scip != NULL);
   assert(origvar != NULL);
   assert(var != NULL);

   vardata = SCIPvarGetData(origvar);

   assert(vardata != NULL);
   assert(GCGvarIsOriginal(origvar));
   assert(vardata->data.origvardata.mastervars != NULL);
   assert(vardata->data.origvardata.mastervals != NULL);
   assert(vardata->data.origvardata.nmastervars >= 0);
   assert(vardata->data.origvardata.maxmastervars >= vardata->data.origvardata.nmastervars);

   /* realloc mastervars array of the original variable, if needed */
   if( vardata->data.origvardata.maxmastervars == vardata->data.origvardata.nmastervars )
   {
      SCIP_CALL( SCIPreallocMemoryArray(pricerdata->origprob, &(vardata->data.origvardata.mastervars),
            2*vardata->data.origvardata.maxmastervars) );
      SCIP_CALL( SCIPreallocMemoryArray(pricerdata->origprob, &(vardata->data.origvardata.mastervals),
            2*vardata->data.origvardata.maxmastervars) );
      SCIPdebugMessage("mastervars array of var %s resized from %d to %d\n", SCIPvarGetName(origvar),
         vardata->data.origvardata.maxmastervars, 2*vardata->data.origvardata.maxmastervars);
      vardata->data.origvardata.maxmastervars = 2*vardata->data.origvardata.maxmastervars;
   }
   /* add information to the original variable's vardata */
   vardata->data.origvardata.mastervars[vardata->data.origvardata.nmastervars] = var;
   vardata->data.origvardata.mastervals[vardata->data.origvardata.nmastervars] = val;
   vardata->data.origvardata.nmastervars++;

   return SCIP_OKAY;
}

/** informs an original variable, that a variable in the master problem was deleted,
 * that contains a part of the original variable.
 * Update the information in the original variable's data
 * @todo this method needs a little love
 */
SCIP_RETCODE GCGoriginalVarRemoveMasterVar(
   SCIP*                 scip,               /**< SCIP data structure */
   SCIP_VAR*             origvar,            /**< original variable */
   SCIP_VAR*             var                 /**< master variable */
   )
{
   SCIP_VARDATA* vardata;
   int i;

   assert(scip != NULL);
   assert(origvar != NULL);
   assert(var != NULL);

   vardata = SCIPvarGetData(origvar);

   assert(vardata != NULL);
   assert(GCGvarIsOriginal(origvar));
   assert(vardata->data.origvardata.mastervars != NULL);
   assert(vardata->data.origvardata.mastervals != NULL);
   assert(vardata->data.origvardata.nmastervars > 0);
   assert(vardata->data.origvardata.maxmastervars >= vardata->data.origvardata.nmastervars);

   for( i = 0; i < vardata->data.origvardata.nmastervars; ++i )
   {
      if( vardata->data.origvardata.mastervars[i] == var )
      {
         vardata->data.origvardata.mastervars[i] = vardata->data.origvardata.mastervars[vardata->data.origvardata.nmastervars - 1];
         vardata->data.origvardata.mastervals[i] = vardata->data.origvardata.mastervals[vardata->data.origvardata.nmastervars - 1];
         (vardata->data.origvardata.nmastervars)--;

         break;
      }
   }
   assert(i <= vardata->data.origvardata.nmastervars);
#ifndef NDEBUG
   for( ; i < vardata->data.origvardata.nmastervars; ++i )
   {
      assert(vardata->data.origvardata.mastervars[i] != var);
   }
#endif

   return SCIP_OKAY;
}

/** creates the corresponding pricing variable for the given original variable */
SCIP_RETCODE GCGoriginalVarCreatePricingVar(
   SCIP*                 scip,               /**< SCIP data structure */
   SCIP_VAR*             origvar,            /**< original variable */
   SCIP_VAR**            var                 /**< pricing variable */
   )
{
   SCIP_VARDATA* vardata;
   char name[SCIP_MAXSTRLEN];
   int pricingprobnr;
   assert(scip != NULL);
   assert(origvar != NULL);
   assert(var != NULL);
   assert(GCGvarIsOriginal(origvar));
   assert(!GCGvarIsLinking(origvar));
   assert(GCGoriginalVarGetPricingVar(origvar) == NULL);

   /* get the number of the pricing block to which the variable belongs */
   pricingprobnr = GCGvarGetBlock(origvar);

   /* create variable data */
   SCIP_CALL( SCIPallocBlockMemory(scip, &vardata) );
   vardata->vartype = GCG_VARTYPE_PRICING;
   vardata->blocknr = pricingprobnr;
   SCIP_CALL( SCIPallocMemoryArray(scip, &(vardata->data.pricingvardata.origvars), 1) ); /*lint !e506*/
   vardata->data.pricingvardata.origvars[0] = origvar;
   vardata->data.pricingvardata.norigvars = 1;

   (void) SCIPsnprintf(name, SCIP_MAXSTRLEN, "pr%d_%s", pricingprobnr, SCIPvarGetName(origvar));
   SCIP_CALL( SCIPcreateVar(scip, var, name, SCIPvarGetLbGlobal(origvar),
         SCIPvarGetUbGlobal(origvar), 0.0, SCIPvarGetType(origvar),
         TRUE, FALSE, GCGvarDelOrig, NULL, NULL, NULL, vardata) );

   return SCIP_OKAY;
}

/** creates the corresponding pricing variable for the given original variable */
SCIP_RETCODE GCGlinkingVarCreatePricingVar(
   SCIP*                 masterscip,         /**< master problem SCIP data structure */
   SCIP*                 pricingscip,        /**< pricing problem SCIP data structure */
   int                   pricingprobnr,      /**< number of the pricing problem */
   SCIP_VAR*             origvar,            /**< original variable */
   SCIP_VAR**            var,                /**< pointer to store new pricing variable */
   SCIP_CONS**           linkcons            /**< constraint linking pricing variables */
   )
{
   SCIP_VARDATA* vardata;
   char name[SCIP_MAXSTRLEN];

   assert(masterscip != NULL);
   assert(pricingscip != NULL);
   assert(pricingprobnr >= 0);
   assert(origvar != NULL);
   assert(GCGvarIsLinking(origvar));
   assert(var != NULL);
   assert(linkcons != NULL);

   /* create variable data */
   SCIP_CALL( SCIPallocBlockMemory(pricingscip, &vardata) );
   vardata->vartype = GCG_VARTYPE_PRICING;
   vardata->blocknr = pricingprobnr;
   SCIP_CALL( SCIPallocMemoryArray(pricingscip, &(vardata->data.pricingvardata.origvars), 1) ); /*lint !e506*/
   vardata->data.pricingvardata.origvars[0] = origvar;
   vardata->data.pricingvardata.norigvars = 1;

   /* create and add variable */
   (void) SCIPsnprintf(name, SCIP_MAXSTRLEN, "pr%d_%s", pricingprobnr, SCIPvarGetName(origvar));
   SCIP_CALL( SCIPcreateVar(pricingscip, var, name, SCIPvarGetLbGlobal(origvar),
         SCIPvarGetUbGlobal(origvar), 0.0, SCIPvarGetType(origvar),
         TRUE, FALSE, GCGvarDelOrig, NULL, NULL, NULL, vardata) );

   /* add corresponding linking constraint to the master problem */
   (void) SCIPsnprintf(name, SCIP_MAXSTRLEN, "l_%s_%d", SCIPvarGetName(origvar), pricingprobnr);
   SCIP_CALL( SCIPcreateConsLinear(masterscip, linkcons, name, 0, NULL, NULL, 0.0, 0.0,
         TRUE, TRUE, TRUE, TRUE, TRUE, FALSE, TRUE, FALSE, FALSE, FALSE) );

   return SCIP_OKAY;
}

/** creates the master var and initializes the vardata */
SCIP_RETCODE GCGcreateMasterVar(
   SCIP*                 scip,               /**< SCIP data structure */
   SCIP*                 pricingscip,        /**< pricing problem SCIP data structure */
   SCIP_VAR**            newvar,             /**< pointer to store new master variable */
   char*                 varname,            /**< new variable name */
   SCIP_Real             objcoeff,           /**< new objective coefficient */
   SCIP_VARTYPE          vartype,            /**< new variable type */
   SCIP_Bool             solisray,           /**< indicates whether new variable is a ray */
   int                   prob,               /**< number of pricing problem that created this variable */
   int                   nsolvars,           /**< number of variables in the solution */
   SCIP_Real*            solvals,            /**< values of variables in the solution */
   SCIP_VAR**            solvars             /**< variables with non zero coefficient in the solution */
   )
{
   SCIP_VARDATA* newvardata;
   int i;
   int j;
   SCIP_Bool trivialsol;

   assert(scip != NULL);
   assert(pricingscip != NULL);
   assert(newvar != NULL);
   assert(varname != NULL);
   assert(!SCIPisInfinity(pricingscip, ABS(objcoeff)));
   assert(vartype == SCIP_VARTYPE_INTEGER || vartype == SCIP_VARTYPE_CONTINUOUS);
   assert(prob >= 0);
   assert(nsolvars >= 0);
   assert(solvals != NULL || nsolvars == 0);
   assert(solvars != NULL || nsolvars == 0);

   trivialsol = FALSE;
   /* create data for the new variable in the master problem */
   SCIP_CALL( SCIPallocBlockMemory(scip, &newvardata) );
   newvardata->vartype = GCG_VARTYPE_MASTER;
   newvardata->blocknr = prob;

   /* store whether the variable represents a ray */
   newvardata->data.mastervardata.isray = solisray;

   /* create variable in the master problem */
   SCIP_CALL( SCIPcreateVar(scip, newvar, varname, 0.0, SCIPinfinity(scip), /* GCGrelaxGetNIdenticalBlocks(origprob, prob) */
         objcoeff, vartype, TRUE, TRUE, NULL, NULL, gcgvardeltrans, NULL, newvardata) );

   /* count number of non-zeros */
   newvardata->data.mastervardata.norigvars = 0;

   for( i = 0; i < nsolvars; i++ )
   {
      assert(solvars != NULL);
      assert(solvals != NULL);

      if( !SCIPisZero(scip, solvals[i]) )
      {
         newvardata->data.mastervardata.norigvars++;
      }
   }

   /*
    * if we have not added any original variable to the mastervariable, all coefficients were 0.
    * In that case, we will add all variables in the pricing problem
    */
   if( newvardata->data.mastervardata.norigvars == 0 )
   {
      newvardata->data.mastervardata.norigvars = SCIPgetNOrigVars(pricingscip);
      trivialsol = TRUE;
   }

   if( newvardata->data.mastervardata.norigvars > 0 )
   {
      SCIP_CALL( SCIPallocMemoryArray(scip, &(newvardata->data.mastervardata.origvars), newvardata->data.mastervardata.norigvars) );
      SCIP_CALL( SCIPallocMemoryArray(scip, &(newvardata->data.mastervardata.origvals), newvardata->data.mastervardata.norigvars) );
   }
   else
   {
      newvardata->data.mastervardata.origvars = NULL;
      newvardata->data.mastervardata.origvals = NULL;
   }

   /* number of original variables already saved in mastervardata */
   j = 0;

   /* update variable datas */
   for( i = 0; i < nsolvars && !trivialsol; i++ )
   {
      assert(solvars != NULL);
      assert(solvals != NULL);

      if( !SCIPisZero(scip, solvals[i]) )
      {
         SCIP_VAR* origvar;
         assert(GCGvarIsPricing(solvars[i]));

         origvar = GCGpricingVarGetOrigvars(solvars[i])[0];
         assert(origvar != NULL);

         assert(newvardata->data.mastervardata.origvars != NULL);
         assert(newvardata->data.mastervardata.origvals != NULL);
         assert(GCGvarIsOriginal(origvar));
         /* save in the master problem variable's data the quota of the corresponding original variable */
         newvardata->data.mastervardata.origvars[j] = origvar;
         newvardata->data.mastervardata.origvals[j] = solvals[i];
         /* save the quota in the original variable's data */
         SCIP_CALL( GCGoriginalVarAddMasterVar(scip, origvar, *newvar, solvals[i]) );
         j++;

         /**
          * TODO: TEST
          */

      }
   }
   if( trivialsol )
   {
      SCIP_VAR** pricingvars;
      int npricingvars;

      pricingvars = SCIPgetOrigVars(pricingscip);
      npricingvars = SCIPgetNOrigVars(pricingscip);
      for( j = 0; j < npricingvars; ++j )
      {
         SCIP_VAR* origvar;
         assert(GCGvarIsPricing(pricingvars[j]));

         origvar = GCGpricingVarGetOrigvars(pricingvars[j])[0];
         assert(origvar != NULL);

         assert(newvardata->data.mastervardata.origvars != NULL);
         assert(newvardata->data.mastervardata.origvals != NULL);
         assert(GCGvarIsOriginal(origvar));
         /* save in the master problem variable's data the quota of the corresponding original variable */
         newvardata->data.mastervardata.origvars[j] = origvar;
         newvardata->data.mastervardata.origvals[j] = 0.0;
         /* save the quota in the original variable's data */
         SCIP_CALL( GCGoriginalVarAddMasterVar(scip, origvar, *newvar, 0.0) );
      }
   }
   assert(j == newvardata->data.mastervardata.norigvars);
return SCIP_OKAY;
}

/** creates initial master variables and the vardata */
SCIP_RETCODE GCGcreateInitialMasterVar(
   SCIP*                 scip,               /**< SCIP data structure */
   SCIP_VAR*             var,                /**< original variable */
   SCIP_VAR**            newvar              /**< pointer to store new variable */

   )
{
   SCIP_VARDATA* newvardata;
   int blocknr;

   blocknr = GCGvarGetBlock(var);
   assert( blocknr == -1 || blocknr == -2);

   if( blocknr == -1 )
   {
      SCIPdebugMessage("var %s is in no block - copy it directly to the master\n", SCIPvarGetName(var));
   }
   else
   {
      SCIPdebugMessage("var %s is a linking variable - copy it directly to the master\n", SCIPvarGetName(var));
   }

   /* create vardata */
   SCIP_CALL( SCIPallocBlockMemory(scip, &newvardata) );
   newvardata->vartype = GCG_VARTYPE_MASTER;
   newvardata->blocknr = -1;
   newvardata->data.mastervardata.isray = FALSE;
   newvardata->data.mastervardata.norigvars = 1;

   /* save corresoponding origvar */
   SCIP_CALL( SCIPallocMemoryArray(scip, &(newvardata->data.mastervardata.origvars), 1) ); /*lint !e506*/
   SCIP_CALL( SCIPallocMemoryArray(scip, &(newvardata->data.mastervardata.origvals), 1) ); /*lint !e506*/
   newvardata->data.mastervardata.origvars[0] = var;
   newvardata->data.mastervardata.origvals[0] = 1.0;

   /* create variable in the master problem */
   SCIP_CALL( SCIPcreateVar(scip, newvar, SCIPvarGetName(var),
         SCIPvarGetLbGlobal(var), SCIPvarGetUbGlobal(var), SCIPvarGetObj(var), SCIPvarGetType(var),
         TRUE, TRUE, NULL, NULL, gcgvardeltrans, NULL, newvardata) );

   return SCIP_OKAY;
}

/** set creation node of variable */
void GCGsetCreationNode(
   SCIP*                 scip,               /**< SCIP data structure */
   SCIP_VARDATA*         vardata,            /**< variable data structure */
   long long int         creationNode        /**< node in which the variable is created */
   )
{
   assert(scip != NULL);
   assert(vardata != NULL);
   assert(creationNode >= 0);

   vardata->creationnode = creationNode;
}

/** return creation node of variable */
long long int GCGgetCreationNode(
   SCIP*                 scip,               /**< SCIP data structure */
   SCIP_VARDATA*         vardata             /**< variable data structure */
   )
{
   assert(scip != NULL);
   assert(vardata != NULL);

   return vardata->creationnode;
}

/** store creation time */
void GCGsetCreationTime(
   SCIP*                 scip,               /**< SCIP data structure */
   SCIP_VARDATA*         vardata,            /**< variable data structure */
   SCIP_Real             time                /**< time at which the variable is created */
   )
{
   assert(scip != NULL);
   assert(vardata != NULL);
   assert(time >= 0.0);

   vardata->creationtime = time;
}

/** return stored creation time */
SCIP_Real GCGgetCreationTime(
   SCIP*                 scip,               /**< SCIP data structure */
   SCIP_VARDATA*         vardata             /**< variable data structure */
   )
{
   assert(scip != NULL);
   assert(vardata != NULL);

   return vardata->creationtime;
}

/** store iteration */
void GCGsetIteration(
   SCIP*                 scip,               /**< SCIP data structure */
   SCIP_VARDATA*         vardata,            /**< variable data structure */
   SCIP_Longint          iteration           /**< iteration at which the variable is created */
   )
{
   assert(scip != NULL);
   assert(vardata != NULL);
   assert(iteration >= 0);

   vardata->iteration = iteration;
}

/** return stored iteration */
SCIP_Longint GCGgetIteration(
   SCIP*                 scip,               /**< SCIP data structure */
   SCIP_VARDATA*         vardata             /**< variable data structure */
   )
{
   assert(scip != NULL);
   assert(vardata != NULL);

   return vardata->iteration;

}

/** store gap */
void GCGsetGap(
   SCIP*                 scip,               /**< SCIP data structure */
   SCIP_VARDATA*         vardata,            /**< variable data structure */
   SCIP_Real             gap                 /**< present gap when variable is created */
   )
{
   assert(scip != NULL);
   assert(vardata != NULL);
   assert(gap >= 0.0);

   vardata->gap = gap;
}

/** return stored gap */
SCIP_Real GCGgetGap(
   SCIP*                 scip,               /**< SCIP data structure */
   SCIP_VARDATA*         vardata             /**< variable data structure */
   )
{
   assert(scip != NULL);
   assert(vardata != NULL);

   return vardata->gap;
}

/** store reduced cost */
void GCGsetRedcost(
   SCIP*                 scip,               /**< SCIP data structure */
   SCIP_VARDATA*         vardata,            /**< variable data structure */
   SCIP_Real             redcost             /**< reduced cost of the variable at creation */
   )
{
   assert(scip != NULL);
   assert(vardata != NULL);
   assert(SCIPisLE(scip, redcost, 0.0));
   vardata->redcost = redcost;
}

/** return stored reduced cost */
SCIP_Real GCGgetRedcost(
   SCIP*                 scip,               /**< SCIP data structure */
   SCIP_VARDATA*         vardata             /**< variable data structure */
   )
{
   assert(scip != NULL);
   assert(vardata != NULL);

   return vardata->redcost;
}<|MERGE_RESOLUTION|>--- conflicted
+++ resolved
@@ -270,13 +270,9 @@
    {
       SCIPvarSetDelorigData(var, GCGvarDelOrig);
       if( SCIPvarGetTransVar(var) != NULL )
-<<<<<<< HEAD
-         SCIPvarSetData(SCIPvarGetProbvar(SCIPvarGetTransVar(var)), vardata);
-=======
       {
          SCIPvarSetData(SCIPvarGetProbvar(SCIPvarGetTransVar(var)), vardata);
       }
->>>>>>> f01f10e7
    }
    else
    {
