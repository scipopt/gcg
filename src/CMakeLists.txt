include_directories(${CMAKE_CURRENT_SOURCE_DIR})

#
# interface function for setting common library properties
#
function(setLibProperties targetname outputname)
    set_target_properties(${targetname} PROPERTIES
        OUTPUT_NAME ${outputname}
        MACOSX_RPATH "${CMAKE_INSTALL_PREFIX}/lib")
endfunction(setLibProperties)

set(CMAKE_C_STANDARD 99)
set(CMAKE_C_STANDARD_REQUIRED on)

set(gcgsources
    gcg/benders_gcg.c
    gcg/bendersplugins.c
    gcg/branch_bpstrong.c
    gcg/branch_empty.c
    gcg/branch_generic.c
    gcg/branch_orig.c
    gcg/branch_relpsprob.c
    gcg/branch_ryanfoster.c
    gcg/class_conspartition.cpp
    gcg/class_detprobdata.cpp
    gcg/class_indexpartition.cpp
    gcg/class_partialdecomp.cpp
    gcg/class_pricingcontroller.cpp
    gcg/class_pricingtype.cpp
    gcg/class_stabilization.cpp
    gcg/class_varpartition.cpp
    gcg/clscons_consnamelevenshtein.cpp
    gcg/clscons_consnamenonumbers.cpp
    gcg/clscons_gamsdomain.cpp
    gcg/clscons_gamssymbol.cpp
    gcg/clscons_miplibconstypes.cpp
    gcg/clscons_nnonzeros.cpp
    gcg/clscons_scipconstypes.cpp
    gcg/clscons.c
    gcg/clsvar_gamsdomain.cpp
    gcg/clsvar_gamssymbol.cpp
    gcg/clsvar_objvalues.cpp
    gcg/clsvar_objvaluesigns.cpp
    gcg/clsvar_scipvartypes.cpp
    gcg/clsvar.c
    gcg/colpool.c
    gcg/cons_decomp.cpp
    gcg/cons_integralorig.c
    gcg/cons_masterbranch.c
    gcg/cons_origbranch.c
    gcg/dec_compgreedily.cpp
    gcg/dec_connected_noNewLinkingVars.cpp
    gcg/dec_connectedbase.cpp
    gcg/dec_consclass.cpp
    gcg/dec_constype.cpp
    gcg/dec_dbscan.cpp
    gcg/dec_densemasterconss.cpp
    gcg/dec_generalmastersetcover.cpp
    gcg/dec_generalmastersetpack.cpp
    gcg/dec_generalmastersetpart.cpp
    gcg/dec_mastersetcover.cpp
    gcg/dec_mastersetpack.cpp
    gcg/dec_mastersetpart.cpp
    gcg/dec_mst.cpp
    gcg/dec_neighborhoodmaster.cpp
    gcg/dec_postprocess.cpp
    gcg/dec_staircase_lsp.cpp
    gcg/dec_stairheur.cpp
    gcg/dec_varclass.cpp
    gcg/decomp.c
    gcg/dialog_explore.cpp
    gcg/dialog_gcg.c
    gcg/dialog_graph.cpp
    gcg/dialog_master.c
    gcg/disp_gcg.c
    gcg/disp_master.c
    gcg/event_bestsol.c
    gcg/event_display.c
    gcg/event_mastersol.c
    gcg/event_relaxsol.c
    gcg/event_solvingstats.c
    gcg/gcg_general.c
    gcg/gcgcol.c
    gcg/gcggithash.c
    gcg/gcgheur.c
    gcg/gcgplugins.c
    gcg/gcgpqueue.c
    gcg/gcgsepa.c
    gcg/gcgsort.c
    gcg/gcgvar.c
    gcg/heur_gcgcoefdiving.c
    gcg/heur_gcgdins.c
    gcg/heur_gcgfeaspump.c
    gcg/heur_gcgfracdiving.c
    gcg/heur_gcgguideddiving.c
    gcg/heur_gcglinesdiving.c
    gcg/heur_gcgpscostdiving.c
    gcg/heur_gcgrens.c
    gcg/heur_gcgrins.c
    gcg/heur_gcgrounding.c
    gcg/heur_gcgshifting.c
    gcg/heur_gcgsimplerounding.c
    gcg/heur_gcgveclendiving.c
    gcg/heur_gcgzirounding.c
    gcg/heur_greedycolsel.c
    gcg/heur_mastercoefdiving.c
    gcg/heur_masterdiving.c
    gcg/heur_masterfracdiving.c
    gcg/heur_masterlinesdiving.c
    gcg/heur_mastervecldiving.c
    gcg/heur_origdiving.c
    gcg/heur_relaxcolsel.c
    gcg/heur_restmaster.c
    gcg/heur_setcover.c
    gcg/heur_xpcrossover.c
    gcg/heur_xprins.c
    gcg/masterplugins.c
    gcg/misc.c
    gcg/miscvisualization.cpp
    gcg/nodesel_master.c
    gcg/objdialog.cpp
    gcg/params_visu.c
    gcg/presol_roundbound.c
    gcg/pricer_gcg.cpp
    gcg/pricestore_gcg.c
    gcg/pricingjob.c
    gcg/pricingprob.c
    gcg/reader_blk.cpp
    gcg/reader_cls.cpp
    gcg/reader_dec.cpp
    gcg/reader_gp.cpp
    gcg/reader_ref.c
    gcg/reader_tex.cpp
    gcg/relax_gcg.c
    gcg/scip_misc.c
    gcg/score_bender.cpp
    gcg/score_border.cpp
    gcg/score_classic.cpp
    gcg/score_fawh.cpp
    gcg/score_forswh.cpp
    gcg/score_maxwhite.cpp
    gcg/score_spfawh.cpp
    gcg/score_spfwh.cpp
    gcg/score_strong.cpp
    gcg/score.c
    gcg/sepa_basis.c
    gcg/sepa_master.c
    gcg/solver_gcg.cpp
    gcg/solver_knapsack.c
    gcg/solver_mip.c
    gcg/solver.c
    gcg/stat.c
)

set(gcggraphsources
    graph/graph_gcg.cpp
    graph/graph_tclique.cpp
    graph/inst.cpp
    graph/weights.cpp
)

set(gcgheaders
    gcg/branch_empty.h
    gcg/branch_bpstrong.h
    gcg/branch_generic.h
    gcg/branch_orig.h
    gcg/branch_relpsprob.h
    gcg/branch_ryanfoster.h
    gcg/class_conspartition.h
    gcg/class_indexpartition.h
    gcg/miscvisualization.h
    gcg/class_pricingcontroller.h
    gcg/class_pricingtype.h
    gcg/class_partialdecomp.h
    gcg/class_detprobdata.h
    gcg/class_stabilization.h
    gcg/class_varpartition.h
    gcg/clscons.h
    gcg/clsvar.h
    gcg/colpool.h
    gcg/cons_decomp.h
    gcg/cons_decomp.hpp
    gcg/cons_integralorig.h
    gcg/cons_masterbranch.h
    gcg/cons_origbranch.h
    gcg/dec_compgreedily.h
    gcg/dec_connected_noNewLinkingVars.h
    gcg/dec_connectedbase.h
    gcg/dec_consclass.h
    gcg/dec_constype.h
    gcg/dec_dbscan.h
    gcg/dec_densemasterconss.h
    gcg/dec_generalmastersetcover.h
    gcg/dec_generalmastersetpack.h
    gcg/dec_generalmastersetpart.h
    gcg/dec_mastersetcover.h
    gcg/dec_mastersetpack.h
    gcg/dec_mastersetpart.h
    gcg/dec_mst.h
    gcg/dec_neighborhoodmaster.h
    gcg/dec_postprocess.h
    gcg/dec_staircase_lsp.h
    gcg/dec_stairheur.h
    gcg/dec_varclass.h
    gcg/decomp.h
    gcg/def.h
    gcg/dialog_gcg.h
    gcg/dialog_graph.h
    gcg/dialog_master.h
    gcg/disp_gcg.h
    gcg/disp_master.h
    gcg/event_bestsol.h
    gcg/event_display.h
    gcg/event_mastersol.h
    gcg/event_relaxsol.h
    gcg/event_solvingstats.h
    gcg/gcg.h
    gcg/gcgcol.h
    gcg/gcg_general.h
    gcg/gcggithash.h
    gcg/gcgplugins.h
    gcg/gcgpqueue.h
    gcg/gcgsort.h
    gcg/heur_gcgcoefdiving.h
    gcg/heur_gcgdins.h
    gcg/heur_gcgfeaspump.h
    gcg/heur_gcgfracdiving.h
    gcg/heur_gcgguideddiving.h
    gcg/heur_gcglinesdiving.h
    gcg/heur_gcgpscostdiving.h
    gcg/heur_gcgrens.h
    gcg/heur_gcgrins.h
    gcg/heur_gcgrounding.h
    gcg/heur_gcgshifting.h
    gcg/heur_gcgsimplerounding.h
    gcg/heur_gcgveclendiving.h
    gcg/heur_gcgzirounding.h
    gcg/heur_greedycolsel.h
    gcg/heur_mastercoefdiving.h
    gcg/heur_masterdiving.h
    gcg/heur_masterfracdiving.h
    gcg/heur_masterlinesdiving.h
    gcg/heur_mastervecldiving.h
    gcg/heur_origdiving.h
    gcg/heur_relaxcolsel.h
    gcg/heur_restmaster.h
    gcg/heur_setcover.h
    gcg/heur_xpcrossover.h
    gcg/heur_xprins.h
    gcg/masterplugins.h
    gcg/nodesel_master.h
    gcg/objdialog.h
    gcg/objpricer_gcg.h
    gcg/params_visu.h
    gcg/presol_roundbound.h
    gcg/pricer_gcg.h
    gcg/pricestore_gcg.h
    gcg/pricingjob.h
    gcg/pricingprob.h
    gcg/pub_bliss.h
    gcg/pub_clscons.h
    gcg/pub_clsvar.h
    gcg/pub_colpool.h
    gcg/pub_decomp.h
    gcg/pub_gcgcol.h
    gcg/pub_gcgheur.h
    gcg/pub_gcgsepa.h
    gcg/pub_gcgpqueue.h
    gcg/pub_gcgvar.h
    gcg/pub_pricingjob.h
    gcg/pub_pricingprob.h
    gcg/pub_score.h
    gcg/pub_solver.h
    gcg/reader_blk.h
    gcg/reader_cls.h
    gcg/reader_dec.h
    gcg/reader_gp.h
    gcg/reader_ref.h
    gcg/reader_tex.h
    gcg/relax_gcg.h
    gcg/scip_misc.h
    gcg/score_bender.h
    gcg/score_border.h
    gcg/score_classic.h
    gcg/score_fawh.h
    gcg/score_forswh.h
    gcg/score_maxwhite.h
    gcg/score_spfawh.h
    gcg/score_spfwh.h
    gcg/score_strong.h
    gcg/score.h
    gcg/sepa_basis.h
    gcg/sepa_master.h
    gcg/solver.h
    gcg/solver_cliquer.h
    gcg/solver_gcg.cpp
    gcg/solver_knapsack.h
    gcg/solver_mip.h
    gcg/solver_xyz.h
    gcg/stat.h
    gcg/struct_branchgcg.h
    gcg/struct_colpool.h
    gcg/struct_decomp.h
    gcg/struct_detector.h
    gcg/struct_gcgcol.h
    gcg/struct_gcgpqueue.h
    gcg/struct_pricestore_gcg.h
    gcg/struct_pricingjob.h
    gcg/struct_pricingprob.h
    gcg/struct_score.h
    gcg/struct_solver.h
    gcg/struct_vardata.h
    gcg/type_branchgcg.h
    gcg/type_classifier.h
    gcg/type_colpool.h
    gcg/type_consclassifier.h
    gcg/type_decomp.h
    gcg/type_detector.h
    gcg/type_gcgcol.h
    gcg/type_gcgpqueue.h
    gcg/type_masterdiving.h
    gcg/type_origdiving.h
    gcg/type_parameter.h
    gcg/type_pricestore_gcg.h
    gcg/type_pricingjob.h
    gcg/type_pricingprob.h
    gcg/type_pricingstatus.h
    gcg/type_score.h
    gcg/type_solver.h
    gcg/type_varclassifier.h
    gcg/wrapper_partialdecomp.h
)

set(gcggraphheaders
    graph/bipartitegraph.h
    graph/bipartitegraph_def.h
    graph/bridge.h
    graph/columngraph.h
    graph/columngraph_def.h
    graph/graph.h
    graph/graph_def.h
    graph/graph_gcg.h
    graph/graph_interface.h
    graph/graph_tclique.h
    graph/graphalgorithms.h
    graph/graphalgorithms_def.h
    graph/hypercolgraph.h
    graph/hypercolgraph_def.h
    graph/hypergraph.h
    graph/hypergraph_def.h
    graph/hyperrowcolgraph.h
    graph/hyperrowcolgraph_def.h
    graph/hyperrowgraph.h
    graph/hyperrowgraph_def.h
    graph/matrixgraph.h
    graph/matrixgraph_def.h
    graph/rowgraph.h
    graph/rowgraph_def.h
    graph/weights.h
)

if(SYM STREQUAL "bliss" OR SYM STREQUAL "sbliss")
   set(gcgsources ${gcgsources}
      gcg/bliss_automorph.cpp
      gcg/bliss.cpp
      gcg/dec_isomorph.cpp
   )
   set(gcgheaders ${gcgheaders} 
      gcg/bliss_automorph.h
      gcg/bliss_automorph.hpp
      gcg/dec_isomorph.h
   )
endif()

if(CLIQUER_FOUND)
   set(gcgsources ${gcgsources}
      gcg/solver_cliquer.c
   )
endif()

if(CPLEX_FOUND)
   set(gcgsources ${gcgsources}
      gcg/solver_cplex.c
   )
   set(gcgheaders ${gcgheaders}
      gcg/solver_cplex.h
   )
endif()

if(HMETIS_FOUND)
   if(NOT WIN32)
      set(gcgsources ${gcgsources}
         gcg/dec_hcgpartition.cpp
         gcg/dec_hrcgpartition.cpp
         gcg/dec_hrgpartition.cpp
      )
      set(gcgheaders ${gcgheaders}
         gcg/dec_hcgpartition.h
         gcg/dec_hrcgpartition.h
         gcg/dec_hrgpartition.h
      )
      include_directories(${CMAKE_CURRENT_BINARY_DIR})
      add_definitions(-DHMETIS_HEADER)
      configure_file(hmetis.h.in hmetis.h)
   endif()
endif()

if(YAML_FOUND)
    set(gcgsources ${gcgsources}
        gcg/reader_ndec.cpp
    )
    set(gcgheaders ${gcgheaders}
        gcg/reader_ndec.h
        gcg/reader_ndec.hpp
    )
else()
    SET(YAML_LIBRARIES)
endif()

# all source files should be compiled with a c++ compiler
if(CXXONLY)
    set_source_files_properties(main.c ${gcgsources} ${gcggraphsources} PROPERTIES LANGUAGE CXX)

    # for the clang compiler this suppresses the warnings about treating 'c' input as 'c++' when CXXONLY is enabled
    if(CMAKE_CXX_COMPILER_ID MATCHES "Clang")
       add_compile_options(-x c++)
    endif()
endif()

source_group("gcg" FILES ${gcgsources} ${gcgheaders})
source_group("graph" FILES ${gcggraphsources} ${gcggraphheaders})
source_group("main" FILES main.c)

add_library(libgcg ${gcgsources} ${gcggraphsources} ${gcgheaders} ${gcggraphheaders})

if(MSVC)
   # msvc otherwise is not smart enough and tries to link the gcg.exe binary as a library
   setLibProperties(libgcg "libgcg")
else()
   setLibProperties(libgcg "gcg")
endif()

target_link_libraries(libgcg
    PRIVATE
    ${SCIP_LIBRARIES}
    ${SYM_LIBRARIES}
    ${CLIQUER_LIBRARIES}
    ${CPLEX_LIBRARIES}
    $<$<BOOL:${GSL_FOUND}>:GSL::gsl>
<<<<<<< HEAD
    ${YAML_LIBRARIES}
    ${JSON-C_LIBRARIES})
=======
    ${JANSSON_LIBRARIES})
>>>>>>> f221964d

if(SHARED)
    set(SCIP_NEEDED 0)
    target_link_libraries(libgcg PRIVATE ${SCIP_PIC_LIBRARIES} ${SYM_PIC_LIBRARIES})
    add_executable(gcg main.c ${gcgsources} ${gcggraphsources} ${gcgheaders} ${gcggraphheaders})
else()
    set(SCIP_NEEDED ${SCIP_FOUND})
    target_link_libraries(libgcg PRIVATE ${SCIP_LIBRARIES} ${SYM_LIBRARIES})
    add_executable(gcg main.c)
    target_link_libraries(gcg libgcg)
endif()

add_executable(GCG::GCG ALIAS gcg)
add_library(GCG::libgcg ALIAS libgcg)

include(GenerateExportHeader)
generate_export_header(libgcg BASE_NAME gcg EXPORT_FILE_NAME ${PROJECT_BINARY_DIR}/gcg/gcg_export.h)
target_compile_definitions(gcg PRIVATE GCG_STATIC_DEFINE)

if(CMAKE_BUILD_TYPE STREQUAL "Debug")
    find_package(Sanitizers)
    add_sanitizers(gcg)
endif()

target_link_libraries(gcg
    ${SCIP_LIBRARIES}
    ${SYM_LIBRARIES}
    ${CLIQUER_LIBRARIES}
    ${CPLEX_LIBRARIES}
    $<$<BOOL:${GSL_FOUND}>:GSL::gsl>
<<<<<<< HEAD
    ${YAML_LIBRARIES}
    ${JSON-C_LIBRARIES})
=======
    ${JANSSON_LIBRARIES})
>>>>>>> f221964d

add_dependencies(libgcg gcg_update_githash)
add_dependencies(gcg gcg_update_githash)

set_target_properties(libgcg PROPERTIES
    VERSION ${GCG_VERSION_MAJOR}.${GCG_VERSION_MINOR}.${GCG_VERSION_PATCH}.${GCG_VERSION_SUB}
    SOVERSION ${GCG_VERSION_MAJOR}.${GCG_VERSION_MINOR}
    INSTALL_RPATH_USE_LINK_PATH TRUE)

# set the install rpath to the installed destination
set_target_properties(gcg PROPERTIES
    INSTALL_RPATH "${CMAKE_INSTALL_PREFIX}/lib"
    INSTALL_RPATH_USE_LINK_PATH TRUE)

# install the header files of gcg
install(FILES ${gcgheaders} DESTINATION include/gcg)
# separate installation of graph headers to preserve the folder structure
# see e.g. here: https://stackoverflow.com/a/11097012
install(FILES ${gcggraphheaders} DESTINATION include/graph)
if(NOT WIN32)
   if(HMETIS_FOUND)
      install(FILES ${CMAKE_CURRENT_BINARY_DIR}/hmetis.h DESTINATION include/gcg)
   endif()
endif()

# install the binary and the library to appropriate locations and add them to an export group
install(TARGETS gcg libgcg EXPORT gcg-targets
        LIBRARY DESTINATION lib
        ARCHIVE DESTINATION lib
        RUNTIME DESTINATION bin
        INCLUDES DESTINATION include)

# Add all targets to the build-tree export set
export(TARGETS gcg libgcg
  FILE "${CMAKE_BINARY_DIR}/gcg-targets.cmake")

#make scip dir absolute for the config file
if(SCIP_FOUND)
    get_filename_component(CONF_SCIP_DIR ${SCIP_DIR} REALPATH BASE_DIR ${CMAKE_SOURCE_DIR})
endif()

#configure the config file for the build tree
set(CONF_INCLUDE_DIRS "${PROJECT_SOURCE_DIR}/src")
configure_file(${PROJECT_SOURCE_DIR}/gcg-config.cmake.in
  "${CMAKE_BINARY_DIR}/gcg-config.cmake" @ONLY)

#configure the config file for the install
set(CONF_INCLUDE_DIRS "\${CMAKE_CURRENT_LIST_DIR}/../../../include")
configure_file(${PROJECT_SOURCE_DIR}/gcg-config.cmake.in
  "${PROJECT_BINARY_DIR}${CMAKE_FILES_DIRECTORY}/gcg-config.cmake" @ONLY)

# install the targets of the gcg export group and the config file so that other projects
# can link easily against gcg
install(EXPORT gcg-targets FILE gcg-targets.cmake DESTINATION lib/cmake/gcg)
install(FILES "${PROJECT_BINARY_DIR}${CMAKE_FILES_DIRECTORY}/gcg-config.cmake" DESTINATION lib/cmake/gcg)

if(MSVC)
   if(GCG_DEV_BUILD)
      add_custom_command(TARGET gcg POST_BUILD
         COMMAND ${CMAKE_COMMAND} -E copy_if_different
         "${SCIP_BINARY_DIR}/bin/$<CONFIG>/libscip.dll"
         "${GCG_BINARY_DIR}/bin/$<CONFIG>")
    endif()
endif()<|MERGE_RESOLUTION|>--- conflicted
+++ resolved
@@ -447,12 +447,8 @@
     ${CLIQUER_LIBRARIES}
     ${CPLEX_LIBRARIES}
     $<$<BOOL:${GSL_FOUND}>:GSL::gsl>
-<<<<<<< HEAD
     ${YAML_LIBRARIES}
-    ${JSON-C_LIBRARIES})
-=======
     ${JANSSON_LIBRARIES})
->>>>>>> f221964d
 
 if(SHARED)
     set(SCIP_NEEDED 0)
@@ -483,12 +479,8 @@
     ${CLIQUER_LIBRARIES}
     ${CPLEX_LIBRARIES}
     $<$<BOOL:${GSL_FOUND}>:GSL::gsl>
-<<<<<<< HEAD
     ${YAML_LIBRARIES}
-    ${JSON-C_LIBRARIES})
-=======
     ${JANSSON_LIBRARIES})
->>>>>>> f221964d
 
 add_dependencies(libgcg gcg_update_githash)
 add_dependencies(gcg gcg_update_githash)
