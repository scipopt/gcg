include_directories(${CMAKE_CURRENT_SOURCE_DIR})

#
# interface function for setting common library properties
#
function(setLibProperties targetname outputname)
    set_target_properties(${targetname} PROPERTIES
        OUTPUT_NAME ${outputname}
        MACOSX_RPATH "${CMAKE_INSTALL_PREFIX}/lib")
endfunction(setLibProperties)

set(CMAKE_C_STANDARD 99)
set(CMAKE_C_STANDARD_REQUIRED on)

set(gcgsources
    gcg/benders_gcg.c
    gcg/bendersplugins.c
    gcg/branch_bpstrong.c
    gcg/branch_empty.c
    gcg/branch_generic.c
    gcg/branch_orig.c
    gcg/branch_relpsprob.c
    gcg/branch_ryanfoster.c
    gcg/class_conspartition.cpp
    gcg/class_detprobdata.cpp
    gcg/class_indexpartition.cpp
    gcg/class_partialdecomp.cpp
    gcg/class_pricingcontroller.cpp
    gcg/class_pricingtype.cpp
    gcg/class_stabilization.cpp
    gcg/class_varpartition.cpp
    gcg/clscons_consnamelevenshtein.cpp
    gcg/clscons_consnamenonumbers.cpp
    gcg/clscons_gamsdomain.cpp
    gcg/clscons_gamssymbol.cpp
    gcg/clscons_miplibconstypes.cpp
    gcg/clscons_nnonzeros.cpp
    gcg/clscons_scipconstypes.cpp
    gcg/clscons.c
    gcg/clsvar_gamsdomain.cpp
    gcg/clsvar_gamssymbol.cpp
    gcg/clsvar_objvalues.cpp
    gcg/clsvar_objvaluesigns.cpp
    gcg/clsvar_scipvartypes.cpp
    gcg/clsvar.c
    gcg/colpool.c
    gcg/cons_decomp.cpp
    gcg/cons_integralorig.c
    gcg/cons_masterbranch.c
    gcg/cons_origbranch.c
    gcg/dec_compgreedily.cpp
    gcg/dec_connected_noNewLinkingVars.cpp
    gcg/dec_connectedbase.cpp
    gcg/dec_consclass.cpp
    gcg/dec_constype.cpp
    gcg/dec_dbscan.cpp
    gcg/dec_densemasterconss.cpp
    gcg/dec_generalmastersetcover.cpp
    gcg/dec_generalmastersetpack.cpp
    gcg/dec_generalmastersetpart.cpp
    gcg/dec_mastersetcover.cpp
    gcg/dec_mastersetpack.cpp
    gcg/dec_mastersetpart.cpp
    gcg/dec_mst.cpp
    gcg/dec_neighborhoodmaster.cpp
    gcg/dec_postprocess.cpp
    gcg/dec_staircase_lsp.cpp
    gcg/dec_stairheur.cpp
    gcg/dec_varclass.cpp
    gcg/decomp.c
    gcg/dialog_explore.cpp
    gcg/dialog_gcg.c
    gcg/dialog_graph.cpp
    gcg/dialog_master.c
    gcg/disp_gcg.c
    gcg/disp_master.c
    gcg/event_bestsol.c
    gcg/event_display.c
    gcg/event_mastersol.c
    gcg/event_relaxsol.c
    gcg/event_solvingstats.c
    gcg/gcg_general.c
    gcg/gcgcol.c
    gcg/gcggithash.c
    gcg/gcgheur.c
    gcg/gcgplugins.c
    gcg/gcgpqueue.c
    gcg/gcgsepa.c
    gcg/gcgsort.c
    gcg/gcgvar.c
    gcg/heur_gcgcoefdiving.c
    gcg/heur_gcgdins.c
    gcg/heur_gcgfeaspump.c
    gcg/heur_gcgfracdiving.c
    gcg/heur_gcgguideddiving.c
    gcg/heur_gcglinesdiving.c
    gcg/heur_gcgpscostdiving.c
    gcg/heur_gcgrens.c
    gcg/heur_gcgrins.c
    gcg/heur_gcgrounding.c
    gcg/heur_gcgshifting.c
    gcg/heur_gcgsimplerounding.c
    gcg/heur_gcgveclendiving.c
    gcg/heur_gcgzirounding.c
    gcg/heur_greedycolsel.c
    gcg/heur_mastercoefdiving.c
    gcg/heur_masterdiving.c
    gcg/heur_masterfracdiving.c
    gcg/heur_masterlinesdiving.c
    gcg/heur_mastervecldiving.c
    gcg/heur_origdiving.c
    gcg/heur_relaxcolsel.c
    gcg/heur_restmaster.c
    gcg/heur_setcover.c
    gcg/heur_xpcrossover.c
    gcg/heur_xprins.c
    gcg/masterplugins.c
    gcg/misc.c
    gcg/miscvisualization.cpp
    gcg/nodesel_master.c
    gcg/objdialog.cpp
    gcg/params_visu.c
    gcg/presol_roundbound.c
    gcg/pricer_gcg.cpp
    gcg/pricestore_gcg.c
    gcg/pricingjob.c
    gcg/pricingprob.c
    gcg/reader_blk.cpp
    gcg/reader_cls.cpp
    gcg/reader_dec.cpp
    gcg/reader_gp.cpp
    gcg/reader_ref.c
    gcg/reader_tex.cpp
    gcg/relax_gcg.c
    gcg/scip_misc.c
    gcg/score_bender.cpp
    gcg/score_border.cpp
    gcg/score_classic.cpp
    gcg/score_fawh.cpp
    gcg/score_forswh.cpp
    gcg/score_maxwhite.cpp
    gcg/score_spfawh.cpp
    gcg/score_spfwh.cpp
    gcg/score_strong.cpp
    gcg/score.c
    gcg/sepa_basis.c
    gcg/sepa_master.c
    gcg/solver_gcg.cpp
    gcg/solver_knapsack.c
    gcg/solver_mip.c
    gcg/solver.c
    gcg/stat.c
)

set(gcggraphsources
    graph/graph_gcg.cpp
    graph/graph_tclique.cpp
    graph/inst.cpp
    graph/weights.cpp
)

set(gcgheaders
    gcg/branch_empty.h
    gcg/branch_bpstrong.h
    gcg/branch_generic.h
    gcg/branch_orig.h
    gcg/branch_relpsprob.h
    gcg/branch_ryanfoster.h
    gcg/class_conspartition.h
    gcg/class_indexpartition.h
    gcg/miscvisualization.h
    gcg/class_pricingcontroller.h
    gcg/class_pricingtype.h
    gcg/class_partialdecomp.h
    gcg/class_detprobdata.h
    gcg/class_stabilization.h
    gcg/class_varpartition.h
    gcg/clscons.h
    gcg/clsvar.h
    gcg/colpool.h
    gcg/cons_decomp.h
    gcg/cons_decomp.hpp
    gcg/cons_integralorig.h
    gcg/cons_masterbranch.h
    gcg/cons_origbranch.h
    gcg/dec_compgreedily.h
    gcg/dec_connected_noNewLinkingVars.h
    gcg/dec_connectedbase.h
    gcg/dec_consclass.h
    gcg/dec_constype.h
    gcg/dec_dbscan.h
    gcg/dec_densemasterconss.h
    gcg/dec_generalmastersetcover.h
    gcg/dec_generalmastersetpack.h
    gcg/dec_generalmastersetpart.h
    gcg/dec_mastersetcover.h
    gcg/dec_mastersetpack.h
    gcg/dec_mastersetpart.h
    gcg/dec_mst.h
    gcg/dec_neighborhoodmaster.h
    gcg/dec_postprocess.h
    gcg/dec_staircase_lsp.h
    gcg/dec_stairheur.h
    gcg/dec_varclass.h
    gcg/decomp.h
    gcg/def.h
    gcg/dialog_gcg.h
    gcg/dialog_graph.h
    gcg/dialog_master.h
    gcg/disp_gcg.h
    gcg/disp_master.h
    gcg/event_bestsol.h
    gcg/event_display.h
    gcg/event_mastersol.h
    gcg/event_relaxsol.h
    gcg/event_solvingstats.h
    gcg/gcg.h
    gcg/gcgcol.h
    gcg/gcg_general.h
    gcg/gcggithash.h
    gcg/gcgplugins.h
    gcg/gcgpqueue.h
    gcg/gcgsort.h
    gcg/heur_gcgcoefdiving.h
    gcg/heur_gcgdins.h
    gcg/heur_gcgfeaspump.h
    gcg/heur_gcgfracdiving.h
    gcg/heur_gcgguideddiving.h
    gcg/heur_gcglinesdiving.h
    gcg/heur_gcgpscostdiving.h
    gcg/heur_gcgrens.h
    gcg/heur_gcgrins.h
    gcg/heur_gcgrounding.h
    gcg/heur_gcgshifting.h
    gcg/heur_gcgsimplerounding.h
    gcg/heur_gcgveclendiving.h
    gcg/heur_gcgzirounding.h
    gcg/heur_greedycolsel.h
    gcg/heur_mastercoefdiving.h
    gcg/heur_masterdiving.h
    gcg/heur_masterfracdiving.h
    gcg/heur_masterlinesdiving.h
    gcg/heur_mastervecldiving.h
    gcg/heur_origdiving.h
    gcg/heur_relaxcolsel.h
    gcg/heur_restmaster.h
    gcg/heur_setcover.h
    gcg/heur_xpcrossover.h
    gcg/heur_xprins.h
    gcg/masterplugins.h
    gcg/nodesel_master.h
    gcg/objdialog.h
    gcg/objpricer_gcg.h
    gcg/params_visu.h
    gcg/presol_roundbound.h
    gcg/pricer_gcg.h
    gcg/pricestore_gcg.h
    gcg/pricingjob.h
    gcg/pricingprob.h
    gcg/pub_bliss.h
    gcg/pub_clscons.h
    gcg/pub_clsvar.h
    gcg/pub_colpool.h
    gcg/pub_decomp.h
    gcg/pub_gcgcol.h
    gcg/pub_gcgheur.h
    gcg/pub_gcgsepa.h
    gcg/pub_gcgpqueue.h
    gcg/pub_gcgvar.h
    gcg/pub_pricingjob.h
    gcg/pub_pricingprob.h
    gcg/pub_score.h
    gcg/pub_solver.h
    gcg/reader_blk.h
    gcg/reader_cls.h
    gcg/reader_dec.h
    gcg/reader_gp.h
    gcg/reader_ref.h
    gcg/reader_tex.h
    gcg/relax_gcg.h
    gcg/scip_misc.h
    gcg/score_bender.h
    gcg/score_border.h
    gcg/score_classic.h
    gcg/score_fawh.h
    gcg/score_forswh.h
    gcg/score_maxwhite.h
    gcg/score_spfawh.h
    gcg/score_spfwh.h
    gcg/score_strong.h
    gcg/score.h
    gcg/sepa_basis.h
    gcg/sepa_master.h
    gcg/solver.h
    gcg/solver_cliquer.h
    gcg/solver_gcg.cpp
    gcg/solver_knapsack.h
    gcg/solver_mip.h
    gcg/solver_xyz.h
    gcg/stat.h
    gcg/struct_branchgcg.h
    gcg/struct_colpool.h
    gcg/struct_decomp.h
    gcg/struct_detector.h
    gcg/struct_gcgcol.h
    gcg/struct_gcgpqueue.h
    gcg/struct_pricestore_gcg.h
    gcg/struct_pricingjob.h
    gcg/struct_pricingprob.h
    gcg/struct_score.h
    gcg/struct_solver.h
    gcg/struct_vardata.h
    gcg/type_branchgcg.h
    gcg/type_classifier.h
    gcg/type_colpool.h
    gcg/type_consclassifier.h
    gcg/type_decomp.h
    gcg/type_detector.h
    gcg/type_gcgcol.h
    gcg/type_gcgpqueue.h
    gcg/type_masterdiving.h
    gcg/type_origdiving.h
    gcg/type_parameter.h
    gcg/type_pricestore_gcg.h
    gcg/type_pricingjob.h
    gcg/type_pricingprob.h
    gcg/type_pricingstatus.h
    gcg/type_score.h
    gcg/type_solver.h
    gcg/type_varclassifier.h
    gcg/wrapper_partialdecomp.h
)

set(gcggraphheaders
    graph/bipartitegraph.h
    graph/bipartitegraph_def.h
    graph/bridge.h
    graph/columngraph.h
    graph/columngraph_def.h
    graph/graph.h
    graph/graph_def.h
    graph/graph_gcg.h
    graph/graph_interface.h
    graph/graph_tclique.h
    graph/graphalgorithms.h
    graph/graphalgorithms_def.h
    graph/hypercolgraph.h
    graph/hypercolgraph_def.h
    graph/hypergraph.h
    graph/hypergraph_def.h
    graph/hyperrowcolgraph.h
    graph/hyperrowcolgraph_def.h
    graph/hyperrowgraph.h
    graph/hyperrowgraph_def.h
    graph/matrixgraph.h
    graph/matrixgraph_def.h
    graph/rowgraph.h
    graph/rowgraph_def.h
    graph/weights.h
)

if(SYM STREQUAL "bliss" OR SYM STREQUAL "sbliss")
   set(gcgsources ${gcgsources}
      gcg/bliss_automorph.cpp
      gcg/bliss.cpp
      gcg/dec_isomorph.cpp
   )
   set(gcgheaders ${gcgheaders} 
      gcg/bliss_automorph.h
      gcg/bliss_automorph.hpp
      gcg/dec_isomorph.h
   )
endif()

if(CLIQUER_FOUND)
   set(gcgsources ${gcgsources}
      gcg/solver_cliquer.c
   )
endif()

if(CPLEX_FOUND)
   set(gcgsources ${gcgsources}
      gcg/solver_cplex.c
   )
   set(gcgheaders ${gcgheaders}
      gcg/solver_cplex.h
   )
endif()

if(HMETIS_FOUND)
   if(NOT WIN32)
      set(gcgsources ${gcgsources}
         gcg/dec_hcgpartition.cpp
         gcg/dec_hrcgpartition.cpp
         gcg/dec_hrgpartition.cpp
      )
      set(gcgheaders ${gcgheaders}
         gcg/dec_hcgpartition.h
         gcg/dec_hrcgpartition.h
         gcg/dec_hrgpartition.h
      )
      include_directories(${CMAKE_CURRENT_BINARY_DIR})
      add_definitions(-DHMETIS_HEADER)
      configure_file(hmetis.h.in hmetis.h)
   endif()
endif()

if(YAML_FOUND)
    set(gcgsources ${gcgsources}
        gcg/reader_ndec.cpp
    )
    set(gcgheaders ${gcgheaders}
        gcg/reader_ndec.h
        gcg/reader_ndec.hpp
    )
else()
    SET(YAML_LIBRARIES)
endif()

# all source files should be compiled with a c++ compiler
if(CXXONLY)
    set_source_files_properties(main.c ${gcgsources} ${gcggraphsources} PROPERTIES LANGUAGE CXX)

    # for the clang compiler this suppresses the warnings about treating 'c' input as 'c++' when CXXONLY is enabled
    if(CMAKE_CXX_COMPILER_ID MATCHES "Clang")
       add_compile_options(-x c++)
    endif()
endif()

source_group("gcg" FILES ${gcgsources} ${gcgheaders})
source_group("graph" FILES ${gcggraphsources} ${gcggraphheaders})
source_group("main" FILES main.c)

add_library(libgcg ${gcgsources} ${gcggraphsources} ${gcgheaders} ${gcggraphheaders})

if(MSVC)
   # msvc otherwise is not smart enough and tries to link the gcg.exe binary as a library
   setLibProperties(libgcg "libgcg")
else()
   setLibProperties(libgcg "gcg")
endif()

target_link_libraries(libgcg
    PRIVATE
    ${SCIP_LIBRARIES}
    ${SYM_LIBRARIES}
    ${CLIQUER_LIBRARIES}
    ${CPLEX_LIBRARIES}
    $<$<BOOL:${GSL_FOUND}>:GSL::gsl>
    ${JSON-C_LIBRARIES})

if(SHARED)
    set(SCIP_NEEDED 0)
<<<<<<< HEAD
    target_link_libraries(libgcg PRIVATE ${SCIP_PIC_LIBRARIES} ${SYM_PIC_LIBRARIES} ${CLIQUER_PIC_LIBRARIES} ${CPLEX_PIC_LIBRARIES} ${GSL_PIC_LIBRARIES} ${YAML_PIC_LIBRARIES})
    add_executable(gcg main.c ${gcgsources} ${gcggraphsources} ${gcgheaders} ${gcggraphheaders})
else()
    set(SCIP_NEEDED ${SCIP_FOUND})
    target_link_libraries(libgcg PRIVATE ${SCIP_LIBRARIES} ${SYM_LIBRARIES} ${CLIQUER_LIBRARIES} ${CPLEX_LIBRARIES} ${GSL_LIBRARIES} ${YAML_LIBRARIES})
=======
    target_link_libraries(libgcg PRIVATE ${SCIP_PIC_LIBRARIES} ${SYM_PIC_LIBRARIES})
    add_executable(gcg main.c ${gcgsources} ${gcggraphsources} ${gcgheaders} ${gcggraphheaders})
else()
    set(SCIP_NEEDED ${SCIP_FOUND})
    target_link_libraries(libgcg PRIVATE ${SCIP_LIBRARIES} ${SYM_LIBRARIES})
>>>>>>> eff113d3
    add_executable(gcg main.c)
    target_link_libraries(gcg libgcg)
endif()

add_executable(GCG::GCG ALIAS gcg)
add_library(GCG::libgcg ALIAS libgcg)

include(GenerateExportHeader)
generate_export_header(libgcg BASE_NAME gcg EXPORT_FILE_NAME ${PROJECT_BINARY_DIR}/gcg/gcg_export.h)
target_compile_definitions(gcg PRIVATE GCG_STATIC_DEFINE)

if(CMAKE_BUILD_TYPE STREQUAL "Debug")
    find_package(Sanitizers)
    add_sanitizers(gcg)
endif()

<<<<<<< HEAD
target_link_libraries(gcg ${SCIP_LIBRARIES} ${SYM_LIBRARIES} ${CLIQUER_LIBRARIES} ${CPLEX_LIBRARIES} ${GSL_LIBRARIES} ${YAML_LIBRARIES})
=======
target_link_libraries(gcg
    ${SCIP_LIBRARIES}
    ${SYM_LIBRARIES}
    ${CLIQUER_LIBRARIES}
    ${CPLEX_LIBRARIES}
    $<$<BOOL:${GSL_FOUND}>:GSL::gsl>
    ${JSON-C_LIBRARIES})
>>>>>>> eff113d3

add_dependencies(libgcg gcg_update_githash)
add_dependencies(gcg gcg_update_githash)

set_target_properties(libgcg PROPERTIES
    VERSION ${GCG_VERSION_MAJOR}.${GCG_VERSION_MINOR}.${GCG_VERSION_PATCH}.${GCG_VERSION_SUB}
    SOVERSION ${GCG_VERSION_MAJOR}.${GCG_VERSION_MINOR}
    INSTALL_RPATH_USE_LINK_PATH TRUE)

# set the install rpath to the installed destination
set_target_properties(gcg PROPERTIES
    INSTALL_RPATH "${CMAKE_INSTALL_PREFIX}/lib"
    INSTALL_RPATH_USE_LINK_PATH TRUE)

# install the header files of gcg
install(FILES ${gcgheaders} DESTINATION include/gcg)
# separate installation of graph headers to preserve the folder structure
# see e.g. here: https://stackoverflow.com/a/11097012
install(FILES ${gcggraphheaders} DESTINATION include/graph)
if(NOT WIN32)
   if(HMETIS_FOUND)
      install(FILES ${CMAKE_CURRENT_BINARY_DIR}/hmetis.h DESTINATION include/gcg)
   endif()
endif()

# install the binary and the library to appropriate locations and add them to an export group
install(TARGETS gcg libgcg EXPORT gcg-targets
        LIBRARY DESTINATION lib
        ARCHIVE DESTINATION lib
        RUNTIME DESTINATION bin
        INCLUDES DESTINATION include)

# Add all targets to the build-tree export set
export(TARGETS gcg libgcg
  FILE "${CMAKE_BINARY_DIR}/gcg-targets.cmake")

#make scip dir absolute for the config file
if(SCIP_FOUND)
    get_filename_component(CONF_SCIP_DIR ${SCIP_DIR} REALPATH BASE_DIR ${CMAKE_SOURCE_DIR})
endif()

#configure the config file for the build tree
set(CONF_INCLUDE_DIRS "${PROJECT_SOURCE_DIR}/src")
configure_file(${PROJECT_SOURCE_DIR}/gcg-config.cmake.in
  "${CMAKE_BINARY_DIR}/gcg-config.cmake" @ONLY)

#configure the config file for the install
set(CONF_INCLUDE_DIRS "\${CMAKE_CURRENT_LIST_DIR}/../../../include")
configure_file(${PROJECT_SOURCE_DIR}/gcg-config.cmake.in
  "${PROJECT_BINARY_DIR}${CMAKE_FILES_DIRECTORY}/gcg-config.cmake" @ONLY)

# install the targets of the gcg export group and the config file so that other projects
# can link easily against gcg
install(EXPORT gcg-targets FILE gcg-targets.cmake DESTINATION lib/cmake/gcg)
install(FILES "${PROJECT_BINARY_DIR}${CMAKE_FILES_DIRECTORY}/gcg-config.cmake" DESTINATION lib/cmake/gcg)

if(MSVC)
   if(GCG_DEV_BUILD)
      add_custom_command(TARGET gcg POST_BUILD
         COMMAND ${CMAKE_COMMAND} -E copy_if_different
         "${SCIP_BINARY_DIR}/bin/$<CONFIG>/libscip.dll"
         "${GCG_BINARY_DIR}/bin/$<CONFIG>")
    endif()
endif()<|MERGE_RESOLUTION|>--- conflicted
+++ resolved
@@ -447,23 +447,16 @@
     ${CLIQUER_LIBRARIES}
     ${CPLEX_LIBRARIES}
     $<$<BOOL:${GSL_FOUND}>:GSL::gsl>
+    ${YAML_LIBRARIES}
     ${JSON-C_LIBRARIES})
 
 if(SHARED)
     set(SCIP_NEEDED 0)
-<<<<<<< HEAD
-    target_link_libraries(libgcg PRIVATE ${SCIP_PIC_LIBRARIES} ${SYM_PIC_LIBRARIES} ${CLIQUER_PIC_LIBRARIES} ${CPLEX_PIC_LIBRARIES} ${GSL_PIC_LIBRARIES} ${YAML_PIC_LIBRARIES})
-    add_executable(gcg main.c ${gcgsources} ${gcggraphsources} ${gcgheaders} ${gcggraphheaders})
-else()
-    set(SCIP_NEEDED ${SCIP_FOUND})
-    target_link_libraries(libgcg PRIVATE ${SCIP_LIBRARIES} ${SYM_LIBRARIES} ${CLIQUER_LIBRARIES} ${CPLEX_LIBRARIES} ${GSL_LIBRARIES} ${YAML_LIBRARIES})
-=======
     target_link_libraries(libgcg PRIVATE ${SCIP_PIC_LIBRARIES} ${SYM_PIC_LIBRARIES})
     add_executable(gcg main.c ${gcgsources} ${gcggraphsources} ${gcgheaders} ${gcggraphheaders})
 else()
     set(SCIP_NEEDED ${SCIP_FOUND})
     target_link_libraries(libgcg PRIVATE ${SCIP_LIBRARIES} ${SYM_LIBRARIES})
->>>>>>> eff113d3
     add_executable(gcg main.c)
     target_link_libraries(gcg libgcg)
 endif()
@@ -480,17 +473,14 @@
     add_sanitizers(gcg)
 endif()
 
-<<<<<<< HEAD
-target_link_libraries(gcg ${SCIP_LIBRARIES} ${SYM_LIBRARIES} ${CLIQUER_LIBRARIES} ${CPLEX_LIBRARIES} ${GSL_LIBRARIES} ${YAML_LIBRARIES})
-=======
 target_link_libraries(gcg
     ${SCIP_LIBRARIES}
     ${SYM_LIBRARIES}
     ${CLIQUER_LIBRARIES}
     ${CPLEX_LIBRARIES}
     $<$<BOOL:${GSL_FOUND}>:GSL::gsl>
+    ${YAML_LIBRARIES}
     ${JSON-C_LIBRARIES})
->>>>>>> eff113d3
 
 add_dependencies(libgcg gcg_update_githash)
 add_dependencies(gcg gcg_update_githash)
