--- conflicted
+++ resolved
@@ -425,7 +425,6 @@
    endif()
 endif()
 
-<<<<<<< HEAD
 if(JANSSON_FOUND)
     set(gcgsources ${gcgsources}
         gcg/reader_ndec.cpp
@@ -436,8 +435,6 @@
     )
 endif()
 
-=======
->>>>>>> 6ce49b8c
 if(OPENMP_FOUND)
    set(gcgheaders ${gcgheaders}
       gcg/struct_locks.h
