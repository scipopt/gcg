include_directories(${CMAKE_CURRENT_SOURCE_DIR})

#
# interface function for setting common library properties
#
function(setLibProperties targetname outputname)
    set_target_properties(${targetname} PROPERTIES
        OUTPUT_NAME ${outputname}
        MACOSX_RPATH "${CMAKE_INSTALL_PREFIX}/lib")
endfunction(setLibProperties)

set(CMAKE_C_STANDARD 99)
set(CMAKE_C_STANDARD_REQUIRED on)

set(gcgsources
    gcg/benders_gcg.c
    gcg/bendersplugins.c
    gcg/branch_bpstrong.c
    gcg/branch_compbnd.c
    gcg/branch_empty.c
    gcg/branch_generic.c
    gcg/branch_orig.c
    gcg/branch_relpsprob.c
    gcg/branch_ryanfoster.c
    gcg/branch_staticvar.c
    gcg/class_conspartition.cpp
    gcg/class_detprobdata.cpp
    gcg/class_indexpartition.cpp
    gcg/class_partialdecomp.cpp
    gcg/class_pricingcontroller.cpp
    gcg/class_pricingtype.cpp
    gcg/class_stabilization.cpp
    gcg/class_varpartition.cpp
    gcg/clscons_consnamelevenshtein.cpp
    gcg/clscons_consnamenonumbers.cpp
    gcg/clscons_gamsdomain.cpp
    gcg/clscons_gamssymbol.cpp
    gcg/clscons_miplibconstypes.cpp
    gcg/clscons_nnonzeros.cpp
    gcg/clscons_scipconstypes.cpp
    gcg/clscons.c
    gcg/clsvar_gamsdomain.cpp
    gcg/clsvar_gamssymbol.cpp
    gcg/clsvar_objvalues.cpp
    gcg/clsvar_objvaluesigns.cpp
    gcg/clsvar_scipvartypes.cpp
    gcg/clsvar.c
    gcg/colpool.c
    gcg/cons_decomp.cpp
    gcg/cons_integralorig.c
    gcg/cons_masterbranch.c
    gcg/cons_origbranch.c
    gcg/dec_compgreedily.cpp
    gcg/dec_connected_noNewLinkingVars.cpp
    gcg/dec_connectedbase.cpp
    gcg/dec_consclass.cpp
    gcg/dec_constype.cpp
    gcg/dec_dbscan.cpp
    gcg/dec_densemasterconss.cpp
    gcg/dec_generalmastersetcover.cpp
    gcg/dec_generalmastersetpack.cpp
    gcg/dec_generalmastersetpart.cpp
    gcg/dec_mastersetcover.cpp
    gcg/dec_mastersetpack.cpp
    gcg/dec_mastersetpart.cpp
    gcg/dec_mst.cpp
    gcg/dec_neighborhoodmaster.cpp
    gcg/dec_postprocess.cpp
    gcg/dec_staircase_lsp.cpp
    gcg/dec_stairheur.cpp
    gcg/dec_varclass.cpp
    gcg/decomp.c
    gcg/dialog_explore.cpp
    gcg/dialog_gcg.c
    gcg/dialog_graph.cpp
    gcg/dialog_master.c
    gcg/disp_gcg.c
    gcg/disp_master.c
    gcg/event_bestsol.c
    gcg/event_display.c
    gcg/event_mastersol.c
    gcg/event_relaxsol.c
    gcg/event_sepacuts.c
    gcg/event_solvingstats.c
    gcg/gcg.cpp
    gcg/gcg_general.c
    gcg/gcgcol.c
    gcg/gcggithash.c
    gcg/gcgheur.c
    gcg/gcgplugins.c
    gcg/gcgpqueue.c
    gcg/gcgsepa.c
    gcg/gcgsort.c
    gcg/gcgvar.c
    gcg/gcgvarhistory.c
    gcg/heur_gcgcoefdiving.c
    gcg/heur_gcgdins.c
    gcg/heur_gcgfeaspump.c
    gcg/heur_gcgfracdiving.c
    gcg/heur_gcgguideddiving.c
    gcg/heur_gcglinesdiving.c
    gcg/heur_gcgpscostdiving.c
    gcg/heur_gcgrens.c
    gcg/heur_gcgrins.c
    gcg/heur_gcgrounding.c
    gcg/heur_gcgshifting.c
    gcg/heur_gcgsimplerounding.c
    gcg/heur_gcgveclendiving.c
    gcg/heur_gcgzirounding.c
    gcg/heur_greedycolsel.c
    gcg/heur_ipcolgen.c
    gcg/heur_mastercoefdiving.c
    gcg/heur_masterdiving.c
    gcg/heur_masterfracdiving.c
    gcg/heur_masterlinesdiving.c
    gcg/heur_mastervecldiving.c
    gcg/heur_origdiving.c
    gcg/heur_relaxcolsel.c
    gcg/heur_restmaster.c
    gcg/heur_setcover.c
    gcg/heur_xpcrossover.c
    gcg/heur_xprins.c
<<<<<<< HEAD
    gcg/mastercutdata.c
    gcg/mastersepacut.c
=======
    gcg/extendedmasterconsdata.c
>>>>>>> 34a553f7
    gcg/masterplugins.c
    gcg/misc_varhistory.c
    gcg/misc.c
    gcg/miscvisualization.cpp
    gcg/nodesel_master.c
    gcg/objdialog.cpp
    gcg/params_visu.c
    gcg/presol_roundbound.c
    gcg/pricer_gcg.cpp
    gcg/pricestore_gcg.c
    gcg/pricingcb.c
    gcg/pricingjob.c
    gcg/pricingprob.c
    gcg/reader_blk.cpp
    gcg/reader_cls.cpp
    gcg/reader_dec.cpp
    gcg/reader_gp.cpp
    gcg/reader_ref.c
    gcg/reader_tex.cpp
    gcg/relax_gcg.c
    gcg/scip_misc.c
    gcg/score_bender.cpp
    gcg/score_border.cpp
    gcg/score_classic.cpp
    gcg/score_fawh.cpp
    gcg/score_forswh.cpp
    gcg/score_maxwhite.cpp
    gcg/score_spfawh.cpp
    gcg/score_spfwh.cpp
    gcg/score_strong.cpp
    gcg/score.c
    gcg/sepa_basis.c
    gcg/sepa_original.c
<<<<<<< HEAD
    gcg/sepa_subsetrow.c
=======
    gcg/solver_gcg.cpp
>>>>>>> 34a553f7
    gcg/solver_knapsack.c
    gcg/solver_mip.c
    gcg/solver.c
    gcg/stat.c
    gcg/zerohalf_selector.c
)

set(gcggraphsources
    graph/graph_gcg.cpp
    graph/graph_tclique.cpp
    graph/inst.cpp
    graph/weights.cpp
)

set(gcgheaders
    gcg/branch_empty.h
    gcg/branch_bpstrong.h
    gcg/branch_compbnd.h
    gcg/branch_generic.h
    gcg/branch_orig.h
    gcg/branch_relpsprob.h
    gcg/branch_ryanfoster.h
    gcg/branch_staticvar.h
    gcg/class_conspartition.h
    gcg/class_indexpartition.h
<<<<<<< HEAD
    gcg/misc_varhistory.h
=======
    gcg/gcgvarhistory.h
>>>>>>> 34a553f7
    gcg/miscvisualization.h
    gcg/class_pricingcontroller.h
    gcg/class_pricingtype.h
    gcg/class_partialdecomp.h
    gcg/class_detprobdata.h
    gcg/class_stabilization.h
    gcg/class_varpartition.h
    gcg/clscons.h
    gcg/clsvar.h
    gcg/colpool.h
    gcg/cons_decomp.h
    gcg/cons_decomp.hpp
    gcg/cons_integralorig.h
    gcg/cons_masterbranch.h
    gcg/cons_origbranch.h
    gcg/dec_compgreedily.h
    gcg/dec_connected_noNewLinkingVars.h
    gcg/dec_connectedbase.h
    gcg/dec_consclass.h
    gcg/dec_constype.h
    gcg/dec_dbscan.h
    gcg/dec_densemasterconss.h
    gcg/dec_generalmastersetcover.h
    gcg/dec_generalmastersetpack.h
    gcg/dec_generalmastersetpart.h
    gcg/dec_mastersetcover.h
    gcg/dec_mastersetpack.h
    gcg/dec_mastersetpart.h
    gcg/dec_mst.h
    gcg/dec_neighborhoodmaster.h
    gcg/dec_postprocess.h
    gcg/dec_staircase_lsp.h
    gcg/dec_stairheur.h
    gcg/dec_varclass.h
    gcg/decomp.h
    gcg/def.h
    gcg/dialog_gcg.h
    gcg/dialog_graph.h
    gcg/dialog_master.h
    gcg/disp_gcg.h
    gcg/disp_master.h
    gcg/event_bestsol.h
    gcg/event_display.h
    gcg/event_mastersol.h
    gcg/event_relaxsol.h
    gcg/event_sepacuts.h
    gcg/event_solvingstats.h
    gcg/gcg.h
    gcg/gcgcol.h
    gcg/gcg_general.h
    gcg/gcggithash.h
    gcg/gcgplugins.h
    gcg/gcgpqueue.h
    gcg/gcgsort.h
    gcg/heur_gcgcoefdiving.h
    gcg/heur_gcgdins.h
    gcg/heur_gcgfeaspump.h
    gcg/heur_gcgfracdiving.h
    gcg/heur_gcgguideddiving.h
    gcg/heur_gcglinesdiving.h
    gcg/heur_gcgpscostdiving.h
    gcg/heur_gcgrens.h
    gcg/heur_gcgrins.h
    gcg/heur_gcgrounding.h
    gcg/heur_gcgshifting.h
    gcg/heur_gcgsimplerounding.h
    gcg/heur_gcgveclendiving.h
    gcg/heur_gcgzirounding.h
    gcg/heur_greedycolsel.h
    gcg/heur_ipcolgen.h
    gcg/heur_mastercoefdiving.h
    gcg/heur_masterdiving.h
    gcg/heur_masterfracdiving.h
    gcg/heur_masterlinesdiving.h
    gcg/heur_mastervecldiving.h
    gcg/heur_origdiving.h
    gcg/heur_relaxcolsel.h
    gcg/heur_restmaster.h
    gcg/heur_setcover.h
    gcg/heur_xpcrossover.h
    gcg/heur_xprins.h
<<<<<<< HEAD
    gcg/mastercutdata.h
    gcg/mastersepacut.h
=======
    gcg/extendedmasterconsdata.h
>>>>>>> 34a553f7
    gcg/masterplugins.h
    gcg/nodesel_master.h
    gcg/objdialog.h
    gcg/objpricer_gcg.h
    gcg/params_visu.h
    gcg/presol_roundbound.h
    gcg/pricer_gcg.h
    gcg/pricestore_gcg.h
    gcg/pub_pricingcb.h
    gcg/pricingjob.h
    gcg/pricingprob.h
    gcg/pub_clscons.h
    gcg/pub_clsvar.h
    gcg/pub_colpool.h
    gcg/pub_decomp.h
    gcg/pub_gcg.h
    gcg/pub_gcg.hpp
    gcg/pub_gcgcol.h
    gcg/pub_gcgheur.h
    gcg/pub_gcgsepa.h
    gcg/pub_gcgpqueue.h
    gcg/pub_gcgvar.h
    gcg/pub_extendedmasterconsdata.h
    gcg/pub_pricingcb.h
    gcg/pub_pricingjob.h
    gcg/pub_pricingprob.h
    gcg/pub_score.h
    gcg/pub_solver.h
    gcg/reader_blk.h
    gcg/reader_cls.h
    gcg/reader_dec.h
    gcg/reader_gp.h
    gcg/reader_ref.h
    gcg/reader_tex.h
    gcg/relax_gcg.h
    gcg/scip_misc.h
    gcg/score_bender.h
    gcg/score_border.h
    gcg/score_classic.h
    gcg/score_fawh.h
    gcg/score_forswh.h
    gcg/score_maxwhite.h
    gcg/score_spfawh.h
    gcg/score_spfwh.h
    gcg/score_strong.h
    gcg/score.h
    gcg/sepa_basis.h
    gcg/sepa_original.h
<<<<<<< HEAD
    gcg/sepa_subsetrow.h
=======
>>>>>>> 34a553f7
    gcg/solver.h
    gcg/solver_cliquer.h
    gcg/solver_gcg.h
    gcg/solver_knapsack.h
    gcg/solver_mip.h
    gcg/solver_xyz.h
    gcg/stat.h
    gcg/struct_branchgcg.h
    gcg/struct_colpool.h
    gcg/struct_decomp.h
    gcg/struct_detector.h
    gcg/struct_gcg.h
    gcg/struct_gcgcol.h
    gcg/struct_gcgpqueue.h
<<<<<<< HEAD
    gcg/struct_mastercutdata.h
    gcg/struct_mastersepacut.h
=======
    gcg/struct_extendedmasterconsdata.h
>>>>>>> 34a553f7
    gcg/struct_pricestore_gcg.h
    gcg/struct_pricingcb.h
    gcg/struct_pricingjob.h
    gcg/struct_pricingprob.h
    gcg/struct_score.h
    gcg/struct_sepagcg.h
    gcg/struct_solver.h
    gcg/struct_vardata.h
<<<<<<< HEAD
    gcg/struct_varhistory.h
=======
    gcg/struct_gcgvarhistory.h
>>>>>>> 34a553f7
    gcg/type_branchgcg.h
    gcg/type_classifier.h
    gcg/type_colpool.h
    gcg/type_consclassifier.h
    gcg/type_decomp.h
    gcg/type_detector.h
    gcg/type_gcg.h
    gcg/type_gcgcol.h
    gcg/type_gcgpqueue.h
<<<<<<< HEAD
    gcg/type_mastercutdata.h
    gcg/type_mastersepacut.h
=======
    gcg/type_gcgpricer.h
    gcg/type_locks.h
    gcg/type_extendedmasterconsdata.h
>>>>>>> 34a553f7
    gcg/type_masterdiving.h
    gcg/type_origdiving.h
    gcg/type_parameter.h
    gcg/type_pricestore_gcg.h
    gcg/type_pricetype.h
    gcg/type_pricingcb.h
    gcg/type_pricingjob.h
    gcg/type_pricingprob.h
    gcg/type_pricingstatus.h
    gcg/type_sepagcg.h
    gcg/type_score.h
    gcg/type_solver.h
    gcg/type_varclassifier.h
<<<<<<< HEAD
    gcg/type_varhistory.h
    gcg/wrapper_partialdecomp.h
    gcg/zerohalf_selector.h
=======
    gcg/type_gcgvarhistory.h
>>>>>>> 34a553f7
)

set(gcggraphheaders
    graph/bipartitegraph.h
    graph/bipartitegraph_def.h
    graph/bridge.h
    graph/columngraph.h
    graph/columngraph_def.h
    graph/graph.h
    graph/graph_def.h
    graph/graph_gcg.h
    graph/graph_interface.h
    graph/graph_tclique.h
    graph/graphalgorithms.h
    graph/graphalgorithms_def.h
    graph/hypercolgraph.h
    graph/hypercolgraph_def.h
    graph/hypergraph.h
    graph/hypergraph_def.h
    graph/hyperrowcolgraph.h
    graph/hyperrowcolgraph_def.h
    graph/hyperrowgraph.h
    graph/hyperrowgraph_def.h
    graph/matrixgraph.h
    graph/matrixgraph_def.h
    graph/rowgraph.h
    graph/rowgraph_def.h
    graph/weights.h
)

if(NOT SYM STREQUAL "none")
   set(gcgsources ${gcgsources} ${symsources}
      symmetry/automorphism.cpp
      gcg/dec_isomorph.cpp
   )
   set(gcgheaders ${gcgheaders}
      symmetry/automorphism.h
      symmetry/automorphism.hpp
      symmetry/pub_automorphism.h
      gcg/dec_isomorph.h
   )
endif()

if(SYM STREQUAL "bliss" OR SYM STREQUAL "sbliss")
   set(gcgsources ${gcgsources}
      symmetry/automorphism_bliss.cpp
   )
endif()

if(SYM STREQUAL "nauty" OR SYM STREQUAL "snauty")
   set(gcgsources ${gcgsources}
      symmetry/automorphism_nauty.cpp
   )
endif()

if(CLIQUER_FOUND)
   set(gcgsources ${gcgsources}
      gcg/solver_cliquer.c
   )
endif()

if(CPLEX_FOUND)
   set(gcgsources ${gcgsources}
      gcg/solver_cplex.c
   )
   set(gcgheaders ${gcgheaders}
      gcg/solver_cplex.h
   )
endif()

if(HIGHS_FOUND)
   set(gcgsources ${gcgsources}
      gcg/solver_highs.c
   )
   set(gcgheaders ${gcgheaders}
      gcg/solver_highs.h
   )
endif()

if(HMETIS_FOUND AND NOT WIN32)
    add_definitions(-DHMETIS_HEADER)
    configure_file(hmetis.h.in gcg/hmetis.h)
    include_directories(${CMAKE_CURRENT_BINARY_DIR})
    set(gcgsources ${gcgsources}
        gcg/dec_hcgpartition.cpp
        gcg/dec_hrcgpartition.cpp
        gcg/dec_hrgpartition.cpp
    )
    set(gcgheaders ${gcgheaders}
        gcg/dec_hcgpartition.h
        gcg/dec_hrcgpartition.h
        gcg/dec_hrgpartition.h
        ${CMAKE_CURRENT_BINARY_DIR}/gcg/hmetis.h
    )
endif()

if(JANSSON_FOUND)
    set(gcgsources ${gcgsources}
        gcg/reader_jdec.cpp
    )
    set(gcgheaders ${gcgheaders}
        gcg/reader_jdec.h
    )
endif()

if(OPENMP_FOUND)
   set(gcgheaders ${gcgheaders}
      gcg/struct_locks.h
   )
endif()

# all source files should be compiled with a c++ compiler
if(CXXONLY)
    set_source_files_properties(main.c ${gcgsources} ${gcggraphsources} PROPERTIES LANGUAGE CXX)

    # for the clang compiler this suppresses the warnings about treating 'c' input as 'c++' when CXXONLY is enabled
    if(CMAKE_CXX_COMPILER_ID MATCHES "Clang")
       add_compile_options(-x c++)
    endif()
endif()

source_group("gcg" FILES ${gcgsources} ${gcgheaders})
source_group("graph" FILES ${gcggraphsources} ${gcggraphheaders})
source_group("main" FILES main.c)

add_library(libgcg ${gcgsources} ${gcggraphsources} ${gcgheaders} ${gcggraphheaders})

if(MSVC)
   # msvc otherwise is not smart enough and tries to link the gcg.exe binary as a library
   setLibProperties(libgcg "libgcg")
else()
   setLibProperties(libgcg "gcg")
endif()

target_link_libraries(libgcg
    PRIVATE
    ${SCIP_LIBRARIES}
    ${SYM_LIBRARIES}
    ${CLIQUER_LIBRARIES}
    ${CPLEX_LIBRARIES}
    $<$<BOOL:${GSL_FOUND}>:GSL::gsl>
    $<$<BOOL:${JANSSON_FOUND}>:jansson::jansson>)

if(SHARED)
    set(SCIP_NEEDED 0)
    target_link_libraries(libgcg PRIVATE ${SCIP_PIC_LIBRARIES} ${SYM_PIC_LIBRARIES})
    add_executable(gcg main.c ${gcgsources} ${gcggraphsources} ${gcgheaders} ${gcggraphheaders})
else()
    set(SCIP_NEEDED ${SCIP_FOUND})
    target_link_libraries(libgcg PRIVATE ${SCIP_LIBRARIES} ${SYM_LIBRARIES})
    add_executable(gcg main.c)
    target_link_libraries(gcg libgcg)
endif()

add_executable(GCG::GCG ALIAS gcg)
add_library(GCG::libgcg ALIAS libgcg)

target_compile_options(gcg PRIVATE ${GCG_COMP_OPTIONS})
target_compile_options(libgcg PRIVATE ${GCG_COMP_OPTIONS})

include(GenerateExportHeader)
generate_export_header(libgcg BASE_NAME gcg EXPORT_FILE_NAME ${PROJECT_BINARY_DIR}/gcg/gcg_export.h)
target_compile_definitions(gcg PRIVATE GCG_STATIC_DEFINE)

if(CMAKE_BUILD_TYPE STREQUAL "Debug")
    if (SANITIZE_ADDRESS OR SANITIZE_MEMORY OR SANITIZE_THREAD OR SANITIZE_UNDEFINED)
       find_package(Sanitizers)
       add_sanitizers(gcg)
    endif()
endif()

target_link_libraries(gcg
    ${SCIP_LIBRARIES}
    ${SYM_LIBRARIES}
    ${CLIQUER_LIBRARIES}
    ${CPLEX_LIBRARIES}
    $<$<BOOL:${GSL_FOUND}>:GSL::gsl>
    $<$<BOOL:${JANSSON_FOUND}>:jansson::jansson>
    ${HIGHS_LIBRARIES})

add_dependencies(libgcg gcg_update_githash)
add_dependencies(gcg gcg_update_githash)

set_target_properties(libgcg PROPERTIES
    VERSION ${GCG_VERSION_MAJOR}.${GCG_VERSION_MINOR}.${GCG_VERSION_PATCH}.${GCG_VERSION_SUB}
    SOVERSION ${GCG_VERSION_MAJOR}.${GCG_VERSION_MINOR}
    INSTALL_RPATH_USE_LINK_PATH TRUE)

# set the install rpath to the installed destination
set_target_properties(gcg PROPERTIES
    INSTALL_RPATH "${CMAKE_INSTALL_PREFIX}/lib"
    INSTALL_RPATH_USE_LINK_PATH TRUE)

# install the header files of gcg
install(FILES ${gcgheaders} DESTINATION include/gcg)
# separate installation of graph headers to preserve the folder structure
# see e.g. here: https://stackoverflow.com/a/11097012
install(FILES ${gcggraphheaders} DESTINATION include/graph)

# install the binary and the library to appropriate locations and add them to an export group
install(TARGETS gcg libgcg EXPORT gcg-targets
        LIBRARY DESTINATION lib
        ARCHIVE DESTINATION lib
        RUNTIME DESTINATION bin
        INCLUDES DESTINATION include)

# Add all targets to the build-tree export set
export(TARGETS gcg libgcg
  FILE "${CMAKE_BINARY_DIR}/gcg-targets.cmake")

#make scip dir absolute for the config file
if(SCIP_FOUND)
    get_filename_component(CONF_SCIP_DIR ${SCIP_DIR} REALPATH BASE_DIR ${CMAKE_SOURCE_DIR})
endif()

#configure the config file for the build tree
set(CONF_INCLUDE_DIRS "${PROJECT_SOURCE_DIR}/src")
configure_file(${PROJECT_SOURCE_DIR}/gcg-config.cmake.in
  "${CMAKE_BINARY_DIR}/gcg-config.cmake" @ONLY)

#configure the config file for the install
set(CONF_INCLUDE_DIRS "\${CMAKE_CURRENT_LIST_DIR}/../../../include")
configure_file(${PROJECT_SOURCE_DIR}/gcg-config.cmake.in
  "${PROJECT_BINARY_DIR}${CMAKE_FILES_DIRECTORY}/gcg-config.cmake" @ONLY)

# install the targets of the gcg export group and the config file so that other projects
# can link easily against gcg
install(EXPORT gcg-targets FILE gcg-targets.cmake DESTINATION lib/cmake/gcg)
install(FILES "${PROJECT_BINARY_DIR}${CMAKE_FILES_DIRECTORY}/gcg-config.cmake" DESTINATION lib/cmake/gcg)<|MERGE_RESOLUTION|>--- conflicted
+++ resolved
@@ -22,7 +22,6 @@
     gcg/branch_orig.c
     gcg/branch_relpsprob.c
     gcg/branch_ryanfoster.c
-    gcg/branch_staticvar.c
     gcg/class_conspartition.cpp
     gcg/class_detprobdata.cpp
     gcg/class_indexpartition.cpp
@@ -120,14 +119,9 @@
     gcg/heur_setcover.c
     gcg/heur_xpcrossover.c
     gcg/heur_xprins.c
-<<<<<<< HEAD
-    gcg/mastercutdata.c
     gcg/mastersepacut.c
-=======
     gcg/extendedmasterconsdata.c
->>>>>>> 34a553f7
     gcg/masterplugins.c
-    gcg/misc_varhistory.c
     gcg/misc.c
     gcg/miscvisualization.cpp
     gcg/nodesel_master.c
@@ -159,11 +153,8 @@
     gcg/score.c
     gcg/sepa_basis.c
     gcg/sepa_original.c
-<<<<<<< HEAD
     gcg/sepa_subsetrow.c
-=======
     gcg/solver_gcg.cpp
->>>>>>> 34a553f7
     gcg/solver_knapsack.c
     gcg/solver_mip.c
     gcg/solver.c
@@ -186,14 +177,9 @@
     gcg/branch_orig.h
     gcg/branch_relpsprob.h
     gcg/branch_ryanfoster.h
-    gcg/branch_staticvar.h
     gcg/class_conspartition.h
     gcg/class_indexpartition.h
-<<<<<<< HEAD
-    gcg/misc_varhistory.h
-=======
     gcg/gcgvarhistory.h
->>>>>>> 34a553f7
     gcg/miscvisualization.h
     gcg/class_pricingcontroller.h
     gcg/class_pricingtype.h
@@ -275,12 +261,8 @@
     gcg/heur_setcover.h
     gcg/heur_xpcrossover.h
     gcg/heur_xprins.h
-<<<<<<< HEAD
-    gcg/mastercutdata.h
     gcg/mastersepacut.h
-=======
     gcg/extendedmasterconsdata.h
->>>>>>> 34a553f7
     gcg/masterplugins.h
     gcg/nodesel_master.h
     gcg/objdialog.h
@@ -304,6 +286,7 @@
     gcg/pub_gcgpqueue.h
     gcg/pub_gcgvar.h
     gcg/pub_extendedmasterconsdata.h
+    gcg/pub_mastersepacut.h
     gcg/pub_pricingcb.h
     gcg/pub_pricingjob.h
     gcg/pub_pricingprob.h
@@ -329,10 +312,7 @@
     gcg/score.h
     gcg/sepa_basis.h
     gcg/sepa_original.h
-<<<<<<< HEAD
     gcg/sepa_subsetrow.h
-=======
->>>>>>> 34a553f7
     gcg/solver.h
     gcg/solver_cliquer.h
     gcg/solver_gcg.h
@@ -347,12 +327,8 @@
     gcg/struct_gcg.h
     gcg/struct_gcgcol.h
     gcg/struct_gcgpqueue.h
-<<<<<<< HEAD
-    gcg/struct_mastercutdata.h
     gcg/struct_mastersepacut.h
-=======
     gcg/struct_extendedmasterconsdata.h
->>>>>>> 34a553f7
     gcg/struct_pricestore_gcg.h
     gcg/struct_pricingcb.h
     gcg/struct_pricingjob.h
@@ -361,11 +337,7 @@
     gcg/struct_sepagcg.h
     gcg/struct_solver.h
     gcg/struct_vardata.h
-<<<<<<< HEAD
-    gcg/struct_varhistory.h
-=======
     gcg/struct_gcgvarhistory.h
->>>>>>> 34a553f7
     gcg/type_branchgcg.h
     gcg/type_classifier.h
     gcg/type_colpool.h
@@ -375,14 +347,10 @@
     gcg/type_gcg.h
     gcg/type_gcgcol.h
     gcg/type_gcgpqueue.h
-<<<<<<< HEAD
-    gcg/type_mastercutdata.h
     gcg/type_mastersepacut.h
-=======
     gcg/type_gcgpricer.h
     gcg/type_locks.h
     gcg/type_extendedmasterconsdata.h
->>>>>>> 34a553f7
     gcg/type_masterdiving.h
     gcg/type_origdiving.h
     gcg/type_parameter.h
@@ -396,13 +364,8 @@
     gcg/type_score.h
     gcg/type_solver.h
     gcg/type_varclassifier.h
-<<<<<<< HEAD
-    gcg/type_varhistory.h
-    gcg/wrapper_partialdecomp.h
     gcg/zerohalf_selector.h
-=======
     gcg/type_gcgvarhistory.h
->>>>>>> 34a553f7
 )
 
 set(gcggraphheaders
