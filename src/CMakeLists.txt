--- conflicted
+++ resolved
@@ -22,7 +22,6 @@
     gcg/branch_orig.c
     gcg/branch_relpsprob.c
     gcg/branch_ryanfoster.c
-    gcg/branch_staticvar.c
     gcg/class_conspartition.cpp
     gcg/class_detprobdata.cpp
     gcg/class_indexpartition.cpp
@@ -116,15 +115,9 @@
     gcg/heur_setcover.c
     gcg/heur_xpcrossover.c
     gcg/heur_xprins.c
-<<<<<<< HEAD
-    gcg/mastercutdata.c
-    gcg/masterplugins.c
-    gcg/misc_varhistory.c
-=======
     gcg/extendedmasterconsdata.c
     gcg/masterplugins.c
     gcg/gcgvarhistory.c
->>>>>>> ea545e34
     gcg/misc.c
     gcg/miscvisualization.cpp
     gcg/nodesel_master.c
@@ -177,14 +170,9 @@
     gcg/branch_orig.h
     gcg/branch_relpsprob.h
     gcg/branch_ryanfoster.h
-    gcg/branch_staticvar.h
     gcg/class_conspartition.h
     gcg/class_indexpartition.h
-<<<<<<< HEAD
-    gcg/misc_varhistory.h
-=======
     gcg/gcgvarhistory.h
->>>>>>> ea545e34
     gcg/miscvisualization.h
     gcg/class_pricingcontroller.h
     gcg/class_pricingtype.h
@@ -264,11 +252,7 @@
     gcg/heur_setcover.h
     gcg/heur_xpcrossover.h
     gcg/heur_xprins.h
-<<<<<<< HEAD
-    gcg/mastercutdata.h
-=======
     gcg/extendedmasterconsdata.h
->>>>>>> ea545e34
     gcg/masterplugins.h
     gcg/nodesel_master.h
     gcg/objdialog.h
@@ -326,22 +310,14 @@
     gcg/struct_detector.h
     gcg/struct_gcgcol.h
     gcg/struct_gcgpqueue.h
-<<<<<<< HEAD
-    gcg/struct_mastercutdata.h
-=======
     gcg/struct_extendedmasterconsdata.h
->>>>>>> ea545e34
     gcg/struct_pricestore_gcg.h
     gcg/struct_pricingjob.h
     gcg/struct_pricingprob.h
     gcg/struct_score.h
     gcg/struct_solver.h
     gcg/struct_vardata.h
-<<<<<<< HEAD
-    gcg/struct_varhistory.h
-=======
     gcg/struct_gcgvarhistory.h
->>>>>>> ea545e34
     gcg/type_branchgcg.h
     gcg/type_classifier.h
     gcg/type_colpool.h
@@ -351,11 +327,7 @@
     gcg/type_gcgcol.h
     gcg/type_gcgpqueue.h
     gcg/type_locks.h
-<<<<<<< HEAD
-    gcg/type_mastercutdata.h
-=======
     gcg/type_extendedmasterconsdata.h
->>>>>>> ea545e34
     gcg/type_masterdiving.h
     gcg/type_origdiving.h
     gcg/type_parameter.h
@@ -366,11 +338,7 @@
     gcg/type_score.h
     gcg/type_solver.h
     gcg/type_varclassifier.h
-<<<<<<< HEAD
-    gcg/type_varhistory.h
-=======
     gcg/type_gcgvarhistory.h
->>>>>>> ea545e34
 )
 
 set(gcggraphheaders
