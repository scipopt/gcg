include_directories(${CMAKE_CURRENT_SOURCE_DIR})

#
# interface function for setting common library properties
#
function(setLibProperties targetname outputname)
    set_target_properties(${targetname} PROPERTIES
        OUTPUT_NAME ${outputname}
        MACOSX_RPATH "${CMAKE_INSTALL_PREFIX}/lib")
endfunction(setLibProperties)

set(CMAKE_C_STANDARD 99)
set(CMAKE_C_STANDARD_REQUIRED on)

set(gcgsources
    gcg/benders_gcg.c
    gcg/bendersplugins.c
    gcg/branch_bpstrong.c
    gcg/branch_compbnd.c
    gcg/branch_empty.c
    gcg/branch_generic.c
    gcg/branch_orig.c
    gcg/branch_relpsprob.c
    gcg/branch_ryanfoster.c
    gcg/branch_staticvar.c
    gcg/class_conspartition.cpp
    gcg/class_detprobdata.cpp
    gcg/class_indexpartition.cpp
    gcg/class_partialdecomp.cpp
    gcg/class_pricingcontroller.cpp
    gcg/class_pricingtype.cpp
    gcg/class_stabilization.cpp
    gcg/class_varpartition.cpp
    gcg/clscons_consnamelevenshtein.cpp
    gcg/clscons_consnamenonumbers.cpp
    gcg/clscons_gamsdomain.cpp
    gcg/clscons_gamssymbol.cpp
    gcg/clscons_miplibconstypes.cpp
    gcg/clscons_nnonzeros.cpp
    gcg/clscons_scipconstypes.cpp
    gcg/clscons.c
    gcg/clsvar_gamsdomain.cpp
    gcg/clsvar_gamssymbol.cpp
    gcg/clsvar_objvalues.cpp
    gcg/clsvar_objvaluesigns.cpp
    gcg/clsvar_scipvartypes.cpp
    gcg/clsvar.c
    gcg/colpool.c
    gcg/cons_decomp.cpp
    gcg/cons_integralorig.c
    gcg/cons_masterbranch.c
    gcg/cons_origbranch.c
    gcg/dec_compgreedily.cpp
    gcg/dec_connected_noNewLinkingVars.cpp
    gcg/dec_connectedbase.cpp
    gcg/dec_consclass.cpp
    gcg/dec_constype.cpp
    gcg/dec_dbscan.cpp
    gcg/dec_densemasterconss.cpp
    gcg/dec_generalmastersetcover.cpp
    gcg/dec_generalmastersetpack.cpp
    gcg/dec_generalmastersetpart.cpp
    gcg/dec_mastersetcover.cpp
    gcg/dec_mastersetpack.cpp
    gcg/dec_mastersetpart.cpp
    gcg/dec_mst.cpp
    gcg/dec_neighborhoodmaster.cpp
    gcg/dec_postprocess.cpp
    gcg/dec_staircase_lsp.cpp
    gcg/dec_stairheur.cpp
    gcg/dec_varclass.cpp
    gcg/decomp.c
    gcg/dialog_explore.cpp
    gcg/dialog_gcg.c
    gcg/dialog_graph.cpp
    gcg/dialog_master.c
    gcg/disp_gcg.c
    gcg/disp_master.c
    gcg/event_bestsol.c
    gcg/event_display.c
    gcg/event_mastersol.c
    gcg/event_relaxsol.c
    gcg/event_solvingstats.c
    gcg/gcg_general.c
    gcg/gcgcol.c
    gcg/gcggithash.c
    gcg/gcgheur.c
    gcg/gcgplugins.c
    gcg/gcgpqueue.c
    gcg/gcgsepa.c
    gcg/gcgsort.c
    gcg/gcgvar.c
    gcg/heur_gcgcoefdiving.c
    gcg/heur_gcgdins.c
    gcg/heur_gcgfeaspump.c
    gcg/heur_gcgfracdiving.c
    gcg/heur_gcgguideddiving.c
    gcg/heur_gcglinesdiving.c
    gcg/heur_gcgpscostdiving.c
    gcg/heur_gcgrens.c
    gcg/heur_gcgrins.c
    gcg/heur_gcgrounding.c
    gcg/heur_gcgshifting.c
    gcg/heur_gcgsimplerounding.c
    gcg/heur_gcgveclendiving.c
    gcg/heur_gcgzirounding.c
    gcg/heur_greedycolsel.c
    gcg/heur_mastercoefdiving.c
    gcg/heur_masterdiving.c
    gcg/heur_masterfracdiving.c
    gcg/heur_masterlinesdiving.c
    gcg/heur_mastervecldiving.c
    gcg/heur_origdiving.c
    gcg/heur_relaxcolsel.c
    gcg/heur_restmaster.c
    gcg/heur_setcover.c
    gcg/heur_xpcrossover.c
    gcg/heur_xprins.c
    gcg/mastercutdata.c
    gcg/masterplugins.c
    gcg/misc_varhistory.c
    gcg/misc.c
    gcg/miscvisualization.cpp
    gcg/nodesel_master.c
    gcg/objdialog.cpp
    gcg/params_visu.c
    gcg/presol_roundbound.c
    gcg/pricer_gcg.cpp
    gcg/pricestore_gcg.c
    gcg/pricingjob.c
    gcg/pricingprob.c
    gcg/reader_blk.cpp
    gcg/reader_cls.cpp
    gcg/reader_dec.cpp
    gcg/reader_gp.cpp
    gcg/reader_ref.c
    gcg/reader_tex.cpp
    gcg/relax_gcg.c
    gcg/scip_misc.c
    gcg/score_bender.cpp
    gcg/score_border.cpp
    gcg/score_classic.cpp
    gcg/score_fawh.cpp
    gcg/score_forswh.cpp
    gcg/score_maxwhite.cpp
    gcg/score_spfawh.cpp
    gcg/score_spfwh.cpp
    gcg/score_strong.cpp
    gcg/score.c
    gcg/sepa_basis.c
    gcg/sepa_original.c
    gcg/solver_knapsack.c
    gcg/solver_mip.c
    gcg/solver.c
    gcg/stat.c
)

set(gcggraphsources
    graph/graph_gcg.cpp
    graph/graph_tclique.cpp
    graph/inst.cpp
    graph/weights.cpp
)

set(gcgheaders
    gcg/branch_empty.h
    gcg/branch_bpstrong.h
    gcg/branch_compbnd.h
    gcg/branch_generic.h
    gcg/branch_orig.h
    gcg/branch_relpsprob.h
    gcg/branch_ryanfoster.h
    gcg/branch_staticvar.h
    gcg/class_conspartition.h
    gcg/class_indexpartition.h
    gcg/misc_varhistory.h
    gcg/miscvisualization.h
    gcg/class_pricingcontroller.h
    gcg/class_pricingtype.h
    gcg/class_partialdecomp.h
    gcg/class_detprobdata.h
    gcg/class_stabilization.h
    gcg/class_varpartition.h
    gcg/clscons.h
    gcg/clsvar.h
    gcg/colpool.h
    gcg/cons_decomp.h
    gcg/cons_decomp.hpp
    gcg/cons_integralorig.h
    gcg/cons_masterbranch.h
    gcg/cons_origbranch.h
    gcg/dec_compgreedily.h
    gcg/dec_connected_noNewLinkingVars.h
    gcg/dec_connectedbase.h
    gcg/dec_consclass.h
    gcg/dec_constype.h
    gcg/dec_dbscan.h
    gcg/dec_densemasterconss.h
    gcg/dec_generalmastersetcover.h
    gcg/dec_generalmastersetpack.h
    gcg/dec_generalmastersetpart.h
    gcg/dec_mastersetcover.h
    gcg/dec_mastersetpack.h
    gcg/dec_mastersetpart.h
    gcg/dec_mst.h
    gcg/dec_neighborhoodmaster.h
    gcg/dec_postprocess.h
    gcg/dec_staircase_lsp.h
    gcg/dec_stairheur.h
    gcg/dec_varclass.h
    gcg/decomp.h
    gcg/def.h
    gcg/dialog_gcg.h
    gcg/dialog_graph.h
    gcg/dialog_master.h
    gcg/disp_gcg.h
    gcg/disp_master.h
    gcg/event_bestsol.h
    gcg/event_display.h
    gcg/event_mastersol.h
    gcg/event_relaxsol.h
    gcg/event_solvingstats.h
    gcg/gcg.h
    gcg/gcgcol.h
    gcg/gcg_general.h
    gcg/gcggithash.h
    gcg/gcgplugins.h
    gcg/gcgpqueue.h
    gcg/gcgsort.h
    gcg/heur_gcgcoefdiving.h
    gcg/heur_gcgdins.h
    gcg/heur_gcgfeaspump.h
    gcg/heur_gcgfracdiving.h
    gcg/heur_gcgguideddiving.h
    gcg/heur_gcglinesdiving.h
    gcg/heur_gcgpscostdiving.h
    gcg/heur_gcgrens.h
    gcg/heur_gcgrins.h
    gcg/heur_gcgrounding.h
    gcg/heur_gcgshifting.h
    gcg/heur_gcgsimplerounding.h
    gcg/heur_gcgveclendiving.h
    gcg/heur_gcgzirounding.h
    gcg/heur_greedycolsel.h
    gcg/heur_mastercoefdiving.h
    gcg/heur_masterdiving.h
    gcg/heur_masterfracdiving.h
    gcg/heur_masterlinesdiving.h
    gcg/heur_mastervecldiving.h
    gcg/heur_origdiving.h
    gcg/heur_relaxcolsel.h
    gcg/heur_restmaster.h
    gcg/heur_setcover.h
    gcg/heur_xpcrossover.h
    gcg/heur_xprins.h
    gcg/mastercutdata.h
    gcg/masterplugins.h
    gcg/nodesel_master.h
    gcg/objdialog.h
    gcg/objpricer_gcg.h
    gcg/params_visu.h
    gcg/presol_roundbound.h
    gcg/pricer_gcg.h
    gcg/pricestore_gcg.h
    gcg/pricingjob.h
    gcg/pricingprob.h
    gcg/pub_clscons.h
    gcg/pub_clsvar.h
    gcg/pub_colpool.h
    gcg/pub_decomp.h
    gcg/pub_gcgcol.h
    gcg/pub_gcgheur.h
    gcg/pub_gcgsepa.h
    gcg/pub_gcgpqueue.h
    gcg/pub_gcgvar.h
    gcg/pub_pricingjob.h
    gcg/pub_pricingprob.h
    gcg/pub_score.h
    gcg/pub_solver.h
    gcg/reader_blk.h
    gcg/reader_cls.h
    gcg/reader_dec.h
    gcg/reader_gp.h
    gcg/reader_ref.h
    gcg/reader_tex.h
    gcg/relax_gcg.h
    gcg/scip_misc.h
    gcg/score_bender.h
    gcg/score_border.h
    gcg/score_classic.h
    gcg/score_fawh.h
    gcg/score_forswh.h
    gcg/score_maxwhite.h
    gcg/score_spfawh.h
    gcg/score_spfwh.h
    gcg/score_strong.h
    gcg/score.h
    gcg/sepa_basis.h
    gcg/sepa_original.h
    gcg/solver.h
    gcg/solver_cliquer.h
    gcg/solver_knapsack.h
    gcg/solver_mip.h
    gcg/solver_xyz.h
    gcg/stat.h
    gcg/struct_branchgcg.h
    gcg/struct_colpool.h
    gcg/struct_decomp.h
    gcg/struct_detector.h
    gcg/struct_gcgcol.h
    gcg/struct_gcgpqueue.h
    gcg/struct_mastercutdata.h
    gcg/struct_pricestore_gcg.h
    gcg/struct_pricingjob.h
    gcg/struct_pricingprob.h
    gcg/struct_score.h
    gcg/struct_solver.h
    gcg/struct_vardata.h
    gcg/struct_varhistory.h
    gcg/type_branchgcg.h
    gcg/type_classifier.h
    gcg/type_colpool.h
    gcg/type_consclassifier.h
    gcg/type_decomp.h
    gcg/type_detector.h
    gcg/type_gcgcol.h
    gcg/type_gcgpqueue.h
    gcg/type_mastercutdata.h
    gcg/type_masterdiving.h
    gcg/type_origdiving.h
    gcg/type_parameter.h
    gcg/type_pricestore_gcg.h
    gcg/type_pricingjob.h
    gcg/type_pricingprob.h
    gcg/type_pricingstatus.h
    gcg/type_score.h
    gcg/type_solver.h
    gcg/type_varclassifier.h
    gcg/type_varhistory.h
    gcg/wrapper_partialdecomp.h
)

set(gcggraphheaders
    graph/bipartitegraph.h
    graph/bipartitegraph_def.h
    graph/bridge.h
    graph/columngraph.h
    graph/columngraph_def.h
    graph/graph.h
    graph/graph_def.h
    graph/graph_gcg.h
    graph/graph_interface.h
    graph/graph_tclique.h
    graph/graphalgorithms.h
    graph/graphalgorithms_def.h
    graph/hypercolgraph.h
    graph/hypercolgraph_def.h
    graph/hypergraph.h
    graph/hypergraph_def.h
    graph/hyperrowcolgraph.h
    graph/hyperrowcolgraph_def.h
    graph/hyperrowgraph.h
    graph/hyperrowgraph_def.h
    graph/matrixgraph.h
    graph/matrixgraph_def.h
    graph/rowgraph.h
    graph/rowgraph_def.h
    graph/weights.h
   )

if(NOT SYM STREQUAL "none")
   set(gcgsources ${gcgsources} ${symsources}
      symmetry/automorphism.cpp
      gcg/dec_isomorph.cpp
   )
<<<<<<< HEAD
   set(gcgheaders ${gcgheaders}
      gcg/bliss_automorph.h
      gcg/bliss_automorph.hpp
=======
   set(gcgheaders ${gcgheaders} 
      symmetry/automorphism.h
      symmetry/automorphism.hpp
      symmetry/pub_automorphism.h
>>>>>>> 6b920f3e
      gcg/dec_isomorph.h
   )
endif()

if(SYM STREQUAL "bliss" OR SYM STREQUAL "sbliss")
   set(gcgsources ${gcgsources}
      symmetry/automorphism_bliss.cpp
   )
endif()

if(SYM STREQUAL "nauty" OR SYM STREQUAL "snauty")
   set(gcgsources ${gcgsources}
      symmetry/automorphism_nauty.cpp
   )
endif()

if(CLIQUER_FOUND)
   set(gcgsources ${gcgsources}
      gcg/solver_cliquer.c
   )
endif()

if(CPLEX_FOUND)
   set(gcgsources ${gcgsources}
      gcg/solver_cplex.c
   )
   set(gcgheaders ${gcgheaders}
      gcg/solver_cplex.h
   )
endif()

if(HMETIS_FOUND)
   if(NOT WIN32)
      set(gcgsources ${gcgsources}
         gcg/dec_hcgpartition.cpp
         gcg/dec_hrcgpartition.cpp
         gcg/dec_hrgpartition.cpp
      )
      set(gcgheaders ${gcgheaders}
         gcg/dec_hcgpartition.h
         gcg/dec_hrcgpartition.h
         gcg/dec_hrgpartition.h
      )
      include_directories(${CMAKE_CURRENT_BINARY_DIR})
      add_definitions(-DHMETIS_HEADER)
      configure_file(hmetis.h.in hmetis.h)
   endif()
endif()

# all source files should be compiled with a c++ compiler
if(CXXONLY)
    set_source_files_properties(main.c ${gcgsources} ${gcggraphsources} PROPERTIES LANGUAGE CXX)

    # for the clang compiler this suppresses the warnings about treating 'c' input as 'c++' when CXXONLY is enabled
    if(CMAKE_CXX_COMPILER_ID MATCHES "Clang")
       add_compile_options(-x c++)
    endif()
endif()

source_group("gcg" FILES ${gcgsources} ${gcgheaders})
source_group("graph" FILES ${gcggraphsources} ${gcggraphheaders})
source_group("main" FILES main.c)

add_library(libgcg ${gcgsources} ${gcggraphsources} ${gcgheaders} ${gcggraphheaders})

if(MSVC)
   # msvc otherwise is not smart enough and tries to link the gcg.exe binary as a library
   setLibProperties(libgcg "libgcg")
else()
   setLibProperties(libgcg "gcg")
endif()

target_link_libraries(libgcg
    PRIVATE
    ${SCIP_LIBRARIES}
    ${SYM_LIBRARIES}
    ${CLIQUER_LIBRARIES}
    ${CPLEX_LIBRARIES}
    $<$<BOOL:${GSL_FOUND}>:GSL::gsl>
    $<$<BOOL:${JANSSON_FOUND}>:jansson::jansson>)

if(SHARED)
    set(SCIP_NEEDED 0)
    target_link_libraries(libgcg PRIVATE ${SCIP_PIC_LIBRARIES} ${SYM_PIC_LIBRARIES})
    add_executable(gcg main.c ${gcgsources} ${gcggraphsources} ${gcgheaders} ${gcggraphheaders})
else()
    set(SCIP_NEEDED ${SCIP_FOUND})
    target_link_libraries(libgcg PRIVATE ${SCIP_LIBRARIES} ${SYM_LIBRARIES})
    add_executable(gcg main.c)
    target_link_libraries(gcg libgcg)
endif()

add_executable(GCG::GCG ALIAS gcg)
add_library(GCG::libgcg ALIAS libgcg)

include(GenerateExportHeader)
generate_export_header(libgcg BASE_NAME gcg EXPORT_FILE_NAME ${PROJECT_BINARY_DIR}/gcg/gcg_export.h)
target_compile_definitions(gcg PRIVATE GCG_STATIC_DEFINE)

if(CMAKE_BUILD_TYPE STREQUAL "Debug")
    find_package(Sanitizers)
    add_sanitizers(gcg)
endif()

target_link_libraries(gcg
    ${SCIP_LIBRARIES}
    ${SYM_LIBRARIES}
    ${CLIQUER_LIBRARIES}
    ${CPLEX_LIBRARIES}
    $<$<BOOL:${GSL_FOUND}>:GSL::gsl>
    $<$<BOOL:${JANSSON_FOUND}>:jansson::jansson>)

add_dependencies(libgcg gcg_update_githash)
add_dependencies(gcg gcg_update_githash)

set_target_properties(libgcg PROPERTIES
    VERSION ${GCG_VERSION_MAJOR}.${GCG_VERSION_MINOR}.${GCG_VERSION_PATCH}.${GCG_VERSION_SUB}
    SOVERSION ${GCG_VERSION_MAJOR}.${GCG_VERSION_MINOR}
    INSTALL_RPATH_USE_LINK_PATH TRUE)

# set the install rpath to the installed destination
set_target_properties(gcg PROPERTIES
    INSTALL_RPATH "${CMAKE_INSTALL_PREFIX}/lib"
    INSTALL_RPATH_USE_LINK_PATH TRUE)

# install the header files of gcg
install(FILES ${gcgheaders} DESTINATION include/gcg)
# separate installation of graph headers to preserve the folder structure
# see e.g. here: https://stackoverflow.com/a/11097012
install(FILES ${gcggraphheaders} DESTINATION include/graph)
if(NOT WIN32)
   if(HMETIS_FOUND)
      install(FILES ${CMAKE_CURRENT_BINARY_DIR}/hmetis.h DESTINATION include/gcg)
   endif()
endif()

# install the binary and the library to appropriate locations and add them to an export group
install(TARGETS gcg libgcg EXPORT gcg-targets
        LIBRARY DESTINATION lib
        ARCHIVE DESTINATION lib
        RUNTIME DESTINATION bin
        INCLUDES DESTINATION include)

# Add all targets to the build-tree export set
export(TARGETS gcg libgcg
  FILE "${CMAKE_BINARY_DIR}/gcg-targets.cmake")

#make scip dir absolute for the config file
if(SCIP_FOUND)
    get_filename_component(CONF_SCIP_DIR ${SCIP_DIR} REALPATH BASE_DIR ${CMAKE_SOURCE_DIR})
endif()

#configure the config file for the build tree
set(CONF_INCLUDE_DIRS "${PROJECT_SOURCE_DIR}/src")
configure_file(${PROJECT_SOURCE_DIR}/gcg-config.cmake.in
  "${CMAKE_BINARY_DIR}/gcg-config.cmake" @ONLY)

#configure the config file for the install
set(CONF_INCLUDE_DIRS "\${CMAKE_CURRENT_LIST_DIR}/../../../include")
configure_file(${PROJECT_SOURCE_DIR}/gcg-config.cmake.in
  "${PROJECT_BINARY_DIR}${CMAKE_FILES_DIRECTORY}/gcg-config.cmake" @ONLY)

# install the targets of the gcg export group and the config file so that other projects
# can link easily against gcg
install(EXPORT gcg-targets FILE gcg-targets.cmake DESTINATION lib/cmake/gcg)
install(FILES "${PROJECT_BINARY_DIR}${CMAKE_FILES_DIRECTORY}/gcg-config.cmake" DESTINATION lib/cmake/gcg)<|MERGE_RESOLUTION|>--- conflicted
+++ resolved
@@ -373,16 +373,10 @@
       symmetry/automorphism.cpp
       gcg/dec_isomorph.cpp
    )
-<<<<<<< HEAD
    set(gcgheaders ${gcgheaders}
-      gcg/bliss_automorph.h
-      gcg/bliss_automorph.hpp
-=======
-   set(gcgheaders ${gcgheaders} 
       symmetry/automorphism.h
       symmetry/automorphism.hpp
       symmetry/pub_automorphism.h
->>>>>>> 6b920f3e
       gcg/dec_isomorph.h
    )
 endif()
