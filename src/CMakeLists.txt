--- conflicted
+++ resolved
@@ -145,6 +145,7 @@
     gcg/score.c
     gcg/sepa_basis.c
     gcg/sepa_master.c
+    gcg/solver_gcg.cpp
     gcg/solver_knapsack.c
     gcg/solver_mip.c
     gcg/solver.c
@@ -156,61 +157,6 @@
     graph/graph_tclique.cpp
     graph/inst.cpp
     graph/weights.cpp
-<<<<<<< HEAD
-    heur_gcgcoefdiving.c
-    heur_gcgdins.c
-    heur_gcgfeaspump.c
-    heur_gcgfracdiving.c
-    heur_gcgguideddiving.c
-    heur_gcglinesdiving.c
-    heur_gcgpscostdiving.c
-    heur_gcgrens.c
-    heur_gcgrins.c
-    heur_gcgrounding.c
-    heur_gcgshifting.c
-    heur_gcgsimplerounding.c
-    heur_gcgveclendiving.c
-    heur_gcgzirounding.c
-    heur_greedycolsel.c
-    heur_mastercoefdiving.c
-    heur_masterdiving.c
-    heur_masterfracdiving.c
-    heur_masterlinesdiving.c
-    heur_mastervecldiving.c
-    heur_origdiving.c
-    heur_relaxcolsel.c
-    heur_restmaster.c
-    heur_setcover.c
-    heur_xpcrossover.c
-    heur_xprins.c
-    masterplugins.c
-    misc.c
-    nodesel_master.c
-    objdialog.cpp
-    params_visu.c
-    presol_roundbound.c
-    pricer_gcg.cpp
-    pricestore_gcg.c
-    pricingjob.c
-    pricingprob.c
-    reader_blk.cpp
-    reader_cls.cpp
-    reader_dec.cpp
-    reader_gp.cpp
-    reader_ref.c
-    reader_tex.cpp
-    relax_gcg.c
-    scip_misc.c
-    scoretype.c
-    sepa_basis.c
-    sepa_master.c
-    solver.c
-    solver_knapsack.c
-    solver_mip.c
-    solver_gcg.cpp
-    stat.c
-=======
->>>>>>> d80c922b
 )
 
 set(gcgheaders
@@ -347,6 +293,7 @@
     gcg/sepa_master.h
     gcg/solver.h
     gcg/solver_cliquer.h
+    gcg/solver_gcg.cpp
     gcg/solver_knapsack.h
     gcg/solver_mip.h
     gcg/solver_xyz.h
@@ -410,103 +357,7 @@
     graph/rowgraph.h
     graph/rowgraph_def.h
     graph/weights.h
-<<<<<<< HEAD
-    gcgsort.h
-    heur_gcgcoefdiving.h
-    heur_gcgdins.h
-    heur_gcgfeaspump.h
-    heur_gcgfracdiving.h
-    heur_gcgguideddiving.h
-    heur_gcglinesdiving.h
-    heur_gcgpscostdiving.h
-    heur_gcgrens.h
-    heur_gcgrins.h
-    heur_gcgrounding.h
-    heur_gcgshifting.h
-    heur_gcgsimplerounding.h
-    heur_gcgveclendiving.h
-    heur_gcgzirounding.h
-    heur_greedycolsel.h
-    heur_mastercoefdiving.h
-    heur_masterdiving.h
-    heur_masterfracdiving.h
-    heur_masterlinesdiving.h
-    heur_mastervecldiving.h
-    heur_origdiving.h
-    heur_relaxcolsel.h
-    heur_restmaster.h
-    heur_setcover.h
-    heur_xpcrossover.h
-    heur_xprins.h
-    masterplugins.h
-    nodesel_master.h
-    objdialog.h
-    objpricer_gcg.h
-    params_visu.h
-    presol_roundbound.h
-    pricer_gcg.h
-    pricestore_gcg.h
-    pricingjob.h
-    pricingprob.h
-    pub_bliss.h
-    pub_colpool.h
-    pub_decomp.h
-    pub_gcgcol.h
-    pub_gcgheur.h
-    pub_gcgsepa.h
-    pub_gcgpqueue.h
-    pub_gcgvar.h
-    pub_pricingjob.h
-    pub_pricingprob.h
-    pub_solver.h
-    reader_blk.h
-    reader_cls.h
-    reader_dec.h
-    reader_gp.h
-    reader_ref.h
-    reader_tex.h
-    relax_gcg.h
-    scip_misc.h
-    scoretype.h
-    sepa_basis.h
-    sepa_master.h
-    solver.h
-    solver_cliquer.h
-    solver_knapsack.h
-    solver_mip.h
-    solver_xyz.h
-    stat.h
-    struct_branchgcg.h
-    struct_colpool.h
-    solver_gcg.h
-    struct_decomp.h
-    struct_detector.h
-    struct_gcgcol.h
-    struct_gcgpqueue.h
-    struct_pricestore_gcg.h
-    struct_pricingjob.h
-    struct_pricingprob.h
-    struct_solver.h
-    struct_vardata.h
-    type_branchgcg.h
-    type_colpool.h
-    type_decomp.h
-    type_detector.h
-    type_gcgcol.h
-    type_gcgpqueue.h
-    type_masterdiving.h
-    type_origdiving.h
-    type_pricestore_gcg.h
-    type_pricingjob.h
-    type_pricingprob.h
-    type_pricingstatus.h
-    type_solver.h
-    wrapper_detprobdata.h
-    wrapper_partialdecomp.h
 )
-=======
-   )
->>>>>>> d80c922b
 
 if(SYM STREQUAL "bliss")
    set(gcgsources ${gcgsources}
@@ -556,11 +407,11 @@
 
 if(YAML_FOUND)
     set(gcgsources ${gcgsources}
-        reader_ndec.cpp
+        gcg/reader_ndec.cpp
     )
     set(gcgheaders ${gcgheaders}
-        reader_ndec.h
-        reader_ndec.hpp
+        gcg/reader_ndec.h
+        gcg/reader_ndec.hpp
     )
 else()
     SET(YAML_LIBRARIES)
@@ -593,13 +444,8 @@
 
 if(SHARED)
     set(SCIP_NEEDED 0)
-<<<<<<< HEAD
     target_link_libraries(libgcg PRIVATE ${SCIP_PIC_LIBRARIES} ${SYM_PIC_LIBRARIES} ${CLIQUER_PIC_LIBRARIES} ${CPLEX_PIC_LIBRARIES} ${GSL_PIC_LIBRARIES} ${YAML_PIC_LIBRARIES})
-    add_executable(gcg main.c ${gcgsources})
-=======
-    target_link_libraries(libgcg PRIVATE ${SCIP_PIC_LIBRARIES} ${SYM_PIC_LIBRARIES} ${CLIQUER_PIC_LIBRARIES} ${CPLEX_PIC_LIBRARIES} ${GSL_PIC_LIBRARIES})
     add_executable(gcg main.c ${gcgsources} ${gcggraphsources} ${gcgheaders} ${gcggraphheaders})
->>>>>>> d80c922b
 else()
     set(SCIP_NEEDED ${SCIP_FOUND})
     target_link_libraries(libgcg PRIVATE ${SCIP_LIBRARIES} ${SYM_LIBRARIES} ${CLIQUER_LIBRARIES} ${CPLEX_LIBRARIES} ${GSL_LIBRARIES} ${YAML_LIBRARIES})
@@ -619,13 +465,7 @@
     add_sanitizers(gcg)
 endif()
 
-<<<<<<< HEAD
-target_compile_definitions(gcg PRIVATE EXTERN=extern)
-
 target_link_libraries(gcg ${SCIP_LIBRARIES} ${SYM_LIBRARIES} ${CLIQUER_LIBRARIES} ${CPLEX_LIBRARIES} ${GSL_LIBRARIES} ${YAML_LIBRARIES})
-=======
-target_link_libraries(gcg ${SCIP_LIBRARIES} ${SYM_LIBRARIES} ${CLIQUER_LIBRARIES} ${CPLEX_LIBRARIES} ${GSL_LIBRARIES})
->>>>>>> d80c922b
 
 add_dependencies(libgcg gcg_update_githash)
 add_dependencies(gcg gcg_update_githash)
