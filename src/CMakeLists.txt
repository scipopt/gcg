--- conflicted
+++ resolved
@@ -317,7 +317,7 @@
     gcg/struct_gcgcol.h
     gcg/struct_gcgpqueue.h
     gcg/struct_mastercutdata.h
-        gcg/struct_mastersepacut.h
+    gcg/struct_mastersepacut.h
     gcg/struct_pricestore_gcg.h
     gcg/struct_pricingjob.h
     gcg/struct_pricingprob.h
@@ -385,16 +385,10 @@
       symmetry/automorphism.cpp
       gcg/dec_isomorph.cpp
    )
-<<<<<<< HEAD
-   set(gcgheaders ${gcgheaders}
-      gcg/bliss_automorph.h
-      gcg/bliss_automorph.hpp
-=======
    set(gcgheaders ${gcgheaders} 
       symmetry/automorphism.h
       symmetry/automorphism.hpp
       symmetry/pub_automorphism.h
->>>>>>> 6b920f3e
       gcg/dec_isomorph.h
    )
 endif()
