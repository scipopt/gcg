/* * * * * * * * * * * * * * * * * * * * * * * * * * * * * * * * * * * * * * */
/*                                                                           */
/*                  This file is part of the program                         */
/*          GCG --- Generic Column Generation                                */
/*                  a Dantzig-Wolfe decomposition based extension            */
/*                  of the branch-cut-and-price framework                    */
/*         SCIP --- Solving Constraint Integer Programs                      */
/*                                                                           */
/* Copyright (C) 2010-2016 Operations Research, RWTH Aachen University       */
/*                         Zuse Institute Berlin (ZIB)                       */
/*                                                                           */
/* This program is free software; you can redistribute it and/or             */
/* modify it under the terms of the GNU Lesser General Public License        */
/* as published by the Free Software Foundation; either version 3            */
/* of the License, or (at your option) any later version.                    */
/*                                                                           */
/* This program is distributed in the hope that it will be useful,           */
/* but WITHOUT ANY WARRANTY; without even the implied warranty of            */
/* MERCHANTABILITY or FITNESS FOR A PARTICULAR PURPOSE.  See the             */
/* GNU Lesser General Public License for more details.                       */
/*                                                                           */
/* You should have received a copy of the GNU Lesser General Public License  */
/* along with this program; if not, write to the Free Software               */
/* Foundation, Inc., 51 Franklin St, Fifth Floor, Boston, MA 02110-1301, USA.*/
/*                                                                           */
/* * * * * * * * * * * * * * * * * * * * * * * * * * * * * * * * * * * * * * */

/**@file   gcgplugins.c
 * @brief  SCIP plugins for generic column generation
 * @author Gerald Gamrath
 * @author Martin Bergner
 */

/*--+----1----+----2----+----3----+----4----+----5----+----6----+----7----+----8----+----9----+----0----+----1----+----2*/

#include "gcgplugins.h"
#include "scip/debug.h"

#define USEHEURS 1
#define USESEPA 1
#define USEPROP 1

/* include header files here, such that the user only has to include
 * gcgplugins.h
 */
#include "scip/cons_integral.h"
#include "scip/cons_knapsack.h"
#include "scip/cons_linear.h"
#include "scip/cons_logicor.h"
#include "scip/cons_setppc.h"
#include "scip/cons_varbound.h"

#if USEHEURS
#include "scip/heur_actconsdiving.h"
#include "scip/heur_clique.h"
#include "scip/heur_coefdiving.h"
#include "scip/heur_crossover.h"
#include "scip/heur_dins.h"
#include "scip/heur_dualval.h"
#include "scip/heur_feaspump.h"
#include "scip/heur_fixandinfer.h"
#include "scip/heur_fracdiving.h"
#include "scip/heur_guideddiving.h"
#include "scip/heur_intdiving.h"
#include "scip/heur_intshifting.h"
#include "scip/heur_linesearchdiving.h"
#include "scip/heur_localbranching.h"
#include "scip/heur_mutation.h"
#include "scip/heur_nlpdiving.h"
#include "scip/heur_objpscostdiving.h"
#include "scip/heur_octane.h"
#include "scip/heur_oneopt.h"
#include "scip/heur_proximity.h"
#include "scip/heur_pscostdiving.h"
#include "scip/heur_randrounding.h"
#include "scip/heur_rens.h"
#include "scip/heur_rins.h"
#include "scip/heur_rootsoldiving.h"
#include "scip/heur_rounding.h"
#include "scip/heur_shiftandpropagate.h"
#include "scip/heur_shifting.h"
#include "scip/heur_simplerounding.h"
#include "scip/heur_subnlp.h"
#include "scip/heur_trivial.h"
#include "scip/heur_trysol.h"
#include "scip/heur_twoopt.h"
#include "scip/heur_undercover.h"
#include "scip/heur_vbounds.h"
#include "scip/heur_veclendiving.h"
#include "scip/heur_zirounding.h"
#include "scip/heur_zeroobj.h"
#endif

#include "scip/nodesel_bfs.h"
#include "scip/nodesel_dfs.h"
#include "scip/nodesel_estimate.h"
#include "scip/nodesel_hybridestim.h"
#include "scip/nodesel_restartdfs.h"

#include "scip/presol_implics.h"
#include "scip/presol_inttobinary.h"
#include "scip/presol_trivial.h"
#include "scip/presol_boundshift.h"
#include "scip/presol_components.h"
#include "scip/presol_domcol.h"
#include "scip/presol_convertinttobin.h"

#if USEPROP
#include "scip/prop_dualfix.h"
#include "scip/prop_probing.h"
#include "scip/prop_pseudoobj.h"
#include "scip/prop_rootredcost.h"
#include "scip/prop_redcost.h"
#include "scip/prop_genvbounds.h"
#include "scip/prop_vbounds.h"
#include "scip/prop_obbt.h"
#endif

#include "scip/reader_bnd.h"
#include "scip/reader_ccg.h"
#include "scip/reader_cip.h"
#include "scip/reader_cnf.h"
#include "scip/reader_fix.h"
#include "scip/reader_fzn.h"
#include "scip/reader_gms.h"
#include "scip/reader_lp.h"
#include "scip/reader_mps.h"
#include "scip/reader_opb.h"
#include "scip/reader_osil.h"
#include "scip/reader_pip.h"
#include "scip/reader_pbm.h"
#include "scip/reader_rlp.h"
#include "scip/reader_sol.h"
#include "scip/reader_wbo.h"
#include "scip/reader_zpl.h"

#if USESEPA
#include "scip/sepa_clique.h"
#include "scip/sepa_cmir.h"
#include "scip/sepa_flowcover.h"
#include "scip/sepa_gomory.h"
#include "scip/sepa_impliedbounds.h"
#include "scip/sepa_intobj.h"
#include "scip/sepa_mcf.h"
#include "scip/sepa_oddcycle.h"
#include "scip/sepa_strongcg.h"
#include "scip/sepa_zerohalf.h"

/** added by Jonas */
#include "scip/sepa_closecuts.h"
#include "scip/sepa_rapidlearning.h"
#endif



#include "scip/scipshell.h"
#include "reader_blk.h"
#include "reader_dec.h"
#include "pricer_gcg.h"
#include "relax_gcg.h"
#include "branch_empty.h"

#include "cons_origbranch.h"
#include "disp_gcg.h"
#include "dialog_gcg.h"
#include "reader_ref.h"
#include "event_bestsol.h"
#include "event_mastersol.h"

/* Martin's detection stuff */
#include "reader_gp.h"
#include "cons_decomp.h"
#include "dec_connected.h"

#ifndef NBLISS
#include "dec_isomorph.h"
#endif

#include "dec_stairheur.h"
#include "dec_staircase.h"
#include "dec_random.h"
#include "dec_colors.h"
#include "dec_compgreedily.h"

/* Christian's heuristics */
#include "heur_gcgcoefdiving.h"
#include "heur_gcgdins.h"
#include "heur_gcgfeaspump.h"
#include "heur_gcgfracdiving.h"
#include "heur_gcgguideddiving.h"
#include "heur_gcglinesdiving.h"
#include "heur_gcgpscostdiving.h"
#include "heur_gcgrens.h"
#include "heur_gcgrins.h"
#include "heur_gcgrounding.h"
#include "heur_gcgshifting.h"
#include "heur_gcgsimplerounding.h"
#include "heur_gcgveclendiving.h"
#include "heur_gcgzirounding.h"
#include "heur_origdiving.h"
#include "heur_xpcrossover.h"
#include "heur_xprins.h"

/* Friedrike's detection stuff */
#include "dec_cutpacking.h"
#include "scip_misc.h"

/* Igor's detection with clustering */
#include "dec_dbscan.h"
#include "dec_mst.h"
#ifdef GSL
#include "dec_mcl.h"
#endif

/** includes default plugins for generic column generation into SCIP */
SCIP_RETCODE SCIPincludeGcgPlugins(
   SCIP*                 scip                /**< SCIP data structure */
   )
{
   SCIP_CALL( SCIPincludeConshdlrLinear(scip) ); /* linear must be first due to constraint upgrading */
   SCIP_CALL( SCIPincludeConshdlrIntegral(scip) );
   SCIP_CALL( SCIPincludeConshdlrKnapsack(scip) );
   SCIP_CALL( SCIPincludeConshdlrLogicor(scip) );
   SCIP_CALL( SCIPincludeConshdlrSetppc(scip) );
   SCIP_CALL( SCIPincludeConshdlrVarbound(scip) );

   SCIP_CALL( SCIPincludeReaderBnd(scip) );
   SCIP_CALL( SCIPincludeReaderCcg(scip) );
   SCIP_CALL( SCIPincludeReaderCip(scip) );
   SCIP_CALL( SCIPincludeReaderCnf(scip) );
   SCIP_CALL( SCIPincludeReaderFix(scip) );
   SCIP_CALL( SCIPincludeReaderFzn(scip) );
   SCIP_CALL( SCIPincludeReaderGms(scip) );
   SCIP_CALL( SCIPincludeReaderLp(scip) );
   SCIP_CALL( SCIPincludeReaderMps(scip) );
   SCIP_CALL( SCIPincludeReaderOpb(scip) );
   SCIP_CALL( SCIPincludeReaderOsil(scip) );
   SCIP_CALL( SCIPincludeReaderPip(scip) );
   SCIP_CALL( SCIPincludeReaderPbm(scip) );
   SCIP_CALL( SCIPincludeReaderRlp(scip) );
   SCIP_CALL( SCIPincludeReaderSol(scip) );
   SCIP_CALL( SCIPincludeReaderWbo(scip) );
   SCIP_CALL( SCIPincludeReaderZpl(scip) );

   SCIP_CALL( SCIPincludePresolBoundshift(scip) );
   SCIP_CALL( SCIPincludePresolImplics(scip) );
   SCIP_CALL( SCIPincludePresolInttobinary(scip) );
   SCIP_CALL( SCIPincludePresolTrivial(scip) );
   SCIP_CALL( SCIPincludePresolComponents(scip) );
   SCIP_CALL( SCIPincludePresolDomcol(scip) );
   SCIP_CALL( SCIPincludePresolConvertinttobin(scip) );

   SCIP_CALL( SCIPincludeNodeselBfs(scip) );
   SCIP_CALL( SCIPincludeNodeselDfs(scip) );
   SCIP_CALL( SCIPincludeNodeselEstimate(scip) );
   SCIP_CALL( SCIPincludeNodeselHybridestim(scip) );
   SCIP_CALL( SCIPincludeNodeselRestartdfs(scip) );

#if USEPROP
   SCIP_CALL( SCIPincludePropDualfix(scip) );
   SCIP_CALL( SCIPincludePropPseudoobj(scip) );
   SCIP_CALL( SCIPincludePropRootredcost(scip) );
   SCIP_CALL( SCIPincludePropGenvbounds(scip) );
   SCIP_CALL( SCIPincludePropProbing(scip) );
   SCIP_CALL( SCIPincludePropRedcost(scip) );
   SCIP_CALL( SCIPincludePropVbounds(scip) );
   SCIP_CALL( SCIPincludePropObbt(scip) );
#endif


#if USEHEURS
   SCIP_CALL( SCIPincludeHeurActconsdiving(scip) );
   SCIP_CALL( SCIPincludeHeurClique(scip) );
   SCIP_CALL( SCIPincludeHeurCoefdiving(scip) );
   SCIP_CALL( SCIPincludeHeurCrossover(scip) );
   SCIP_CALL( SCIPincludeHeurDins(scip) );
   SCIP_CALL( SCIPincludeHeurDualval(scip) );
   SCIP_CALL( SCIPincludeHeurFeaspump(scip) );
   SCIP_CALL( SCIPincludeHeurFixandinfer(scip) );
   SCIP_CALL( SCIPincludeHeurFracdiving(scip) );
   SCIP_CALL( SCIPincludeHeurGuideddiving(scip) );
   SCIP_CALL( SCIPincludeHeurIntdiving(scip) );
   SCIP_CALL( SCIPincludeHeurIntshifting(scip) );
   SCIP_CALL( SCIPincludeHeurLinesearchdiving(scip) );
   SCIP_CALL( SCIPincludeHeurLocalbranching(scip) );
   SCIP_CALL( SCIPincludeHeurMutation(scip) );
   SCIP_CALL( SCIPincludeHeurNlpdiving(scip) );
   SCIP_CALL( SCIPincludeHeurObjpscostdiving(scip) );
   SCIP_CALL( SCIPincludeHeurOctane(scip) );
   SCIP_CALL( SCIPincludeHeurOneopt(scip) );
   SCIP_CALL( SCIPincludeHeurProximity(scip) );
   SCIP_CALL( SCIPincludeHeurPscostdiving(scip) );
   SCIP_CALL( SCIPincludeHeurRandrounding(scip) );
   SCIP_CALL( SCIPincludeHeurRens(scip) );
   SCIP_CALL( SCIPincludeHeurRins(scip) );
   SCIP_CALL( SCIPincludeHeurRootsoldiving(scip) );
   SCIP_CALL( SCIPincludeHeurRounding(scip) );
   SCIP_CALL( SCIPincludeHeurShiftandpropagate(scip) );
   SCIP_CALL( SCIPincludeHeurShifting(scip) );
   SCIP_CALL( SCIPincludeHeurSubNlp(scip) );
   SCIP_CALL( SCIPincludeHeurTrivial(scip) );
   SCIP_CALL( SCIPincludeHeurTrySol(scip) );
   SCIP_CALL( SCIPincludeHeurTwoopt(scip) );
   SCIP_CALL( SCIPincludeHeurUndercover(scip) );
   SCIP_CALL( SCIPincludeHeurVbounds(scip) );
   SCIP_CALL( SCIPincludeHeurVeclendiving(scip) );
   SCIP_CALL( SCIPincludeHeurZirounding(scip) );
   SCIP_CALL( SCIPincludeHeurZeroobj(scip) );
#endif
   SCIP_CALL( SCIPincludeHeurSimplerounding(scip) );

#if USESEPA
   SCIP_CALL( SCIPincludeSepaClique(scip) );
   SCIP_CALL( SCIPincludeSepaCmir(scip) );
   SCIP_CALL( SCIPincludeSepaFlowcover(scip) );
   SCIP_CALL( SCIPincludeSepaGomory(scip) );
   SCIP_CALL( SCIPincludeSepaImpliedbounds(scip) );
   SCIP_CALL( SCIPincludeSepaIntobj(scip) );
   SCIP_CALL( SCIPincludeSepaMcf(scip) );
   SCIP_CALL( SCIPincludeSepaOddcycle(scip) );
   SCIP_CALL( SCIPincludeSepaStrongcg(scip) );
   SCIP_CALL( SCIPincludeSepaZerohalf(scip) );

   /* added by Jonas */
   SCIP_CALL( SCIPincludeSepaClosecuts(scip) );
   SCIP_CALL( SCIPincludeSepaRapidlearning(scip) );
#endif

   SCIP_CALL( SCIPincludeRelaxGcg(scip) );
   SCIP_CALL( SCIPincludeReaderBlk(scip) );
   SCIP_CALL( SCIPincludeReaderDec(scip) );
   SCIP_CALL( SCIPincludeReaderRef(scip) );
   SCIP_CALL( SCIPincludeBranchruleEmpty(scip) );

   SCIP_CALL( SCIPincludeConshdlrOrigbranch(scip) );
   SCIP_CALL( SCIPincludeEventHdlrBestsol(scip) );
   SCIP_CALL( SCIPincludeEventHdlrMastersol(scip) );

   /* Detectors and decompositions */
   SCIP_CALL( SCIPincludeReaderGp(scip) );
   SCIP_CALL( SCIPincludeConshdlrDecomp(scip) );
<<<<<<< HEAD

   SCIP_CALL( SCIPincludeDetectorConnected(scip) );
   SCIP_CALL( SCIPincludeDetectorArrowheur(scip) );
   SCIP_CALL( SCIPincludeDetectorStairheur(scip) );
   SCIP_CALL( SCIPincludeDetectorStaircase(scip) );
   SCIP_CALL( SCIPincludeDetectorRandom(scip) );
   SCIP_CALL( SCIPincludeDetectorColors(scip) );
   SCIP_CALL( SCIPincludeDetectorCutpacking(scip) );
   SCIP_CALL( SCIPincludeDetectionDBSCAN(scip) );
   SCIP_CALL( SCIPincludeDetectionMST(scip) );
#ifdef GSL
   SCIP_CALL( SCIPincludeDetectionMCL(scip) );
#endif
=======
   SCIP_CALL( SCIPincludeDetectionConnected(scip) );
   SCIP_CALL( SCIPincludeDetectionStairheur(scip) );
   SCIP_CALL( SCIPincludeDetectionStaircase(scip) );
   SCIP_CALL( SCIPincludeDetectionRandom(scip) );
   SCIP_CALL( SCIPincludeDetectionColors(scip) );
   SCIP_CALL( SCIPincludeDetectionCutpacking(scip) );
>>>>>>> 83884b07
   SCIP_CALL( SCIPincludeDetectionCompgreedily(scip) );
   SCIP_CALL( SCIPincludeDetectionMastersetcover(scip) );
   SCIP_CALL( SCIPincludeDetectionMastersetpack(scip) );
   SCIP_CALL( SCIPincludeDetectionMastersetpart(scip) );
//   SCIP_CALL( SCIPincludeDetectionHcgpartition(scip) );
//   SCIP_CALL( SCIPincludeDetectionHrgpartition(scip) );
   SCIP_CALL( SCIPincludeDetectionHrcgpartition(scip) );
   SCIP_CALL( SCIPincludeDetectionConnectedbase(scip) );
   SCIP_CALL( SCIPincludeDetectionConnected_noNewLinkingVars(scip) );



#ifndef NBLISS
   SCIP_CALL( SCIPincludeDetectorIsomorphism(scip) );
#endif

   /* Christian's heuristics */
   SCIP_CALL( SCIPincludeEventHdlrOrigdiving(scip) );
   SCIP_CALL( GCGincludeHeurGcgcoefdiving(scip) );
   SCIP_CALL( GCGincludeHeurGcgfracdiving(scip) );
   SCIP_CALL( GCGincludeHeurGcgguideddiving(scip) );
   SCIP_CALL( GCGincludeHeurGcglinesdiving(scip) );
   SCIP_CALL( GCGincludeHeurGcgpscostdiving(scip) );
   SCIP_CALL( GCGincludeHeurGcgveclendiving(scip) );
   SCIP_CALL( SCIPincludeHeurGcgdins(scip) );
   SCIP_CALL( SCIPincludeHeurGcgfeaspump(scip) );
   SCIP_CALL( SCIPincludeHeurGcgrens(scip) );
   SCIP_CALL( SCIPincludeHeurGcgrins(scip) );
   SCIP_CALL( SCIPincludeHeurGcgrounding(scip) );
   SCIP_CALL( SCIPincludeHeurGcgshifting(scip) );
   SCIP_CALL( SCIPincludeHeurGcgsimplerounding(scip) );
   SCIP_CALL( SCIPincludeHeurGcgzirounding(scip) );
   SCIP_CALL( SCIPincludeHeurXpcrossover(scip) );
   SCIP_CALL( SCIPincludeHeurXprins(scip) );

   /* Jonas' stuff */
   SCIP_CALL( SCIPsetSeparating(scip, SCIP_PARAMSETTING_OFF, TRUE) );

   SCIP_CALL( SCIPincludeDispGcg(scip) );
   SCIP_CALL( SCIPincludeDialogGcg(scip) );
   SCIP_CALL( GCGincludeDialogsGraph(scip) );

   return SCIP_OKAY;
}<|MERGE_RESOLUTION|>--- conflicted
+++ resolved
@@ -339,37 +339,26 @@
    /* Detectors and decompositions */
    SCIP_CALL( SCIPincludeReaderGp(scip) );
    SCIP_CALL( SCIPincludeConshdlrDecomp(scip) );
-<<<<<<< HEAD
-
    SCIP_CALL( SCIPincludeDetectorConnected(scip) );
-   SCIP_CALL( SCIPincludeDetectorArrowheur(scip) );
    SCIP_CALL( SCIPincludeDetectorStairheur(scip) );
    SCIP_CALL( SCIPincludeDetectorStaircase(scip) );
    SCIP_CALL( SCIPincludeDetectorRandom(scip) );
    SCIP_CALL( SCIPincludeDetectorColors(scip) );
    SCIP_CALL( SCIPincludeDetectorCutpacking(scip) );
-   SCIP_CALL( SCIPincludeDetectionDBSCAN(scip) );
-   SCIP_CALL( SCIPincludeDetectionMST(scip) );
+   SCIP_CALL( SCIPincludeDetectorDBSCAN(scip) );
+   SCIP_CALL( SCIPincludeDetectorMST(scip) );
 #ifdef GSL
-   SCIP_CALL( SCIPincludeDetectionMCL(scip) );
-#endif
-=======
-   SCIP_CALL( SCIPincludeDetectionConnected(scip) );
-   SCIP_CALL( SCIPincludeDetectionStairheur(scip) );
-   SCIP_CALL( SCIPincludeDetectionStaircase(scip) );
-   SCIP_CALL( SCIPincludeDetectionRandom(scip) );
-   SCIP_CALL( SCIPincludeDetectionColors(scip) );
-   SCIP_CALL( SCIPincludeDetectionCutpacking(scip) );
->>>>>>> 83884b07
-   SCIP_CALL( SCIPincludeDetectionCompgreedily(scip) );
-   SCIP_CALL( SCIPincludeDetectionMastersetcover(scip) );
-   SCIP_CALL( SCIPincludeDetectionMastersetpack(scip) );
-   SCIP_CALL( SCIPincludeDetectionMastersetpart(scip) );
-//   SCIP_CALL( SCIPincludeDetectionHcgpartition(scip) );
-//   SCIP_CALL( SCIPincludeDetectionHrgpartition(scip) );
-   SCIP_CALL( SCIPincludeDetectionHrcgpartition(scip) );
-   SCIP_CALL( SCIPincludeDetectionConnectedbase(scip) );
-   SCIP_CALL( SCIPincludeDetectionConnected_noNewLinkingVars(scip) );
+   SCIP_CALL( SCIPincludeDetectorMCL(scip) );
+#endif
+   SCIP_CALL( SCIPincludeDetectorCompgreedily(scip) );
+   SCIP_CALL( SCIPincludeDetectorMastersetcover(scip) );
+   SCIP_CALL( SCIPincludeDetectorMastersetpack(scip) );
+   SCIP_CALL( SCIPincludeDetectorMastersetpart(scip) );
+   SCIP_CALL( SCIPincludeDetectorHcgpartition(scip) );
+   SCIP_CALL( SCIPincludeDetectorHrgpartition(scip) );
+   SCIP_CALL( SCIPincludeDetectorHrcgpartition(scip) );
+   SCIP_CALL( SCIPincludeDetectorConnectedbase(scip) );
+   SCIP_CALL( SCIPincludeDetectorConnected_noNewLinkingVars(scip) );
 
 
 
