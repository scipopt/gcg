/* * * * * * * * * * * * * * * * * * * * * * * * * * * * * * * * * * * * * * */
/*                                                                           */
/*                  This file is part of the program                         */
/*          GCG --- Generic Column Generation                                */
/*                  a Dantzig-Wolfe decomposition based extension            */
/*                  of the branch-cut-and-price framework                    */
/*         SCIP --- Solving Constraint Integer Programs                      */
/*                                                                           */
/* Copyright (C) 2010-2018 Operations Research, RWTH Aachen University       */
/*                         Zuse Institute Berlin (ZIB)                       */
/*                                                                           */
/* This program is free software; you can redistribute it and/or             */
/* modify it under the terms of the GNU Lesser General Public License        */
/* as published by the Free Software Foundation; either version 3            */
/* of the License, or (at your option) any later version.                    */
/*                                                                           */
/* This program is distributed in the hope that it will be useful,           */
/* but WITHOUT ANY WARRANTY; without even the implied warranty of            */
/* MERCHANTABILITY or FITNESS FOR A PARTICULAR PURPOSE.  See the             */
/* GNU Lesser General Public License for more details.                       */
/*                                                                           */
/* You should have received a copy of the GNU Lesser General Public License  */
/* along with this program; if not, write to the Free Software               */
/* Foundation, Inc., 51 Franklin St, Fifth Floor, Boston, MA 02110-1301, USA.*/
/*                                                                           */
/* * * * * * * * * * * * * * * * * * * * * * * * * * * * * * * * * * * * * * */

/**@file   gcgplugins.c
 * @brief  SCIP plugins for generic column generation
 * @author Gerald Gamrath
 * @author Martin Bergner
 * @author Michael Bastubbe
 */

/*--+----1----+----2----+----3----+----4----+----5----+----6----+----7----+----8----+----9----+----0----+----1----+----2*/

#include "gcgplugins.h"
#include "scip/debug.h"

#define USEHEURS 1
#define USESEPA 1
#define USEPROP 1

/* include header files here, such that the user only has to include
 * gcgplugins.h
 */
#include "scip/cons_indicator.h"
#include "scip/cons_integral.h"
#include "scip/cons_knapsack.h"
#include "scip/cons_linear.h"
#include "scip/cons_logicor.h"
#include "scip/cons_setppc.h"
#include "scip/cons_varbound.h"


#if USEHEURS
#include "scip/heur_actconsdiving.h"
#include "scip/heur_clique.h"
#include "scip/heur_coefdiving.h"
#include "scip/heur_crossover.h"
#include "scip/heur_dins.h"
#include "scip/heur_dualval.h"
#include "scip/heur_feaspump.h"
#include "scip/heur_fixandinfer.h"
#include "scip/heur_fracdiving.h"
#include "scip/heur_guideddiving.h"
#include "scip/heur_intdiving.h"
#include "scip/heur_intshifting.h"
#include "scip/heur_linesearchdiving.h"
#include "scip/heur_localbranching.h"
#include "scip/heur_mutation.h"
#include "scip/heur_nlpdiving.h"
#include "scip/heur_objpscostdiving.h"
#include "scip/heur_octane.h"
#include "scip/heur_oneopt.h"
#include "scip/heur_proximity.h"
#include "scip/heur_pscostdiving.h"
#include "scip/heur_randrounding.h"
#include "scip/heur_rens.h"
#include "scip/heur_rins.h"
#include "scip/heur_rootsoldiving.h"
#include "scip/heur_rounding.h"
#include "scip/heur_shiftandpropagate.h"
#include "scip/heur_shifting.h"
#include "scip/heur_simplerounding.h"
#include "scip/heur_subnlp.h"
#include "scip/heur_trivial.h"
#include "scip/heur_trysol.h"
#include "scip/heur_twoopt.h"
#include "scip/heur_undercover.h"
#include "scip/heur_vbounds.h"
#include "scip/heur_veclendiving.h"
#include "scip/heur_zirounding.h"
#include "scip/heur_zeroobj.h"
#endif

#include "scip/nodesel_bfs.h"
#include "scip/nodesel_dfs.h"
#include "scip/nodesel_estimate.h"
#include "scip/nodesel_hybridestim.h"
#include "scip/nodesel_restartdfs.h"

#include "scip/presol_implics.h"
#include "scip/presol_inttobinary.h"
#include "scip/presol_trivial.h"
#include "scip/presol_boundshift.h"
#include "scip/presol_domcol.h"
#include "scip/presol_convertinttobin.h"

#if USEPROP
#include "scip/prop_dualfix.h"
#include "scip/prop_probing.h"
#include "scip/prop_pseudoobj.h"
#include "scip/prop_rootredcost.h"
#include "scip/prop_redcost.h"
#include "scip/prop_genvbounds.h"
#include "scip/prop_vbounds.h"
#include "scip/prop_obbt.h"
#endif

#include "scip/reader_bnd.h"
#include "scip/reader_ccg.h"
#include "scip/reader_cip.h"
#include "scip/reader_cnf.h"
#include "scip/reader_fix.h"
#include "scip/reader_fzn.h"
#include "scip/reader_gms.h"
#include "scip/reader_lp.h"
#include "scip/reader_mps.h"
#include "scip/reader_opb.h"
#include "scip/reader_osil.h"
#include "scip/reader_pip.h"
#include "scip/reader_pbm.h"
#include "scip/reader_rlp.h"
#include "scip/reader_sol.h"
#include "scip/reader_wbo.h"
#include "scip/reader_zpl.h"

#if USESEPA
#include "scip/sepa_clique.h"
#include "scip/sepa_gomory.h"
#include "scip/sepa_impliedbounds.h"
#include "scip/sepa_intobj.h"
#include "scip/sepa_mcf.h"
#include "scip/sepa_oddcycle.h"
#include "scip/sepa_strongcg.h"
#include "scip/sepa_zerohalf.h"

/** added by Jonas */
#include "scip/sepa_closecuts.h"
#include "scip/sepa_rapidlearning.h"
#endif


#include "scip/scipshell.h"
#include "reader_blk.h"
#include "reader_dec.h"
#include "pricer_gcg.h"
#include "relax_gcg.h"
#include "branch_empty.h"

#include "cons_origbranch.h"
#include "disp_gcg.h"
#include "dialog_gcg.h"
#include "reader_ref.h"
#include "event_bestsol.h"
#include "event_mastersol.h"

/* Martin's detection stuff */
#include "cons_decomp.h"
#include "dec_connected.h"

<<<<<<< HEAD
#ifdef WITH_BLISS
=======
/* visualization */
#include "params_visu.h"
#include "reader_gp.h"
#include "reader_tex.h"
#include "reader_cls.h"

#ifndef NBLISS
>>>>>>> 00b70632
#include "dec_isomorph.h"
#endif

/* new detection stuff */
#include "dec_constype.h"
#include "dec_consclass.h"
#include "dec_densemasterconss.h"
#include "dec_stairheur.h"
#include "dec_staircase.h"
#include "dec_random.h"
#include "dec_colors.h"
#include "dec_compgreedily.h"
#include "dec_staircase_lsp.h"
#include "dec_consname.h"
#include "dec_postprocess.h"
#include "dec_mastersetpack.h"
#include "dec_mastersetpart.h"
#include "dec_mastersetcover.h"
#include "dec_hrcgpartition.h"
#include "dec_hrgpartition.h"
#include "dec_hcgpartition.h"
#include "dec_connectedbase.h"
#include "dec_connected_noNewLinkingVars.h"
#include "dec_generalmastersetcover.h"
#include "dec_generalmastersetpack.h"
#include "dec_generalmastersetpart.h"
#include "dec_staircase_lsp.h"
#include "dec_varclass.h"


/* Christian's heuristics */
#include "heur_gcgcoefdiving.h"
#include "heur_gcgdins.h"
#include "heur_gcgfeaspump.h"
#include "heur_gcgfracdiving.h"
#include "heur_gcgguideddiving.h"
#include "heur_gcglinesdiving.h"
#include "heur_gcgpscostdiving.h"
#include "heur_gcgrens.h"
#include "heur_gcgrins.h"
#include "heur_gcgrounding.h"
#include "heur_gcgshifting.h"
#include "heur_gcgsimplerounding.h"
#include "heur_gcgveclendiving.h"
#include "heur_gcgzirounding.h"
#include "heur_origdiving.h"
#include "heur_xpcrossover.h"
#include "heur_xprins.h"

/* Friedrike's detection stuff */
#include "dec_cutpacking.h"
#include "scip_misc.h"
#include "scip/table_default.h"

/* Igor's detection with clustering */
#include "dec_dbscan.h"
#include "dec_mst.h"
#ifdef GSL
#include "dec_mcl.h"
#endif

/** includes default plugins for generic column generation into SCIP */
SCIP_RETCODE SCIPincludeGcgPlugins(
   SCIP*                 scip                /**< SCIP data structure */
   )
{
   SCIP_CALL( SCIPincludeConshdlrLinear(scip) ); /* linear must be first due to constraint upgrading */
   SCIP_CALL( SCIPincludeConshdlrIndicator(scip) );
   SCIP_CALL( SCIPincludeConshdlrIntegral(scip) );
   SCIP_CALL( SCIPincludeConshdlrKnapsack(scip) );
   SCIP_CALL( SCIPincludeConshdlrLogicor(scip) );
   SCIP_CALL( SCIPincludeConshdlrSetppc(scip) );
   SCIP_CALL( SCIPincludeConshdlrVarbound(scip) );

   SCIP_CALL( SCIPincludeReaderBnd(scip) );
   SCIP_CALL( SCIPincludeReaderCcg(scip) );
   SCIP_CALL( SCIPincludeReaderCip(scip) );
   SCIP_CALL( SCIPincludeReaderCnf(scip) );
   SCIP_CALL( SCIPincludeReaderFix(scip) );
   SCIP_CALL( SCIPincludeReaderFzn(scip) );
   SCIP_CALL( SCIPincludeReaderGms(scip) );
   SCIP_CALL( SCIPincludeReaderLp(scip) );
   SCIP_CALL( SCIPincludeReaderMps(scip) );
   SCIP_CALL( SCIPincludeReaderOpb(scip) );
   SCIP_CALL( SCIPincludeReaderOsil(scip) );
   SCIP_CALL( SCIPincludeReaderPip(scip) );
   SCIP_CALL( SCIPincludeReaderPbm(scip) );
   SCIP_CALL( SCIPincludeReaderRlp(scip) );
   SCIP_CALL( SCIPincludeReaderSol(scip) );
   SCIP_CALL( SCIPincludeReaderWbo(scip) );
   SCIP_CALL( SCIPincludeReaderZpl(scip) );

   SCIP_CALL( SCIPincludePresolBoundshift(scip) );
   SCIP_CALL( SCIPincludePresolImplics(scip) );
   SCIP_CALL( SCIPincludePresolInttobinary(scip) );
   SCIP_CALL( SCIPincludePresolTrivial(scip) );
   SCIP_CALL( SCIPincludePresolDomcol(scip) );
   SCIP_CALL( SCIPincludePresolConvertinttobin(scip) );

   SCIP_CALL( SCIPincludeNodeselBfs(scip) );
   SCIP_CALL( SCIPincludeNodeselDfs(scip) );
   SCIP_CALL( SCIPincludeNodeselEstimate(scip) );
   SCIP_CALL( SCIPincludeNodeselHybridestim(scip) );
   SCIP_CALL( SCIPincludeNodeselRestartdfs(scip) );

#if USEPROP
   SCIP_CALL( SCIPincludePropDualfix(scip) );
   SCIP_CALL( SCIPincludePropPseudoobj(scip) );
   SCIP_CALL( SCIPincludePropRootredcost(scip) );
   SCIP_CALL( SCIPincludePropGenvbounds(scip) );
   SCIP_CALL( SCIPincludePropProbing(scip) );
   SCIP_CALL( SCIPincludePropRedcost(scip) );
   SCIP_CALL( SCIPincludePropVbounds(scip) );
   SCIP_CALL( SCIPincludePropObbt(scip) );
#endif


#if USEHEURS
   SCIP_CALL( SCIPincludeHeurActconsdiving(scip) );
   SCIP_CALL( SCIPincludeHeurClique(scip) );
   SCIP_CALL( SCIPincludeHeurCoefdiving(scip) );
   SCIP_CALL( SCIPincludeHeurCrossover(scip) );
   SCIP_CALL( SCIPincludeHeurDins(scip) );
   SCIP_CALL( SCIPincludeHeurDualval(scip) );
   SCIP_CALL( SCIPincludeHeurFeaspump(scip) );
   SCIP_CALL( SCIPincludeHeurFixandinfer(scip) );
   SCIP_CALL( SCIPincludeHeurFracdiving(scip) );
   SCIP_CALL( SCIPincludeHeurGuideddiving(scip) );
   SCIP_CALL( SCIPincludeHeurIntdiving(scip) );
   SCIP_CALL( SCIPincludeHeurIntshifting(scip) );
   SCIP_CALL( SCIPincludeHeurLinesearchdiving(scip) );
   SCIP_CALL( SCIPincludeHeurLocalbranching(scip) );
   SCIP_CALL( SCIPincludeHeurMutation(scip) );
   SCIP_CALL( SCIPincludeHeurNlpdiving(scip) );
   SCIP_CALL( SCIPincludeHeurObjpscostdiving(scip) );
   SCIP_CALL( SCIPincludeHeurOctane(scip) );
   SCIP_CALL( SCIPincludeHeurOneopt(scip) );
   SCIP_CALL( SCIPincludeHeurProximity(scip) );
   SCIP_CALL( SCIPincludeHeurPscostdiving(scip) );
   SCIP_CALL( SCIPincludeHeurRandrounding(scip) );
   SCIP_CALL( SCIPincludeHeurRens(scip) );
   SCIP_CALL( SCIPincludeHeurRins(scip) );
   SCIP_CALL( SCIPincludeHeurRootsoldiving(scip) );
   SCIP_CALL( SCIPincludeHeurRounding(scip) );
   SCIP_CALL( SCIPincludeHeurShiftandpropagate(scip) );
   SCIP_CALL( SCIPincludeHeurShifting(scip) );
   SCIP_CALL( SCIPincludeHeurSubNlp(scip) );
   SCIP_CALL( SCIPincludeHeurTrivial(scip) );
   SCIP_CALL( SCIPincludeHeurTrySol(scip) );
   SCIP_CALL( SCIPincludeHeurTwoopt(scip) );
   SCIP_CALL( SCIPincludeHeurUndercover(scip) );
   SCIP_CALL( SCIPincludeHeurVbounds(scip) );
   SCIP_CALL( SCIPincludeHeurVeclendiving(scip) );
   SCIP_CALL( SCIPincludeHeurZirounding(scip) );
   SCIP_CALL( SCIPincludeHeurZeroobj(scip) );
#endif
   SCIP_CALL( SCIPincludeHeurSimplerounding(scip) );

#if USESEPA
   SCIP_CALL( SCIPincludeSepaClique(scip) );
   SCIP_CALL( SCIPincludeSepaGomory(scip) );
   SCIP_CALL( SCIPincludeSepaImpliedbounds(scip) );
   SCIP_CALL( SCIPincludeSepaIntobj(scip) );
   SCIP_CALL( SCIPincludeSepaMcf(scip) );
   SCIP_CALL( SCIPincludeSepaOddcycle(scip) );
   SCIP_CALL( SCIPincludeSepaStrongcg(scip) );
   SCIP_CALL( SCIPincludeSepaZerohalf(scip) );

   /* added by Jonas */
   SCIP_CALL( SCIPincludeSepaClosecuts(scip) );
   SCIP_CALL( SCIPincludeSepaRapidlearning(scip) );
#endif

   SCIP_CALL( SCIPincludeRelaxGcg(scip) );
   SCIP_CALL( SCIPincludeReaderBlk(scip) );
   SCIP_CALL( SCIPincludeReaderDec(scip) );
   SCIP_CALL( SCIPincludeReaderRef(scip) );
   SCIP_CALL( SCIPincludeBranchruleEmpty(scip) );

   SCIP_CALL( SCIPincludeConshdlrOrigbranch(scip) );
   SCIP_CALL( SCIPincludeEventHdlrBestsol(scip) );
   SCIP_CALL( SCIPincludeEventHdlrMastersol(scip) );

   /* Visualizations */
   SCIP_CALL( SCIPincludeParamsVisu(scip) );
   SCIP_CALL( SCIPincludeReaderGp(scip) );
   SCIP_CALL( SCIPincludeReaderTex(scip) );
   SCIP_CALL( SCIPincludeReaderCls(scip) );

   /* Detectors and decompositions */
   SCIP_CALL( SCIPincludeConshdlrDecomp(scip) );
   SCIP_CALL( SCIPincludeDetectorConnected(scip) );
<<<<<<< HEAD
=======
   SCIP_CALL( SCIPincludeDetectorConstype(scip) );
   SCIP_CALL( SCIPincludeDetectorPostprocess(scip) );
   SCIP_CALL( SCIPincludeDetectorConsclass(scip) );
   SCIP_CALL( SCIPincludeDetectorDensemasterconss(scip) );
>>>>>>> 00b70632
   SCIP_CALL( SCIPincludeDetectorStairheur(scip) );
   SCIP_CALL( SCIPincludeDetectorStaircase(scip) );
   SCIP_CALL( SCIPincludeDetectorRandom(scip) );
   SCIP_CALL( SCIPincludeDetectorStaircaseLsp(scip) );
   SCIP_CALL( SCIPincludeDetectorColors(scip) );
<<<<<<< HEAD
   SCIP_CALL( SCIPincludeDetectorConsname(scip) );
   
#ifdef WITH_HMETIS
   SCIP_CALL( SCIPincludeDetectorArrowheur(scip) );
   SCIP_CALL( SCIPincludeDetectorCutpacking(scip) );
#endif
=======
   SCIP_CALL( SCIPincludeDetectorCutpacking(scip) );
#ifdef GSL
   SCIP_CALL( SCIPincludeDetectorDBSCAN(scip) );
   SCIP_CALL( SCIPincludeDetectorMST(scip) );
   SCIP_CALL( SCIPincludeDetectorMCL(scip) );
#endif
   SCIP_CALL( SCIPincludeDetectorCompgreedily(scip) );
   SCIP_CALL( SCIPincludeDetectorMastersetcover(scip) );
   SCIP_CALL( SCIPincludeDetectorMastersetpack(scip) );
   SCIP_CALL( SCIPincludeDetectorMastersetpart(scip) );
   SCIP_CALL( SCIPincludeDetectorHcgpartition(scip) );
   SCIP_CALL( SCIPincludeDetectorHrgpartition(scip) );
   SCIP_CALL( SCIPincludeDetectorHrcgpartition(scip) );
   SCIP_CALL( SCIPincludeDetectorConnectedbase(scip) );
   SCIP_CALL( SCIPincludeDetectorConnected_noNewLinkingVars(scip) );
   SCIP_CALL( SCIPincludeDetectorGeneralmastersetpack(scip) );
   SCIP_CALL( SCIPincludeDetectorGeneralmastersetpart(scip) );
   SCIP_CALL( SCIPincludeDetectorGeneralmastersetcover(scip) );
   SCIP_CALL( SCIPincludeDetectorVarclass(scip) );

>>>>>>> 00b70632

#ifdef WITH_BLISS
   SCIP_CALL( SCIPincludeDetectorIsomorphism(scip) );
#endif

   /* Christian's heuristics */
   SCIP_CALL( SCIPincludeEventHdlrOrigdiving(scip) );
   SCIP_CALL( GCGincludeHeurGcgcoefdiving(scip) );
   SCIP_CALL( GCGincludeHeurGcgfracdiving(scip) );
   SCIP_CALL( GCGincludeHeurGcgguideddiving(scip) );
   SCIP_CALL( GCGincludeHeurGcglinesdiving(scip) );
   SCIP_CALL( GCGincludeHeurGcgpscostdiving(scip) );
   SCIP_CALL( GCGincludeHeurGcgveclendiving(scip) );
   SCIP_CALL( SCIPincludeHeurGcgdins(scip) );
   SCIP_CALL( SCIPincludeHeurGcgfeaspump(scip) );
   SCIP_CALL( SCIPincludeHeurGcgrens(scip) );
   SCIP_CALL( SCIPincludeHeurGcgrins(scip) );
   SCIP_CALL( SCIPincludeHeurGcgrounding(scip) );
   SCIP_CALL( SCIPincludeHeurGcgshifting(scip) );
   SCIP_CALL( SCIPincludeHeurGcgsimplerounding(scip) );
   SCIP_CALL( SCIPincludeHeurGcgzirounding(scip) );
   SCIP_CALL( SCIPincludeHeurXpcrossover(scip) );
   SCIP_CALL( SCIPincludeHeurXprins(scip) );

   /* Jonas' stuff */
   SCIP_CALL( SCIPsetSeparating(scip, SCIP_PARAMSETTING_OFF, TRUE) );

   /* disable conflict analysis since adding constraints after structure detection may destroy symmetries */
    SCIP_CALL( SCIPsetBoolParam(scip, "conflict/enable", FALSE) );
    SCIP_CALL( SCIPsetIntParam(scip, "heuristics/clique/freq", -1) );
    SCIP_CALL( SCIPfixParam(scip, "conflict/enable") );
    SCIP_CALL( SCIPfixParam(scip, "heuristics/clique/freq") );


   SCIP_CALL( SCIPincludeDispGcg(scip) );
   SCIP_CALL( SCIPincludeDialogGcg(scip) );
   SCIP_CALL( GCGincludeDialogsGraph(scip) );
   SCIP_CALL( SCIPincludeTableDefault(scip) );

   return SCIP_OKAY;
}<|MERGE_RESOLUTION|>--- conflicted
+++ resolved
@@ -170,17 +170,13 @@
 #include "cons_decomp.h"
 #include "dec_connected.h"
 
-<<<<<<< HEAD
-#ifdef WITH_BLISS
-=======
 /* visualization */
 #include "params_visu.h"
 #include "reader_gp.h"
 #include "reader_tex.h"
 #include "reader_cls.h"
 
-#ifndef NBLISS
->>>>>>> 00b70632
+#ifdef WITH_BLISS
 #include "dec_isomorph.h"
 #endif
 
@@ -238,7 +234,7 @@
 /* Igor's detection with clustering */
 #include "dec_dbscan.h"
 #include "dec_mst.h"
-#ifdef GSL
+#ifdef WITH_GSL
 #include "dec_mcl.h"
 #endif
 
@@ -373,28 +369,19 @@
    /* Detectors and decompositions */
    SCIP_CALL( SCIPincludeConshdlrDecomp(scip) );
    SCIP_CALL( SCIPincludeDetectorConnected(scip) );
-<<<<<<< HEAD
-=======
    SCIP_CALL( SCIPincludeDetectorConstype(scip) );
    SCIP_CALL( SCIPincludeDetectorPostprocess(scip) );
    SCIP_CALL( SCIPincludeDetectorConsclass(scip) );
    SCIP_CALL( SCIPincludeDetectorDensemasterconss(scip) );
->>>>>>> 00b70632
    SCIP_CALL( SCIPincludeDetectorStairheur(scip) );
    SCIP_CALL( SCIPincludeDetectorStaircase(scip) );
    SCIP_CALL( SCIPincludeDetectorRandom(scip) );
    SCIP_CALL( SCIPincludeDetectorStaircaseLsp(scip) );
    SCIP_CALL( SCIPincludeDetectorColors(scip) );
-<<<<<<< HEAD
-   SCIP_CALL( SCIPincludeDetectorConsname(scip) );
-   
 #ifdef WITH_HMETIS
-   SCIP_CALL( SCIPincludeDetectorArrowheur(scip) );
    SCIP_CALL( SCIPincludeDetectorCutpacking(scip) );
 #endif
-=======
-   SCIP_CALL( SCIPincludeDetectorCutpacking(scip) );
-#ifdef GSL
+#ifdef WITH_GSL
    SCIP_CALL( SCIPincludeDetectorDBSCAN(scip) );
    SCIP_CALL( SCIPincludeDetectorMST(scip) );
    SCIP_CALL( SCIPincludeDetectorMCL(scip) );
@@ -413,7 +400,6 @@
    SCIP_CALL( SCIPincludeDetectorGeneralmastersetcover(scip) );
    SCIP_CALL( SCIPincludeDetectorVarclass(scip) );
 
->>>>>>> 00b70632
 
 #ifdef WITH_BLISS
    SCIP_CALL( SCIPincludeDetectorIsomorphism(scip) );
