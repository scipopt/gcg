--- conflicted
+++ resolved
@@ -1360,13 +1360,9 @@
    /* do not modify the time limit after solving the master problem */
    SCIP_CALL( SCIPsetBoolParam(masterscip, "reoptimization/commontimelimit", FALSE) );
 
-<<<<<<< HEAD
-   SCIP_CALL( SCIPsetIntParam(masterscip, "propagating/probing/maxprerounds", 0) );
-=======
    /* disable aggregation and multiaggregation of variables, as this might lead to issues with copied original variables */
    SCIP_CALL( SCIPsetBoolParam(masterscip, "presolving/donotaggr", TRUE) );
    SCIP_CALL( SCIPsetBoolParam(masterscip, "presolving/donotmultaggr", TRUE) );
->>>>>>> 6bf5c52d
 
    return SCIP_OKAY;
 }
