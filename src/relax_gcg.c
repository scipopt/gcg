--- conflicted
+++ resolved
@@ -921,16 +921,13 @@
 SCIP_RETCODE setPricingProblemParameters(
    SCIP*                 scip,               /**< SCIP data structure of the pricing problem */
    int                   clocktype,          /**< clocktype to use in the pricing problem */
-<<<<<<< HEAD
-   SCIP_Bool             enableppcuts        /**< should ppcuts be stored for sepa_basis */
-=======
    SCIP_Real             infinity,           /**< values larger than this are considered infinity in the pricing problem */
    SCIP_Real             epsilon,            /**< absolute values smaller than this are considered zero in the pricing problem */
    SCIP_Real             sumepsilon,         /**< absolute values of sums smaller than this are considered zero in the pricing problem */
    SCIP_Real             feastol,            /**< feasibility tolerance for constraints in the pricing problem */
    SCIP_Real             lpfeastol,          /**< primal feasibility tolerance of LP solver in the pricing problem */
-   SCIP_Real             dualfeastol         /**< feasibility tolerance for reduced costs in LP solution in the pricing problem */
->>>>>>> f9160269
+   SCIP_Real             dualfeastol,        /**< feasibility tolerance for reduced costs in LP solution in the pricing problem */
+   SCIP_Bool             enableppcuts        /**< should ppcuts be stored for sepa_basis */
    )
 {
    assert(scip != NULL);
@@ -985,24 +982,21 @@
    SCIP_CALL( SCIPsetBoolParam(scip, "misc/calcintegral", FALSE) );
    SCIP_CALL( SCIPsetBoolParam(scip, "misc/finitesolutionstore", TRUE) );
 
-<<<<<<< HEAD
-   /* jonas' stuff */
-   if(enableppcuts)
-   {
-      int pscost;
-      int prop;
-
-      SCIP_CALL( SCIPgetIntParam(scip, "branching/pscost/priority", &pscost) );
-      SCIP_CALL( SCIPgetIntParam(scip, "propagating/maxroundsroot", &prop) );
-=======
    SCIP_CALL( SCIPsetRealParam(scip, "numerics/infinity", infinity) );
    SCIP_CALL( SCIPsetRealParam(scip, "numerics/epsilon", epsilon) );
    SCIP_CALL( SCIPsetRealParam(scip, "numerics/sumepsilon", sumepsilon) );
    SCIP_CALL( SCIPsetRealParam(scip, "numerics/feastol", feastol) );
    SCIP_CALL( SCIPsetRealParam(scip, "numerics/lpfeastol", lpfeastol) );
    SCIP_CALL( SCIPsetRealParam(scip, "numerics/dualfeastol", dualfeastol) );
->>>>>>> f9160269
-
+
+   /* jonas' stuff */
+   if(enableppcuts)
+   {
+      int pscost;
+      int prop;
+
+      SCIP_CALL( SCIPgetIntParam(scip, "branching/pscost/priority", &pscost) );
+      SCIP_CALL( SCIPgetIntParam(scip, "propagating/maxroundsroot", &prop) );
       SCIP_CALL( SCIPsetIntParam(scip, "branching/pscost/priority", 11000) );
       SCIP_CALL( SCIPsetIntParam(scip, "propagating/maxroundsroot", 0) );
       SCIP_CALL( SCIPsetPresolving(scip, SCIP_PARAMSETTING_OFF, TRUE) );
@@ -1361,16 +1355,13 @@
    SCIP**                pricingscip,        /**< Pricing scip data structure */
    const char*           name,               /**< name of the pricing problem */
    int                   clocktype,          /**< clocktype to use in the pricing problem */
-<<<<<<< HEAD
-   SCIP_Bool             enableppcuts        /**< should ppcuts be stored for sepa_basis */
-=======
    SCIP_Real             infinity,           /**< values larger than this are considered infinity in the pricing problem */
    SCIP_Real             epsilon,            /**< absolute values smaller than this are considered zero in the pricing problem */
    SCIP_Real             sumepsilon,         /**< absolute values of sums smaller than this are considered zero in the pricing problem */
    SCIP_Real             feastol,            /**< feasibility tolerance for constraints in the pricing problem */
    SCIP_Real             lpfeastol,          /**< primal feasibility tolerance of LP solver in the pricing problem */
-   SCIP_Real             dualfeastol         /**< feasibility tolerance for reduced costs in LP solution in the pricing problem */
->>>>>>> f9160269
+   SCIP_Real             dualfeastol,        /**< feasibility tolerance for reduced costs in LP solution in the pricing problem */
+   SCIP_Bool             enableppcuts        /**< should ppcuts be stored for sepa_basis */
    )
 {
    assert(pricingscip != NULL);
@@ -1378,11 +1369,7 @@
 
    SCIP_CALL( SCIPcreate(pricingscip) );
    SCIP_CALL( SCIPincludeDefaultPlugins(*pricingscip) );
-<<<<<<< HEAD
-   SCIP_CALL( setPricingProblemParameters(*pricingscip, clocktype, enableppcuts) );
-=======
-   SCIP_CALL( setPricingProblemParameters(*pricingscip, clocktype, infinity, epsilon, sumepsilon, feastol, lpfeastol, dualfeastol) );
->>>>>>> f9160269
+   SCIP_CALL( setPricingProblemParameters(*pricingscip, clocktype, infinity, epsilon, sumepsilon, feastol, lpfeastol, dualfeastol, enableppcuts) );
    SCIP_CALL( SCIPcreateProb(*pricingscip, name, NULL, NULL, NULL, NULL, NULL, NULL, NULL) );
 
    return SCIP_OKAY;
@@ -1634,12 +1621,7 @@
    {
       relaxdata->convconss[i] = NULL;
       (void) SCIPsnprintf(name, SCIP_MAXSTRLEN, "pricing_block_%d", i);
-
-<<<<<<< HEAD
-      SCIP_CALL( createPricingProblem(&(relaxdata->pricingprobs[i]), name, clocktype, enableppcuts) );
-=======
-      SCIP_CALL( createPricingProblem(&(relaxdata->pricingprobs[i]), name, clocktype, infinity, epsilon, sumepsilon, feastol, lpfeastol, dualfeastol) );
->>>>>>> f9160269
+      SCIP_CALL( createPricingProblem(&(relaxdata->pricingprobs[i]), name, clocktype, infinity, epsilon, sumepsilon, feastol, lpfeastol, dualfeastol, enableppcuts) );
       SCIP_CALL( SCIPhashmapCreate(&(hashorig2pricingvar[i]), SCIPblkmem(scip), SCIPgetNVars(scip)) ); /*lint !e613*/
    }
 
