--- conflicted
+++ resolved
@@ -2474,16 +2474,9 @@
       }
 
       /* set the lower bound pointer */
-<<<<<<< HEAD
-      if( SCIPgetStage(masterprob) == SCIP_STAGE_SOLVING )
+      if( SCIPgetStage(masterprob) == SCIP_STAGE_SOLVING && GCGmasterIsCurrentSolValid(masterprob) )
       {
          *lowerbound = SCIPgetLocalDualbound(masterprob);
-
-=======
-      if( SCIPgetStage(masterprob) == SCIP_STAGE_SOLVING && GCGmasterIsCurrentSolValid(masterprob) )
-      {
-         *lowerbound = SCIPgetLocalDualbound(masterprob);
->>>>>>> 00072229
       }
       else
       {
@@ -3363,17 +3356,10 @@
       SCIPerrorMessage("already in GCG probing mode\n");
       return SCIP_INVALIDCALL;
    }
-<<<<<<< HEAD
 
    masterprob = relaxdata->masterprob;
    assert(masterprob != NULL);
 
-=======
-
-   masterprob = relaxdata->masterprob;
-   assert(masterprob != NULL);
-
->>>>>>> 00072229
    /* start probing in both the original and the master problem */
    SCIP_CALL( SCIPstartProbing(scip) );
    SCIP_CALL( SCIPstartProbing(masterprob) );
@@ -3451,7 +3437,6 @@
       GCGconsOrigbranchGetActiveCons(scip), NULL, NULL) );
    SCIP_CALL( SCIPaddConsNode(scip, probingnode, probingcons, NULL) );
    SCIP_CALL( SCIPreleaseCons(scip, &probingcons) );
-<<<<<<< HEAD
 
 
    return SCIP_OKAY;
@@ -3535,91 +3520,6 @@
       return SCIP_INVALIDCALL;
    }
 
-=======
-
-
-   return SCIP_OKAY;
-}
-
-/** add a new probing node the master problem together with a master branching constraint
- *  which ensures that bound changes are transferred to master and pricing problems
- *
- *  @note A corresponding probing node must have been added to the original problem beforehand;
- *        furthermore, this method must be called after bound changes to the original problem have been made
- */
-SCIP_RETCODE GCGrelaxNewProbingnodeMaster(
-   SCIP*                 scip                /**< SCIP data structure */
-   )
-{
-   SCIP_RELAX* relax;
-   SCIP_RELAXDATA* relaxdata;
-   SCIP* masterprob;
-   SCIP_CONS* probingcons;
-   SCIP_NODE* probingnode;
-
-   assert(scip != NULL);
-
-   relax = SCIPfindRelax(scip, RELAX_NAME);
-   assert(relax != NULL);
-
-   relaxdata = SCIPrelaxGetData(relax);
-   assert(relaxdata != NULL);
-
-   if( !relaxdata->masterinprobing )
-   {
-      SCIPerrorMessage("not in GCG probing mode\n");
-      return SCIP_INVALIDCALL;
-   }
-
-   masterprob = relaxdata->masterprob;
-   assert(masterprob != NULL);
-
-   if( SCIPgetProbingDepth(scip) != SCIPgetProbingDepth(masterprob) + 1 )
-   {
-      SCIPerrorMessage("master probing node must be created after original probing node\n");
-      return SCIP_INVALIDCALL;
-   }
-
-   /* add a probing node in the master problem together with a master branching constraint */
-   SCIP_CALL( SCIPnewProbingNode(masterprob) );
-   probingnode = SCIPgetCurrentNode(masterprob);
-   assert(GCGconsMasterbranchGetActiveCons(masterprob) != NULL);
-   SCIP_CALL( GCGcreateConsMasterbranch(masterprob, &probingcons, "mprobingcons", probingnode,
-      GCGconsMasterbranchGetActiveCons(masterprob), NULL, NULL, NULL, 0) );
-   SCIP_CALL( SCIPaddConsNode(masterprob, probingnode, probingcons, NULL) );
-   SCIP_CALL( SCIPreleaseCons(masterprob, &probingcons) );
-
-   return SCIP_OKAY;
-}
-
-/** add probing nodes to both the original and master problem;
- *  furthermore, add origbranch and masterbranch constraints to transfer branching decisions
- *  from the original to the master problem
- */
-SCIP_RETCODE GCGrelaxBacktrackProbing(
-   SCIP*                 scip,               /**< SCIP data structure */
-   int                   probingdepth        /**< probing depth of the node in the probing path that should be reactivated */
-   )
-{
-   SCIP_RELAX* relax;
-   SCIP_RELAXDATA* relaxdata;
-   SCIP* masterprob;
-
-   assert(scip != NULL);
-
-   relax = SCIPfindRelax(scip, RELAX_NAME);
-   assert(relax != NULL);
-
-   relaxdata = SCIPrelaxGetData(relax);
-   assert(relaxdata != NULL);
-
-   if( !relaxdata->masterinprobing )
-   {
-      SCIPerrorMessage("not in GCG probing mode\n");
-      return SCIP_INVALIDCALL;
-   }
-
->>>>>>> 00072229
    masterprob = relaxdata->masterprob;
    assert(masterprob != NULL);
 
