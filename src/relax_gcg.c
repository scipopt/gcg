--- conflicted
+++ resolved
@@ -2173,18 +2173,13 @@
    assert(relaxdata->masterprob != NULL);
 
    initRelaxdata(relaxdata);
-   SCIPdebugMessage("****NIKLAS**** start allocating memory for deg/db\n");
    SCIP_CALL( SCIPcreateClock(scip, &(relaxdata->rootnodetime)) );
    SCIP_CALL( SCIPallocMemory(scip, &(relaxdata->degeneracy)) );
    SCIP_CALL( SCIPallocMemory(scip, &(relaxdata->dualbounds)) );
-<<<<<<< HEAD
-=======
    relaxdata->degeneracy->data = 0.;
    relaxdata->degeneracy->next= NULL;
    relaxdata->dualbounds->data = 0.;
    relaxdata->dualbounds->next= NULL;
-   SCIPdebugMessage("****NIKLAS**** end allocating memory for deg/db\n");
->>>>>>> 689cf4de
 
    return SCIP_OKAY;
 }
@@ -2269,7 +2264,6 @@
    }
 
    /* free lists */
-   SCIPdebugMessage("****NIKLAS**** start freeing deg/db memory\n");
    current = relaxdata->degeneracy;
    while( current != NULL )
    {
@@ -2284,7 +2278,6 @@
       SCIPfreeMemory(scip, &current);
       current = next;
    }
-   SCIPdebugMessage("****NIKLAS**** end freeing deg/db memory\n");
 
    relaxdata->relaxisinitialized = FALSE;
 
@@ -2338,13 +2331,10 @@
    /* get current degeneracy and dualbounds */
 //   relaxdata->degeneracy[SCIPnodeGetNumber(SCIPgetCurrentNode(scip))] = GCGgetDegeneracy(scip);
 //   relaxdata->dualbounds[SCIPnodeGetNumber(SCIPgetCurrentNode(scip))] = SCIPgetDualbound(scip);
-   SCIPdebugMessage("****NIKLAS**** start updating list ...\n");
    SCIP_CALL( SCIPallocMemory(scip, &current_deg) );
    SCIP_CALL( SCIPallocMemory(scip, &current_db) );
-   SCIPdebugMessage("****NIKLAS**** ... initialize with relaxdata ...\n");
    current_deg = relaxdata->degeneracy;
    current_db = relaxdata->dualbounds;
-   SCIPdebugMessage("****NIKLAS**** ... look for latest list entry ...\n");
    while( current_deg->next != NULL )
    {
       current_deg = current_deg->next;
@@ -2353,17 +2343,14 @@
    {
       current_db = current_db->next;
    }
-   SCIPdebugMessage("****NIKLAS**** ... allocate new memory ...\n");
    SCIP_CALL( SCIPallocMemory(scip, &next_deg) );
    SCIP_CALL( SCIPallocMemory(scip, &next_db) );
-   SCIPdebugMessage("****NIKLAS**** ... insert into list ...\n");
    current_deg->next = next_deg;
    current_deg->next->data = GCGgetDegeneracy(scip);
    current_deg->next->next = NULL;
    current_db->next = next_db;
    current_db->next->data = SCIPgetDualbound(scip);
    current_db->next->next = NULL;
-   SCIPdebugMessage("****NIKLAS**** ... finished for current node.\n");
    
    /* only solve the relaxation if it was not yet solved at the current node */
    if( SCIPnodeGetNumber(SCIPgetCurrentNode(scip)) != relaxdata->lastsolvednodenr )
