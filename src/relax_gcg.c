--- conflicted
+++ resolved
@@ -81,12 +81,8 @@
 #define DEFAULT_DISCRETIZATION TRUE
 #define DEFAULT_AGGREGATION TRUE
 #define DEFAULT_DISPINFOS FALSE
-<<<<<<< HEAD
-#define DEFAULT_MODE DEC_DECMODE_DANTZIGWOLFE  /**< the decomposition mode that GCG will use. (0: Dantzig-Wolfe (default), 1: Benders' decomposition) */
-=======
-#define DEFAULT_MODE 0  /**< the decomposition mode that GCG will use. (0: Dantzig-Wolfe (default),
-                             1: Benders' decomposition, 2: solve original problem) */
->>>>>>> 5f2dfb43
+#define DEFAULT_MODE DEC_DECMODE_DANTZIGWOLFE  /**< the decomposition mode that GCG will use. (0: Dantzig-Wolfe (default),
+                                                    1: Benders' decomposition, 2: solve original problem) */
 #define DELVARS
 
 /*
@@ -2467,12 +2463,7 @@
                DEC_DECOMP* decomp;
                SCIP_RETCODE retcode;
                SCIPinfoMessage(scip, NULL, " CREATE BASIC DECOMP!\n");
-<<<<<<< HEAD
-               retcode = DECcreateBasicDecomp(scip, &decomp);
-=======
                retcode = DECcreateBasicDecomp(scip, &decomp, FALSE);
-               assert(retcode == SCIP_OKAY);
->>>>>>> 5f2dfb43
                if( retcode != SCIP_OKAY )
                {
                   SCIPerrorMessage("Could not add decomp to cons_decomp!\n");
@@ -3433,14 +3424,9 @@
          "should additional information about the blocks be displayed?",
          &(relaxdata->dispinfos), FALSE, DEFAULT_DISPINFOS, NULL, NULL) );
    SCIP_CALL( SCIPaddIntParam(scip, "relaxing/gcg/mode",
-<<<<<<< HEAD
-            "the decomposition mode that GCG will use. (0: Dantzig-Wolfe (default), 1: Benders' decomposition)",
-            (int*)&(relaxdata->mode), FALSE, (int)DEFAULT_MODE, 0, 1, NULL, NULL) );
-=======
             "the decomposition mode that GCG will use. (0: Dantzig-Wolfe (default), 1: Benders' decomposition, "
             "2: no decomposition will be performed)",
             &(relaxdata->mode), FALSE, DEFAULT_MODE, 0, 2, NULL, NULL) );
->>>>>>> 5f2dfb43
 
    return SCIP_OKAY;
 }
