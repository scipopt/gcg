/* * * * * * * * * * * * * * * * * * * * * * * * * * * * * * * * * * * * * * */
/*                                                                           */
/*                  This file is part of the program                         */
/*          GCG --- Generic Column Generation                                */
/*                  a Dantzig-Wolfe decomposition based extension            */
/*                  of the branch-cut-and-price framework                    */
/*         SCIP --- Solving Constraint Integer Programs                      */
/*                                                                           */
/* Copyright (C) 2010-2016 Operations Research, RWTH Aachen University       */
/*                         Zuse Institute Berlin (ZIB)                       */
/*                                                                           */
/* This program is free software; you can redistribute it and/or             */
/* modify it under the terms of the GNU Lesser General Public License        */
/* as published by the Free Software Foundation; either version 3            */
/* of the License, or (at your option) any later version.                    */
/*                                                                           */
/* This program is distributed in the hope that it will be useful,           */
/* but WITHOUT ANY WARRANTY; without even the implied warranty of            */
/* MERCHANTABILITY or FITNESS FOR A PARTICULAR PURPOSE.  See the             */
/* GNU Lesser General Public License for more details.                       */
/*                                                                           */
/* You should have received a copy of the GNU Lesser General Public License  */
/* along with this program; if not, write to the Free Software               */
/* Foundation, Inc., 51 Franklin St, Fifth Floor, Boston, MA 02110-1301, USA.*/
/*                                                                           */
/* * * * * * * * * * * * * * * * * * * * * * * * * * * * * * * * * * * * * * */

/**@file   heur_masterdiving.c
 * @brief  primal heuristic interface for LP diving heuristics on the master variables
 * @author Tobias Achterberg
 * @author Christian Puchert
 */

/*---+----1----+----2----+----3----+----4----+----5----+----6----+----7----+----8----+----9----+----0----+----1----+----2*/

#include <assert.h>
#include <string.h>

#include "heur_masterdiving.h"
#include "pricer_gcg.h"
#include "relax_gcg.h"


#define HEUR_TIMING           SCIP_HEURTIMING_AFTERLPPLUNGE
#define HEUR_USESSUBSCIP      FALSE  /**< does the heuristic use a secondary SCIP instance? */


/*
 * Default parameter settings for all diving heuristics
 */

#define DEFAULT_MINRELDEPTH         0.0 /**< minimal relative depth to start diving */
#define DEFAULT_MAXRELDEPTH         1.0 /**< maximal relative depth to start diving */
#define DEFAULT_MAXLPITERQUOT      0.05 /**< maximal fraction of diving LP iterations compared to node LP iterations */
#define DEFAULT_MAXLPITEROFS       1000 /**< additional number of allowed LP iterations */
#define DEFAULT_MAXPRICEROUNDS        0 /**< maximal number of allowed pricing rounds (-1: no limit) */
#define DEFAULT_USEFARKASONLY     FALSE /**< perform pricing only if infeasibility is encountered */
#define DEFAULT_MAXDIVEUBQUOT       0.8 /**< maximal quotient (curlowerbound - lowerbound)/(cutoffbound - lowerbound)
                                         *   where diving is performed (0.0: no limit) */
#define DEFAULT_MAXDIVEAVGQUOT      0.0 /**< maximal quotient (curlowerbound - lowerbound)/(avglowerbound - lowerbound)
                                         *   where diving is performed (0.0: no limit) */
#define DEFAULT_MAXDIVEUBQUOTNOSOL  0.1 /**< maximal UBQUOT when no solution was found yet (0.0: no limit) */
#define DEFAULT_MAXDIVEAVGQUOTNOSOL 0.0 /**< maximal AVGQUOT when no solution was found yet (0.0: no limit) */
#define DEFAULT_BACKTRACK         FALSE /**< single backtracking by choosing another variable in case of infeasibility */
#define DEFAULT_MAXDISCREPANCY        2 /**< maximal discrepancy allowed in backtracking and limited discrepancy search */
#define DEFAULT_MAXDISCDEPTH          0 /**< maximal depth until which a limited discrepancy search is performed */

#define MINLPITER                 10000 /**< minimal number of LP iterations allowed in each LP solving call */

#ifdef SCIP_STATISTIC
#define EVENTHDLR_NAME         "masterdiving"
#define EVENTHDLR_DESC         "event handler for masterdiving solution statistics"
#endif


/* locally defined heuristic data for all diving heuristics */
struct SCIP_HeurData
{
   GCG_DECL_DIVINGFREE   ((*divingfree));    /**< destructor of diving heuristic */
   GCG_DECL_DIVINGINIT   ((*divinginit));    /**< initialize diving heuristic */
   GCG_DECL_DIVINGEXIT   ((*divingexit));    /**< deinitialize diving heuristic */
   GCG_DECL_DIVINGINITSOL ((*divinginitsol)); /**< solving process initialization method of diving heuristic */
   GCG_DECL_DIVINGEXITSOL ((*divingexitsol)); /**< solving process deinitialization method of diving heuristic */
   GCG_DECL_DIVINGINITEXEC ((*divinginitexec)); /**< execution initialization method of diving heuristic */
   GCG_DECL_DIVINGEXITEXEC ((*divingexitexec)); /**< execution deinitialization method of diving heuristic */
   GCG_DECL_DIVINGSELECTVAR ((*divingselectvar)); /**< variable selection method of diving heuristic */
   GCG_DIVINGDATA*       divingdata;         /**< diving rule specific data */

   SCIP_SOL*             sol;                /**< working solution */
   SCIP_Real             minreldepth;        /**< minimal relative depth to start diving */
   SCIP_Real             maxreldepth;        /**< maximal relative depth to start diving */
   SCIP_Real             maxlpiterquot;      /**< maximal fraction of diving LP iterations compared to node LP iterations */
   int                   maxlpiterofs;       /**< additional number of allowed LP iterations */
   int                   maxpricerounds;     /**< maximal number of allowed pricing rounds (-1: no limit) */
   SCIP_Bool             usefarkasonly;      /**< perform pricing only if infeasibility is encountered */
   SCIP_Real             maxdiveubquot;      /**< maximal quotient (curlowerbound - lowerbound)/(cutoffbound - lowerbound)
                                              *   where diving is performed (0.0: no limit) */
   SCIP_Real             maxdiveavgquot;     /**< maximal quotient (curlowerbound - lowerbound)/(avglowerbound - lowerbound)
                                              *   where diving is performed (0.0: no limit) */
   SCIP_Real             maxdiveubquotnosol; /**< maximal UBQUOT when no solution was found yet (0.0: no limit) */
   SCIP_Real             maxdiveavgquotnosol;/**< maximal AVGQUOT when no solution was found yet (0.0: no limit) */
   SCIP_Bool             backtrack;          /**< single backtracking by choosing another variable in case of infeasibility */
   int                   maxdiscrepancy;     /**< maximal discrepancy allowed in backtracking and limited discrepancy search */
   int                   maxdiscdepth;       /**< maximal depth until which a limited discrepancy search is performed */
   SCIP_Longint          nlpiterations;      /**< LP iterations used in this heuristic */
   SCIP_Longint          npricerounds;       /**< pricing rounds used in this heuristic */
   int                   nsuccess;           /**< number of runs that produced at least one feasible solution */

#ifdef SCIP_STATISTIC
   SCIP_Longint          ncalls;             /**< number of calls                                                           */
   SCIP_Longint          nsols;              /**< number of solutions                                                       */
   SCIP_Longint          nimpsols;           /**< number of improving solutions                                             */
   SCIP_Longint          ndivesols;          /**< number of integral diving LP solutions                                    */
   SCIP_Longint          nimpdivesols;       /**< number of improving integral diving LP solutions                          */
   SCIP_Longint          nroundsols;         /**< number of integral solutions that have been obtained by rounding          */
   SCIP_Longint          nimproundsols;      /**< number of improving integral solutions obtained by rounding               */
   SCIP_Longint          ndivenodes;         /**< number of diving nodes                                                    */
   SCIP_Longint          nfarkas;            /**< number of times an infeasibility was resolved by Farkas pricing           */
   SCIP_Longint          notherdirections;   /**< number of times a cutoff was resolved by branching in the other direction */
   SCIP_Longint          nbacktracks;        /**< number of times a single backtracking at a deeper node was performed      */
   SCIP_Longint          ndiscsearches;      /**< number of times a limited discrepancy search was performed                */
   SCIP_Real             bestprimalbd;       /**< objective value of best solution found by this heuristic                  */
   SCIP_Bool             bestsolrounded;     /**< was the best solution obtained by rounding?                               */
#endif
};

#ifdef SCIP_STATISTIC
/** event handler data */
struct SCIP_EventhdlrData
{
   SCIP_HEUR**           heurs;              /**< diving heuristics known to the event handler */
   int                   nheurs;             /**< number of diving heuristics known to the event handler */
   SCIP_HEUR*            runningheur;        /**< the diving heuristic that is currently running, or NULL */
};
#endif


/*
 * local methods
 */



/*
 * Callback methods
 */

/** destructor of primal heuristic to free user data (called when SCIP is exiting) */
static
SCIP_DECL_HEURFREE(heurFreeMasterdiving) /*lint --e{715}*/
{  /*lint --e{715}*/
   SCIP_HEURDATA* heurdata;

   assert(heur != NULL);
   assert(scip != NULL);

   /* get heuristic data */
   heurdata = SCIPheurGetData(heur);
   assert(heurdata != NULL);

   if( heurdata->divingfree != NULL )
   {
      SCIP_CALL( heurdata->divingfree(scip, heur) );
   }

   /* free heuristic data */
   SCIPfreeMemory(scip, &heurdata);
   SCIPheurSetData(heur, NULL);

   return SCIP_OKAY;
}


/** initialization method of primal heuristic (called after problem was transformed) */
static
SCIP_DECL_HEURINIT(heurInitMasterdiving) /*lint --e{715}*/
{  /*lint --e{715}*/
   SCIP_HEURDATA* heurdata;

   assert(heur != NULL);

   /* get heuristic data */
   heurdata = SCIPheurGetData(heur);
   assert(heurdata != NULL);

   /* create working solution */
   SCIP_CALL( SCIPcreateSol(scip, &heurdata->sol, heur) );

   heurdata->nlpiterations = 0;
   heurdata->npricerounds = 0;
   heurdata->nsuccess = 0;

   /* diving rule specific initialization */
   if( heurdata->divinginit != NULL )
   {
      SCIP_CALL( heurdata->divinginit(scip, heur) );
   }

   return SCIP_OKAY;
}


/** deinitialization method of primal heuristic (called before transformed problem is freed) */
static
SCIP_DECL_HEUREXIT(heurExitMasterdiving) /*lint --e{715}*/
{  /*lint --e{715}*/
   SCIP_HEURDATA* heurdata;

   assert(heur != NULL);

   /* get heuristic data */
   heurdata = SCIPheurGetData(heur);
   assert(heurdata != NULL);

   /* diving rule specific deinitialization */
   if( heurdata->divingexit != NULL )
   {
      SCIP_CALL( heurdata->divingexit(scip, heur) );
   }

   /* free working solution */
   SCIP_CALL( SCIPfreeSol(scip, &heurdata->sol) );

   return SCIP_OKAY;
}


/** solving process initialization method of primal heuristic (called when branch and bound process is about to begin) */
static
SCIP_DECL_HEURINITSOL(heurInitsolMasterdiving)
{  /*lint --e{715}*/
   SCIP_HEURDATA* heurdata;

   assert(heur != NULL);
   assert(scip != NULL);

   /* get heuristic data */
   heurdata = SCIPheurGetData(heur);
   assert(heurdata != NULL);

#ifdef SCIP_STATISTIC
   /* initialize statistics */
   heurdata->ncalls = 0;
   heurdata->nsols = 0;
   heurdata->nimpsols = 0;
   heurdata->ndivesols = 0;
   heurdata->nimpdivesols = 0;
   heurdata->nroundsols = 0;
   heurdata->nimproundsols = 0;
   heurdata->ndivenodes = 0;
   heurdata->nfarkas = 0;
   heurdata->notherdirections = 0;
   heurdata->nbacktracks = 0;
   heurdata->ndiscsearches = 0;
   heurdata->bestprimalbd = SCIPinfinity(scip);
   heurdata->bestsolrounded = FALSE;
#endif

   /* diving rule specific initialization */
   if( heurdata->divinginitsol != NULL )
   {
      SCIP_CALL( heurdata->divinginitsol(scip, heur) );
   }

   return SCIP_OKAY;
}


/** solving process deinitialization method of primal heuristic (called before branch and bound process data is freed) */
static
SCIP_DECL_HEUREXITSOL(heurExitsolMasterdiving)
{  /*lint --e{715}*/
   SCIP_HEURDATA* heurdata;

   assert(heur != NULL);
   assert(scip != NULL);

   /* get heuristic data */
   heurdata = SCIPheurGetData(heur);
   assert(heurdata != NULL);

   /* diving rule specific deinitialization */
   if( heurdata->divingexitsol != NULL )
   {
      SCIP_CALL( heurdata->divingexitsol(scip, heur) );
   }

   return SCIP_OKAY;
}


/** execution method of primal heuristic */
static
SCIP_DECL_HEUREXEC(heurExecMasterdiving) /*lint --e{715}*/
{  /*lint --e{715}*/
   SCIP* origprob;
#ifdef SCIP_STATISTIC
   SCIP_EVENTHDLR* eventhdlr;
   SCIP_EVENTHDLRDATA* eventhdlrdata;
#endif
   SCIP_HEURDATA* heurdata;
   SCIP_LPSOLSTAT lpsolstat;
   SCIP_VAR** selectedvars;
   SCIP_VAR** tabulist;
   int* discrepancies;
   SCIP_Real searchubbound;
   SCIP_Real searchavgbound;
   SCIP_Real searchbound;
   SCIP_Real objval;
   SCIP_Real oldobjval;
   SCIP_Bool lperror;
   SCIP_Bool cutoff;
   SCIP_Longint ncalls;
   SCIP_Longint nsolsfound;
   SCIP_Longint nlpiterations;         /* lp iterations performed in one single diving loop */
   SCIP_Longint maxnlpiterations;
   int totalpricerounds;               /* pricing rounds performed in one call of the heuristic */
   int nlpcands;
   int startnlpcands;
   int depth;
   int maxdepth;
   int maxdivedepth;
   int divedepth;
   int discrepancy;

#ifdef NDEBUG
   SCIP_RETCODE retstat;
#endif

#ifdef SCIP_STATISTIC
   /* variable declarations for additional statistics */
   int ndivenodes;                     /* number of diving nodes */
   int maxreacheddepth;                /* maximal diving depth reached in this call */
   int nfarkas;                        /* number of times an infeasibility was resolved by Farkas pricing */
   int nbacktracks;                    /* number of times a single backtracking at a deeper node was performed */
   int ndiscsearches;                  /* number of times a limited discrepancy search was performed */
   SCIP_Longint totallpiters;          /* lp iterations performed in one call of the heuristic */
   SCIP_CLOCK* lptime;                 /* time spent for solving diving LPs */
#endif

   int i;

   assert(heur != NULL);
   assert(scip != NULL);
   assert(result != NULL);

   /* get original problem */
   origprob = GCGmasterGetOrigprob(scip);
   assert(origprob != NULL);

#ifdef SCIP_STATISTIC
   /* get the masterdiving event handler and its data */
   eventhdlr = SCIPfindEventhdlr(scip, EVENTHDLR_NAME);
   assert(eventhdlr != NULL);
   eventhdlrdata = SCIPeventhdlrGetData(eventhdlr);
   assert(eventhdlrdata != NULL);
#endif

   *result = SCIP_DELAYED;

   /* only call heuristic, if an optimal LP solution is at hand */
   if( !SCIPhasCurrentNodeLP(scip) || SCIPgetLPSolstat(scip) != SCIP_LPSOLSTAT_OPTIMAL )
      return SCIP_OKAY;

   /* only call heuristic, if the LP solution is basic (which allows fast resolve in diving) */
   if( !SCIPisLPSolBasic(scip) )
      return SCIP_OKAY;

   /* don't dive two times at the same node */
   if( SCIPgetLastDivenode(scip) == SCIPgetNNodes(scip) && SCIPgetDepth(scip) > 0 )
      return SCIP_OKAY;

   *result = SCIP_DIDNOTRUN;

   /* get heuristic data */
   heurdata = SCIPheurGetData(heur);
   assert(heurdata != NULL);

   /* check if fundamental diving callbacks are present */
   assert(heurdata->divingselectvar != NULL);

   /* only try to dive, if we are in the correct part of the tree, given by minreldepth and maxreldepth */
   depth = SCIPgetDepth(scip);
   maxdepth = SCIPgetMaxDepth(scip);
   maxdepth = MAX(maxdepth, 30);
   if( depth < heurdata->minreldepth*maxdepth || depth > heurdata->maxreldepth*maxdepth )
      return SCIP_OKAY;

   /* calculate the maximal number of LP iterations until heuristic is aborted */
   nlpiterations = SCIPgetNNodeLPIterations(scip);
   ncalls = SCIPheurGetNCalls(heur);
   nsolsfound = 10*SCIPheurGetNBestSolsFound(heur) + heurdata->nsuccess;
   maxnlpiterations = (SCIP_Longint)((1.0 + 10.0*(nsolsfound+1.0)/(ncalls+1.0)) * heurdata->maxlpiterquot * nlpiterations);
   maxnlpiterations += heurdata->maxlpiterofs;

   /* don't try to dive, if we took too many LP iterations during diving */
   if( heurdata->nlpiterations >= maxnlpiterations )
      return SCIP_OKAY;

   /* allow at least a certain number of LP iterations in this dive */
   maxnlpiterations = MAX(maxnlpiterations, heurdata->nlpiterations + MINLPITER);

   /* get number of fractional variables that should be integral */
   nlpcands = SCIPgetNLPBranchCands(scip);

   /* don't try to dive, if there are no fractional variables */
   if( nlpcands == 0 )
      return SCIP_OKAY;

   /* calculate the objective search bound */
   if( SCIPgetNSolsFound(scip) == 0 )
   {
      if( heurdata->maxdiveubquotnosol > 0.0 )
         searchubbound = SCIPgetLowerbound(scip)
            + heurdata->maxdiveubquotnosol * (SCIPgetCutoffbound(scip) - SCIPgetLowerbound(scip));
      else
         searchubbound = SCIPinfinity(scip);
      if( heurdata->maxdiveavgquotnosol > 0.0 )
         searchavgbound = SCIPgetLowerbound(scip)
            + heurdata->maxdiveavgquotnosol * (SCIPgetAvgLowerbound(scip) - SCIPgetLowerbound(scip));
      else
         searchavgbound = SCIPinfinity(scip);
   }
   else
   {
      if( heurdata->maxdiveubquot > 0.0 )
         searchubbound = SCIPgetLowerbound(scip)
            + heurdata->maxdiveubquot * (SCIPgetCutoffbound(scip) - SCIPgetLowerbound(scip));
      else
         searchubbound = SCIPinfinity(scip);
      if( heurdata->maxdiveavgquot > 0.0 )
         searchavgbound = SCIPgetLowerbound(scip)
            + heurdata->maxdiveavgquot * (SCIPgetAvgLowerbound(scip) - SCIPgetLowerbound(scip));
      else
         searchavgbound = SCIPinfinity(scip);
   }
   searchbound = MIN(searchubbound, searchavgbound);
   if( SCIPisObjIntegral(scip) )
      searchbound = SCIPceil(scip, searchbound);

   /* calculate the maximal diving depth: 10 * min{number of integer variables, max depth} */
   maxdivedepth = SCIPgetNBinVars(scip) + SCIPgetNIntVars(scip);
   maxdivedepth = MIN(maxdivedepth, maxdepth);
   maxdivedepth *= 10;

   /* allocate memory */
   SCIP_CALL( SCIPallocBufferArray(scip, &discrepancies, heurdata->maxdiscdepth) );
   SCIP_CALL( SCIPallocBufferArray(scip, &tabulist, heurdata->maxdiscrepancy) );
   SCIP_CALL( SCIPallocBufferArray(scip, &selectedvars, heurdata->maxdiscdepth) );

   SCIPstatistic( SCIP_CALL( SCIPcreateClock(scip, &lptime) ) );

   /* initialize arrays */
   for( i = 0; i < heurdata->maxdiscdepth; ++i )
   {
      discrepancies[i] = 0;
      selectedvars[i] = NULL;
   }
   for( i = 0; i < heurdata->maxdiscrepancy; ++i )
      tabulist[i] = NULL;

   /* diving rule specific initialization */
   if( heurdata->divinginitexec != NULL )
   {
      SCIP_CALL( heurdata->divinginitexec(scip, heur) );
   }


   *result = SCIP_DIDNOTFIND;

#ifdef SCIP_STATISTIC
   /* notify the event handler of the diving heuristic that is now running */
   eventhdlrdata->runningheur = heur;
   ++heurdata->ncalls;
#endif

   /* start diving */
   SCIP_CALL( SCIPstartProbing(scip) );

   /* enables collection of variable statistics during probing */
   SCIPenableVarHistory(scip);

   /* get LP objective value*/
   lpsolstat = SCIP_LPSOLSTAT_OPTIMAL;
   objval = SCIPgetLPObjval(scip);

   SCIPdebugMessage("(node %"SCIP_LONGINT_FORMAT") executing %s heuristic: depth=%d, %d fractionals, dualbound=%g, searchbound=%g\n",
      SCIPgetNNodes(scip), SCIPheurGetName(heur), SCIPgetDepth(scip), nlpcands, SCIPgetDualbound(scip), SCIPretransformObj(scip, searchbound));

   /* dive as long we are in the given objective, depth and iteration limits and fractional variables exist, but
    * - if possible, we dive at least with the depth 10
    * - if the number of fractional variables decreased at least with 1 variable per 2 dive depths, we continue diving
    */
   lperror = FALSE;
   cutoff = FALSE;
   divedepth = 0;
   discrepancy = 0;
   totalpricerounds = 0;
   startnlpcands = nlpcands;

#ifdef SCIP_STATISTIC
   ndivenodes = 0;
   maxreacheddepth = 0;
   nfarkas = 0;
   nbacktracks = 0;
   ndiscsearches = 0;
   totallpiters = 0;
#endif

   while( !lperror && !cutoff && lpsolstat == SCIP_LPSOLSTAT_OPTIMAL && nlpcands > 0
      && (divedepth < 10
         || nlpcands <= startnlpcands - divedepth/2
         || (divedepth < maxdivedepth && heurdata->nlpiterations < maxnlpiterations && objval < searchbound))
      && !SCIPisStopped(scip) )
   {
      SCIP_VAR* bestcand;
      SCIP_Real bestcandsol;
      SCIP_Real bestfrac;
      SCIP_Bool bestcandmayround;

      SCIP_Bool backtracked;
      SCIP_Bool farkaspricing;

      SCIP_CALL( SCIPnewProbingNode(scip) );
      divedepth++;

#ifdef SCIP_STATISTIC
      maxreacheddepth = MAX(maxreacheddepth, divedepth);
      ++ndivenodes;
#endif

      /* get the current LP solution */
      SCIP_CALL( SCIPlinkLPSol(scip, heurdata->sol) );

      bestcand = NULL;
      bestcandmayround = TRUE;

      /* choose a variable to dive on */
      SCIP_CALL( heurdata->divingselectvar(scip, heur, tabulist, heurdata->maxdiscrepancy, &bestcand, &bestcandmayround) );

      /* if no variable could be chosen, abort diving */
      if( bestcand == NULL )
      {
         SCIPdebugMessage("No variable for diving could be selected, diving aborted\n");
         break;
      }
      assert(bestcand != NULL);

      bestcandsol = SCIPgetSolVal(scip, heurdata->sol, bestcand);
      bestfrac = SCIPfeasFrac(scip, bestcandsol);

      assert(SCIPisFeasGT(scip, bestcandsol, SCIPvarGetLbLocal(bestcand))
         && SCIPisFeasLT(scip, bestcandsol, SCIPvarGetUbLocal(bestcand)));

      /* memorize selected variables up to the maximal depth for discrepancy search */
      if( divedepth-1 < heurdata->maxdiscdepth )
         selectedvars[divedepth-1] = bestcand;

      /* if all candidates are roundable, try to round the solution */
      if( bestcandmayround )
      {
         SCIP_Bool success;

         /* try to round solution from diving LP */
         SCIP_CALL( SCIProundSol(scip, heurdata->sol, &success) );

         if( success )
         {
            SCIPdebugMessage("%s found roundable primal solution: obj=%g\n", SCIPheurGetName(heur), SCIPgetSolOrigObj(scip, heurdata->sol));

            /* try to add solution to SCIP */
            SCIP_CALL( SCIPtrySol(scip, heurdata->sol, FALSE, FALSE, FALSE, FALSE, &success) );

            /* check, if solution was feasible and good enough */
            if( success )
            {
               SCIPdebugMessage(" -> solution was feasible and good enough\n");
               *result = SCIP_FOUNDSOL;
            }
         }
      }

      /* If the variable is already fixed, numerical troubles may have occurred => abort diving! */
      if( SCIPvarGetLbLocal(bestcand) >= SCIPvarGetUbLocal(bestcand) - 0.5 )
      {
         SCIPdebugMessage("Selected variable <%s> already fixed to [%g,%g] (solval: %.9f), diving aborted \n",
            SCIPvarGetName(bestcand), SCIPvarGetLbLocal(bestcand), SCIPvarGetUbLocal(bestcand), bestcandsol);
         cutoff = TRUE;
         break;
      }

      /* round variable up */
      SCIPdebugMessage("  dive %d/%d, LP iter %"SCIP_LONGINT_FORMAT"/%"SCIP_LONGINT_FORMAT", pricerounds %d/%d: var <%s>, round=%u, sol=%g, oldbounds=[%g,%g], newbounds=[%g,%g]\n",
         divedepth, maxdivedepth, heurdata->nlpiterations, maxnlpiterations, totalpricerounds, heurdata->maxpricerounds,
         SCIPvarGetName(bestcand), bestcandmayround,
         bestcandsol, SCIPvarGetLbLocal(bestcand), SCIPvarGetUbLocal(bestcand),
         SCIPfeasCeil(scip, bestcandsol), SCIPvarGetUbLocal(bestcand));
      SCIP_CALL( SCIPchgVarLbProbing(scip, bestcand, SCIPfeasCeil(scip, bestcandsol)) );

      backtracked = FALSE;
      farkaspricing = FALSE;
      do
      {
         /* apply domain propagation */
         SCIP_CALL( SCIPpropagateProbing(scip, 0, &cutoff, NULL) );

         if( !cutoff || backtracked || farkaspricing )
         {
            int npricerounds;                   /* pricing rounds performed in one single diving loop */

            /* resolve the diving LP */
            /* Errors in the LP solver should not kill the overall solving process, if the LP is just needed for a heuristic.
             * Hence in optimized mode, the return code is caught and a warning is printed, only in debug mode, SCIP will stop.
             */
            nlpiterations = SCIPgetNLPIterations(scip);
            npricerounds = SCIPgetNPriceRounds(scip);
            SCIPstatistic( SCIP_CALL( SCIPstartClock(scip, lptime) ) );
#ifdef NDEBUG
            if( (!heurdata->usefarkasonly || farkaspricing )
               && (heurdata->maxpricerounds == -1 || totalpricerounds < heurdata->maxpricerounds) )
               retstat = SCIPsolveProbingLPWithPricing(scip, FALSE, TRUE, heurdata->maxpricerounds == -1 ? -1 : heurdata->maxpricerounds - totalpricerounds, &lperror, &cutoff);

            else
               retstat = SCIPsolveProbingLP(scip, MAX((int)(maxnlpiterations - heurdata->nlpiterations), MINLPITER), &lperror, &cutoff);
            if( retstat != SCIP_OKAY )
            {
               SCIPwarningMessage(scip, "Error while solving LP in %s heuristic; LP solve terminated with code <%d>\n", SCIPheurGetName(heur), retstat);
            }
#else
            if( (!heurdata->usefarkasonly || farkaspricing )
               && (heurdata->maxpricerounds == -1 || totalpricerounds < heurdata->maxpricerounds) )
               SCIP_CALL( SCIPsolveProbingLPWithPricing(scip, FALSE, TRUE, heurdata->maxpricerounds == -1 ? -1 : heurdata->maxpricerounds - totalpricerounds, &lperror, &cutoff) );
            else
               SCIP_CALL( SCIPsolveProbingLP(scip, MAX((int)(maxnlpiterations - heurdata->nlpiterations), MINLPITER), &lperror, &cutoff) );
#endif
            SCIPstatistic( SCIP_CALL( SCIPstopClock(scip, lptime) ) );

            if( lperror )
               break;

            /* update iteration counts */
            heurdata->nlpiterations += SCIPgetNLPIterations(scip) - nlpiterations;
            heurdata->npricerounds += (SCIP_Longint) SCIPgetNPriceRounds(scip) - (SCIP_Longint) npricerounds;
            totalpricerounds += SCIPgetNPriceRounds(scip) - npricerounds;
            SCIPstatistic( totallpiters += SCIPgetNLPIterations(scip) - nlpiterations );

            /* get LP solution status */
            lpsolstat = SCIPgetLPSolstat(scip);
         }

         /* If infeasibility is encountered, perform Farkas pricing in order to reach feasibility again */
         if( lpsolstat == SCIP_LPSOLSTAT_INFEASIBLE && heurdata->usefarkasonly
            && !farkaspricing && (heurdata->maxpricerounds == -1 || totalpricerounds < heurdata->maxpricerounds)
            && !backtracked )
         {
            SCIPdebugMessage("  *** infeasibility detected at level %d - perform Farkas pricing\n", SCIPgetProbingDepth(scip));
#ifdef SCIP_STATISTIC
            ++nfarkas;
#endif
            farkaspricing = TRUE;
         }
         else
            farkaspricing = FALSE;

         /* perform backtracking if a cutoff or an infeasibility was detected and if Farkas pricing did not help */
         if( (lpsolstat == SCIP_LPSOLSTAT_INFEASIBLE || cutoff) && !backtracked && !farkaspricing )
         {
            /* Single backtracking (go back only one node) */
            if( heurdata->backtrack && divedepth > heurdata->maxdiscdepth && discrepancy < heurdata->maxdiscrepancy )
            {
               SCIPdebugMessage("  *** cutoff or infeasibility detected at level %d - backtracking one node\n", SCIPgetProbingDepth(scip));

               /* go back one depth in the search tree */
               SCIP_CALL( SCIPbacktrackProbing(scip, SCIPgetProbingDepth(scip)-1) );
               --divedepth;

               tabulist[discrepancy] = bestcand;
               ++discrepancy;

<<<<<<< HEAD
=======
#ifdef SCIP_STATISTIC
                  ++nbacktracks;
#endif
>>>>>>> 2309cea4
               backtracked = TRUE;
            }
            /* Limited discrepancy search: If single backtracking unsuccessful, backtrack further */
            else if( heurdata->maxdiscdepth > 0 )
            {
               SCIPdebugMessage("  *** cutoff or infeasibility detected at level %d - performing discrepancy search\n", SCIPgetProbingDepth(scip));

               /* go back until the search can differ from the previous search tree */
               do
               {
                  SCIP_CALL( SCIPbacktrackProbing(scip, SCIPgetProbingDepth(scip)-1) );
                  --divedepth;
               }
               while( divedepth > 0 &&
                  (divedepth >= heurdata->maxdiscdepth || discrepancies[divedepth] >= heurdata->maxdiscrepancy) );

               assert(divedepth < heurdata->maxdiscdepth);

               if( discrepancies[divedepth] < heurdata->maxdiscrepancy )
               {
                  /* add variable selected previously at this depth to the tabu list */
                  tabulist[discrepancies[divedepth]] = selectedvars[divedepth];
                  ++discrepancies[divedepth];
                  discrepancy = discrepancies[divedepth];
                  for( i = discrepancy; i < heurdata->maxdiscrepancy; ++i )
                     tabulist[i] = NULL;
                  for( i = divedepth + 1; i < heurdata->maxdiscdepth; ++i )
                     discrepancies[i] = discrepancies[divedepth];

<<<<<<< HEAD
=======
#ifdef SCIP_STATISTIC
                  ++ndiscsearches;
#endif
>>>>>>> 2309cea4
                  backtracked = TRUE;
               }
               else
               {
                  assert(divedepth == 0);
               }
            }
         }
         else
            backtracked = FALSE;
      }
      while( backtracked || farkaspricing );

      if( !lperror && !cutoff && lpsolstat == SCIP_LPSOLSTAT_OPTIMAL )
      {
         /* get new objective value */
         oldobjval = objval;
         objval = SCIPgetLPObjval(scip);

         /* update pseudo cost values */
         if( SCIPisGT(scip, objval, oldobjval) )
         {
            SCIP_CALL( SCIPupdateVarPseudocost(scip, bestcand, 0.0-bestfrac,
                  objval - oldobjval, 1.0) );
         }

         /* get new number of fractional variables */
         nlpcands = SCIPgetNLPBranchCands(scip);

         if( GCGrelaxIsOrigSolFeasible(origprob) )
         {
            SCIPdebugMessage("   -> LP solution is feasible in the original problem\n");
         }
      }
      SCIPdebugMessage("   -> lpsolstat=%d, objval=%g/%g, nfrac=%d\n", lpsolstat, objval, searchbound, nlpcands);
   }

   /* check if a solution has been found */
   if( nlpcands == 0 && !lperror && !cutoff && lpsolstat == SCIP_LPSOLSTAT_OPTIMAL )
   {
      SCIP_Bool success;

      /* create solution from diving LP */
      SCIP_CALL( SCIPlinkLPSol(scip, heurdata->sol) );
      SCIPdebugMessage("%s found primal solution: obj=%g\n", SCIPheurGetName(heur), SCIPgetSolOrigObj(scip, heurdata->sol));

      /* try to add solution to SCIP */
      SCIP_CALL( SCIPtrySol(scip, heurdata->sol, FALSE, FALSE, FALSE, FALSE, &success) );

      /* check, if solution was feasible and good enough */
      if( success )
      {
         SCIPdebugMessage(" -> solution was feasible and good enough\n");
         *result = SCIP_FOUNDSOL;
      }
   }

   /* end diving */
   SCIP_CALL( SCIPendProbing(scip) );

   if( *result == SCIP_FOUNDSOL )
      heurdata->nsuccess++;

#ifdef SCIP_STATISTIC
   eventhdlrdata->runningheur = NULL;
   heurdata->ndivenodes += ndivenodes;
   heurdata->nfarkas += nfarkas;
   heurdata->nbacktracks += nbacktracks;
   heurdata->ndiscsearches += ndiscsearches;

   if( ndivenodes > 0 )
   {
      SCIPstatisticPrintf("Masterdiving statistic: %s at node %"SCIP_LONGINT_FORMAT" , %d dive nodes, max depth = %d, lptime = %6.1f sec, %"SCIP_LONGINT_FORMAT" lp iters, %d pricing rds, %d Farkas repairs, %d single backtracks, %d disc searches\n",
         SCIPheurGetName(heur), SCIPgetNNodes(scip), ndivenodes, maxreacheddepth, SCIPgetClockTime(scip, lptime), totallpiters, totalpricerounds, nfarkas, nbacktracks, ndiscsearches);
   }
#endif

   /* free memory */
   if( heurdata->divingexitexec != NULL )
   {
      SCIP_CALL( heurdata->divingexitexec(scip, heur) );
   }
   SCIPstatistic( SCIP_CALL( SCIPfreeClock(scip, &lptime) ) );
   SCIPfreeBufferArray(scip, &selectedvars);
   SCIPfreeBufferArray(scip, &tabulist);
   SCIPfreeBufferArray(scip, &discrepancies);

   SCIPdebugMessage("%s heuristic finished\n", SCIPheurGetName(heur));

   return SCIP_OKAY;
}


#ifdef SCIP_STATISTIC
/** destructor of event handler to free user data (called when SCIP is exiting) */
static
SCIP_DECL_EVENTFREE(eventFreeMasterdiving)
{  /*lint --e{715}*/
   SCIP_EVENTHDLRDATA* eventhdlrdata;

   eventhdlrdata = SCIPeventhdlrGetData(eventhdlr);
   assert(eventhdlrdata != NULL);

   assert((eventhdlrdata->heurs == NULL) == (eventhdlrdata->nheurs == 0));
   SCIPfreeMemoryArrayNull(scip, &eventhdlrdata->heurs);

   SCIPfreeMemory(scip, &eventhdlrdata);

   SCIPeventhdlrSetData(eventhdlr, NULL);

   return SCIP_OKAY;
}

/** initialization method of event handler (called after problem was transformed) */
static
SCIP_DECL_EVENTINIT(eventInitMasterdiving)
{  /*lint --e{715}*/
   assert(eventhdlr != NULL);

   /* notify GCG that this event should catch the SOLFOUND event */
   SCIP_CALL( SCIPcatchEvent(scip, SCIP_EVENTTYPE_SOLFOUND, eventhdlr, NULL, NULL) );

   return SCIP_OKAY;
}

/** deinitialization method of event handler (called before transformed problem is freed) */
static
SCIP_DECL_EVENTEXIT(eventExitMasterdiving)
{  /*lint --e{715}*/
   assert(eventhdlr != NULL);

   /* notify GCG that this event should drop the SOLFOUND event */
   SCIP_CALL( SCIPdropEvent(scip, SCIP_EVENTTYPE_SOLFOUND, eventhdlr, NULL, -1) );

   return SCIP_OKAY;
}

/** solving process deinitialization method of event handler (called before branch and bound process data is freed) */
static
SCIP_DECL_EVENTEXITSOL(eventExitsolMasterdiving)
{  /*lint --e{715}*/
   SCIP_EVENTHDLRDATA* eventhdlrdata;
   int i;

   assert(eventhdlr != NULL);

   /* get event handler data */
   eventhdlrdata = SCIPeventhdlrGetData(eventhdlr);
   assert(eventhdlrdata != NULL);

   /* print detailed statistics */
   SCIPstatisticPrintf("Master Diving Heuristics   :      Calls       Sols  Improving   DiveSols  Improving  RoundSols  Improving      Nodes   LP iters  Price rds        max    nFarkas  Single bt   Discsrch    BestPrimal Rounded?\n");
   for( i = 0; i < eventhdlrdata->nheurs; ++i )
   {
      SCIP_HEUR* heur;
      SCIP_HEURDATA* heurdata;

      heur = eventhdlrdata->heurs[i];

      /* get heuristic data */
      heurdata = SCIPheurGetData(heur);
      assert(heurdata != NULL);

      SCIPstatisticPrintf("%-17.17s          : %10"SCIP_LONGINT_FORMAT" %10"SCIP_LONGINT_FORMAT" %10"SCIP_LONGINT_FORMAT" %10"SCIP_LONGINT_FORMAT" %10"SCIP_LONGINT_FORMAT" %10"SCIP_LONGINT_FORMAT" %10"SCIP_LONGINT_FORMAT" %10"SCIP_LONGINT_FORMAT" %10"SCIP_LONGINT_FORMAT" %10"SCIP_LONGINT_FORMAT" %10d %10"SCIP_LONGINT_FORMAT" %10"SCIP_LONGINT_FORMAT" %10"SCIP_LONGINT_FORMAT,
         SCIPheurGetName(heur), heurdata->ncalls, heurdata->nsols, heurdata->nimpsols, heurdata->ndivesols, heurdata->nimpdivesols, heurdata->nroundsols, heurdata->nimproundsols, heurdata->ndivenodes, heurdata->nlpiterations, heurdata->npricerounds, heurdata->maxpricerounds, heurdata->nfarkas, heurdata->nbacktracks, heurdata->ndiscsearches);
      if( SCIPisInfinity(scip, heurdata->bestprimalbd) )
         SCIPstatisticPrintf("      infinity");
      else
         SCIPstatisticPrintf(" %13.6e", heurdata->bestprimalbd);
      SCIPstatisticPrintf(heurdata->bestsolrounded ? "      yes\n" : "       no\n");
   }
   SCIPstatisticPrintf("END\n");
   SCIPstatisticPrintf("\n");

   return SCIP_OKAY;
}


/** execution method of event handler */
static
SCIP_DECL_EVENTEXEC(eventExecMasterdiving)
{  /*lint --e{715}*/
   SCIP_EVENTHDLRDATA* eventhdlrdata;
   SCIP_HEUR* heur;
   SCIP_HEURDATA* heurdata;
   SCIP_SOL* sol;
   SCIP_HEUR* solheur;
   SCIP_Bool rounded;
   SCIP_Bool improving;

   assert(eventhdlr != NULL);

   /* get event handler data */
   eventhdlrdata = SCIPeventhdlrGetData(eventhdlr);
   assert(eventhdlrdata != NULL);

   /* get the diving heuristic which is currently running;
    * if no diving heuristic is currently running, abort
    */
   heur = eventhdlrdata->runningheur;
   if( heur == NULL )
      return SCIP_OKAY;
   assert(heur != NULL);

   /* get heuristic data */
   heurdata = SCIPheurGetData(heur);
   assert(heurdata != NULL);

   /* get new primal solution */
   sol = SCIPeventGetSol(event);
   assert(sol != NULL);

   /* get the heuristic that found the solution (might differ from the diving heuristic) */
   solheur = SCIPgetSolHeur(scip, sol);

   /* update solution statistics */
   ++heurdata->nsols;

   if( SCIPeventGetType(event) == SCIP_EVENTTYPE_BESTSOLFOUND )
   {
      ++heurdata->nimpsols;
      improving = TRUE;
   }
   else
      improving = FALSE;

   rounded = FALSE;
   if( solheur != NULL && strcmp(SCIPheurGetName(solheur), "simplerounding") == 0 )
   {
      rounded = TRUE;
      ++heurdata->nroundsols;
      if( improving )
         ++heurdata->nimproundsols;
   }
   else if( solheur == heur )
   {
      ++heurdata->ndivesols;
      if( improving )
         ++heurdata->nimpdivesols;
   }

   if( SCIPgetSolTransObj(scip, sol) < heurdata->bestprimalbd )
   {
      heurdata->bestprimalbd = SCIPgetSolTransObj(scip, sol);
      heurdata->bestsolrounded = rounded;
   }

   SCIPstatisticPrintf("Masterdiving statistic: %s found solution %13.6e , improving = %u , rounded = %u\n",
      SCIPheurGetName(heur), SCIPgetSolTransObj(scip, sol), improving, rounded);

   return SCIP_OKAY;
}
#endif


/*
 * heuristic specific interface methods
 */

/** gets diving rule specific data of a diving heuristic */
GCG_DIVINGDATA* GCGheurGetDivingDataMaster(
   SCIP_HEUR*               heur                    /**< primal heuristic */
   )
{
   SCIP_HEURDATA* heurdata;

   assert(heur != NULL);

   /* get heuristic data */
   heurdata = SCIPheurGetData(heur);
   assert(heurdata != NULL);

   return heurdata->divingdata;
}

/** sets diving rule specific data of a diving heuristic */
void GCGheurSetDivingDataMaster(
   SCIP_HEUR*               heur,                   /**< primal heuristic */
   GCG_DIVINGDATA*          divingdata              /**< diving rule specific data */
   )
{
   SCIP_HEURDATA* heurdata;

   assert(heur != NULL);

   /* get heuristic data */
   heurdata = SCIPheurGetData(heur);
   assert(heurdata != NULL);

   heurdata->divingdata = divingdata;
}

/** creates a master diving heuristic and includes it in GCG */
SCIP_RETCODE GCGincludeDivingHeurMaster(
   SCIP*                 scip,               /**< SCIP data structure */
   SCIP_HEUR**           heur,               /**< pointer to diving heuristic */
   const char*           name,               /**< name of primal heuristic */
   const char*           desc,               /**< description of primal heuristic */
   char                  dispchar,           /**< display character of primal heuristic */
   int                   priority,           /**< priority of the primal heuristic */
   int                   freq,               /**< frequency for calling primal heuristic */
   int                   freqofs,            /**< frequency offset for calling primal heuristic */
   int                   maxdepth,           /**< maximal depth level to call heuristic at (-1: no limit) */
   GCG_DECL_DIVINGFREE   ((*divingfree)),    /**< destructor of diving heuristic */
   GCG_DECL_DIVINGINIT   ((*divinginit)),    /**< initialize diving heuristic */
   GCG_DECL_DIVINGEXIT   ((*divingexit)),    /**< deinitialize diving heuristic */
   GCG_DECL_DIVINGINITSOL ((*divinginitsol)), /**< solving process initialization method of diving heuristic */
   GCG_DECL_DIVINGEXITSOL ((*divingexitsol)), /**< solving process deinitialization method of diving heuristic */
   GCG_DECL_DIVINGINITEXEC ((*divinginitexec)), /**< execution initialization method of diving heuristic */
   GCG_DECL_DIVINGEXITEXEC ((*divingexitexec)), /**< execution deinitialization method of diving heuristic */
   GCG_DECL_DIVINGSELECTVAR ((*divingselectvar)), /**< variable selection method of diving heuristic */
   GCG_DIVINGDATA*       divingdata          /**< diving rule specific data (or NULL) */
   )
{
#ifdef SCIP_STATISTIC
   SCIP_EVENTHDLRDATA* eventhdlrdata;
   SCIP_EVENTHDLR* eventhdlr;
#endif
   SCIP_HEURDATA* heurdata;
   char paramname[SCIP_MAXSTRLEN];

#ifdef SCIP_STATISTIC
   /* get masterdiving event handler and its data */
   eventhdlr = SCIPfindEventhdlr(scip, EVENTHDLR_NAME);
   assert(eventhdlr != NULL);
   eventhdlrdata = SCIPeventhdlrGetData(eventhdlr);
   assert(eventhdlrdata != NULL);
#endif

   /* create Masterdiving primal heuristic data */
   SCIP_CALL( SCIPallocMemory(scip, &heurdata) );

   /* set diving rule callbacks and data */
   heurdata->divingfree = divingfree;
   heurdata->divinginit = divinginit;
   heurdata->divingexit = divingexit;
   heurdata->divinginitsol = divinginitsol;
   heurdata->divingexitsol = divingexitsol;
   heurdata->divinginitexec = divinginitexec;
   heurdata->divingexitexec = divingexitexec;
   heurdata->divingselectvar = divingselectvar;
   heurdata->divingdata = divingdata;

   /* include primal heuristic */
   SCIP_CALL( SCIPincludeHeurBasic(scip, heur,
         name, desc, dispchar, priority, freq, freqofs,
         maxdepth, HEUR_TIMING, HEUR_USESSUBSCIP, heurExecMasterdiving, heurdata) );

   assert(*heur != NULL);

   /* set non-NULL pointers to callback methods */
   SCIP_CALL( SCIPsetHeurFree(scip, *heur, heurFreeMasterdiving) );
   SCIP_CALL( SCIPsetHeurInit(scip, *heur, heurInitMasterdiving) );
   SCIP_CALL( SCIPsetHeurExit(scip, *heur, heurExitMasterdiving) );
   SCIP_CALL( SCIPsetHeurInitsol(scip, *heur, heurInitsolMasterdiving) );
   SCIP_CALL( SCIPsetHeurExitsol(scip, *heur, heurExitsolMasterdiving) );

   /* masterdiving heuristic parameters */
   (void) SCIPsnprintf(paramname, SCIP_MAXSTRLEN, "heuristics/%s/minreldepth", name);
   SCIP_CALL( SCIPaddRealParam(scip,
        paramname,
        "minimal relative depth to start diving",
        &heurdata->minreldepth, TRUE, DEFAULT_MINRELDEPTH, 0.0, 1.0, NULL, NULL) );
   (void) SCIPsnprintf(paramname, SCIP_MAXSTRLEN, "heuristics/%s/maxreldepth", name);
   SCIP_CALL( SCIPaddRealParam(scip,
        paramname,
        "maximal relative depth to start diving",
        &heurdata->maxreldepth, TRUE, DEFAULT_MAXRELDEPTH, 0.0, 1.0, NULL, NULL) );
   (void) SCIPsnprintf(paramname, SCIP_MAXSTRLEN, "heuristics/%s/maxlpiterquot", name);
   SCIP_CALL( SCIPaddRealParam(scip,
        paramname,
        "maximal fraction of diving LP iterations compared to node LP iterations",
        &heurdata->maxlpiterquot, FALSE, DEFAULT_MAXLPITERQUOT, 0.0, SCIP_REAL_MAX, NULL, NULL) );
   (void) SCIPsnprintf(paramname, SCIP_MAXSTRLEN, "heuristics/%s/maxlpiterofs", name);
   SCIP_CALL( SCIPaddIntParam(scip,
        paramname,
        "additional number of allowed LP iterations",
        &heurdata->maxlpiterofs, FALSE, DEFAULT_MAXLPITEROFS, 0, INT_MAX, NULL, NULL) );
   (void) SCIPsnprintf(paramname, SCIP_MAXSTRLEN, "heuristics/%s/maxpricerounds", name);
   SCIP_CALL( SCIPaddIntParam(scip,
        paramname,
        "maximal number of allowed pricing rounds (-1: no limit)",
        &heurdata->maxpricerounds, FALSE, DEFAULT_MAXPRICEROUNDS, -1, INT_MAX, NULL, NULL) );
   (void) SCIPsnprintf(paramname, SCIP_MAXSTRLEN, "heuristics/%s/usefarkasonly", name);
   SCIP_CALL( SCIPaddBoolParam(scip,
        paramname,
        "perform pricing only if infeasibility is encountered",
        &heurdata->usefarkasonly, TRUE, DEFAULT_USEFARKASONLY, NULL, NULL) );
   (void) SCIPsnprintf(paramname, SCIP_MAXSTRLEN, "heuristics/%s/maxdiveubquot", name);
   SCIP_CALL( SCIPaddRealParam(scip,
        paramname,
        "maximal quotient (curlowerbound - lowerbound)/(cutoffbound - lowerbound) where diving is performed (0.0: no limit)",
        &heurdata->maxdiveubquot, TRUE, DEFAULT_MAXDIVEUBQUOT, 0.0, 1.0, NULL, NULL) );
   (void) SCIPsnprintf(paramname, SCIP_MAXSTRLEN, "heuristics/%s/maxdiveavgquot", name);
   SCIP_CALL( SCIPaddRealParam(scip,
        paramname,
        "maximal quotient (curlowerbound - lowerbound)/(avglowerbound - lowerbound) where diving is performed (0.0: no limit)",
        &heurdata->maxdiveavgquot, TRUE, DEFAULT_MAXDIVEAVGQUOT, 0.0, SCIP_REAL_MAX, NULL, NULL) );
   (void) SCIPsnprintf(paramname, SCIP_MAXSTRLEN, "heuristics/%s/maxdiveubquotnosol", name);
   SCIP_CALL( SCIPaddRealParam(scip,
        paramname,
        "maximal UBQUOT when no solution was found yet (0.0: no limit)",
        &heurdata->maxdiveubquotnosol, TRUE, DEFAULT_MAXDIVEUBQUOTNOSOL, 0.0, 1.0, NULL, NULL) );
   (void) SCIPsnprintf(paramname, SCIP_MAXSTRLEN, "heuristics/%s/maxdiveavgquotnosol", name);
   SCIP_CALL( SCIPaddRealParam(scip,
        paramname,
        "maximal AVGQUOT when no solution was found yet (0.0: no limit)",
        &heurdata->maxdiveavgquotnosol, TRUE, DEFAULT_MAXDIVEAVGQUOTNOSOL, 0.0, SCIP_REAL_MAX, NULL, NULL) );
   (void) SCIPsnprintf(paramname, SCIP_MAXSTRLEN, "heuristics/%s/backtrack", name);
   SCIP_CALL( SCIPaddBoolParam(scip,
        paramname,
        "single backtracking by choosing another variable in case of infeasibility",
        &heurdata->backtrack, TRUE, DEFAULT_BACKTRACK, NULL, NULL) );
   (void) SCIPsnprintf(paramname, SCIP_MAXSTRLEN, "heuristics/%s/maxdiscrepancy", name);
   SCIP_CALL( SCIPaddIntParam(scip,
        paramname,
        "maximal discrepancy allowed in backtracking and limited discrepancy search",
        &heurdata->maxdiscrepancy, TRUE, DEFAULT_MAXDISCREPANCY, 0, INT_MAX, NULL, NULL) );
   (void) SCIPsnprintf(paramname, SCIP_MAXSTRLEN, "heuristics/%s/maxdiscdepth", name);
   SCIP_CALL( SCIPaddIntParam(scip,
        paramname,
        "maximal depth until which a limited discrepancy search is performed",
        &heurdata->maxdiscdepth, TRUE, DEFAULT_MAXDISCDEPTH, 0, INT_MAX, NULL, NULL) );

#ifdef SCIP_STATISTIC
   /* register the diving heuristic to the masterdiving event handler */
   assert((eventhdlrdata->heurs == NULL) == (eventhdlrdata->nheurs == 0));
   if( eventhdlrdata->nheurs == 0 )
   {
      SCIP_CALL( SCIPallocMemoryArray(scip, &eventhdlrdata->heurs, 1) ); /*lint !e506*/
   }
   else
   {
      SCIP_CALL( SCIPreallocMemoryArray(scip, &eventhdlrdata->heurs, eventhdlrdata->nheurs+1) );
   }
   eventhdlrdata->heurs[eventhdlrdata->nheurs] = *heur;
   ++eventhdlrdata->nheurs;
#endif

   return SCIP_OKAY;
}

/** creates event handler for masterdiving event */
SCIP_RETCODE SCIPincludeEventHdlrMasterdiving(
   SCIP*                 scip                /**< SCIP data structure */
   )
{
#ifdef SCIP_STATISTIC
   SCIP_EVENTHDLRDATA* eventhdlrdata;
   SCIP_EVENTHDLR* eventhdlr;

   /* create master event handler data */
   SCIP_CALL( SCIPallocMemory(scip, &eventhdlrdata) );
   assert(eventhdlrdata != NULL);

   eventhdlr = NULL;

   /* include event handler into GCG */
   SCIP_CALL( SCIPincludeEventhdlrBasic(scip, &eventhdlr, EVENTHDLR_NAME, EVENTHDLR_DESC,
         eventExecMasterdiving, eventhdlrdata) );
   assert(eventhdlr != NULL);

   /* set non fundamental callbacks via setter functions */
   SCIP_CALL( SCIPsetEventhdlrFree(scip, eventhdlr, eventFreeMasterdiving) );
   SCIP_CALL( SCIPsetEventhdlrInit(scip, eventhdlr, eventInitMasterdiving) );
   SCIP_CALL( SCIPsetEventhdlrExit(scip, eventhdlr, eventExitMasterdiving) );
   SCIP_CALL( SCIPsetEventhdlrExitsol(scip, eventhdlr, eventExitsolMasterdiving) );

   /* initialize masterdiving event handler data */
   eventhdlrdata->heurs = NULL;
   eventhdlrdata->nheurs = 0;
   eventhdlrdata->runningheur = NULL;
#endif

   return SCIP_OKAY;
}<|MERGE_RESOLUTION|>--- conflicted
+++ resolved
@@ -677,12 +677,9 @@
                tabulist[discrepancy] = bestcand;
                ++discrepancy;
 
-<<<<<<< HEAD
-=======
 #ifdef SCIP_STATISTIC
                   ++nbacktracks;
 #endif
->>>>>>> 2309cea4
                backtracked = TRUE;
             }
             /* Limited discrepancy search: If single backtracking unsuccessful, backtrack further */
@@ -712,12 +709,9 @@
                   for( i = divedepth + 1; i < heurdata->maxdiscdepth; ++i )
                      discrepancies[i] = discrepancies[divedepth];
 
-<<<<<<< HEAD
-=======
 #ifdef SCIP_STATISTIC
                   ++ndiscsearches;
 #endif
->>>>>>> 2309cea4
                   backtracked = TRUE;
                }
                else
