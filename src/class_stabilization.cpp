--- conflicted
+++ resolved
@@ -1231,19 +1231,15 @@
    GCG_COL**            pricingcols         /**< solutions of the pricing problems */
 )
 {
-<<<<<<< HEAD
    if( !infarkas )
+   {
+      /* first update the arrays */
+      SCIP_CALL( updateStabcenterconsvals() );
+      SCIP_CALL( updateStabcentercutvals() );
+
       subgradientproduct = calculateSubgradientProduct(pricingcols);
-=======
-   /* first update the arrays */
-   SCIP_CALL( updateStabcenterconsvals() );
-   SCIP_CALL( updateStabcentercutvals() );
-
-   subgradientproduct = calculateSubgradientProduct(pricingcols);
-
+   }
    return SCIP_OKAY;
->>>>>>> 7a0a2399
-}
-
+}
 
 } /* namespace gcg */