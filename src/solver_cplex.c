--- conflicted
+++ resolved
@@ -1200,15 +1200,8 @@
          "factor by which to decrease gap limit for heuristic pricing",
          &solverdata->gaplimitfac, TRUE, DEFAULT_GAPLIMITFAC, 0.0, 1.0, NULL, NULL) );
 
-<<<<<<< HEAD
-   SCIP_CALL( SCIPaddRealParam(solverdata->origprob, "pricingsolver/cplex/heurgaplimit",
-         "gap limit for heuristic pricing",
-         &solverdata->heurgaplimit, TRUE, DEFAULT_HEURGAPLIMIT, 0.0, 1.0, NULL, NULL) );
-=======
    SCIP_CALL( SCIPaddRealParam(solverdata->origprob, "pricingsolver/cplex/sollimitfac",
          "factor by which to increase solution limit for heuristic pricing",
          &solverdata->sollimitfac, TRUE, DEFAULT_SOLLIMITFAC, 1.0, SCIPinfinity(solverdata->origprob), NULL, NULL) );
-#endif
->>>>>>> 186657d6
    return SCIP_OKAY;
 }