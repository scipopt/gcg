/* * * * * * * * * * * * * * * * * * * * * * * * * * * * * * * * * * * * * * */
/*                                                                           */
/*                  This file is part of the program                         */
/*          GCG --- Generic Column Generation                                */
/*                  a Dantzig-Wolfe decomposition based extension            */
/*                  of the branch-cut-and-price framework                    */
/*         SCIP --- Solving Constraint Integer Programs                      */
/*                                                                           */
/* Copyright (C) 2010-2018 Operations Research, RWTH Aachen University       */
/*                         Zuse Institute Berlin (ZIB)                       */
/*                                                                           */
/* This program is free software; you can redistribute it and/or             */
/* modify it under the terms of the GNU Lesser General Public License        */
/* as published by the Free Software Foundation; either version 3            */
/* of the License, or (at your option) any later version.                    */
/*                                                                           */
/* This program is distributed in the hope that it will be useful,           */
/* but WITHOUT ANY WARRANTY; without even the implied warranty of            */
/* MERCHANTABILITY or FITNESS FOR A PARTICULAR PURPOSE.  See the             */
/* GNU Lesser General Public License for more details.                       */
/*                                                                           */
/* You should have received a copy of the GNU Lesser General Public License  */
/* along with this program; if not, write to the Free Software               */
/* Foundation, Inc., 51 Franklin St, Fifth Floor, Boston, MA 02110-1301, USA.*/
/*                                                                           */
/* * * * * * * * * * * * * * * * * * * * * * * * * * * * * * * * * * * * * * */

/**@file solver_cplex.c
 * @brief  cplex solver for pricing problems
 * @author Gerald Gamrath
 * @author Alexander Gross
 * @author Hanna Franzen
<<<<<<< HEAD
=======
 * @author Christian Puchert
>>>>>>> 00072229
 */

/*---+----1----+----2----+----3----+----4----+----5----+----6----+----7----+----8----+----9----+----0----+----1----+----2*/

#include <string.h>

#include "scip/scip.h"
#include "gcg.h"
#include "type_solver.h"
#include "solver_cplex.h"
#include "pub_gcgcol.h"

#ifdef CPLEXSOLVER
#include "pricer_gcg.h"
#include "scip_misc.h"

#include "cplex.h"

#define CHECK_ZERO(x) { int _restat_;                                   \
      if( (_restat_ = (x)) != 0 )                                       \
      {                                                                 \
         SCIPerrorMessage("Error in pricing solver: CPLEX returned %d\n", _restat_); \
         retval = SCIP_INVALIDRESULT;                                   \
         goto TERMINATE;                                                \
      }                                                                 \
   }


#define SOLVER_NAME          "cplex"
#define SOLVER_DESC          "cplex solver for pricing problems"
#define SOLVER_PRIORITY       100
#define SOLVER_ENABLED        TRUE  /**< indicates whether the solver should be enabled */

#define DEFAULT_CHECKSOLS     TRUE   /**< should solutions of the pricing MIPs be checked for duplicity? */
#define DEFAULT_THREADS       1      /**< number of threads the CPLEX pricing solver is allowed to use (0: automatic) */

#define DEFAULT_HEURNODELIMIT       1000LL
#define DEFAULT_HEURGAPLIMIT        0.2


/** branching data for branching decisions */
struct GCG_SolverData
{
   SCIP*                 origprob;           /**< original problem SCIP instance */
   SCIP*                 masterprob;         /**< master problem SCIP instance */
   SCIP**                pricingprobs;       /**< array storing the SCIP instances for all pricing problems */
   int                   npricingprobs;      /**< number of pricing problems */
   CPXENVptr*            cpxenv;             /**< array of CPLEX environments for the pricing problems */
   CPXLPptr*             lp;                 /**< array of CPLEX problems for the pricing problems */
   int*                  nupdates;           /**< array storing the number of updates for all of the pricing problems */
   /**
    *  information about the basic pricing problem (without potential branching constraints)
    */
   SCIP_VAR***           pricingvars;        /**< array storing the variables of the pricing problems */
   SCIP_CONS***          pricingconss;       /**< array storing the constraints of the pricing problems */
   int*                  npricingvars;       /**< array storing the number of variables of the pricing problems */
   int*                  nbasicpricingconss; /**< array storing the basic number of constraints of the pricing problems */
   /**
    *  parameters
    */
   SCIP_Bool             checksols;          /**< should solutions of the pricing MIPs be checked for duplicity? */
   int                   threads;            /**< number of threads the CPLEX pricing solver is allowed to use (0: automatic) */
   SCIP_Longint          heurnodelimit;      /**< node limit for heuristic pricing */
   SCIP_Real             heurgaplimit;       /**< gap limit for heuristic pricing */
};

/*
 * local methods
 */

/** checks whether the given solution is equal to one of the former solutions in the sols array */
static
SCIP_Bool colIsNew(
   SCIP*                 pricingprob,        /**< pricing problem SCIP data structure */
   GCG_COL**             cols,               /**< array of columns to check */
   int                   ncols,              /**< number of columns to check */
   GCG_COL*              newcol              /**< potentially new column */
   )
{
   int s;

   assert(pricingprob != NULL);
   assert(cols != NULL);

   for( s = 0; s < ncols; ++s )
   {
      assert(cols[s] != NULL);

      if( GCGcolIsEq(cols[s], newcol) )
      {
         return FALSE;
      }
   }

   return TRUE;
}


/** creates a CPLEX environment and builds the pricing problem */
static
SCIP_RETCODE buildProblem(
   SCIP*                 scip,               /**< SCIP data structure */
   GCG_SOLVERDATA*       solverdata,         /**< solver data structure */
   SCIP*                 pricingprob,        /**< pricing problem */
   int                   probnr              /**< problem number */
   )
{
   SCIP_CONS** conss;
   SCIP_VAR** vars;
   SCIP_VAR** consvars;
   SCIP_Real* consvals;
   SCIP_VAR* var;
   double* varobj;
   double* varlb;
   double* varub;
   char* vartype;
   char** varnames = NULL;
   char** consnames = NULL;
   double* rhss;
   double* ranges;
   char* senses;
   double* coefs = NULL;
   int* rowidx;
   int* colidx;
   SCIP_Real lhs;
   SCIP_Real rhs;
   SCIP_VARTYPE type;
   SCIP_RETCODE retval;
   int nconss = 0;
   int nvars = 0;
   int status;
   int varidx;
   int nconsvars;
   int nnonzeros;
   int idx;
   int c;
   int i;
   int v;

   /* open CPLEX environment and create problem */
   solverdata->cpxenv[probnr] = CPXopenCPLEX(&status);
   solverdata->lp[probnr] = CPXcreateprob(solverdata->cpxenv[probnr], &status, SCIPgetProbName(pricingprob));
   solverdata->pricingprobs[probnr] = pricingprob;

   retval = SCIP_OKAY;

   /* set parameters */
   CHECK_ZERO( CPXsetdblparam(solverdata->cpxenv[probnr], CPX_PARAM_EPGAP, 0.0) );
   CHECK_ZERO( CPXsetdblparam(solverdata->cpxenv[probnr], CPX_PARAM_EPAGAP, 0.0) );
   CHECK_ZERO( CPXsetdblparam(solverdata->cpxenv[probnr], CPX_PARAM_EPRHS, SCIPfeastol(pricingprob)) );
   CHECK_ZERO( CPXsetdblparam(solverdata->cpxenv[probnr], CPX_PARAM_EPINT, SCIPfeastol(pricingprob)) );
   CHECK_ZERO( CPXsetintparam(solverdata->cpxenv[probnr], CPX_PARAM_THREADS, solverdata->threads) );

   /* set objective sense */
   assert(SCIPgetObjsense(pricingprob) == SCIP_OBJSENSE_MINIMIZE);
#if (CPX_VERSION_VERSION == 12 && CPX_VERSION_RELEASE >= 5) || CPX_VERSION_VERSION > 12
   CHECK_ZERO( CPXchgobjsen(solverdata->cpxenv[probnr], solverdata->lp[probnr], CPX_MIN) );
#else
   CPXchgobjsen(solverdata->cpxenv[probnr], solverdata->lp[probnr], CPX_MIN);
#endif

   conss = SCIPgetOrigConss(pricingprob);
   nconss = SCIPgetNOrigConss(pricingprob);
   vars = SCIPgetOrigVars(pricingprob);
   nvars = SCIPgetNOrigVars(pricingprob);

   /* arrays for storing the basic constraints and variables */
   solverdata->npricingvars[probnr] = nvars;
   solverdata->nbasicpricingconss[probnr] = nconss;

   SCIP_CALL( SCIPallocMemoryArray(scip, &solverdata->pricingvars[probnr], nvars) ); /*lint !e866*/
   SCIP_CALL( SCIPallocMemoryArray(scip, &solverdata->pricingconss[probnr], nconss) ); /*lint !e866*/

   /* temporary memory for storing all data about the variables */
   SCIP_CALL( SCIPallocBufferArray(scip, &varobj, nvars) );
   SCIP_CALL( SCIPallocBufferArray(scip, &vartype, nvars) );
   SCIP_CALL( SCIPallocBufferArray(scip, &varlb, nvars) );
   SCIP_CALL( SCIPallocBufferArray(scip, &varub, nvars) );
   SCIP_CALL( SCIPallocBufferArray(scip, &varnames, nvars) );

   /* temporary memory for storing data about the constraints */
   SCIP_CALL( SCIPallocBufferArray(scip, &rhss, nconss) );
   SCIP_CALL( SCIPallocBufferArray(scip, &senses, nconss) );
   SCIP_CALL( SCIPallocBufferArray(scip, &ranges, nconss) );
   SCIP_CALL( SCIPallocBufferArray(scip, &consnames, nconss) );

   BMSclearMemoryArray(consnames, nconss);
   BMSclearMemoryArray(varnames, nvars);

   /* collect information about variables: bounds, objective function, name, type */
   for( i = 0; i < nvars; i++ )
   {
      var = vars[i];
      varidx = SCIPvarGetIndex(var);
      assert(0 <= varidx);
      assert(varidx < nvars);
      solverdata->pricingvars[probnr][varidx] = var;
      SCIP_CALL( SCIPcaptureVar(pricingprob, var) );

      varlb[varidx] = SCIPvarGetLbLocal(var);
      varub[varidx] = SCIPvarGetUbLocal(var);
      varobj[varidx] = SCIPvarGetObj(var);
      SCIP_CALL( SCIPduplicateBufferArray(scip, &varnames[varidx], SCIPvarGetName(var),
            (int)(strlen(SCIPvarGetName(var))+1)) ); /*lint !e866*/

      type = SCIPvarGetType(var);

      switch( type )
      {
      case SCIP_VARTYPE_BINARY:
         vartype[varidx] = 'B';
         break;
      case SCIP_VARTYPE_CONTINUOUS:
         vartype[varidx] = 'C';
         break;
      case SCIP_VARTYPE_INTEGER:
      case SCIP_VARTYPE_IMPLINT:
         vartype[varidx] = 'I';
         break;
      default:
         SCIPerrorMessage("invalid variable type\n");
         return SCIP_INVALIDDATA;
      }
   }

   /* collect right hand sides and ranges of the constraints, count total number of nonzeros */
   nnonzeros = 0;
   for( c = 0; c < nconss; ++c )
   {
      solverdata->pricingconss[probnr][c] = conss[c];
      SCIP_CALL( SCIPcaptureCons(pricingprob, conss[c]) );

      nnonzeros += GCGconsGetNVars(scip, conss[c]);
      lhs = GCGconsGetLhs(pricingprob, conss[c]);
      rhs = GCGconsGetRhs(pricingprob, conss[c]);
      SCIP_CALL( SCIPduplicateBufferArray(scip, &consnames[c], SCIPconsGetName(conss[c]),
            (int)(strlen(SCIPconsGetName(conss[c]))+1)) ); /*lint !e866*/

      if( SCIPisInfinity(scip, -lhs) )
      {
         senses[c] = 'L';
         rhss[c] = (double) rhs;
         ranges[c] = 0.0;
      }
      else if( SCIPisInfinity(scip, rhs) )
      {
         senses[c] = 'G';
         rhss[c] = (double) lhs;
         ranges[c] = 0.0;
      }
      else if( SCIPisEQ(scip, lhs, rhs) )
      {
         senses[c] = 'E';
         rhss[c] = (double) lhs;
         ranges[c] = 0.0;
      }
      else
      {
         assert(SCIPisLT(scip, lhs, rhs));
         senses[c] = 'R';
         rhss[c] = (double) lhs;
         ranges[c] = (double) (rhs - lhs);
      }
   }

   /* temporary memory for storing data about coefficients in the constraints */
   SCIP_CALL( SCIPallocBufferArray(scip, &consvars, nvars) );
   SCIP_CALL( SCIPallocBufferArray(scip, &consvals, nvars) );

   /* temporary memory for storing nonzeros */
   SCIP_CALL( SCIPallocBufferArray(scip, &rowidx, nnonzeros) );
   SCIP_CALL( SCIPallocBufferArray(scip, &colidx, nnonzeros) );
   SCIP_CALL( SCIPallocBufferArray(scip, &coefs, nnonzeros) );

   /* collect nonzeros */
   for( c = 0, idx = 0; c < nconss; ++c )
   {
      nconsvars = GCGconsGetNVars(scip, conss[c]);
      SCIP_CALL( GCGconsGetVals(pricingprob, conss[c], consvals, nvars) );
      SCIP_CALL( GCGconsGetVars(pricingprob, conss[c], consvars, nvars) );

      /* get coefficients */
      for( v = 0; v < nconsvars; ++v )
      {
         rowidx[idx] = c;
         colidx[idx] = SCIPvarGetIndex(consvars[v]);
         coefs[idx] = (double)consvals[v];
         idx++;
      }
   }
   assert(idx == nnonzeros);

   /* add variables to CPLEX problem */
   CHECK_ZERO( CPXnewcols(solverdata->cpxenv[probnr], solverdata->lp[probnr], nvars, varobj, varlb, varub, vartype, varnames) );

   /* add empty constraints to CPLEX problem */
   CHECK_ZERO( CPXnewrows(solverdata->cpxenv[probnr], solverdata->lp[probnr], nconss, rhss, senses, ranges, consnames) );

   /* add variables to constraints in CPLEX problem */
   CHECK_ZERO( CPXchgcoeflist(solverdata->cpxenv[probnr], solverdata->lp[probnr], nnonzeros, rowidx, colidx, coefs) );

#ifdef WRITEPROBLEMS
   {
      char* ausgabe[SCIP_MAXSTRLEN];
      SCIPsnprintf(ausgabe, SCIP_MAXSTRLEN, "cplex-%s.lp", SCIPgetProbName(pricingprob));
      printf("print pricing problem to %s\n", ausgabe);
      CHECK_ZERO( CPXwriteprob(solverdata->cpxenv[probnr], solverdata->lp[probnr], ausgabe, "lp") );
   }
#endif

 TERMINATE:
   /* free temporary memory */
   if( coefs != NULL )
   {
      SCIPfreeBufferArray(scip, &coefs);
      SCIPfreeBufferArray(scip, &colidx);
      SCIPfreeBufferArray(scip, &rowidx);

      SCIPfreeBufferArray(scip, &consvals);
      SCIPfreeBufferArray(scip, &consvars);

      for( v = nvars - 1; v >= 0; --v )
      {
         assert(varnames != NULL);
         SCIPfreeBufferArrayNull(scip, &varnames[v]);
      }

      for( c = nconss - 1; c >= 0; --c )
      {
         assert(consnames != NULL);
         SCIPfreeBufferArrayNull(scip, &consnames[c]);
      }

      SCIPfreeBufferArray(scip, &consnames);
      SCIPfreeBufferArray(scip, &ranges);
      SCIPfreeBufferArray(scip, &senses);
      SCIPfreeBufferArray(scip, &rhss);

      SCIPfreeBufferArray(scip, &varnames);
      SCIPfreeBufferArray(scip, &varub);
      SCIPfreeBufferArray(scip, &varlb);
      SCIPfreeBufferArray(scip, &vartype);
      SCIPfreeBufferArray(scip, &varobj);
   }

   return retval;
}


/** updates the given pricing problem, i.e. update bounds and objective coefficients of variables and add branching
 *  constraints, if needed
 */
static
SCIP_RETCODE updateProblem(
   SCIP*                 scip,               /**< SCIP data structure */
   GCG_SOLVERDATA*       solverdata,         /**< solver data structure */
   SCIP*                 pricingprob,        /**< pricing problem */
   int                   probnr              /**< problem number */
   )
{
   SCIP_VAR** vars;
   SCIP_CONS** conss;
   SCIP_VAR** consvars;
   SCIP_Real* consvals;
   SCIP_VAR* var;
   double* varobj;
   int* udpatevaridx;
   int* objidx;
   double* bounds;
   char* boundtypes;
   char** newconsnames = NULL;
   double* newrhss;
   double* newranges;
   char* newsenses;
   double* newcoefs;
   int* newrowidx;
   int* newcolidx;
   SCIP_Real lhs;
   SCIP_Real rhs;
   SCIP_RETCODE retval;
   int nconss;
   int nvars;
   int varidx;
   int ncpxrows;
   int nconsvars;
   int nnonzeros;
   int npricingvars;
   int nbasicpricingconss;
   int nnewconss = 0;
   int considx;
   int idx;
   int c;
   int i;
   int v;

   conss = SCIPgetOrigConss(pricingprob);
   nconss = SCIPgetNOrigConss(pricingprob);
   vars = SCIPgetOrigVars(pricingprob);
   nvars = SCIPgetNOrigVars(pricingprob);
   npricingvars = solverdata->npricingvars[probnr];
   nbasicpricingconss = solverdata->nbasicpricingconss[probnr];

   assert(npricingvars == nvars);

   retval = SCIP_OKAY;

   SCIP_CALL( SCIPallocBufferArray(scip, &objidx, npricingvars) );
   SCIP_CALL( SCIPallocBufferArray(scip, &varobj, npricingvars) );

   SCIP_CALL( SCIPallocBufferArray(scip, &udpatevaridx, 2 * npricingvars) );
   SCIP_CALL( SCIPallocBufferArray(scip, &boundtypes, 2 * npricingvars) );
   SCIP_CALL( SCIPallocBufferArray(scip, &bounds, 2 * npricingvars) );

   ++(solverdata->nupdates[probnr]);

   ncpxrows = CPXgetnumrows(solverdata->cpxenv[probnr], solverdata->lp[probnr]);
   assert(npricingvars == CPXgetnumcols(solverdata->cpxenv[probnr], solverdata->lp[probnr]));

   if( nbasicpricingconss < ncpxrows )
   {
      CHECK_ZERO( CPXdelrows(solverdata->cpxenv[probnr], solverdata->lp[probnr], nbasicpricingconss, ncpxrows - 1) );
   }

   /* get new bounds and objective coefficients of variables */
   for( i = 0; i < nvars; i++ )
   {
      var = vars[i];
      varidx = SCIPvarGetIndex(var);
      assert(0 <= varidx);
      assert(varidx < npricingvars);

      udpatevaridx[2 * (size_t)varidx] = varidx;
      udpatevaridx[2 * (size_t)varidx + 1] = varidx;
      boundtypes[2 * (size_t)varidx] = 'L';
      boundtypes[2 * (size_t)varidx + 1] = 'U';

      if( SCIPgetStage(pricingprob) >= SCIP_STAGE_TRANSFORMED )
      {
         assert(SCIPgetStage(pricingprob) == SCIP_STAGE_TRANSFORMED);

         var = SCIPvarGetTransVar(var);
      }

      bounds[2 * (size_t)varidx] = (double) SCIPvarGetLbLocal(var);
      bounds[2 * (size_t)varidx + 1] = (double) SCIPvarGetUbLocal(var);

      objidx[varidx] = varidx;
      varobj[varidx] = SCIPvarGetObj(var);
   }

   /* update bounds and objective coefficient of basic variables */
   CHECK_ZERO( CPXchgbds(solverdata->cpxenv[probnr], solverdata->lp[probnr], 2 * nvars, udpatevaridx, boundtypes, bounds) );
   CHECK_ZERO( CPXchgobj(solverdata->cpxenv[probnr], solverdata->lp[probnr], nvars, objidx, varobj) );

   nnewconss = nconss - nbasicpricingconss;

   if( nnewconss == 0 )
      goto TERMINATE;

   /* temporary arrays for storing data about new constraints */
   SCIP_CALL( SCIPallocBufferArray(scip, &newrhss, nnewconss) );
   SCIP_CALL( SCIPallocBufferArray(scip, &newsenses, nnewconss) );
   SCIP_CALL( SCIPallocBufferArray(scip, &newranges, nnewconss) );
   SCIP_CALL( SCIPallocBufferArray(scip, &newconsnames, nnewconss) );

   BMSclearMemoryArray(newconsnames, nnewconss);

   /* get information about new constraints */
   nnonzeros = 0;

   for( c = 0; c < nconss; ++c )
   {
      /* we assume that nothing changed about the basic constraints */
      if( c < nbasicpricingconss )
      {
         assert(conss[c] == solverdata->pricingconss[probnr][c]);
         continue;
      }

      considx = c - nbasicpricingconss;
      assert(considx >= 0);

      nconsvars = GCGconsGetNVars(scip, conss[c]);
      lhs = GCGconsGetLhs(pricingprob, conss[c]);
      rhs = GCGconsGetRhs(pricingprob, conss[c]);
      SCIP_CALL( SCIPduplicateBufferArray(scip, &newconsnames[considx], SCIPconsGetName(conss[c]),
            (int)(strlen(SCIPconsGetName(conss[c]))+1)) ); /*lint !e866*/

      if( SCIPisInfinity(scip, -lhs) )
      {
         newsenses[considx] = 'L';
         newrhss[considx] = (double) rhs;
         newranges[considx] = 0.0;
      }
      else if( SCIPisInfinity(scip, rhs) )
      {
         newsenses[considx] = 'G';
         newrhss[considx] = (double) lhs;
         newranges[considx] = 0.0;
      }
      else if( SCIPisEQ(scip, lhs, rhs) )
      {
         newsenses[considx] = 'E';
         newrhss[considx] = (double) lhs;
         newranges[considx] = 0.0;
      }
      else
      {
         assert(SCIPisLT(scip, lhs, rhs));
         newsenses[considx] = 'R';
         newrhss[considx] = (double) lhs;
         newranges[considx] = (double) (rhs - lhs);
      }

      nnonzeros += nconsvars;
   }

   /* temporary arrays for getting variables and coefficients in new constraints */
   SCIP_CALL( SCIPallocBufferArray(scip, &consvars, nvars) );
   SCIP_CALL( SCIPallocBufferArray(scip, &consvals, nvars) );

   /* temporary arrays for storing data about new constraints */
   SCIP_CALL( SCIPallocBufferArray(scip, &newrowidx, nnonzeros) );
   SCIP_CALL( SCIPallocBufferArray(scip, &newcolidx, nnonzeros) );
   SCIP_CALL( SCIPallocBufferArray(scip, &newcoefs, nnonzeros) );

   /* collect coefficients in new constriants */
   for( c = 0, idx = 0; c < nconss; ++c )
   {
      /* we assume that nothing changed about the basic constraints */
      if( c < nbasicpricingconss )
      {
         assert(conss[c] == solverdata->pricingconss[probnr][c]);
         continue;
      }

      nconsvars = GCGconsGetNVars(scip, conss[c]);
      SCIP_CALL( GCGconsGetVars(pricingprob, conss[c], consvars, nvars) );
      SCIP_CALL( GCGconsGetVals(pricingprob, conss[c], consvals, nvars) );

      /* get coefficients */
      for( v = 0; v < nconsvars; ++v )
      {
         newrowidx[idx] = c;
         newcolidx[idx] = SCIPvarGetIndex(consvars[v]);
         newcoefs[idx] = (double)consvals[v];
         idx++;
      }
   }
   assert(idx == nnonzeros);

   /* add new constraints */
   CHECK_ZERO( CPXnewrows(solverdata->cpxenv[probnr], solverdata->lp[probnr], nnewconss, newrhss, newsenses, newranges, newconsnames) );
   CHECK_ZERO( CPXchgcoeflist(solverdata->cpxenv[probnr], solverdata->lp[probnr], nnonzeros, newrowidx, newcolidx, newcoefs) );

 TERMINATE:
#ifdef WRITEPROBLEMS
   {
      char* ausgabe[SCIP_MAXSTRLEN];
      SCIPsnprintf(ausgabe, SCIP_MAXSTRLEN, "cplex-%s-%d-%d.lp", SCIPgetProbName(pricingprob), SCIPgetNNodes(scip), solverdata->nupdates[probnr]);
      printf("print pricing problem to %s\n", ausgabe);
      CHECK_ZERO( CPXwriteprob(solverdata->cpxenv[probnr], solverdata->lp[probnr], ausgabe, "lp") );
   }
#endif

   /* free temporary memory */
   if( nnewconss > 0 )
   {
      SCIPfreeBufferArray(scip, &newcoefs);
      SCIPfreeBufferArray(scip, &newcolidx);
      SCIPfreeBufferArray(scip, &newrowidx);

      SCIPfreeBufferArray(scip, &consvals);
      SCIPfreeBufferArray(scip, &consvars);

      for( c = nnewconss - 1; c >= 0; --c )
      {
         assert(newconsnames != NULL);
         SCIPfreeBufferArrayNull(scip, &newconsnames[c]);
      }

      SCIPfreeBufferArray(scip, &newconsnames);
      SCIPfreeBufferArray(scip, &newranges);
      SCIPfreeBufferArray(scip, &newsenses);
      SCIPfreeBufferArray(scip, &newrhss);
   }

   SCIPfreeBufferArray(scip, &bounds);
   SCIPfreeBufferArray(scip, &boundtypes);
   SCIPfreeBufferArray(scip, &udpatevaridx);
   SCIPfreeBufferArray(scip, &varobj);
   SCIPfreeBufferArray(scip, &objidx);

   return retval;
}


/** solves the pricingproblem with the CPLEX solver */
static
SCIP_RETCODE solveCplex(
   SCIP*                 scip,               /**< SCIP data structure */
   GCG_SOLVERDATA*       solverdata,         /**< solver data structure */
   SCIP*                 pricingprob,        /**< pricing problem */
   int                   probnr,             /**< problem number */
   SCIP_Real             dualsolconv,        /**< dual solution value of the corresponding convexity constraint */
   SCIP_Real*            lowerbound,         /**< pointer to store lower bound */
   GCG_COL**             cols,               /**< array of columns corresponding to solutions */
   int                   maxcols,            /**< size of preallocated array */
   int*                  ncols,              /**< pointer to store number of columns */
   SCIP_STATUS*          result              /**< pointer to store the result code */
   )
{ /*lint -e715*/
   SCIP_RETCODE retval;
   SCIP_Bool predisabled = FALSE;
   double* cplexsolvals;
   double objective;
   double upperbound;
   double* primsol = NULL;
   int curpreind = -1;
   int curadvind = -1;
   int nsolscplex;
   int numcols;
   int status;
   int s;

   *ncols = 0;
   *result = SCIP_STATUS_UNKNOWN;
   upperbound = SCIPinfinity(pricingprob);

   retval = SCIP_OKAY;

   numcols = CPXgetnumcols(solverdata->cpxenv[probnr], solverdata->lp[probnr]);
   assert(numcols == SCIPgetNOrigVars(pricingprob));

   SCIP_CALL( SCIPallocBufferArray(scip, &cplexsolvals, numcols) );
 SOLVEAGAIN:
   /* the optimization call */
   if( predisabled )
   {
      CHECK_ZERO( CPXprimopt(solverdata->cpxenv[probnr], solverdata->lp[probnr]) );
   }
   else
   {
      CHECK_ZERO( CPXmipopt(solverdata->cpxenv[probnr], solverdata->lp[probnr]) );
   }

   /* get number of solutions */
   nsolscplex = CPXgetsolnpoolnumsolns(solverdata->cpxenv[probnr], solverdata->lp[probnr]);

   /* get solution status */
   status = CPXgetstat(solverdata->cpxenv[probnr], solverdata->lp[probnr]);

   switch( status )
   {
   case CPXMIP_OPTIMAL: /* 101 */
   case CPXMIP_OPTIMAL_TOL: /* 102 */
      assert(nsolscplex > 0);
      *result = SCIP_STATUS_OPTIMAL;
      CHECK_ZERO( CPXgetobjval(solverdata->cpxenv[probnr], solverdata->lp[probnr], &upperbound) );
      break;
   case CPXMIP_INFEASIBLE: /* 103 */
      assert(nsolscplex == 0);
      *result = SCIP_STATUS_INFEASIBLE;
      break;
   case CPXMIP_UNBOUNDED:
   case CPXMIP_INForUNBD: /* 119 */
   {
      int cpxretval;
      int dummy;

      SCIP_CALL( SCIPallocBufferArray(scip, &primsol, numcols) );

      CHECK_ZERO( CPXsolution(solverdata->cpxenv[probnr], solverdata->lp[probnr], &dummy, NULL, primsol, NULL, NULL, NULL) );

      assert(dummy == status);

      cpxretval = CPXgetray(solverdata->cpxenv[probnr], solverdata->lp[probnr], cplexsolvals);

      if( cpxretval == 1254 )
      {
         assert(!predisabled);

         SCIPdebugMessage("disable presolving in CPLEX to get primal ray\n");

         CHECK_ZERO( CPXgetintparam(solverdata->cpxenv[probnr], CPX_PARAM_PREIND, &curpreind) );
         CHECK_ZERO( CPXgetintparam(solverdata->cpxenv[probnr], CPX_PARAM_ADVIND, &curadvind) );

         CHECK_ZERO( CPXchgprobtype(solverdata->cpxenv[probnr], solverdata->lp[probnr], CPXPROB_FIXEDMILP) );

         CHECK_ZERO( CPXsetintparam(solverdata->cpxenv[probnr], CPX_PARAM_ADVIND, 0) );
         CHECK_ZERO( CPXsetintparam(solverdata->cpxenv[probnr], CPX_PARAM_PREIND, 0) );

         predisabled = TRUE;

         goto SOLVEAGAIN;
      }
      else
      {
         CHECK_ZERO( cpxretval );
      }

      SCIP_CALL( GCGcreateGcgCol(pricingprob, &cols[*ncols], probnr, solverdata->pricingvars[probnr], cplexsolvals, numcols, TRUE, SCIPinfinity(pricingprob)) );

      ++(*ncols);

      *result = SCIP_STATUS_UNBOUNDED;

      SCIPfreeBufferArray(scip, &primsol);

      goto TERMINATE;
   }
   case CPXMIP_NODE_LIM_FEAS: /* 105 */
   case CPXMIP_TIME_LIM_FEAS: /* 107 */
   case CPXMIP_MEM_LIM_FEAS: /* 112 */
   case CPXMIP_SOL_LIM: /* 104 */
      assert(nsolscplex > 0);
      *result = SCIP_STATUS_UNKNOWN;
      CHECK_ZERO( CPXgetobjval(solverdata->cpxenv[probnr], solverdata->lp[probnr], &upperbound) );
      break;
   case CPXMIP_NODE_LIM_INFEAS: /* 106 */
   case CPXMIP_TIME_LIM_INFEAS: /* 108 */
   case CPXMIP_MEM_LIM_INFEAS: /* 111 */
      assert(nsolscplex ==  0);
      *result = SCIP_STATUS_UNKNOWN;
      break;
   case CPX_STAT_ABORT_USER: /* 13 */
   default:
   {
      /* @todo what about CPXMIP_OPTIMAL_TOL = 102? should not happen, because gaplimit is set to 0, but happens anyway */
      *result = SCIP_STATUS_UNKNOWN;
      goto TERMINATE;
   }
   }

   CHECK_ZERO( CPXgetbestobjval(solverdata->cpxenv[probnr], solverdata->lp[probnr], lowerbound) );

   SCIPdebugMessage("pricing problem %d solved with CPLEX: status=%d, nsols=%d, lowerbound=%g, upperbound=%g\n", probnr, status, nsolscplex, *lowerbound, upperbound);

#ifndef NDEBUG
   /* in debug mode, we check that the first solution in the solution pool is the incumbent */
   if( nsolscplex > 0 )
   {
      double oldobjective;

      CHECK_ZERO( CPXgetsolnpoolobjval(solverdata->cpxenv[probnr], solverdata->lp[probnr], 0, &oldobjective) );

      for( s = 1; s < nsolscplex; ++s )
      {
         CHECK_ZERO( CPXgetsolnpoolobjval(solverdata->cpxenv[probnr], solverdata->lp[probnr], s, &objective) );
         assert(SCIPisFeasGE(scip, objective, oldobjective));
      }
   }
#endif

   /* iterate over all CPLEX solutions and check for negative reduced costs; the first solution should always be the
    * incumbent, all other solutions are unsorted
    */
   for( s = 0; s < nsolscplex && *ncols < maxcols; ++s )
   {
      SCIP_SOL* sol;
      SCIP_Bool feasible;

      CHECK_ZERO( CPXgetsolnpoolobjval(solverdata->cpxenv[probnr], solverdata->lp[probnr], s, &objective) );

      CHECK_ZERO( CPXgetsolnpoolx(solverdata->cpxenv[probnr], solverdata->lp[probnr], s, cplexsolvals, 0, numcols - 1) );

      SCIP_CALL( SCIPcreateSol(pricingprob, &sol, NULL) );
      SCIP_CALL( SCIPsetSolVals(pricingprob, sol, numcols, solverdata->pricingvars[probnr], cplexsolvals) );

      feasible = FALSE;

      /* check whether the solution is feasible */
      if( !solverdata->checksols )
      {
         SCIP_CALL( SCIPcheckSolOrig(pricingprob, sol, &feasible, FALSE, FALSE) );

         /* if the optimal solution is not feasible, we return SCIP_UNKNOWN as result */
         if( !feasible && s == 0 )
         {
            *result = SCIP_STATUS_UNKNOWN;
         }
      }
      else
      {
         feasible = TRUE;
      }

      if( feasible )
      {
         SCIP_CALL( GCGcreateGcgColFromSol(pricingprob, &cols[*ncols], probnr, sol, FALSE, SCIPinfinity(pricingprob)) );

         /* check whether the column is equal to one of the previous solutions */
         if( colIsNew(pricingprob, cols, *ncols, cols[*ncols]) )
         {
            ++(*ncols);
         }
         else
         {
            GCGfreeGcgCol(&cols[*ncols]);
         }
      }

      SCIP_CALL( SCIPfreeSol(pricingprob, &sol) );
   }

   assert( *result != SCIP_STATUS_OPTIMAL || *ncols > 0 );
 TERMINATE:
   if( predisabled )
   {
      assert(curpreind >= 0);
      assert(curadvind >= 0);
      CHECK_ZERO( CPXsetintparam(solverdata->cpxenv[probnr], CPX_PARAM_PREIND, curpreind) );
      CHECK_ZERO( CPXsetintparam(solverdata->cpxenv[probnr], CPX_PARAM_ADVIND, curadvind) );

      CHECK_ZERO( CPXchgprobtype(solverdata->cpxenv[probnr], solverdata->lp[probnr], CPXPROB_MILP) );
   }

   if( primsol != NULL )
      SCIPfreeBufferArray(scip, &primsol);

   SCIPfreeBufferArray(scip, &cplexsolvals);

   return retval;
}


/** destructor of pricing solver to free user data (called when SCIP is exiting) */
static
GCG_DECL_SOLVERFREE(solverFreeCplex)
{
   GCG_SOLVERDATA* solverdata;

   assert(scip != NULL);
   assert(solver != NULL);

   solverdata = GCGsolverGetSolverdata(solver);
   assert(solverdata != NULL);

   SCIPfreeMemory(scip, &solverdata);
   GCGsolverSetSolverdata(solver, NULL);

   return SCIP_OKAY;
}

/** solving process initialization method of pricing solver (called when branch and bound process is about to begin) */
static
GCG_DECL_SOLVERINITSOL(solverInitsolCplex)
{
   GCG_SOLVERDATA* solverdata;
   int npricingprobs;

   int i;

   assert(scip != NULL);
   assert(solver != NULL);

   solverdata = GCGsolverGetSolverdata(solver);
   assert(solverdata != NULL);

   solverdata->npricingprobs = GCGgetNPricingprobs(solverdata->origprob);
   npricingprobs = solverdata->npricingprobs;

   SCIP_CALL( SCIPallocBlockMemoryArray(scip, &(solverdata->cpxenv), npricingprobs) );
   SCIP_CALL( SCIPallocBlockMemoryArray(scip, &(solverdata->lp), npricingprobs) );
   SCIP_CALL( SCIPallocBlockMemoryArray(scip, &(solverdata->nupdates), npricingprobs) );
   BMSclearMemoryArray(solverdata->nupdates, npricingprobs);

   SCIP_CALL( SCIPallocBlockMemoryArray(scip, &(solverdata->pricingprobs), npricingprobs) );
   SCIP_CALL( SCIPallocBlockMemoryArray(scip, &(solverdata->pricingvars), npricingprobs) );
   SCIP_CALL( SCIPallocBlockMemoryArray(scip, &(solverdata->pricingconss), npricingprobs) );
   SCIP_CALL( SCIPallocBlockMemoryArray(scip, &(solverdata->npricingvars), npricingprobs) );
   SCIP_CALL( SCIPallocBlockMemoryArray(scip, &(solverdata->nbasicpricingconss), npricingprobs) );
   BMSclearMemoryArray(solverdata->npricingvars, npricingprobs);
   BMSclearMemoryArray(solverdata->nbasicpricingconss, npricingprobs);

   for( i = 0; i < npricingprobs; ++i )
   {
      if( GCGisPricingprobRelevant(solverdata->origprob, i) )
      {
         SCIP_CALL( buildProblem(solverdata->masterprob, solverdata, GCGgetPricingprob(solverdata->origprob, i), i) );
      }
   }

   return SCIP_OKAY;
}

/** solving process deinitialization method of pricing solver (called before branch and bound process data is freed) */
static
GCG_DECL_SOLVEREXITSOL(solverExitsolCplex)
{
   GCG_SOLVERDATA* solverdata;
   SCIP_RETCODE retval;
   int npricingprobs;
   int i;
   int j;

   assert(scip != NULL);
   assert(solver != NULL);

   solverdata = GCGsolverGetSolverdata(solver);
   assert(solverdata != NULL);

   retval = SCIP_OKAY;

   npricingprobs = GCGgetNPricingprobs(solverdata->origprob);

   /* free pricing problems */
   for( i = 0; i < npricingprobs; ++i )
   {
      if( GCGisPricingprobRelevant(solverdata->origprob, i) )
      {
         /* free LP */
         CHECK_ZERO( CPXfreeprob(solverdata->cpxenv[i], &solverdata->lp[i]) );

         /* free environment */
         CHECK_ZERO( CPXcloseCPLEX(&solverdata->cpxenv[i]) );

         if( solverdata->nbasicpricingconss[i] > 0 )
         {
            /* release stored constraints */
            for( j = 0; j < solverdata->nbasicpricingconss[i]; ++j )
            {
               SCIP_CALL( SCIPreleaseCons(solverdata->pricingprobs[i], &solverdata->pricingconss[i][j]) );
            }
            SCIPfreeMemoryArray(scip, &(solverdata->pricingconss[i]));
         }

         if( solverdata->npricingvars[i] > 0 )
         {
            /* release stored constraints */
            for( j = 0; j < solverdata->npricingvars[i]; ++j )
            {
               SCIP_CALL( SCIPreleaseVar(solverdata->pricingprobs[i], &solverdata->pricingvars[i][j]) );
            }
            SCIPfreeMemoryArray(scip, &(solverdata->pricingvars[i]));
         }
      }
   }

 TERMINATE:
   SCIPfreeBlockMemoryArray(scip, &(solverdata->nbasicpricingconss), solverdata->npricingprobs);
   SCIPfreeBlockMemoryArray(scip, &(solverdata->npricingvars), solverdata->npricingprobs);
   SCIPfreeBlockMemoryArray(scip, &(solverdata->pricingconss), solverdata->npricingprobs);
   SCIPfreeBlockMemoryArray(scip, &(solverdata->pricingvars), solverdata->npricingprobs);
   SCIPfreeBlockMemoryArray(scip, &(solverdata->pricingprobs), solverdata->npricingprobs);

   SCIPfreeBlockMemoryArray(scip, &(solverdata->nupdates), solverdata->npricingprobs);
   SCIPfreeBlockMemoryArray(scip, &(solverdata->lp), solverdata->npricingprobs);
   SCIPfreeBlockMemoryArray(scip, &(solverdata->cpxenv), solverdata->npricingprobs);

   return retval;
}

#define solverInitCplex NULL
#define solverExitCplex NULL


/** heuristic solving method of mip solver */
static
GCG_DECL_SOLVERSOLVEHEUR(solverSolveHeurCplex)
{
   GCG_SOLVERDATA* solverdata;
   SCIP_RETCODE retval;
   long long nodelim;

   solverdata = GCGsolverGetSolverdata(solver);
   assert(solverdata != NULL);
   assert(solverdata->created != NULL);

   SCIPdebugMessage("calling heuristic pricing with CPLEX for pricing problem %d\n", probnr);

   retval = SCIP_OKAY;

<<<<<<< HEAD
   /* build the pricing problem in CPLEX or update it */
   if( !solverdata->created[probnr] )
   {
      SCIP_CALL( buildProblem(solverdata->masterprob, solverdata, pricingprob, probnr) );
   }
   else
   {
      SCIP_CALL( updateProblem(solverdata->masterprob, solverdata, pricingprob, probnr) );
   }
=======
   /* update the pricing problem in CPLEX */
   SCIP_CALL( updateProblem(solverdata->masterprob, solverdata, pricingprob, probnr) );
>>>>>>> 00072229

   CHECK_ZERO( CPXgetlongparam(solverdata->cpxenv[probnr], CPX_PARAM_NODELIM, &nodelim) );
   CHECK_ZERO( CPXsetlongparam(solverdata->cpxenv[probnr], CPX_PARAM_NODELIM, solverdata->heurnodelimit) );
   CHECK_ZERO( CPXsetdblparam(solverdata->cpxenv[probnr], CPX_PARAM_EPGAP, solverdata->heurgaplimit) );

   /* solve the pricing problem and evaluate solution */
   SCIP_CALL( solveCplex(solverdata->masterprob, solverdata, pricingprob, probnr, dualsolconv, lowerbound, cols, maxcols, ncols, result) );
   assert(*result != SCIP_STATUS_OPTIMAL || *ncols > 0);

   CHECK_ZERO( CPXsetlongparam(solverdata->cpxenv[probnr], CPX_PARAM_NODELIM, nodelim) );
   CHECK_ZERO( CPXsetdblparam(solverdata->cpxenv[probnr], CPX_PARAM_EPGAP, 0.0) );

 TERMINATE:
   return retval;
}

/** solving method for pricing solver which solves the pricing problem to optimality */
static
GCG_DECL_SOLVERSOLVE(solverSolveCplex)
{
   GCG_SOLVERDATA* solverdata;

   assert(solver != NULL);

   solverdata = GCGsolverGetSolverdata(solver);
   assert(solverdata != NULL);

   SCIPdebugMessage("calling CPLEX pricing solver for pricing problem %d\n", probnr);

   /* update the pricing problem in CPLEX */
   SCIP_CALL( updateProblem(solverdata->masterprob, solverdata, pricingprob, probnr) );

   /* solve the pricing problem and evaluate solution */
   SCIP_CALL( solveCplex(solverdata->masterprob, solverdata, pricingprob, probnr, dualsolconv, lowerbound, cols, maxcols, ncols, result) );
   assert(*result != SCIP_STATUS_OPTIMAL || *ncols > 0);
   return SCIP_OKAY;
}
#endif
/** creates the CPLEX pricing solver and includes it in GCG */
SCIP_RETCODE GCGincludeSolverCplex(
   SCIP*                 scip                /**< SCIP data structure */
   )
{
#ifdef CPLEXSOLVER
   GCG_SOLVERDATA* solverdata;

   SCIP_CALL( SCIPallocMemory(scip, &solverdata) );
   solverdata->origprob = GCGmasterGetOrigprob(scip);
   solverdata->masterprob = scip;

   SCIP_CALL( GCGpricerIncludeSolver(scip, SOLVER_NAME, SOLVER_DESC, SOLVER_PRIORITY,
         SOLVER_ENABLED,
         solverSolveCplex, solverSolveHeurCplex, solverFreeCplex, solverInitCplex,
         solverExitCplex, solverInitsolCplex, solverExitsolCplex, solverdata));

   SCIP_CALL( SCIPaddBoolParam(solverdata->origprob, "pricingsolver/cplex/checksols",
         "should solutions of the pricing MIPs be checked for duplicity?",
         &solverdata->checksols, TRUE, DEFAULT_CHECKSOLS, NULL, NULL));

   SCIP_CALL( SCIPaddIntParam(solverdata->origprob, "pricingsolver/cplex/threads",
         "number of threads the CPLEX pricing solver is allowed to use (0: automatic)",
         &solverdata->threads, TRUE, DEFAULT_THREADS, 0, INT_MAX, NULL, NULL));

   SCIP_CALL( SCIPaddLongintParam(solverdata->origprob, "pricingsolver/cplex/heurnodelimit",
         "node limit for heuristic pricing",
         &solverdata->heurnodelimit, TRUE, DEFAULT_HEURNODELIMIT, -1LL, SCIP_LONGINT_MAX, NULL, NULL) );

   SCIP_CALL( SCIPaddRealParam(solverdata->origprob, "pricingsolver/cplex/heurgaplimit",
         "gap limit for heuristic pricing",
         &solverdata->heurgaplimit, TRUE, DEFAULT_HEURGAPLIMIT, 0.0, 1.0, NULL, NULL) );
#endif
   return SCIP_OKAY;
}<|MERGE_RESOLUTION|>--- conflicted
+++ resolved
@@ -30,10 +30,7 @@
  * @author Gerald Gamrath
  * @author Alexander Gross
  * @author Hanna Franzen
-<<<<<<< HEAD
-=======
  * @author Christian Puchert
->>>>>>> 00072229
  */
 
 /*---+----1----+----2----+----3----+----4----+----5----+----6----+----7----+----8----+----9----+----0----+----1----+----2*/
@@ -1001,26 +998,13 @@
 
    solverdata = GCGsolverGetSolverdata(solver);
    assert(solverdata != NULL);
-   assert(solverdata->created != NULL);
 
    SCIPdebugMessage("calling heuristic pricing with CPLEX for pricing problem %d\n", probnr);
 
    retval = SCIP_OKAY;
 
-<<<<<<< HEAD
-   /* build the pricing problem in CPLEX or update it */
-   if( !solverdata->created[probnr] )
-   {
-      SCIP_CALL( buildProblem(solverdata->masterprob, solverdata, pricingprob, probnr) );
-   }
-   else
-   {
-      SCIP_CALL( updateProblem(solverdata->masterprob, solverdata, pricingprob, probnr) );
-   }
-=======
    /* update the pricing problem in CPLEX */
    SCIP_CALL( updateProblem(solverdata->masterprob, solverdata, pricingprob, probnr) );
->>>>>>> 00072229
 
    CHECK_ZERO( CPXgetlongparam(solverdata->cpxenv[probnr], CPX_PARAM_NODELIM, &nodelim) );
    CHECK_ZERO( CPXsetlongparam(solverdata->cpxenv[probnr], CPX_PARAM_NODELIM, solverdata->heurnodelimit) );
