--- conflicted
+++ resolved
@@ -447,11 +447,7 @@
 
       valid = FALSE;
 
-<<<<<<< HEAD
-      SCIP_CALL( SCIPcopy(scip, restmaster, varmapfw, NULL, "restmaster", TRUE, FALSE, TRUE, &valid) );
-=======
       SCIP_CALL( SCIPcopy(scip, restmaster, varmapfw, NULL, "restmaster", TRUE, FALSE, TRUE, &valid) ); /** @todo: check for thread safeness */
->>>>>>> d0200b81
 
       if( heurdata->copycuts )
       {
