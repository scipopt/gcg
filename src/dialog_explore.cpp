--- conflicted
+++ resolved
@@ -15,7 +15,7 @@
 /*                                                                           */
 /* * * * * * * * * * * * * * * * * * * * * * * * * * * * * * * * * * * * * * */
 
-/**@file   dialog_explore.cpp
+/**@file   dialog_explore.c
  * @brief  dialog menu for exploring decompositions
  * @author Michael Bastubbe
  * @author Hanna Franzen
@@ -987,18 +987,6 @@
    /* go through each column header and determine its getter */
    for( auto columnname : DEFAULT_COLUMNS )
    {
-<<<<<<< HEAD
-      /* get each column header of default */
-      char newchar[DEFAULT_COLUMN_MAX_WIDTH]; // cutting string at max column width if longer
-      strcpy(newchar, tempcolumns);
-      /* 'score' is a wildcard! replace by score name later */
-
-      /* determine what callback the header should receive as its getter */
-      if( strcmp(newchar, "nr") == 0)
-         /* "nr" represents the position in the menu table and is determined by the menu */
-         columns.push_back(new Columninfo(newchar, "number of the decomposition (use this number for selecting the decomposition)", NULL, UNKNOWN));
-      else if(strcmp(newchar, "id") == 0)
-=======
       /**@note devs: if you want to add new headers, please specify their getters here! */
       AbstractColumn* column;
 
@@ -1013,7 +1001,6 @@
       }
       else if( strcmp(columnname, "id") == 0 )
       {
->>>>>>> ee43f434
          /* "id" is the partialdec id, the list of ids is known to the menu */
          column = new Column<int>(
             columnname,
@@ -1023,84 +1010,6 @@
       }
       else if( strcmp(columnname, "nbloc") == 0 )
       {
-<<<<<<< HEAD
-         /* devs: if you want to add new headers, please specify their getters here! */
-         RETTYPE type = UNKNOWN;
-         callback funct;
-         std::string desc;
-
-         if(strcmp(newchar, "nbloc") == 0)
-         {
-            funct = (void(*)(SCIP*, int)) &GCGconshdlrDecompGetNBlocksByPartialdecId;
-            type = INTEGER;
-            desc = "number of blocks";
-         }
-         else if(strcmp(newchar, "nmacon") == 0)
-         {
-            funct = (void(*)(SCIP*, int)) &GCGconshdlrDecompGetNMasterConssByPartialdecId;
-            type = INTEGER;
-            desc = "number of master constraints";
-         }
-         else if(strcmp(newchar, "nmavar") == 0)
-         {
-            funct = (void(*)(SCIP*, int)) &GCGconshdlrDecompGetNMasterVarsByPartialdecId;
-            type = INTEGER;
-            desc = "number of \"master only\" variables (also called \"static\", do not occur in blocks)";
-         }
-         else if(strcmp(newchar, "nlivar") == 0)
-         {
-            funct = (void(*)(SCIP*, int)) &GCGconshdlrDecompGetNLinkingVarsByPartialdecId;
-            type = INTEGER;
-            desc = "number of linking variables";
-         }
-         else if(strcmp(newchar, "nstlva") == 0)
-         {
-            funct = (void(*)(SCIP*, int)) &GCGconshdlrDecompGetNStairlinkingVarsByPartialdecId;
-            type = INTEGER;
-            desc = "number of stair linking variables";
-         }
-         else if(strcmp(newchar, "score") == 0)
-         {
-            funct = (void(*)(SCIP*, int)) &GCGconshdlrDecompGetScoreByPartialdecId;
-            type = FLOAT;
-            /* "score" is a wildcard, its description is determined only when needed */
-            desc = " ";
-         }
-         else if(strcmp(newchar, "history") == 0)
-         {
-            funct = (void(*)(SCIP*, int)) &GCGconshdlrDecompGetDetectorHistoryByPartialdecId;
-            type = STRING;
-            desc = "list of detectors (their chars) which  worked on this decomposition ";
-         }
-         else if(strcmp(newchar, "pre") == 0)
-         {
-            funct = (void(*)(SCIP*, int)) &GCGconshdlrDecompIsPresolvedByPartialdecId;
-            type = BOOLEAN;
-            desc = "is this decomposition for the presolved problem?";
-         }
-         else if(strcmp(newchar, "nopcon") == 0)
-         {
-            funct = (void(*)(SCIP*, int)) &GCGconshdlrDecompGetNOpenConssByPartialdecId;
-            type = INTEGER;
-            desc = "number of open (=unassigned) constraints";
-         }
-         else if(strcmp(newchar, "nopvar") == 0)
-         {
-            funct = (void(*)(SCIP*, int)) &GCGconshdlrDecompGetNOpenVarsByPartialdecId;
-            type = INTEGER;
-            desc = "number of open (=unassigned) variables";
-         }
-         else if(strcmp(newchar, "sel") == 0)
-         {
-            funct = (void(*)(SCIP*, int)) &GCGconshdlrDecompIsSelectedByPartialdecId;
-            type = BOOLEAN;
-            desc = "is this decomposition selected?";
-         }
-
-         /* add the column if a corresponding callback was found */
-         if(type != UNKNOWN)
-            columns.push_back(new Columninfo(newchar, desc, funct, type));
-=======
          column = new Column<int>(
             columnname,
             "number of blocks",
@@ -1186,7 +1095,6 @@
             "is this decomposition selected?",
             &GCGconshdlrDecompIsSelectedByPartialdecId,
             BOOLEAN);
->>>>>>> ee43f434
       }
 
       columns.push_back(column);
