/*                                                                           */
/* This program is free software; you can redistribute it and/or             */
/* modify it under the terms of the GNU Lesser General Public License        */
/* as published by the Free Software Foundation; either version 3            */
/* of the License, or (at your option) any later version.                    */
/*                                                                           */
/* This program is distributed in the hope that it will be useful,           */
/* but WITHOUT ANY WARRANTY; without even the implied warranty of            */
/* MERCHANTABILITY or FITNESS FOR A PARTICULAR PURPOSE.  See the             */
/* GNU Lesser General Public License for more details.                       */
/*                                                                           */
/* You should have received a copy of the GNU Lesser General Public License  */
/* along with this program; if not, write to the Free Software               */
/* Foundation, Inc., 51 Franklin St, Fifth Floor, Boston, MA 02110-1301, USA.*/
/*                                                                           */
/* * * * * * * * * * * * * * * * * * * * * * * * * * * * * * * * * * * * * * */

/**@file   dialog_explore.c
 * @brief  dialog menu for exploring decompositions
 * @author Michael Bastubbe
 * @author Hanna Franzen
 *
 * This file contains all dialog calls to build and use the explore menu.
 * The explore menu gives the user detailed information about all decompositions and a possibility to edit such.
 */

/*---+----1----+----2----+----3----+----4----+----5----+----6----+----7----+----8----+----9----+----0----+----1----+----2*/

#include <assert.h>
#include <stddef.h>

#include <string>
#include <iostream>
#include <regex>
#include <map>

#include "class_seeed.h"
#include "cons_decomp.h"
#include "wrapper_seeed.h"

/* column headers */
#define DEFAULT_COLUMN_MIN_WIDTH  4 /**< min width of a column in the menu table */
#define DEFAULT_COLUMN_MAX_WIDTH 10 /**< max width of a column (also determines max width of column header abbreviation) */
#define DEFAULT_COLUMNS "nr id nbloc nmacon nlivar nmavar nstlva score history pre nopcon nopvar usr sel" /**< default column headers */

#define DESC_NR      "number of the decomposition (use this number for choosing the decomposition)" /**< description of number */
#define DESC_ID      "id of the decomposition (identifies the decomposition in reports/statistics/visualizations/etc.)" /**< description of seeed id */
#define DESC_NBLOC   "number of blocks" /**< description of block number */
#define DESC_NMACON  "number of master constraints" /**< description of master conss number */
#define DESC_NLIVAR  "number of linking variables" /**< description of linking vars number */
#define DESC_NMAVAR  "number of master variables (do not occur in blocks)" /**< description of master vars number */
#define DESC_NSTLVA  "number of stairlinking variables (disjoint from linking variables)" /**< description of stairlinking vars number */

#define DESC_SCORE   " " //@todo put this back in the actual scores, they should know their description 

#define DESC_HISTORY "list of detector chars worked on this decomposition" /**< description of detection history */
#define DESC_PRE     "is this decomposition for the presolved problem" /**< description of presolved bool */
#define DESC_NOPCON  "number of open constraints" /**< description of open conss number */
#define DESC_NOPVAR  "number of open variables" /**< description of open vars number */
#define DESC_USR     "whether this decomposition was given by the user" /**< description of user given bool */
#define DESC_SEL     "is this decomposition selected at the moment" /**< description of selected bool */

#define DEFAULT_MENULENGTH 10 /**< initial number of entries in menu */

namespace gcg
{

/*!
 * \brief help enum to avoid code duplication for the toolbox methods of the detectors
 */
enum toolboxtype
{
   PROPAGATE,
   FINISH,
   POSTPROCESS
};


/** modifies menulength according to input and updates menu accordingly
 * @returns SCIP return code */
static
SCIP_RETCODE SCIPdialogSetNEntires(
   SCIP* scip,                   /**< SCIP data structure */
   SCIP_DIALOGHDLR* dialoghdlr,  /**< dialog handler for user input management */
   SCIP_DIALOG* dialog,          /**< dialog for user input management */
   int* menulength               /**< current menu length to be modified */
   )
{
   char* ntovisualize;
   SCIP_Bool endoffile;
   int newlength;
   int commandlen;

   SCIPdialogMessage(scip, NULL, "Please specify the amount of entries to be shown in this menu:\n");
   SCIP_CALL( SCIPdialoghdlrGetWord(dialoghdlr, dialog, " ", &ntovisualize, &endoffile) );
   commandlen = strlen(ntovisualize);

   newlength = -1;
   if( commandlen != 0 )
      newlength = atoi(ntovisualize);

   /* check whether there are decompositions,
    * (preventing "Why doesn't it show anything? Maybe the entry number is 0") */
   if( SCIPconshdlrDecompGetNSeeeds(scip) == 0 )
   {
      SCIPinfoMessage(scip, NULL, "No decompositions available. Please detect first.\n");
      return SCIP_OKAY;
   }

   if( commandlen == 0 || newlength < 1 )
   {
      SCIPdialogMessage( scip, NULL, "The input was not a valid number." );
      return SCIP_OKAY;
   }

   *menulength = newlength;

   return SCIP_OKAY;
}


/**
 * @brief method to update the list of incomplete decompositions
 *
 * this list changes due to new decompositions, modified, decompositions or changes of the score
 * @returns SCIP return code
 */
static
SCIP_RETCODE SCIPdialogUpdateSeeedlist(
   SCIP* scip,       /**< SCIP data structure */
   int* startindex   /**< start index of menu */
   )
{
   assert( SCIPconshdlrDecompCheckConsistency(scip) );

   *startindex = 0;

   SCIPconshdlrdataDecompUnselectAll(scip);

   /* sort decomposition and finished seeeds according to max white score */
   /*@todo remove this when manual sorting in menu is implemented */
   SCIP_CALL( DECconshdlrDecompSortDecompositionsByScore(scip) );

   return SCIP_OKAY;
}

/**
 * Outputs the given char x times as SCIPdialogMessage
 * @returns SCIP status
 */
static
SCIP_RETCODE outputCharXTimes(
   SCIP* scip,          /**< SCIP data structure */
   const char letter,   /**< char to write */
   int x                /**< write char x times */
   )
{
   for(int i = 0; i < x; i++)
      SCIPdialogMessage(scip, NULL, "%c", letter);
}

/** @brief show current menu containing seeed information
 *
 * Update length of seeed list in case it changed since the last command
 * and show the table of seeeds. 
 * @returns SCIP status
 */
static
SCIP_RETCODE SCIPdialogShowMenu(
   SCIP* scip,                         /**< SCIP data structure */
   std::vector<std::string> columns,   /**< list of column headers (abbreviations) */
   int* nseeeds,                       /**< max number of seeeds */
   const int startindex,               /**< index (in seeed list) of uppermost seeed in extract */
   int menulength,                     /**< number of menu entries */
   int** idlist,                       /**< current list of seeed ids */
   int*  listlength                    /**< length of idlist */
   )
{
   assert(scip != NULL);

   /* update size of seeed list in case it changed */
   if(*nseeeds < SCIPconshdlrDecompGetNSeeeds(scip))
   {
      SCIP_CALL( SCIPreallocBlockMemoryArray(scip, idlist, *nseeeds, SCIPconshdlrDecompGetNSeeeds(scip)) );
      *nseeeds = SCIPconshdlrDecompGetNSeeeds(scip);
   }

   /* update list of seeeds */
   SCIPconshdlrDecompGetSeeedLeafList(scip, idlist, listlength);

   /* count corresponding seeeds for overview statistics */
   int ndetectedpresolved;
   int ndetectedunpresolved;
   int nuserpresolvedfull;
   int nuserpresolvedpartial;
   int nuserunpresolvedfull;
   int nuserunpresolvedpartial;

   ndetectedpresolved = 0;
   ndetectedunpresolved = 0;
   nuserpresolvedfull = 0;
   nuserpresolvedpartial = 0;
   nuserunpresolvedfull = 0;
   nuserunpresolvedpartial = 0;

   for(int i = 0; i < *listlength; ++i)
   {
      Seeed_Wrapper sw;
      GCGgetSeeedFromID(scip, &(*idlist)[i], &sw);
      Seeed* seeed;
      seeed = sw.seeed;
      /* finished seeeds */
      if(seeed->isComplete())
      {
         /* detected by program */
         if(seeed->getUsergiven() == USERGIVEN::NOT)
         {
            /* from presolved problem */
            if(!seeed->isFromUnpresolved())
            {
               ++ndetectedpresolved;
            }
            /* from original problem */
            else
            {
               ++ndetectedunpresolved;
            }
         }
         /* seeed was given by user (finished) */
         else if(seeed->getUsergiven() == USERGIVEN::COMPLETE || seeed->getUsergiven() == USERGIVEN::COMPLETED_CONSTOMASTER)
         {
            /* from presolved problem */
            if(!seeed->isFromUnpresolved())
            {
               ++nuserpresolvedfull;
            }
            /* from unpresolved problem */
            else
            {
               ++nuserunpresolvedfull;
            }
         }
      }
      /* seeed is not finished (partial) */
      else
      {
         /* statistics is only interested in partial seeeds if they were given by the user */
         if(seeed->getUsergiven() == USERGIVEN::PARTIAL)
         {
            /* from presolved problem */
            if(!seeed->isFromUnpresolved() )
            {
               ++nuserpresolvedpartial;
            }
            /* from unpresolved problem */
            else
            {
               ++nuserunpresolvedpartial;
            }
         }
      }
   }

   /* count width of menu table by summing width of column headers,
    * make header line, and border line for header (will be beneath the column headers) as follows:
    * a border line of the length of the column width as '-' for each column and a space between the columns,
    * e.g. header line "   nr   id nbloc nmacon  sel ",
    * e.g. underscores " ---- ---- ----- ------ ---- " */
   std::string headerline;
   std::string borderline;
   std::map<std::string, int> columnlength;
   int linelength = 0;

   /* line starts with a space */
   headerline = " ";
   borderline = " ";

   for(auto header : columns)
   {
      /* make sure the header name is unique and add a length for header */
      assert(columnlength.find(header) == columnlength.end());
      columnlength.insert(std::pair<std::string,int>(header, 0));
      /* if header is smaller than min column width, add spaces to header first */
      if(header.size() < DEFAULT_COLUMN_MIN_WIDTH)
      {
         for(int i = 0; i < (DEFAULT_COLUMN_MIN_WIDTH - (int) header.size()); i++)
         {
            headerline += " ";
            borderline += "-";
            columnlength.at(header)++;
         }
      }
      /* add header to headerline and add #chars of header as '-' to borderline*/
      headerline += header;
      for(int i = 0; i < (int) header.size(); i++)
         borderline += "-";
      columnlength.at(header) += (int) header.size();
      /* add space to both lines as column border */
      headerline += " ";
      borderline += " ";
      /* add columnlength (+1 for border space) to overall linelength */
      linelength += columnlength.at(header) + 1;
   }

   /* display overview statistics */
   SCIPdialogMessage(scip, NULL, "\n");
   outputCharXTimes(scip, '=', linelength);
   SCIPdialogMessage(scip, NULL, " \n");
   SCIPdialogMessage(scip, NULL, "Summary              presolved       original \n");
   SCIPdialogMessage(scip, NULL, "                     ---------       -------- \n");
   SCIPdialogMessage(scip, NULL, "detected             ");
   SCIPdialogMessage(scip, NULL, "%9d       ", ndetectedpresolved );
   SCIPdialogMessage(scip, NULL, "%8d\n", ndetectedunpresolved );
   SCIPdialogMessage(scip, NULL, "user given (partial) ");
   SCIPdialogMessage(scip, NULL, "%9d       ", nuserpresolvedpartial );
   SCIPdialogMessage(scip, NULL, "%8d\n", nuserunpresolvedpartial );
   SCIPdialogMessage(scip, NULL, "user given (full)    ");
   SCIPdialogMessage(scip, NULL, "%9d       ", nuserpresolvedfull );
   SCIPdialogMessage(scip, NULL, "%8d\n", nuserunpresolvedfull );
   outputCharXTimes(scip, '=', linelength);
   SCIPdialogMessage(scip, NULL, " \n");
   /* display header of table */
   SCIPdialogMessage(scip, NULL, "%s\n", headerline.c_str());
   SCIPdialogMessage(scip, NULL, "%s\n", borderline.c_str());

   /*@todo make this part generic */
   /* go through all seeeds that should currently be displayed,
    * so from startindex on menulength many entries if there are that much left in the id list */
   for(int i = startindex; i < startindex + menulength && i < *listlength; ++i)
   {
      Seeed_Wrapper sw;
      Seeed* seeed;
      SCIP_CALL( GCGgetSeeedFromID(scip, &(*idlist)[i], &sw) );
      seeed = sw.seeed;

      SCIPdialogMessage(scip, NULL, " %4d   ", i );
      SCIPdialogMessage(scip, NULL, "%4d  ", seeed->getID() );
      SCIPdialogMessage(scip, NULL, "%5d  ", seeed->getNBlocks() );
      SCIPdialogMessage(scip, NULL, "%6d  ", seeed->getNMasterconss() );
      SCIPdialogMessage(scip, NULL, "%6d  ", seeed->getNLinkingvars() );
      SCIPdialogMessage(scip, NULL, "%6d  ", seeed->getNMastervars() );
      SCIPdialogMessage(scip, NULL, "%6d  ", seeed->getNTotalStairlinkingvars() );
      if( seeed->isComplete() )
         SCIPdialogMessage(scip, NULL, "%.4f  ",  seeed->getScore(SCIPconshdlrDecompGetScoretype(scip)) );
      else
         SCIPdialogMessage(scip, NULL, "<=%.2f  ", seeed->getScore(SCIPconshdlrDecompGetScoretype(scip)) );
      SCIPdialogMessage(scip, NULL, "%7s  ", seeed->getDetectorChainString() );
      SCIPdialogMessage(scip, NULL, "%3s  ", (seeed->isFromUnpresolved() ? "no" : "yes")  );
      SCIPdialogMessage(scip, NULL, "%6d  ", seeed->getNOpenconss() );
      SCIPdialogMessage(scip, NULL, "%6d  ", seeed->getNOpenvars() );
      SCIPdialogMessage(scip, NULL, "%3s  ", (seeed->getUsergiven() == USERGIVEN::NOT ? "no" : "yes")   );
      SCIPdialogMessage(scip, NULL, "%3s  \n", (seeed->isSelected() ? "yes" : "no")  );
   }

   SCIPdialogMessage(scip, NULL, "=================================================================================================== \n");

   return SCIP_OKAY;
}


/** Shows help for the user toolbox
 *
 * @returns SCIP status */
static
SCIP_RETCODE SCIPdialogShowToolboxInfo(
   SCIP* scip  /**< SCIP data structure */
   )
{
   assert(scip != NULL);

   SCIPdialogMessage(scip, NULL, "Options to proceed: \n" );
   SCIPdialogMessage(scip, NULL, "\n" );
   SCIPdialogMessage(scip, NULL, "%30s     %s\n", "option", "description");
   SCIPdialogMessage(scip, NULL, "%30s     %s\n", "------", "-----------");
   SCIPdialogMessage(scip, NULL, "%30s     %s\n", "conss", "assign unassigned constraints to master/blocks");
   SCIPdialogMessage(scip, NULL, "%30s     %s\n", "vars", "assign unassigned variables to master(only)/linking/blocks");
   SCIPdialogMessage(scip, NULL, "%30s     %s\n", "refine", "refine implicit constraint and variables assignments");
   SCIPdialogMessage(scip, NULL, "%30s     %s\n", "finish", "choose a finishing detector that completes the decomposition");
   SCIPdialogMessage(scip, NULL, "%30s     %s\n", "quit", "quit the modification process and returns to main menu");
   SCIPdialogMessage(scip, NULL, "%30s     %s\n", "undo", "last modification is undone (only one modification can be undone)");
   SCIPdialogMessage(scip, NULL, "%30s     %s\n", "visualize", "shows a visualization of the current decomposition ");
   SCIPdialogMessage(scip, NULL, "%30s     %s\n", "propagate", "list all detectors that can propagate the current seeed and apply one to propagate it");
   SCIPdialogMessage(scip, NULL, "%30s     %s\n", "finish", "list all detectors that can finish the current seeed and apply one to finish it");
   SCIPdialogMessage(scip, NULL, "%30s     %s\n", "postprocess", "apply postprocessing to a finished seeed by selecting a suitable postprocessor");
   SCIPdialogMessage(scip, NULL, "\n=================================================================================================== \n");

   return SCIP_OKAY;
}

/** Shows information about the explore screen and its abbreviations
 *
 * @returns SCIP status */
static
SCIP_RETCODE SCIPdialogShowLegend(
   SCIP* scip,             /**< SCIP data structure */
   SCORETYPE scoretype     /**< current score type */
   )
{
   assert(scip != NULL);
   DEC_DETECTOR** detectors;

   std::string scorename = SCIPconshdlrDecompGetScoretypeShortName(scip, scoretype);
   std::string scoredescr = SCIPconshdlrDecompGetScoretypeDescription(scip, scoretype);

   SCIPdialogMessage(scip, NULL, "List of included detectors for decompositions histories: \n");

   SCIPdialogMessage(scip, NULL, "\n%30s    %4s\n", "detector" , "char");
   SCIPdialogMessage(scip, NULL, "%30s    %4s\n", "--------" , "----");

   detectors = SCIPconshdlrDecompGetDetectors(scip);

   for( int det = 0; det < SCIPconshdlrDecompGetNDetectors(scip); ++det )
   {
      DEC_DETECTOR* detector;
      detector = detectors[det];

      SCIPdialogMessage(scip, NULL, "%30s    %4c\n", DECdetectorGetName(detector), DECdetectorGetChar(detector));
   }
   SCIPdialogMessage(scip, NULL, "%30s    %4s\n", "given by user" , "U");
   SCIPdialogMessage(scip, NULL, "\n" );

   SCIPdialogMessage(scip, NULL, "=================================================================================================== \n");

   SCIPdialogMessage(scip, NULL, "\n" );

   SCIPdialogMessage(scip, NULL, "List of abbreviations of decomposition table \n" );
   SCIPdialogMessage(scip, NULL, "\n" );
   SCIPdialogMessage(scip, NULL, "%30s     %s\n", "abbreviation", "description");
   SCIPdialogMessage(scip, NULL, "%30s     %s\n", "------------", "-----------");
   SCIPdialogMessage(scip, NULL, "%30s     %s\n", "nr", "number of the decomposition (use this number for choosing the decomposition)");
   SCIPdialogMessage(scip, NULL, "%30s     %s\n", "id", "id of the decomposition (identifies the decomposition in reports/statistics/visualizations/etc.)");
   SCIPdialogMessage(scip, NULL, "%30s     %s\n", "nbloc", "number of blocks");
   SCIPdialogMessage(scip, NULL, "%30s     %s\n", "nmacon", "number of master constraints");
   SCIPdialogMessage(scip, NULL, "%30s     %s\n", "nlivar", "number of linking variables");
   SCIPdialogMessage(scip, NULL, "%30s     %s\n", "nmavar", "number of master variables (do not occur in blocks)");
   SCIPdialogMessage(scip, NULL, "%30s     %s\n", "nstlva", "number of stairlinking variables (disjoint from linking variables)");
   SCIPdialogMessage(scip, NULL, "%30s     %s\n", scorename.c_str(), scoredescr.c_str());
   SCIPdialogMessage(scip, NULL, "%30s     %s\n", "history", "list of detector chars worked on this decomposition ");
   SCIPdialogMessage(scip, NULL, "%30s     %s\n", "pre", "is this decomposition for the presolved problem");
   SCIPdialogMessage(scip, NULL, "%30s     %s\n", "nopcon", "number of open constraints");
   SCIPdialogMessage(scip, NULL, "%30s     %s\n", "nopvar", "number of open variables");
   SCIPdialogMessage(scip, NULL, "%30s     %s\n", "usr", "was this decomposition given by the user");
   SCIPdialogMessage(scip, NULL, "%30s     %s\n", "sel", "is this decomposition selected at the moment");

   SCIPdialogMessage(scip, NULL, "\n=================================================================================================== \n");

   return SCIP_OKAY;
}

/** Shows help section of explore menu
 *
 * @returns SCIP status */
static
SCIP_RETCODE SCIPdialogShowHelp(
   SCIP* scip  /**< SCIP data structure */
   )
{
   assert(scip != NULL);

   SCIPdialogMessage(scip, NULL, "=================================================================================================== \n");
   SCIPdialogMessage(scip, NULL, "\n" );
   SCIPdialogMessage(scip, NULL, "List of selection commands \n" );
   SCIPdialogMessage(scip, NULL, "\n" );
   SCIPdialogMessage(scip, NULL, "%30s     %s\n", "command", "description");
   SCIPdialogMessage(scip, NULL, "%30s     %s\n", "-------", "-----------");
   SCIPdialogMessage(scip, NULL, "%30s     %s\n", "select", "selects/unselects decomposition with given id");
   SCIPdialogMessage(scip, NULL, "%30s     %s\n", "modify", "modify an existing partial decomposition");
   SCIPdialogMessage(scip, NULL, "%30s     %s\n", "create", "create a new decomposition");
   SCIPdialogMessage(scip, NULL, "%30s     %s\n", "previous", "displays the preceding decompositions (if there are any)");
   SCIPdialogMessage(scip, NULL, "%30s     %s\n", "next", "displays the subsequent decompositions (if there are any)");
   SCIPdialogMessage(scip, NULL, "%30s     %s\n", "top", "displays the first decompositions");
   SCIPdialogMessage(scip, NULL, "%30s     %s\n", "end", "displays the last decompositions");
   SCIPdialogMessage(scip, NULL, "%30s     %s\n", "legend", "displays the legend for table header and history abbreviations");
   SCIPdialogMessage(scip, NULL, "%30s     %s\n", "help", "displays this help");
   SCIPdialogMessage(scip, NULL, "%30s     %s\n", "number_entries", "modifies the number of displayed decompositions");
   SCIPdialogMessage(scip, NULL, "%30s     %s\n", "visualize", "visualizes the specified decomposition (requires gnuplot)");
   SCIPdialogMessage(scip, NULL, "%30s     %s\n", "inspect", "displays detailed information for the specified decomposition");
   SCIPdialogMessage(scip, NULL, "%30s     %s\n", "calc_strong", "calculates and displays the strong decomposition score for this decomposition");
   SCIPdialogMessage(scip, NULL, "%30s     %s\n", "quit", "return to main menu");

   SCIPdialogMessage(scip, NULL, "\n=================================================================================================== \n");

   return SCIP_OKAY;
}


/** Shows a visualization of the seeed specified by the user via the dialog
 *
 * @returns SCIP status */
static
SCIP_RETCODE SCIPdialogSelectVisualize(
   SCIP*                   scip,       /**< SCIP data structure */
   SCIP_DIALOGHDLR*        dialoghdlr, /**< dialog handler for user input management */
   SCIP_DIALOG*            dialog,     /**< dialog for user input management */
   int**                   idlist,     /**< current list of seeed ids */
   int*                    listlength  /**< length of idlist */
   )
{
   char* ntovisualize;
   SCIP_Bool endoffile;
   int idtovisu;
   int commandlen;

   assert(scip != NULL);

   SCIPdialogMessage(scip, NULL, "Please specify the nr of the decomposition to be visualized:\n");
   SCIP_CALL( SCIPdialoghdlrGetWord(dialoghdlr, dialog, " ", &ntovisualize, &endoffile) );
   commandlen = strlen(ntovisualize);

   idtovisu = -1;
   if( commandlen != 0 )
      idtovisu = atoi(ntovisualize);

   /* check whether the seeed exists */
   if( commandlen == 0 || idtovisu < 0 || idtovisu >= *listlength )
   {
      SCIPdialogMessage( scip, NULL, "This nr is out of range." );
      return SCIP_OKAY;
   }

   /* get and show seeed */
   Seeed_Wrapper sw;
   SCIP_CALL( GCGgetSeeedFromID(scip, &(*idlist)[idtovisu], &sw) );
   Seeed* seeed = sw.seeed;
   assert( seeed != NULL );

   seeed->showVisualisation();

   return SCIP_OKAY;
}


/**
 * Calculates and displays the strong decomposition score for this decomposition in a dialog.
 *
 * @returns SCIP status
 */
static
SCIP_RETCODE SCIPdialogCalcStrongDecompositionScore(
   SCIP*                   scip,       /**< SCIP data structure */
   SCIP_DIALOGHDLR*        dialoghdlr, /**< dialog handler for user input management */
   SCIP_DIALOG*            dialog,     /**< dialog for user input management */
   int**                   idlist,     /**< current list of seeed ids */
   int*                    listlength  /**< length of idlist */
   )
{
   char* ntocalcstrong;
   SCIP_Bool endoffile;
   int idtocalcstrong;
   int commandlen;

   assert( scip != NULL );

   /* read the id of the decomposition to calculate strong decomp score for */
   SCIPdialogMessage( scip, NULL,
      "Please specify the nr of the decomposition that should be evaluated by strong decomposition score:\n" );
   SCIP_CALL( SCIPdialoghdlrGetWord( dialoghdlr, dialog, " ", &ntocalcstrong, &endoffile ) );
   commandlen = strlen( ntocalcstrong );

   idtocalcstrong = -1;
   if( commandlen != 0 )
   {
      std::stringstream convert( ntocalcstrong );
      convert >> idtocalcstrong;

      if( idtocalcstrong == 0 && ntocalcstrong[0] != '0' )
      {
         idtocalcstrong = -1;
      }
   }

   /* check whether the seeed exists */
   if( commandlen == 0 || idtocalcstrong < 0 || idtocalcstrong >= *listlength )
   {
      SCIPdialogMessage( scip, NULL, "This nr is out of range." );
      return SCIP_OKAY;
   }

   /* call calculation strong decomp score method according to chosen parameters */
   Seeed_Wrapper sw;
   SCIP_CALL( GCGgetSeeedFromID(scip, &(*idlist)[idtocalcstrong], &sw) );
   assert(sw.seeed != NULL);

   SCIP_Real score;
   Seeedpool* seeedpool = sw.seeed->getSeeedpool();
   seeedpool->calcStrongDecompositionScore(sw.seeed, &score);
   SCIPdialogMessage( scip, NULL, "Strong decomposition score of this decomposition is %f.", score) ;

   return SCIP_OKAY;
}


/**
 * Displays information about a seeed that is chosen by the user in a dialog.
 *
 * @returns SCIP status
 */
static
SCIP_RETCODE SCIPdialogInspectSeeed(
   SCIP*                   scip,       /**< SCIP data structure */
   SCIP_DIALOGHDLR*        dialoghdlr, /**< dialog handler for user input management */
   SCIP_DIALOG*            dialog,     /**< dialog for user input management */
   int**                   idlist,     /**< current list of seeed ids */
   int*                    listlength  /**< length of idlist */
   )
{
   char* ntoinspect;
   char* ndetaillevel;
   SCIP_Bool endoffile;
   int idtoinspect;
   int detaillevel;

   int commandlen;

   assert( scip != NULL );

   /* read the id of the decomposition to be inspected */
   SCIPdialogMessage( scip, NULL, "Please specify the nr of the decomposition to be inspected:\n");
   SCIP_CALL( SCIPdialoghdlrGetWord( dialoghdlr, dialog, " ", &ntoinspect, &endoffile ) );
   commandlen = strlen( ntoinspect );

   idtoinspect = -1;
   if( commandlen != 0 )
      idtoinspect = atoi( ntoinspect );

   if(idtoinspect < 0 || idtoinspect >= *listlength){
      SCIPdialogMessage( scip, NULL, "This nr is out of range." );
      return SCIP_OKAY;
   }

   /* check whether ID is in valid range */
   Seeed_Wrapper sw;
   SCIP_CALL( GCGgetSeeedFromID(scip, &(*idlist)[idtoinspect], &sw) );

   assert( sw.seeed != NULL );

   /* read the desired detail level; for wrong input, it is set to 1 by default */
   SCIPdialogMessage( scip, NULL,
      "Please specify the detail level:\n  0 - brief overview\n  1 - block and detector info (default)\n  2 - cons and var assignments\n" );
   SCIP_CALL( SCIPdialoghdlrGetWord( dialoghdlr, dialog, " ", &ndetaillevel, &endoffile ) );
   commandlen = strlen( ndetaillevel );

   detaillevel = 1;
   if( commandlen != 0 )
   {
      std::stringstream convert( ndetaillevel );
      convert >> detaillevel;

      if( detaillevel < 0 || ( detaillevel == 0 && ndetaillevel[0] != '0' ) )
      {
         detaillevel = 1;
      }
   }

   /* call displayInfo method according to chosen parameters */
   sw.seeed->displayInfo( detaillevel );

   return SCIP_OKAY;
}


/** Lets user modify conss during modification of seeed in toolbox
 *
 * @returns SCIP status */
static
SCIP_RETCODE SCIPdialogToolboxModifyConss(
   SCIP*                   scip,       /**< SCIP data structure */
   SCIP_DIALOGHDLR*        dialoghdlr, /**< dialog handler for user input management */
   SCIP_DIALOG*            dialog,     /**< dialog for user input management */
   Seeed*                  userseeed,  /**< seeed to be modified */
   Seeed*                  lastseeed   /**< store seeed before last change for undo option */
   )
{
    SCIP_Bool matching;
    char* consregex;
    char* command;
    char* command2;
    SCIP_Bool endoffile;
    int commandlen;

    assert(scip != NULL);
    matching = FALSE;

    Seeedpool* seeedpool;
    std::vector<int> matchingconss  = std::vector<int>(0);

    seeedpool = userseeed->getSeeedpool();
    /* Does user want to modify existing or create a new partial decomposition ?*/
    SCIP_CALL( SCIPdialoghdlrGetWord(dialoghdlr, dialog,
       "Please specify a regular expression (modified ECMAScript regular expression grammar) matching the names of unassigned constraints you want to assign : \nGCG/toolbox> ",
       &consregex, &endoffile) );

    std::regex expr;
    try  {
       expr = std::regex(consregex);
    }
    catch (const std::regex_error& e) {
       std::cout << "regex_error caught: " << e.what() << '\n';
       if(e.code() == std::regex_constants::error_brack) {
          std::cout << "The code was error_brack\n";
       }
    }

    for( int oc = 0; oc < userseeed->getNOpenconss(); ++oc )
    {
       const char* consname;

       consname = SCIPconsGetName( seeedpool->getConsForIndex(userseeed->getOpenconss()[oc] ) );

       if( std::regex_match(consname, expr) )
       {
          matching = TRUE;
          matchingconss.push_back(userseeed->getOpenconss()[oc]);
          SCIPdebugMessage(" consname %s matches regex %s \n", consname, consregex );
       } else
          SCIPdebugMessage(" consname %s does not match regex %s \n", consname, consregex);
    }

    if( !matching )
    {
       SCIPdialogMessage(scip, NULL, " There are no unassigned constraints with names matching given regular expression. Return to toolbox main menu.\n");
       return SCIP_OKAY;
    }

    if(lastseeed != NULL)
      delete lastseeed;
    lastseeed = new Seeed(userseeed);

    if( matchingconss.size() > 10 )
       SCIPdebugMessage(" There are %d unassigned constraints with names matching given regular expression. Showing the first 10:\n", (int) matchingconss.size());
    else
       SCIPdebugMessage(" There are %d unassigned constraints with names matching given regular expression: \n", (int) matchingconss.size());

    for( size_t mc = 0 ; mc < 10 && mc < matchingconss.size(); ++mc )
       SCIPdialogMessage(scip, NULL, " %s \n", SCIPconsGetName( seeedpool->getConsForIndex( matchingconss[mc] ) ));

    SCIPdialogMessage(scip, NULL, "\n Should these constraints be added to: \n");
    SCIPdialogMessage(scip, NULL, " master \n");
    SCIPdialogMessage(scip, NULL, " block (to be specified) \n");
    SCIPdialogMessage(scip, NULL, " nothing (return to toolbox main menu)? \n");


    SCIP_CALL( SCIPdialoghdlrGetWord(dialoghdlr, dialog, "Please specify how to proceed: \nGCG/toolbox> ", &command, &endoffile) );

    commandlen = strlen(command);

    if( strncmp( command, "master", commandlen) == 0 )
    {
       for( size_t mc = 0 ;  mc < matchingconss.size(); ++mc )
       {
          userseeed->bookAsMasterCons( matchingconss[mc] );
       }
    }
    else if( strncmp( command, "block", commandlen) == 0 )
    {
       SCIP_CALL( SCIPdialoghdlrGetWord(dialoghdlr, dialog, "Please specify the block number these constraints should be assigned to: \nGCG/toolbox> ", &command2, &endoffile) );
       char* tail;
       int blockid = strtol(command2, &tail, 10);
       for( size_t mc = 0 ;  mc < matchingconss.size(); ++mc )
       {
          userseeed->bookAsBlockCons( matchingconss[mc], blockid );
       }
    }
    else
       return SCIP_OKAY;

    userseeed->flushBooked();

   return SCIP_OKAY;
}

/** Lets user specify how to finish the modified seeed while using the toolbox
 *
 * @returns SCIP status*/
static
SCIP_RETCODE SCIPdialogToolboxModifyFinish(
   SCIP*                   scip,       /**< SCIP data structure */
   SCIP_DIALOGHDLR*        dialoghdlr, /**< dialog handler for user input management */
   SCIP_DIALOG*            dialog,     /**< dialog for user input management */
   Seeed*                  userseeed,  /**< seeed to be edit */
   Seeed*                  lastseeed   /**< store seeed before last change for undo option */
   )
{
   SCIP_Bool         choosenfinisher;

   char* command;
   SCIP_Bool endoffile;
   char* tail;
   int finisherid;
   SEEED_PROPAGATION_DATA* seeedPropData;
   DEC_DETECTOR* finisher;
   SCIP_Result result;

   assert(scip != NULL);

   Seeedpool* seeedpool;
   std::vector<int> matchingvars  = std::vector<int>(0);

   seeedpool = userseeed->getSeeedpool();
   choosenfinisher = FALSE;
   while( !choosenfinisher )
   {
       SCIPdialogMessage(scip, NULL, " Available finisher: \n");
       /* 1) print out available finisher */
       SCIPdialogMessage(scip, NULL, "%d :  %s \n", -1, "abort" );
       for( int fi = 0; fi < seeedpool->getNFinishingDetectors(); ++fi )
       {
          SCIPdialogMessage(scip, NULL, "%d :  %s \n", fi, DECdetectorGetName(seeedpool->getFinishingDetectorForIndex(fi) ) );
       }

       /* Does user want to modify existing or create a new partial decomposition ?*/
       SCIP_CALL( SCIPdialoghdlrGetWord(dialoghdlr, dialog,
          "Please specify the index of the finisher to use : \nGCG/toolbox> ", &command, &endoffile) );

       finisherid = strtol(command, &tail, 10);

       if( finisherid >= seeedpool->getNFinishingDetectors() || finisherid < -1 )
       {
            SCIPdialogMessage(scip, NULL, "The specified index is invalid \n"  );
            continue;
       }
       choosenfinisher = TRUE;
   }

   seeedPropData = new SEEED_PROPAGATION_DATA();
   seeedPropData->seeedpool = seeedpool;
   seeedPropData->nNewSeeeds = 0;
   seeedPropData->seeedToPropagate = userseeed;

   if(lastseeed != NULL)
      delete lastseeed;
   lastseeed = new Seeed(userseeed);

   finisher = seeedpool->getFinishingDetectorForIndex(finisherid);
   finisher->finishSeeed(scip, finisher, seeedPropData, &result);

   delete userseeed;

   for( int i = 0; i <  seeedPropData->nNewSeeeds; ++i)
   {
      delete seeedPropData->newSeeeds[i];
   }

   delete seeedPropData;

   return SCIP_OKAY;
}

/** Lets the user select a seeed to modify in toolbox
 *
 * @returns pointer to a copy of the chosen seeed */
static
Seeed* SCIPdialogToolboxChoose(
   SCIP*                   scip,       /**< SCIP data structure */
   SCIP_DIALOGHDLR*        dialoghdlr, /**< dialog handler for user input management */
   SCIP_DIALOG*            dialog,     /**< dialog for user input management */
   int**                   idlist,     /**< current list of seeed ids */
   int*                    listlength  /**< length of idlist */
   )
{
   char* ntochoose;
   SCIP_Bool endoffile;
   int idtochoose;

   int commandlen;

   assert(scip != NULL);

   SCIPdialogMessage(scip, NULL, "Please specify the nr of the (partial) decomposition to be chosen for modification:\n");
   SCIPdialoghdlrGetWord(dialoghdlr, dialog, " ", &ntochoose, &endoffile);
   commandlen = strlen(ntochoose);

   idtochoose = 0;
   if(commandlen != 0)
      idtochoose = atoi(ntochoose);

   if( commandlen == 0 || idtochoose < 0 || idtochoose >= *listlength )
   {
      SCIPdialogMessage( scip, NULL, "This nr is out of range." );
      return NULL;
   }

   Seeed_Wrapper sw;
   GCGgetSeeedFromID(scip, &(*idlist)[idtochoose], &sw);

   assert( sw.seeed != NULL );

   return new Seeed( sw.seeed );
}

/** Lets user modify vars during use of the toolbox
 *
 * @returns SCIP status */
static
SCIP_RETCODE SCIPdialogToolboxModifyVars(
   SCIP*                   scip,       /**< SCIP data structure */
   SCIP_DIALOGHDLR*        dialoghdlr, /**< dialog handler for user input management */
   SCIP_DIALOG*            dialog,     /**< dialog for user input management */
   Seeed*                  userseeed,  /**< user seeed to edit */
   Seeed*                  lastseeed   /**< store seeed before last change for undo option */
   )
{
    SCIP_Bool matching;
    char* varregex;
    char* command;
    char* command2;
    SCIP_Bool endoffile;
    int commandlen;

    assert(scip != NULL);
    matching = FALSE;

    Seeedpool* seeedpool;
    std::vector<int> matchingvars  = std::vector<int>(0);

    seeedpool = userseeed->getSeeedpool();
    /* Does user want to modify existing or create a new partial decomposition ?*/
    SCIP_CALL( SCIPdialoghdlrGetWord(dialoghdlr, dialog,
       "Please specify a regular expression (modified ECMAScript regular expression grammar) matching the names of unassigned variables you want to assign : \nGCG/toolbox> ",
       &varregex, &endoffile) );

    std::regex expr;
    try  {
       expr = std::regex(varregex);
    }
    catch (const std::regex_error& e) {
       std::cout << "regex_error caught: " << e.what() << '\n';
       if(e.code() == std::regex_constants::error_brack) {
          SCIPdebugMessage("The code was error_brack\n");
       }
    }

    for( int oc = 0; oc < userseeed->getNOpenvars(); ++oc )
    {
       const char* varname;

       varname = SCIPvarGetName(seeedpool->getVarForIndex(userseeed->getOpenvars()[oc] ) );

       SCIPdebugMessage("check var %s for regex %s \n", varname, varregex);

       if( std::regex_match(varname, expr) )
       {
          matching = TRUE;
          matchingvars.push_back(userseeed->getOpenvars()[oc]);
          SCIPdebugMessage( " varname %s matches regex %s \n", varname, varregex );
       } else
          SCIPdebugMessage(" varname %s does not match regex %s \n", varname, varregex);
    }

    if( !matching )
    {
       SCIPdialogMessage(scip, NULL,
          " There are no unassigned variables with names matching given regular expression. Return to toolbox main menu.\n");
       return SCIP_OKAY;
    }

    if(lastseeed != NULL)
       delete lastseeed;
    lastseeed = new Seeed(userseeed);

    if( matchingvars.size() > 10 )
       SCIPdialogMessage(scip, NULL,
          " There are %d unassigned variables with names matching given regular expression. Showing the first 10:\n",
          matchingvars.size());
    else
       SCIPdialogMessage(scip, NULL, " There are %d unassigned variables with names matching given regular expression: \n",
          matchingvars.size());

    for( size_t mc = 0 ; mc < 10 && mc < matchingvars.size(); ++mc )
       SCIPdialogMessage(scip, NULL, " %s \n", SCIPvarGetName( seeedpool->getVarForIndex( matchingvars[mc] ) ));

    SCIPdialogMessage(scip, NULL, "\n Should these variables be added to: \n");
    SCIPdialogMessage(scip, NULL, " master-only (static) \n");
    SCIPdialogMessage(scip, NULL, " linking \n");
    SCIPdialogMessage(scip, NULL, " block (to be specified) \n");
    SCIPdialogMessage(scip, NULL, " nothing (return to toolbox main menu)? \n");

    SCIP_CALL( SCIPdialoghdlrGetWord(dialoghdlr, dialog, "Please specify how to proceed: \nGCG/toolbox> ", &command,
       &endoffile) );

    commandlen = strlen(command);

    if( strncmp( command, "master", commandlen) == 0 )
    {
       for( size_t mc = 0 ;  mc < matchingvars.size(); ++mc )
       {
          userseeed->bookAsMasterVar( matchingvars[mc] );
       }
    } else
       if( strncmp( command, "linking", commandlen) == 0 )
           {
              for( size_t mc = 0 ;  mc < matchingvars.size(); ++mc )
              {
                 userseeed->bookAsLinkingVar( matchingvars[mc] );
              }
           }
    else if( strncmp( command, "block", commandlen) == 0 )
    {
       SCIP_CALL( SCIPdialoghdlrGetWord(dialoghdlr, dialog,
          "Please specify the block number these variables should be assigned to: \nGCG/toolbox> ", &command2, &endoffile) );
       char* tail;
       int blockid = strtol(command2, &tail, 10);
       for( size_t mc = 0 ;  mc < matchingvars.size(); ++mc )
       {
          userseeed->bookAsBlockVar( matchingvars[mc], blockid );
       }
    }
    else
       return SCIP_OKAY;

    userseeed->flushBooked();
    userseeed->deleteEmptyBlocks(true);

   return SCIP_OKAY;
}

/** Apply propagation, finishing or postprocessing to the current user seeed via dialog
 *
 * @returns SCIP status */
static
SCIP_RETCODE SCIPdialogToolboxActOnSeeed(
   SCIP*                   scip,       /**< SCIP data structure */
   SCIP_DIALOGHDLR*        dialoghdlr, /**< dialog handler for user input management */
   SCIP_DIALOG*            dialog,     /**< dialog for user input management */
   Seeed*                  userseeed,  /**< seeed to edit */
   toolboxtype             action      /**< what to do: can be set to toolboxtype::PROPAGATE, toolboxtype::FINISH or toolboxtype::POSTPROCESS */
   )
{
   char* command;
   int commandlen;
   SCIP_Bool endoffile;
   SCIP_Result result;
   DEC_Detector** detectors;
   int ndetectors;
   int i, j;
   SEEED_PROPAGATION_DATA* seeedPropData;
   Seeedpool* seeedpool;
   SCIP_Bool finished, displayinfo;
   char stri[SCIP_MAXSTRLEN];
   const char* actiontype;

   /* set string for dialog */
   if( action == toolboxtype::PROPAGATE )
     actiontype = "propagated";
   else if( action == toolboxtype::FINISH )
      actiontype = "finished";
   else if( action == toolboxtype::POSTPROCESS )
      actiontype = "postprocessed";
   else
      actiontype = "UNDEFINED_ACTION";

   if( action == toolboxtype::POSTPROCESS && userseeed->isComplete() == FALSE )
   {
      SCIPinfoMessage(scip, NULL, "The currently selected seeed is not finished, postprocessing not possible.\n");
      return SCIP_OKAY;
   }

   if( SCIPconshdlrDecompGetNDetectors(scip) == 0 )
   {
      SCIPinfoMessage(scip, NULL, "No detector available!\n\n");
      return SCIP_OKAY;
   }

   SCIP_CALL( SCIPallocBufferArray(scip, &detectors, SCIPconshdlrDecompGetNDetectors(scip)) );

   /* determine the detectors that implement the specified callback */
   ndetectors = 0;
   for( i = 0; i < SCIPconshdlrDecompGetNDetectors(scip); ++i )
   {
      if( (action == toolboxtype::PROPAGATE && SCIPconshdlrDecompGetDetectors(scip)[i]->propagateFromToolbox)
       || (action == toolboxtype::FINISH && SCIPconshdlrDecompGetDetectors(scip)[i]->finishFromToolbox)
       || (action == toolboxtype::POSTPROCESS && SCIPconshdlrDecompGetDetectors(scip)[i]->postprocessSeeed) )
      {
         detectors[ndetectors] = SCIPconshdlrDecompGetDetectors(scip)[i];
         ++ndetectors;
      }
   }

   if( ndetectors == 0 )
   {
      SCIPinfoMessage(scip, NULL, "No detector implements this callback, returning!\n\n");
      return SCIP_OKAY;
   }

   /* build seeed propagation data needed in callbacks */
   if(userseeed->isFromUnpresolved())
   {
      SCIPconshdlrDecompCreateSeeedpoolUnpresolved(scip);
      Seeed_Wrapper sw;
      SCIPconshdlrDecompGetSeeedpoolUnpresolved(scip, &sw);
      seeedpool = sw.seeedpool;
   }
   else
   {
      SCIPconshdlrDecompCreateSeeedpool(scip);
      Seeed_Wrapper sw;
      SCIPconshdlrDecompGetSeeedpool(scip, &sw);
      seeedpool = sw.seeedpool;
   }

   seeedPropData = new SEEED_PROPAGATION_DATA();
   seeedPropData->seeedpool = seeedpool;
   seeedPropData->nNewSeeeds = 0;
   seeedPropData->seeedToPropagate = new Seeed(userseeed);
   seeedPropData->seeedToPropagate->setSeeedpool(seeedpool);
   if( action != toolboxtype::POSTPROCESS )
   {
      SCIP_CALL( SCIPallocMemoryArray(scip, &(seeedPropData->newSeeeds), 1) );
      seeedPropData->newSeeeds[0] = NULL;
   }

   /* user dialog to select wanted detector, apply it and handle the returned seeeds, if any */
   finished = FALSE;
   while( !finished )
   {
      result = SCIP_DIDNOTFIND;
      /* list the detectors implementing the specified callback by name with a leading number */
      j = 1;
      SCIPinfoMessage(scip, NULL, "Available detectors:\n");
      for( i = 0; i < ndetectors; ++i )
      {
         SCIPinfoMessage(scip, NULL, "%d)", j);
         SCIPinfoMessage(scip, NULL, "%s\n", detectors[i]->name);
         ++j;
      }
      commandlen = 0;
      while( commandlen == 0 )
      {
         SCIP_CALL( SCIPdialoghdlrGetWord(dialoghdlr, dialog,
            "Type in the name or number of the detector that you want to use (or \"none\"): \nGCG/toolbox> ", &command,
            &endoffile) );
         commandlen = strlen(command);
      }

      if( !strncmp( command, "none", commandlen) == 0 && !strncmp( command, "quit", commandlen) == 0 )
      {
         for( i = 0; i < ndetectors; ++i )
         {
            sprintf(stri, "%d", i+1); //used for matching numberings in the list, off-by-one since detectors start with 0
            if( strncmp( command, detectors[i]->name, commandlen) == 0 || strncmp( command, stri, commandlen ) == 0 )
            {
               if( action == toolboxtype::PROPAGATE )
                  SCIP_CALL( detectors[i]->propagateFromToolbox(scip, detectors[i], seeedPropData, &result, dialoghdlr, dialog) );
               else if( action == toolboxtype::FINISH )
                  SCIP_CALL( detectors[i]->finishFromToolbox(scip, detectors[i], seeedPropData, &result, dialoghdlr, dialog) );
               else if( action == toolboxtype::POSTPROCESS )
                  SCIP_CALL( detectors[i]->postprocessSeeed(scip, detectors[i], seeedPropData, &result) );
               break;
            }
         }
      }
      else
      {
         finished = TRUE;
         continue;
      }
      if( result == SCIP_SUCCESS )
      {
         if( action != toolboxtype::POSTPROCESS )
         {
            SCIPinfoMessage(scip, NULL, "Considering implicits of newly found seeed(s)...\n");
            for( i = 0; i < seeedPropData->nNewSeeeds; ++i )
            {
               assert(seeedPropData->newSeeeds[i] != NULL);
               seeedPropData->newSeeeds[i]->considerImplicits( ); //There may be open vars/cons left that were not matched
               if(seeedPropData->newSeeeds[i]->getSeeedpool() == NULL)
               {
                  Seeed_Wrapper sw;
                  if(seeedPropData->newSeeeds[i]->isFromUnpresolved())
                  {
                     SCIPconshdlrDecompCreateSeeedpoolUnpresolved(scip);
                     SCIPconshdlrDecompGetSeeedpoolUnpresolved(scip, &sw);
                  }
                  else
                  {
                     SCIPconshdlrDecompCreateSeeedpool(scip);
                     SCIPconshdlrDecompGetSeeedpool(scip, &sw);
                  }
                  seeedPropData->newSeeeds[i]->setSeeedpool(sw.seeedpool);
               }
            }

            SCIPinfoMessage(scip, NULL, "\nSeeed was successfully %s, %d potentially new seeed(s) found.\n", actiontype,
               seeedPropData->nNewSeeeds);

            displayinfo = TRUE;
            if( seeedPropData->nNewSeeeds > 1 )
            {
               commandlen = 0;
               while( commandlen == 0 )
               {
                  SCIP_CALL( SCIPdialoghdlrGetWord(dialoghdlr, dialog,
                     "More than one seeed found. Do you want to display information about all found seeeds anyway? (\"yes\"/\"no\")?\nGCG/toolbox> ",
                     &command, &endoffile) );
                  commandlen = strlen(command);
               }
               if( strncmp( command, "no", commandlen) == 0 )
               {
                  displayinfo = FALSE;
               }
               else if( strncmp( command, "quit", commandlen) == 0 )
               {
                  finished = TRUE;
                  continue;
               }
            }

            if( displayinfo )
            {
               for( i = 0; i < seeedPropData->nNewSeeeds; ++i )
               {
                  seeedPropData->newSeeeds[i]->displayInfo( 0 );
               }
            }

            if( seeedPropData->nNewSeeeds == 1 )
            {
               commandlen = 0;
               while( commandlen == 0 )
               {
                  SCIP_CALL( SCIPdialoghdlrGetWord(dialoghdlr, dialog,
                     "Do you want to visualize the new seeed (\"yes\"/\"no\")?\nGCG/toolbox> ", &command, &endoffile) );
                  commandlen = strlen(command);
               }
               if( strncmp( command, "yes", commandlen) == 0 )
               {
                  seeedPropData->newSeeeds[0]->showVisualisation();
               }
               else if( strncmp( command, "quit", commandlen) == 0 )
               {
                  finished = TRUE;
                  continue;
               }
            }

            SCIPinfoMessage(scip, NULL, "\nSaving newly found seeeds...\n\n");
            for( i = 0; i < seeedPropData->nNewSeeeds; ++i )
            {
               auto newseeed = new Seeed( seeedPropData->newSeeeds[i] );
               Seeed_Wrapper sw;
               sw.seeed = newseeed;
               SCIP_CALL( SCIPconshdlrDecompRefineAndAddSeeed(scip, &sw) );
            }

            /* at this point we continue with a different userseeed */
            if(userseeed != NULL)
               delete userseeed;

            if( seeedPropData->nNewSeeeds == 1 )
            {
               commandlen = 0;
               while( commandlen == 0 )
               {
                  SCIP_CALL( SCIPdialoghdlrGetWord(dialoghdlr, dialog,
                     "\nDo you want to continue the decomposition with the new Seeed (\"continue\"), or continue with the previous Seeed (\"previous\")?\nGCG/toolbox> ",
                     &command, &endoffile) );
                  commandlen = strlen(command);
               }

               if( strncmp( command, "continue", commandlen) == 0 )
                  userseeed = new Seeed(seeedPropData->newSeeeds[0]);
               else
                  userseeed = new Seeed(seeedPropData->seeedToPropagate);
            }
            else
            {
               userseeed = new Seeed(seeedPropData->seeedToPropagate);
            }
            finished = TRUE;
            continue;
         }
         else if( action == toolboxtype::POSTPROCESS )
         {
            SCIPinfoMessage(scip, NULL, "\nSeeed successfully %s. %d seeed(s) found in the process.\n", actiontype,
               seeedPropData->nNewSeeeds);

            commandlen = 0;
            while( commandlen == 0 )
            {
               SCIP_CALL( SCIPdialoghdlrGetWord(dialoghdlr, dialog,
                  "Do you want to save all found seeeds (\"all\") or none (\"none\")?\nGCG/toolbox> ", &command, &endoffile) );
               commandlen = strlen(command);
            }
            if( strncmp(command, "all", commandlen) == 0 )
            {
               SCIPinfoMessage(scip, NULL, "Storing seeeds...\n");
               for( i = 0; i < seeedPropData->nNewSeeeds; ++i )
               {
                  Seeed* newseeed = new Seeed(seeedPropData->newSeeeds[i]);
                  Seeed_Wrapper sw;
                  sw.seeed = newseeed;
                  SCIP_CALL( SCIPconshdlrDecompRefineAndAddSeeed(scip, &sw) );
               }

               if(userseeed != NULL)
                  delete userseeed;
               userseeed = new Seeed(seeedPropData->seeedToPropagate);
               SCIPinfoMessage(scip, NULL, "\nAll seeeds stored successfully!\n");
            }
            finished = TRUE;
            continue;
         }
      }
      else
      {
         SCIPinfoMessage(scip, NULL, "Seeed could not be %s.\n", actiontype);

         commandlen = 0;
         while( commandlen == 0 )
         {
            SCIP_CALL( SCIPdialoghdlrGetWord(dialoghdlr, dialog,
               "Do you want to select another detector (\"detector\") or return to the previous menu (\"previous\")?\nGCG/toolbox> ",
               &command, &endoffile) );
            commandlen = strlen(command);
         }
         if( strncmp( command, "detector", commandlen) == 0 )
         {
            continue;
         }
         else
         {
            finished = TRUE;
            continue;
         }
      }
   }

   SCIPfreeMemoryArrayNull( scip, &(seeedPropData->newSeeeds) );
   delete seeedPropData->seeedToPropagate;
   seeedPropData->newSeeeds = NULL;
   seeedPropData->nNewSeeeds = 0;
   delete seeedPropData;

   SCIPfreeBufferArray(scip, &detectors);
   return SCIP_OKAY;
}


/** Finishes a seeed created/modified in the toolbox
 *
 * @returns SCIP status*/
static
SCIP_RETCODE SCIPdialogToolboxFinishSeeed(
   SCIP*                   scip,       /**< SCIP data structure */
   SCIP_DIALOGHDLR*        dialoghdlr, /**< dialog handler for user input management */
   SCIP_DIALOG*            dialog,     /**< dialog for user input management */
   Seeed*                  seeed       /**< seeed to finish */
   )
{
   return SCIPdialogToolboxActOnSeeed(scip, dialoghdlr, dialog, seeed, toolboxtype::FINISH);
}


/** Propagates a seeed created/modified in the toolbox
 *
 * @returns SCIP status */
static
SCIP_RETCODE SCIPdialogToolboxPropagateSeeed(
   SCIP*                   scip,       /**< SCIP data structure */
   SCIP_DIALOGHDLR*        dialoghdlr, /**< dialog handler for user input management */
   SCIP_DIALOG*            dialog,     /**< dialog for user input management */
   Seeed*                  seeed       /**< seeed to propagate */
   )
{
   return SCIPdialogToolboxActOnSeeed(scip, dialoghdlr, dialog, seeed, toolboxtype::PROPAGATE);
}


/** Postprocesses a seeed created/modified in the toolbox
 *
 * @returns SCIP status*/
static
SCIP_RETCODE SCIPdialogToolboxPostprocessSeeed(
   SCIP*                   scip,       /**< SCIP data structure */
   SCIP_DIALOGHDLR*        dialoghdlr, /**< dialog handler for user input management */
   SCIP_DIALOG*            dialog,     /**< dialog for user input management */
   Seeed*                  seeed       /**< seeed to postprocess */
   )
{
   return SCIPdialogToolboxActOnSeeed(scip, dialoghdlr, dialog, seeed, toolboxtype::POSTPROCESS);
}


/**
 * @brief method to handle and moderate user input for modifying decompositions
 * @param scip SCIP data structure
 * @param dialoghdlr dialog handler to handle user input
 * @param dialog dialog to handle user input
 * @returns SCIP return code
 */
static
SCIP_RETCODE SCIPdialogExecToolboxModify(
   SCIP*                   scip,       /**< SCIP data structure */
   SCIP_DIALOGHDLR*        dialoghdlr, /**< dialog handler for user input management */
   SCIP_DIALOG*            dialog,     /**< dialog for user input management */
   std::vector<std::string> columns,   /**< list of column headers (abbreviations) */
   int*                    startindex, /**< index in seeed list to start list extract at */
   int                     menulength, /**< number of menu entries */
   int**                   idlist,     /**< current list of seeed ids */
   int*                    listlength  /**< length of idlist */
   )
{
   SCIP_Bool finished;
   char* command;
   SCIP_Bool endoffile;
   int commandlen;
   SCIP_Bool selectedsomeseeed;
   Seeed* userseeed;

   selectedsomeseeed = TRUE;

   assert(scip != NULL);
   finished = FALSE;

   if( SCIPgetStage(scip) == SCIP_STAGE_INIT )
   {
      SCIPinfoMessage(scip, NULL, "No problem is loaded. Please read in a model first.\n");
      return SCIP_OKAY;
   }

   if( SCIPgetStage(scip) < SCIP_STAGE_TRANSFORMED )
   {
      SCIP_CALL( SCIPtransformProb(scip) );
      SCIPinfoMessage(scip, NULL, "Applied transformation to problem.\n");
   }
   /* 1) update list of interesting seeeds */
   SCIP_CALL( SCIPdialogUpdateSeeedlist(scip, startindex) );

   /* 2) while user has not aborted: show current list extract */
   int nseeeds = SCIPconshdlrDecompGetNSeeeds(scip);
   while( !finished )
   {
      SCIPdialogShowMenu(scip, columns, &nseeeds, *startindex, menulength, idlist, listlength);

      SCIP_CALL( SCIPdialoghdlrGetWord(dialoghdlr, dialog, "Please choose an existing partial decomposition for modification (type \"choose <nr>\" or \"h\" for help) : \nGCG/toolbox> ", &command, &endoffile) );

      commandlen = strlen(command);

      if( strncmp( command, "previous", commandlen) == 0 )
      {
         *startindex = *startindex - menulength;
         if(*startindex < 0 )
            *startindex = 0;
         continue;
      }
      if( strncmp( command, "next", commandlen) == 0 )
      {
         *startindex = *startindex + menulength;
         if( *startindex > *listlength - menulength )
            *startindex = *listlength - menulength;
         continue;
      }
      if( strncmp( command, "top", commandlen) == 0 )
      {
         *startindex = 0;
         continue;
      }
      if( strncmp( command, "end", commandlen) == 0 )
      {
         *startindex = *listlength - menulength;
         continue;
      }

      if( strncmp( command, "quit", commandlen) == 0 )
      {
         finished = TRUE;
         selectedsomeseeed = FALSE;
         continue;
      }

      if( strncmp( command, "choose", commandlen) == 0 )
      {
          userseeed = SCIPdialogToolboxChoose(scip, dialoghdlr, dialog, idlist, listlength);
          if(userseeed == NULL)
          {
             selectedsomeseeed = FALSE;
             continue;
          }
          else
          {
             selectedsomeseeed = TRUE;
             finished = TRUE;
             break;
          }
      }

      if( strncmp( command, "abort", commandlen) == 0 )
      {
         finished = TRUE;
         selectedsomeseeed = FALSE;
         continue;
      }

      if( strncmp( command, "help", commandlen) == 0 )
      {
         SCIP_CALL(SCIPdialogShowHelp(scip) );
         continue;
      }

      if( strncmp( command, "number_entries", commandlen) == 0 )
      {
         SCIP_CALL( SCIPdialogSetNEntires(scip, dialoghdlr, dialog, &menulength) );
         continue;
      }

      if( strncmp( command, "visualize", commandlen) == 0 )
      {
         SCIP_CALL(SCIPdialogSelectVisualize(scip, dialoghdlr, dialog, idlist, listlength) );
         continue;
      }

      if( strncmp( command, "propagate", commandlen) == 0 )
      {
         SCIP_CALL( SCIPdialogToolboxPropagateSeeed(scip, dialoghdlr, dialog, userseeed) );
         continue;
      }

      if( strncmp( command, "finishseeed", commandlen) == 0 )
      {
         SCIP_CALL( SCIPdialogToolboxFinishSeeed(scip, dialoghdlr, dialog, userseeed) );
         continue;
      }

      if( strncmp( command, "postprocess", commandlen) == 0 )
      {
         SCIP_CALL( SCIPdialogToolboxPostprocessSeeed(scip, dialoghdlr, dialog, userseeed) );
         continue;
      }

      /* the following only happens when the user types something else that is invalid in this context */
      SCIPinfoMessage(scip, NULL, "Invalid input. Press \"h\" for help.\n");
   }

   Seeed* lastseeed = NULL;

   finished = FALSE;
   while( !finished && selectedsomeseeed )
   {
      int commandlen2;
      SCIP_Bool success;

      assert(userseeed != NULL);
      userseeed->displaySeeed();

      SCIP_CALL( SCIPdialogShowToolboxInfo(scip) );

      SCIP_CALL( SCIPdialoghdlrGetWord(dialoghdlr, dialog, "How do you want to proceed the with the current decomposition?: \nGCG/toolbox> ", &command, &endoffile) );

      commandlen2 = strlen(command);

      if( strncmp( command, "conss", commandlen2) == 0 )
      {
         SCIPdialogToolboxModifyConss(scip, dialoghdlr, dialog, userseeed, lastseeed);
         continue;
      }
      if( strncmp( command, "vars", commandlen2) == 0 )
      {
         SCIPdialogToolboxModifyVars(scip, dialoghdlr, dialog, userseeed, lastseeed);
         continue;
      }
      if( strncmp( command, "finish", commandlen2) == 0 )
      {
         SCIPdialogToolboxModifyFinish(scip, dialoghdlr, dialog, userseeed, lastseeed);
         continue;
      }
      if( strncmp( command, "refine", commandlen2) == 0 )
      {
         if(lastseeed != NULL)
            delete lastseeed;
         lastseeed = new Seeed(userseeed);

         userseeed->considerImplicits();
         continue;
      }

      if( strncmp( command, "quit", commandlen2) == 0 )
      {
         Seeedpool* seeedpool;

         if(!userseeed->isFromUnpresolved())
            SCIPconshdlrDecompCreateSeeedpool(scip);

         seeedpool = userseeed->getSeeedpool();
         assert(seeedpool != NULL);

         userseeed->sort();
         userseeed->considerImplicits();
         userseeed->calcHashvalue();
         assert( userseeed->checkConsistency() );

         if( userseeed->isComplete() )
         {
            seeedpool->addSeeedToFinished(userseeed, &success);
            if( !success )
               delete userseeed;
         }
         else
         {
            seeedpool->addSeeedToIncomplete(userseeed, &success);
            if( !success )
               delete userseeed;
         }
         userseeed = NULL;
         finished = TRUE;
         delete lastseeed;

         continue;
      }

      if( strncmp( command, "undo", commandlen2) == 0 )
      {
         if( lastseeed == NULL )
            SCIPdialogMessage(scip, NULL, " nothing to be undone \n");
         else
         {
            delete userseeed;
            userseeed = lastseeed;
            lastseeed = NULL;
         }
         continue;
      }

      if( strncmp( command, "visualize", commandlen2) == 0 )
      {
         userseeed->showVisualisation();
         continue;
      }

      if( strncmp( command, "propagate", commandlen2) == 0 )
      {
         SCIP_CALL( SCIPdialogToolboxPropagateSeeed(scip, dialoghdlr, dialog, userseeed) );
         continue;
      }
      if( strncmp( command, "finishseeed", commandlen2) == 0 )
      {
         SCIP_CALL( SCIPdialogToolboxFinishSeeed(scip, dialoghdlr, dialog, userseeed) );
         continue;
      }

      if( strncmp( command, "postprocess", commandlen2) == 0 )
      {
         SCIP_CALL( SCIPdialogToolboxPostprocessSeeed(scip, dialoghdlr, dialog, userseeed) );
         continue;
      }
   }
   return SCIP_OKAY;
}

/**
 * @brief method to handle and moderate user input for creating new decompositions by the user
 * @param scip SCIP data structure
 * @param dialoghdlr dialog handler to handle user input
 * @param dialog dialog to handle user input
 * @returns SCIP return data structure
 */
static
SCIP_RETCODE SCIPdialogExecToolboxCreate(
   SCIP*                   scip,       /**< SCIP data structure */
   SCIP_DIALOGHDLR*        dialoghdlr, /**< dialog handler for user input management */
   SCIP_DIALOG*            dialog      /**< dialog for user input management */
   )
{
   char* command;
   SCIP_Bool endoffile;
   SCIP_Bool         finished;
   int commandlen;

   assert(scip != NULL);

   if( SCIPgetStage(scip) == SCIP_STAGE_INIT )
   {
      SCIPinfoMessage(scip, NULL, "No problem is loaded. Please read in a model first.\n");
      return SCIP_OKAY;
   }

   if( SCIPgetStage(scip) < SCIP_STAGE_TRANSFORMED )
   {
      SCIP_CALL( SCIPtransformProb(scip) );
      SCIPinfoMessage(scip, NULL, "Applied tranformation to problem.\n");
   }

   /* create new decomposition */
   SCIP_CALL( SCIPdialoghdlrGetWord(dialoghdlr, dialog, "Should the new partial decomposition be for the presolved or the unpresolved problem? (type \"presolved\" or \"unpresolved\") : \nGCG/toolbox> ", &command, &endoffile) );
   commandlen = strlen(command);

   Seeedpool* seeedpool;
   SCIP_Bool isfromunpresolved;

   while( (strncmp( command, "presolved", commandlen) != 0 && strncmp( command, "unpresolved", commandlen) != 0) || commandlen == 0)
   {
      SCIP_CALL( SCIPdialoghdlrGetWord(dialoghdlr, dialog, "Invalid input. Should the new partial decomposition be for the presolved or the unpresolved problem? (type \"presolved\" or \"unpresolved\") : \nGCG/toolbox> ", &command, &endoffile) );
      commandlen = strlen(command);
   }

   if( strncmp( command, "presolved", commandlen) == 0 )
   {
      if( SCIPgetStage(scip) < SCIP_STAGE_PRESOLVED )
      {
         SCIPinfoMessage(scip, NULL, "Problem is not presolved yet. Please presolve it first!\n");
         return SCIP_OKAY;
      }

      Seeed_Wrapper sw;
      isfromunpresolved = FALSE;
      SCIPconshdlrDecompCreateSeeedpool(scip);
      SCIPconshdlrDecompGetSeeedpool(scip, &sw);
      assert(sw.seeedpool != NULL);
      seeedpool = sw.seeedpool;
   }
   else
   {
      isfromunpresolved = TRUE;
      SCIPconshdlrDecompCreateSeeedpoolUnpresolved(scip);
      Seeed_Wrapper sw;
      SCIPconshdlrDecompGetSeeedpoolUnpresolved(scip, &sw);
      seeedpool = sw.seeedpool;
   }

   if( seeedpool == NULL )
   {
      Seeed_Wrapper sw;
      if( SCIPgetStage(scip) >= SCIP_STAGE_PRESOLVED )
      {
         SCIPconshdlrDecompCreateSeeedpool(scip);
         SCIPconshdlrDecompGetSeeedpool(scip, &sw);
         seeedpool = sw.seeedpool;
      }
      else
      {
         SCIPconshdlrDecompCreateSeeedpoolUnpresolved(scip);
         SCIPconshdlrDecompGetSeeedpoolUnpresolved(scip, &sw);
         seeedpool = sw.seeedpool;
      }
   }

   Seeed* newseeed = new Seeed( scip, SCIPconshdlrDecompGetNextSeeedID(scip), seeedpool );
   newseeed->setIsFromUnpresolved(isfromunpresolved);

   Seeed* lastseeed = NULL;

   finished = FALSE;
   while( !finished )
   {
      int commandlen2;
      SCIP_Bool success;

      newseeed->displaySeeed();
      SCIP_CALL( SCIPdialogShowToolboxInfo(scip) );

      SCIP_CALL( SCIPdialoghdlrGetWord(dialoghdlr, dialog, "How do you want to proceed the with the current decomposition? \nGCG/toolbox> ", &command, &endoffile) );

      commandlen2 = strlen(command);

      if( strncmp( command, "conss", commandlen2) == 0 )
      {
         SCIPdialogToolboxModifyConss(scip, dialoghdlr, dialog, newseeed, lastseeed);
         continue;
      }
      if( strncmp( command, "vars", commandlen2) == 0 )
      {
         SCIPdialogToolboxModifyVars(scip, dialoghdlr, dialog, newseeed, lastseeed);
         continue;
      }
      if( strncmp( command, "refine", commandlen2) == 0 )
      {
         if(lastseeed != NULL)
            delete lastseeed;
         lastseeed = new Seeed(newseeed);

         newseeed->considerImplicits();
         continue;
      }

      if( strncmp( command, "quit", commandlen2) == 0 )
      {
         if( !newseeed->isFromUnpresolved() )
            SCIPconshdlrDecompCreateSeeedpool(scip);

         seeedpool = newseeed->getSeeedpool();
         assert( seeedpool != NULL );

         newseeed->sort();
         newseeed->considerImplicits();
         newseeed->calcHashvalue();
         assert( newseeed->checkConsistency() );

         if(newseeed->isComplete())
         {
            seeedpool->addSeeedToFinished(newseeed, &success);
            if( !success )
            {
               delete newseeed;
            }
         }
         else
         {
            seeedpool->addSeeedToIncomplete(newseeed, &success);
            if( !success )
            {
               delete newseeed;
            }
         }

         delete lastseeed;
         finished = TRUE;
         continue;
      }

      if( strncmp( command, "undo", commandlen2) == 0 )
      {
         if( lastseeed == NULL )
            SCIPdialogMessage(scip, NULL, " nothing to be undone \n");
         else
         {
            delete newseeed;
            newseeed = lastseeed;
            lastseeed = NULL;
         }
         continue;
      }

      if( strncmp( command, "visualize", commandlen2) == 0 )
      {
         Seeed_Wrapper sw;
         int id = newseeed->getID();
         GCGgetSeeedFromID(scip, &id, &sw);

         if(newseeed != NULL && sw.seeed != NULL)
            newseeed->showVisualisation();
         else
            SCIPdialogMessage(scip, NULL, "There is nothing to be visualized yet.\n");
         continue;
      }

      if( strncmp( command, "propagate", commandlen2) == 0 )
      {
         SCIP_CALL( SCIPdialogToolboxPropagateSeeed(scip, dialoghdlr, dialog, newseeed) );
         continue;
      }

      if( strncmp( command, "finish", commandlen2) == 0 )
      {
         SCIP_CALL( SCIPdialogToolboxFinishSeeed(scip, dialoghdlr, dialog, newseeed) );
         continue;
      }

      if( strncmp( command, "postprocess", commandlen2) == 0 )
      {
         SCIP_CALL( SCIPdialogToolboxPostprocessSeeed(scip, dialoghdlr, dialog, newseeed) );
         continue;
      }
   }
   return SCIP_OKAY;
}



/** Lets the user select decompositions from the explore menu
 *
 * @returns SCIP status */
static
SCIP_RETCODE SCIPdialogSelect(
   SCIP*                   scip,       /**< SCIP data structure */
   SCIP_DIALOGHDLR*        dialoghdlr, /**< dialog handler for user input management */
   SCIP_DIALOG*            dialog,     /**< dialog for user input management */
   int**                   idlist,     /**< current list of seeed ids */
   int*                    listlength  /**< length of idlist */
   )
{
   char* ntovisualize;
   SCIP_Bool endoffile;
   int idtovisu;

   int commandlen;

   assert(scip != NULL);

   SCIPdialogMessage(scip, NULL, "Please specify the nr of the decomposition to be selected:\n");
   SCIP_CALL( SCIPdialoghdlrGetWord(dialoghdlr, dialog, " ", &ntovisualize, &endoffile) );
   commandlen = strlen(ntovisualize);

   idtovisu = -1;
   if( commandlen != 0)
      idtovisu = atoi(ntovisualize);

   if( commandlen == 0 || idtovisu < 0 || idtovisu >= *listlength )
   {
      SCIPdialogMessage( scip, NULL, "This nr is out of range, nothing was selected." );
      return SCIP_OKAY;
   }

   Seeed_Wrapper sw;
   SCIP_CALL( GCGgetSeeedFromID(scip, &(*idlist)[idtovisu], &sw) );

   assert( sw.seeed != NULL );

   sw.seeed->setSelected(!sw.seeed->isSelected() );

   if( sw.seeed->isSelected() )
      std::cout << "is selected!" << sw.seeed->isSelected() << std::endl;

   return SCIP_OKAY;
}

static
SCIP_RETCODE SCIPdialogExecCommand(
   SCIP*                   scip,
   SCIP_DIALOGHDLR*        dialoghdlr,
   SCIP_DIALOG*            dialog,
   char*                   command,
   SCIP_Bool               endoffile,
   int*                    point_startindex,
   int*                    menulength,
   SCIP_Bool*              point_finished
   )
{
   int nseeeds;

   int commandlen = strlen(command);

   nseeeds = SCIPconshdlrDecompGetNSeeedLeafs(scip);

   if( strncmp( command, "back", commandlen) == 0 )
   {
      *point_startindex = *point_startindex - *menulength;
      if(*point_startindex < 0 )
         *point_startindex = 0;
   }
   else if( strncmp( command, "next", commandlen) == 0 )
   {
      *point_startindex = *point_startindex + *menulength;
      if( *point_startindex > nseeeds - *menulength )
         *point_startindex = nseeeds - *menulength;
   }
   else if( strncmp( command, "top", commandlen) == 0 )
   {
      *point_startindex = 0;
   }
   else if( strncmp( command, "end", commandlen) == 0 )
   {
      *point_startindex = nseeeds - *menulength;
   }
   else if( strncmp( command, "quit", commandlen) == 0 )
   {
      *point_finished = TRUE;
      SCIP_CALL( SCIPconshdlrDecompChooseCandidatesFromSelected(scip, FALSE) );
   }
   else if( strncmp( command, "legend", commandlen) == 0 )
   {
      SCIP_CALL( SCIPdialogShowLegend(scip) );
   }
   else if( strncmp( command, "help", commandlen) == 0 )
   {
      SCIP_CALL( SCIPdialogShowHelp(scip) );
   }
   else if( strncmp( command, "number_entries", commandlen) == 0 )
   {
      SCIP_CALL( SCIPdialogSetNEntires(scip, dialoghdlr, dialog, menulength) );
   }
   else if( strncmp( command, "visualize", commandlen) == 0 )
   {
      SCIP_CALL(SCIPdialogSelectVisualize(scip, dialoghdlr, dialog ) );
   }
   else if( strncmp( command, "inspect", commandlen) == 0 )
   {
      SCIP_CALL( SCIPdialogSelectInspect( scip, dialoghdlr, dialog ) );
   }
   else if( strncmp( command, "calc_strong", commandlen) == 0 )
   {
      SCIP_CALL( SCIPdialogSelectCalcStrongDecompositionScore( scip, dialoghdlr, dialog ) );
   }
   else if( strncmp( command, "select", commandlen) == 0 )
   {
      SCIP_CALL(SCIPdialogExploreSelect(scip, dialoghdlr, dialog ) );
   }
   else if( strncmp( command, "modify", commandlen) == 0 )
   {
      SCIP_CALL( SCIPdialogExecToolboxModify(scip, dialoghdlr, dialog, *point_startindex, *menulength) );
      SCIP_CALL( SCIPconshdlrDecompUpdateSeeedlist(scip) );
   }
   else if( strncmp( command, "create", commandlen) == 0 )
   {
      SCIP_CALL( SCIPdialogExecToolboxCreate(scip, dialoghdlr, dialog) );
      SCIP_CALL( SCIPconshdlrDecompUpdateSeeedlist(scip) );
   }

   return SCIP_OKAY;
}

extern "C" {

SCIP_RETCODE GCGdialogExecExplore(
   SCIP*                   scip,
   SCIP_DIALOGHDLR*        dialoghdlr,
   SCIP_DIALOG*            dialog
   )
{
   /* set navigation defaults */
   int startindex = 0;
   int menulength = DEFAULT_MENULENGTH;

<<<<<<< HEAD

   SCIP_CALL( SCIPconshdlrDecompUpdateSeeedlist(scip) );
   /* while user has not aborted: show current list extract */
=======
   /* check for available seeeds */
   int nseeeds = SCIPconshdlrDecompGetNSeeeds(scip);
   if(nseeeds == 0)
   {
      SCIPdialogMessage( scip, NULL, "There are no decompositions to explore yet, please detect first.\n" );
      return SCIP_OKAY;
   }

   /* get initial seeed list */
   SCIP_CALL( SCIPdialogUpdateSeeedlist(scip, &startindex) );
   int* idlist;
   int listlength;
   SCIP_CALL( SCIPallocBlockMemoryArray(scip, &idlist, nseeeds) );
>>>>>>> bad6fa1d

   /* set initial columns */
   std::vector<std::string> columns;
   SCORETYPE scoretype = scoretype::MAX_WHITE;
   char* scorename;
   char columnstr[] = DEFAULT_COLUMNS;
   char* tempcolumns = strtok(columnstr, " ");
   while(tempcolumns != NULL)
   {
      /* get each column header of default */
      char newchar[DEFAULT_COLUMN_MAX_WIDTH]; // cutting string at max column width if longer
      strcpy(newchar, tempcolumns);

      /* "score" is a wildcard for the current score */
      if( strncmp(newchar, "score", strlen(newchar)) == 0 )
      {
         scoretype = SCIPconshdlrDecompGetScoretype(scip);
         scorename = SCIPconshdlrDecompGetScoretypeShortName(scip, scoretype);
         char name[DEFAULT_COLUMN_MAX_WIDTH];
         strcpy(name, scorename);
         columns.push_back(name);
      }
      else
      {
         /* if the name is not score, just use the current char */
         columns.push_back(newchar);
      }
      /* get the next item in the list */
      tempcolumns = strtok (NULL, " ");
   }
   /*@todo hand this vector, scorename, scoretype down and use it to make menu columns generic */

   /* while user has not aborted: show current list extract and catch commands */
   SCIP_Bool finished = false;
   char* command;
   SCIP_Bool endoffile;
   while( !finished )
   {
      SCIPdialogShowMenu(scip, columns, &nseeeds, startindex, menulength, &idlist, &listlength);

      SCIP_CALL( SCIPdialoghdlrGetWord(dialoghdlr, dialog,
         "Please enter command or decomposition id to select (or \"h\" for help) : \nGCG/explore> ", &command, &endoffile) );

<<<<<<< HEAD
      SCIPdialogExecCommand(scip, dialoghdlr, dialog, command, endoffile, &startindex, &menulength, &finished);
      /*
      commandlen = strlen(command);
=======
      int commandlen = strlen(command);
>>>>>>> bad6fa1d

      if( strncmp( command, "previous", commandlen) == 0 )
      {
         startindex = startindex - menulength;
         if(startindex < 0 )
            startindex = 0;
         continue;
      }
      if( strncmp( command, "next", commandlen) == 0 )
      {
         startindex = startindex + menulength;
         if( startindex > listlength - menulength )
            startindex = listlength - menulength;
         continue;
      }
      if( strncmp( command, "top", commandlen) == 0 )
      {
         startindex = 0;
         continue;
      }
      if( strncmp( command, "end", commandlen) == 0 )
      {
         startindex = listlength - menulength;
         continue;
      }

      if( strncmp( command, "quit", commandlen) == 0 )
      {
         finished = TRUE;
         SCIP_CALL( SCIPconshdlrDecompChooseCandidatesFromSelected(scip) );
         continue;
      }

      if( strncmp( command, "legend", commandlen) == 0 )
      {
         SCIP_CALL( SCIPdialogShowLegend(scip, scoretype) );
         continue;
      }

      if( strncmp( command, "help", commandlen) == 0 )
      {
         SCIP_CALL( SCIPdialogShowHelp(scip) );
         continue;
      }

      if( strncmp( command, "number_entries", commandlen) == 0 )
      {
         SCIP_CALL( SCIPdialogSetNEntires(scip, dialoghdlr, dialog, &menulength) );
         continue;
      }

      if( strncmp( command, "visualize", commandlen) == 0 )
      {
         SCIP_CALL( SCIPdialogSelectVisualize(scip, dialoghdlr, dialog, &idlist, &listlength) );
         continue;
      }

      if( strncmp( command, "inspect", commandlen) == 0 )
      {
         SCIP_CALL( SCIPdialogInspectSeeed( scip, dialoghdlr, dialog, &idlist, &listlength) );
         continue;
      }

      if( strncmp( command, "calc_strong", commandlen) == 0 )
      {
         SCIP_CALL( SCIPdialogCalcStrongDecompositionScore(scip, dialoghdlr, dialog, &idlist, &listlength) );
         continue;
      }

      if( strncmp( command, "select", commandlen) == 0 )
      {
         SCIP_CALL( SCIPdialogSelect(scip, dialoghdlr, dialog, &idlist, &listlength) );
         continue;
      }
      if( strncmp( command, "modify", commandlen) == 0 )
      {
         SCIP_CALL( SCIPdialogExecToolboxModify(scip, dialoghdlr, dialog, columns, &startindex, menulength, &idlist, &listlength) );
         SCIP_CALL( SCIPdialogUpdateSeeedlist(scip, &startindex) );
         continue;
      }
      if( strncmp( command, "create", commandlen) == 0 )
      {
         SCIP_CALL( SCIPdialogExecToolboxCreate(scip, dialoghdlr, dialog) );
         SCIP_CALL( SCIPdialogUpdateSeeedlist(scip, &startindex) );
         continue;
      }
      */
   }

   SCIPfreeBlockMemoryArray(scip, &idlist, nseeeds);
   return SCIP_OKAY;
}

} // extern "C"

} // namespace gcg<|MERGE_RESOLUTION|>--- conflicted
+++ resolved
@@ -1907,82 +1907,94 @@
    SCIP*                   scip,
    SCIP_DIALOGHDLR*        dialoghdlr,
    SCIP_DIALOG*            dialog,
+   std::vector<std::string> columns,
    char*                   command,
    SCIP_Bool               endoffile,
-   int*                    point_startindex,
+   int*                    startindex,
    int*                    menulength,
-   SCIP_Bool*              point_finished
-   )
-{
-   int nseeeds;
+   SCIP_Bool*              finished,
+   SCORETYPE*              scoretype,
+   int*                    nseeeds,
+   int**                   idlist,
+   int*                    listlength
+   )
+{
+   
 
    int commandlen = strlen(command);
 
-   nseeeds = SCIPconshdlrDecompGetNSeeedLeafs(scip);
-
-   if( strncmp( command, "back", commandlen) == 0 )
-   {
-      *point_startindex = *point_startindex - *menulength;
-      if(*point_startindex < 0 )
-         *point_startindex = 0;
-   }
-   else if( strncmp( command, "next", commandlen) == 0 )
-   {
-      *point_startindex = *point_startindex + *menulength;
-      if( *point_startindex > nseeeds - *menulength )
-         *point_startindex = nseeeds - *menulength;
-   }
-   else if( strncmp( command, "top", commandlen) == 0 )
-   {
-      *point_startindex = 0;
-   }
-   else if( strncmp( command, "end", commandlen) == 0 )
-   {
-      *point_startindex = nseeeds - *menulength;
-   }
-   else if( strncmp( command, "quit", commandlen) == 0 )
-   {
-      *point_finished = TRUE;
-      SCIP_CALL( SCIPconshdlrDecompChooseCandidatesFromSelected(scip, FALSE) );
-   }
-   else if( strncmp( command, "legend", commandlen) == 0 )
-   {
-      SCIP_CALL( SCIPdialogShowLegend(scip) );
-   }
-   else if( strncmp( command, "help", commandlen) == 0 )
-   {
-      SCIP_CALL( SCIPdialogShowHelp(scip) );
-   }
-   else if( strncmp( command, "number_entries", commandlen) == 0 )
-   {
-      SCIP_CALL( SCIPdialogSetNEntires(scip, dialoghdlr, dialog, menulength) );
-   }
-   else if( strncmp( command, "visualize", commandlen) == 0 )
-   {
-      SCIP_CALL(SCIPdialogSelectVisualize(scip, dialoghdlr, dialog ) );
-   }
-   else if( strncmp( command, "inspect", commandlen) == 0 )
-   {
-      SCIP_CALL( SCIPdialogSelectInspect( scip, dialoghdlr, dialog ) );
-   }
-   else if( strncmp( command, "calc_strong", commandlen) == 0 )
-   {
-      SCIP_CALL( SCIPdialogSelectCalcStrongDecompositionScore( scip, dialoghdlr, dialog ) );
-   }
-   else if( strncmp( command, "select", commandlen) == 0 )
-   {
-      SCIP_CALL(SCIPdialogExploreSelect(scip, dialoghdlr, dialog ) );
-   }
-   else if( strncmp( command, "modify", commandlen) == 0 )
-   {
-      SCIP_CALL( SCIPdialogExecToolboxModify(scip, dialoghdlr, dialog, *point_startindex, *menulength) );
-      SCIP_CALL( SCIPconshdlrDecompUpdateSeeedlist(scip) );
-   }
-   else if( strncmp( command, "create", commandlen) == 0 )
-   {
-      SCIP_CALL( SCIPdialogExecToolboxCreate(scip, dialoghdlr, dialog) );
-      SCIP_CALL( SCIPconshdlrDecompUpdateSeeedlist(scip) );
-   }
+      if( strncmp( command, "previous", commandlen) == 0 )
+      {
+         *startindex = *startindex - *menulength;
+         if(*startindex < 0 )
+            *startindex = 0;
+      }
+      else if( strncmp( command, "next", commandlen) == 0 )
+      {
+         *startindex = *startindex + *menulength;
+         if( *startindex > *listlength - *menulength )
+            *startindex = *listlength - *menulength;
+      }
+      else if( strncmp( command, "top", commandlen) == 0 )
+      {
+         *startindex = 0;
+      }
+      else if( strncmp( command, "end", commandlen) == 0 )
+      {
+         *startindex = *listlength - *menulength;
+      }
+
+      else if( strncmp( command, "quit", commandlen) == 0 )
+      {
+         *finished = TRUE;
+         SCIP_CALL( SCIPconshdlrDecompChooseCandidatesFromSelected(scip) );
+      }
+
+      else if( strncmp( command, "legend", commandlen) == 0 )
+      {
+         SCIP_CALL( SCIPdialogShowLegend(scip, *scoretype) );
+      }
+
+      else if( strncmp( command, "help", commandlen) == 0 )
+      {
+         SCIP_CALL( SCIPdialogShowHelp(scip) );
+      }
+
+      else if( strncmp( command, "number_entries", commandlen) == 0 )
+      {
+         SCIP_CALL( SCIPdialogSetNEntires(scip, dialoghdlr, dialog, menulength) );
+      }
+
+      else if( strncmp( command, "visualize", commandlen) == 0 )
+      {
+         SCIP_CALL( SCIPdialogSelectVisualize(scip, dialoghdlr, dialog, idlist, listlength) );
+      }
+
+      else if( strncmp( command, "inspect", commandlen) == 0 )
+      {
+         SCIP_CALL( SCIPdialogInspectSeeed( scip, dialoghdlr, dialog, idlist, listlength) );
+      }
+
+      else if( strncmp( command, "calc_strong", commandlen) == 0 )
+      {
+         SCIP_CALL( SCIPdialogCalcStrongDecompositionScore(scip, dialoghdlr, dialog, idlist, listlength) );
+      }
+
+      else if( strncmp( command, "select", commandlen) == 0 )
+      {
+         SCIP_CALL( SCIPdialogSelect(scip, dialoghdlr, dialog, idlist, listlength) );
+      }
+      else if( strncmp( command, "modify", commandlen) == 0 )
+      {
+         SCIP_CALL( SCIPdialogExecToolboxModify(scip, dialoghdlr, dialog, columns, startindex, *menulength, idlist, listlength) );
+         SCIP_CALL( SCIPdialogUpdateSeeedlist(scip, startindex) );
+      }
+      else if( strncmp( command, "create", commandlen) == 0 )
+      {
+         SCIP_CALL( SCIPdialogExecToolboxCreate(scip, dialoghdlr, dialog) );
+         SCIP_CALL( SCIPdialogUpdateSeeedlist(scip, startindex) );
+      }
+
 
    return SCIP_OKAY;
 }
@@ -1999,11 +2011,6 @@
    int startindex = 0;
    int menulength = DEFAULT_MENULENGTH;
 
-<<<<<<< HEAD
-
-   SCIP_CALL( SCIPconshdlrDecompUpdateSeeedlist(scip) );
-   /* while user has not aborted: show current list extract */
-=======
    /* check for available seeeds */
    int nseeeds = SCIPconshdlrDecompGetNSeeeds(scip);
    if(nseeeds == 0)
@@ -2017,7 +2024,6 @@
    int* idlist;
    int listlength;
    SCIP_CALL( SCIPallocBlockMemoryArray(scip, &idlist, nseeeds) );
->>>>>>> bad6fa1d
 
    /* set initial columns */
    std::vector<std::string> columns;
@@ -2061,13 +2067,9 @@
       SCIP_CALL( SCIPdialoghdlrGetWord(dialoghdlr, dialog,
          "Please enter command or decomposition id to select (or \"h\" for help) : \nGCG/explore> ", &command, &endoffile) );
 
-<<<<<<< HEAD
-      SCIPdialogExecCommand(scip, dialoghdlr, dialog, command, endoffile, &startindex, &menulength, &finished);
+      SCIPdialogExecCommand(scip, dialoghdlr, dialog, columns, command, endoffile, &startindex, &menulength, &finished, &scoretype, &nseeeds, &idlist, &listlength);
       /*
       commandlen = strlen(command);
-=======
-      int commandlen = strlen(command);
->>>>>>> bad6fa1d
 
       if( strncmp( command, "previous", commandlen) == 0 )
       {
