/* * * * * * * * * * * * * * * * * * * * * * * * * * * * * * * * * * * * * * */
/*                                                                           */
/*                  This file is part of the program                         */
/*          GCG --- Generic Column Generation                                */
/*                  a Dantzig-Wolfe decomposition based extension            */
/*                  of the branch-cut-and-price framework                    */
/*         SCIP --- Solving Constraint Integer Programs                      */
/*                                                                           */
/* Copyright (C) 2010-2015 Operations Research, RWTH Aachen University       */
/*                         Zuse Institute Berlin (ZIB)                       */
/*                                                                           */
/* This program is free software; you can redistribute it and/or             */
/* modify it under the terms of the GNU Lesser General Public License        */
/* as published by the Free Software Foundation; either version 3            */
/* of the License, or (at your option) any later version.                    */
/*                                                                           */
/* This program is distributed in the hope that it will be useful,           */
/* but WITHOUT ANY WARRANTY; without even the implied warranty of            */
/* MERCHANTABILITY or FITNESS FOR A PARTICULAR PURPOSE.  See the             */
/* GNU Lesser General Public License for more details.                       */
/*                                                                           */
/* You should have received a copy of the GNU Lesser General Public License  */
/* along with this program; if not, write to the Free Software               */
/* Foundation, Inc., 51 Franklin St, Fifth Floor, Boston, MA 02110-1301, USA.*/
/*                                                                           */
/* * * * * * * * * * * * * * * * * * * * * * * * * * * * * * * * * * * * * * */

/**@file   class_seeedpool.cpp
 * @brief  class with functions for seeedpool
 * @author Michael Bastubbe
 *
 */

/*---+----1----+----2----+----3----+----4----+----5----+----6----+----7----+----8----+----9----+----0----+----1----+----2*/

/*lint -e64 disable useless and wrong lint warning */

#ifdef __INTEL_COMPILER
#ifndef _OPENMP
#pragma warning disable 3180  /* disable wrong and useless omp warnings */
#endif
#endif

//#define SCIP_DEBUG

#include "gcg.h"
#include "objscip/objscip.h"
#include "class_seeedpool.h"
#include "struct_detector.h"
#include "pub_decomp.h"
#include "struct_decomp.h"
#include "cons_decomp.h"
#include "decomp.h"
#include "scip_misc.h"
#include "scip/clock.h"
#include "scip/cons.h"
#include "scip/scip.h"

#include <algorithm>
#include <iostream>
#include <stdio.h>
#include <sstream>
#include <iomanip>
#include <queue>
#include <fstream>

#ifdef _OPENMP
#include <omp.h>
#endif

#include <exception>

#if defined(_WIN32) || defined(_WIN64)
#define LINEBREAK "\r\n"
#else
#define LINEBREAK "\n"
#endif

#define SCIP_CALL_EXC(x)   do                                                                                  \
                       {                                                                                      \
                          SCIP_RETCODE _restat_;                                                              \
                          if( (_restat_ = (x)) !=  SCIP_OKAY )                                                \
                          {                                                                                   \
                             SCIPerrorMessage("Error <%d> in function call\n", _restat_);                     \
                             throw std::exception();                                                          \
                           }                                                                                  \
                       }                                                                                      \
                       while( FALSE )


#define ENUM_TO_STRING(x) # x
#define DEFAULT_THREADS                  0          /**< number of threads (0 is OpenMP default) */

/** constraint handler data */
struct SCIP_ConshdlrData
{
   DEC_DECOMP**          decdecomps;         /**< array of decomposition structures */
   DEC_DETECTOR**        detectors;          /**< array of structure detectors */
   int*                  priorities;         /**< priorities of the detectors */
   int                   ndetectors;         /**< number of detectors */
   SCIP_CLOCK*           detectorclock;      /**< clock to measure detection time */
   SCIP_Bool             hasrun;             /**< flag to indicate whether we have already detected */
   int                   ndecomps;           /**< number of decomposition structures  */
   SCIP_Bool             createbasicdecomp;  /**< indicates whether to create a decomposition with all constraints in the master if no other specified */
   int                   nthreads;
};

namespace gcg {

/** local methods */

struct sort_decr
{
   bool operator()(const std::pair<int,int> &left, const std::pair<int,int> &right)
   {
      return left.second > right.second;
   }
};

struct sort_pred {
   bool operator()(const std::pair<int,int> &left, const std::pair<int,int> &right) {
      return left.second < right.second;
   }
};

std::string getSeeedFolderLatex( SeeedPtr seeed )
{
   std::stringstream decompfilename;
   decompfilename << "dec" << seeed->getID() << ".pdf";

   return decompfilename.str();
}

SCIP_Bool unfinishedchildexists(std::vector<SCIP_Bool> const& childsfinished)
{
   for( size_t s = 0; s < childsfinished.size(); ++s )
   {
      if( !childsfinished[s] )
         return true;
   }
   return false;
}

int getfirstunfinishedchild(std::vector<SCIP_Bool> const& childsfinished, std::vector<int> const& childs)
{
   for( size_t s = 0; s < childsfinished.size(); ++s )
   {
      if( !childsfinished[s] )
         return childs[s];
   }
   return -1;
}

int getfirstunfinishedchildid(std::vector<SCIP_Bool> const& childsfinished, std::vector<int> const& childs)
{
   for( size_t s = 0; s < childsfinished.size(); ++s )
   {
      if( !childsfinished[s] )
         return (int)s;
   }
   return -1;
}

/**
 * @return is nextchild the last unfinished child
 */
SCIP_Bool finishnextchild( std::vector<int>& childs, std::vector<SCIP_Bool>& childsfinished, int child )
{
   for( size_t s = 0; s < childsfinished.size(); ++s )
   {
      if( !childsfinished[s] )
      {
         assert(childs[s] == child);
         childsfinished[s] = TRUE;
         return s == childsfinished.size() - 1;
      }
   }
   return FALSE;
}

std::string writeSeeedDetectorChainInfoLatex( SeeedPtr seeed, int currheight, int visucounter )
{
   std::stringstream line;
   std::string relposition;
   int position = visucounter % 3;
   if( position == 0 )
      relposition = "above";
   else if ( position == 1)
      relposition = "";
   else if ( position == 2)
      relposition = "below";
   else
      relposition = "below left";

   if ( currheight != 1)
      relposition = "";

   if ( (size_t) currheight >  seeed->detectorchaininfo.size() )
      line << "edge from parent node [" << relposition << "] {no info" << seeed->getID() << "-" << currheight -1 << " } " ;
   else
   {
      std::string oldinfo = seeed->detectorchaininfo[ currheight - 1];
      /** take latexified detctorchaininfo */
      size_t index = 0;
      while (true) {
         /* Locate the substring to replace. */
         index = oldinfo.find("_", index);
         if (index == std::string::npos)
            break;
         if ( index > 0 &&   oldinfo.at(index-1) == '\\' )
         {
            ++index;
            continue;
         }

         /* Make the replacement. */
         oldinfo.replace(index, 1, "\\_");

         /* Advance index forward so the next iteration doesn't pick it up as well. */
         index += 2;
      }
      std::cout << "oldinfo: " << oldinfo << std::endl;

      line << "edge from parent node [" << relposition << "] {" << oldinfo <<"} " ;
   }

   return line.str();
}

std::string writeSeeedInfoLatex( SeeedPtr seeed )
{
   std::stringstream line;
   line << "\\node[below = \\belowcaptionskip of s" << seeed->getID() << "] (caps" << seeed->getID() << ") {\\scriptsize " << seeed->getShortCaption() << "}; " << std::endl;

   return line.str();
}

std::string writeSeeedIncludeLatex( SeeedPtr seeed, std::string workfolder )
{
   std::stringstream line;
   line << " (s" << seeed->getID() << ") { \\includegraphics[width=0.15\\textwidth]{" << getSeeedFolderLatex(seeed) << "} }" << std::endl;

   return line.str();
}

SCIP_RETCODE getDetectorCallRoundInfo(SCIP* scip, const char* detectorname, SCIP_Bool transformed, int* maxcallround, int* mincallround, int* freqcallround)
{
   char  setstr[SCIP_MAXSTRLEN];
   if(transformed)
   {
      (void) SCIPsnprintf(setstr, SCIP_MAXSTRLEN, "detectors/%s/maxcallround", detectorname);
      SCIP_CALL( SCIPgetIntParam(scip, setstr, maxcallround) );
      (void) SCIPsnprintf(setstr, SCIP_MAXSTRLEN, "detectors/%s/mincallround", detectorname);
      SCIP_CALL( SCIPgetIntParam(scip, setstr, mincallround) );
      (void) SCIPsnprintf(setstr, SCIP_MAXSTRLEN, "detectors/%s/freqcallround", detectorname);
      SCIP_CALL_ABORT( SCIPgetIntParam(scip, setstr, freqcallround) );
   }
   else
   {
      (void) SCIPsnprintf(setstr, SCIP_MAXSTRLEN, "detectors/%s/origmaxcallround", detectorname);
      SCIP_CALL( SCIPgetIntParam(scip, setstr, maxcallround) );
      (void) SCIPsnprintf(setstr, SCIP_MAXSTRLEN, "detectors/%s/origmincallround", detectorname);
      SCIP_CALL( SCIPgetIntParam(scip, setstr, mincallround) );
      (void) SCIPsnprintf(setstr, SCIP_MAXSTRLEN, "detectors/%s/origfreqcallround", detectorname);
      SCIP_CALL( SCIPgetIntParam(scip, setstr, freqcallround) );
   }

   return SCIP_OKAY;
}

SCIP_Bool cmpSeeedsMaxWhite(SeeedPtr i, SeeedPtr j)
{
   return (i->getMaxWhiteScore() < j->getMaxWhiteScore() );
}

/* method to thin out the vector of given seeeds */
std::vector<SeeedPtr> thinout( std::vector<SeeedPtr> finishedSeeeds, size_t nDecomps, SCIP_Bool addTrivialDecomp )
{
   std::vector<SeeedPtr> justBest(0);
   for( size_t dec = 0; dec < nDecomps && dec < finishedSeeeds.size(); ++dec)
   {
      justBest.push_back(finishedSeeeds[dec]);
   }

   if(addTrivialDecomp)
   {
      for(size_t dec = 0; dec < finishedSeeeds.size(); ++dec)
      {
         if(finishedSeeeds[dec]->getNMasterconss() == 0 && finishedSeeeds[dec]->getNLinkingvars() == 0 && finishedSeeeds[dec]->getNBlocks() == 1)
         {
            justBest.push_back(finishedSeeeds[dec]);
         }
      }
   }
   return justBest;
}

int calcLevenshteinDistance(std::string s, std::string t)
{
   // trivial cases
   if (s.compare(t) == 0) return 0;
   if (s.length() == 0) return t.length();
   if (t.length() == 0) return s.length();

   // create two work vectors of integer distances
   std::vector<int> v0 (t.length() + 1);
   std::vector<int> v1 (t.length() + 1);

   // initialize v0 (the previous row of distances)
   // this row is A[0][i]: edit distance for an empty s
   // the distance is just the number of characters to delete from t
   for ( size_t i = 0; i < v0.size(); i++ )
      v0[i] = i;

   for (size_t i = 0; i < s.length(); i++)
   {
      // calculate v1 (current row distances) from the previous row v0

      // first element of v1 is A[i+1][0]
      //   edit distance is delete (i+1) chars from s to match empty t
      v1[0] = i + 1;

      // use formula to fill in the rest of the row
      for (size_t j = 0; j < t.length(); j++)
      {
         int cost = (s[i] == t[j]) ? 0 : 1;
         v1[j + 1] = std::min(v1[j] + 1, std::min( v0[j + 1] + 1, v0[j] + cost ) );
      }

      // copy v1 (current row) to v0 (previous row) for next iteration
      for (size_t j = 0; j < v0.size(); j++)
         v0[j] = v1[j];
   }

   return v1[t.length()];
}

void removeDigits(char *str, int *nremoved)
{
   char digits[11] = "0123456789";
   *nremoved = 0;

   for(int i = 0; i < 10; ++i )
   {
      char digit = digits[i];
      size_t j = 0;
      while ( j < strlen(str) )
      {
         if (str[j] == digit)
         {
            *nremoved = *nremoved + 1;
            for(size_t k = j; k < strlen(str); ++k)
            {
               str[k] = str[k+1];
            }
         }
         else ++j;
      }
   }
}

/** method to calculate the greatest common divisor */
int gcd(int a, int b)
{
   return b == 0 ? a : gcd(b, a % b);
}

SCIP_CONS* consGetRelevantRepr(SCIP* scip, SCIP_CONS* cons)
{
   return cons;
}

SCIP_VAR* varGetRelevantRepr(SCIP* scip, SCIP_VAR* var)
{
   return SCIPvarGetProbvar(var);
}

SCIP_Bool seeedIsNoDuplicateOfSeeeds(SeeedPtr compseeed, std::vector<SeeedPtr> const & seeeds, bool sort)
{
   assert(compseeed != NULL);
   SCIP_Bool isDuplicate;

   for( size_t i = 0; i < seeeds.size(); ++i )
   {
      assert(seeeds[i] != NULL);

      compseeed->isEqual(seeeds[i], &isDuplicate, sort );
      if ( isDuplicate )
         return FALSE;
   }
   return TRUE;
}

SCIP_Bool seeedIsNoDuplicate(SeeedPtr seeed, std::vector<SeeedPtr> const & currSeeeds, std::vector<SeeedPtr> const & finishedSeeeds, bool sort)
{
   SCIP_Bool bool1 = seeedIsNoDuplicateOfSeeeds(seeed, currSeeeds, sort);
   SCIP_Bool bool2 = seeedIsNoDuplicateOfSeeeds(seeed, finishedSeeeds, sort);
   return ( bool1 && bool2 );
}

/** constructor */
Seeedpool::Seeedpool(
   SCIP*              givenScip,   /**< SCIP data structure */
   const char*       conshdlrName,
   SCIP_Bool         _transformed
):scip(givenScip), currSeeeds(0), allrelevantseeeds(0), nTotalSeeeds(0), nVars(SCIPgetNVars(givenScip) ), nConss(SCIPgetNConss(givenScip) ), nDetectors(0), nFinishingDetectors(0),ndecompositions(0), candidatesNBlocks(0), transformed(_transformed), helpvisucounter(0)
{
   SCIP_CONS** conss;
   SCIP_VAR** vars;
   SCIP_CONSHDLR* conshdlr;  /** cons_decomp to get detectors */
   SCIP_CONSHDLRDATA* conshdlrdata;

   if( !transformed )
   {
      nVars = SCIPgetNOrigVars(scip);
      nConss = SCIPgetNOrigConss(scip);
   }

   int relevantVarCounter = 0;
   int relevantConsCounter = 0;

   /** store all enabled detectors */
   conshdlr = SCIPfindConshdlr(scip, conshdlrName);
   assert(conshdlr != NULL);
   conshdlrdata = SCIPconshdlrGetData(conshdlr);
   assert(conshdlrdata != NULL);

   /** set detection data */
   SCIP_CALL_ABORT( SCIPgetIntParam(givenScip, "detection/maxrounds", &maxndetectionrounds) );

   SCIPdebugMessagePrint(scip, " conshdlrname: %s \n ", conshdlrName);
   SCIPdebugMessagePrint(scip, " number of detectors: %d \n ", conshdlrdata->ndetectors);

   assert(conshdlrdata->ndetectors > 0);

   /** store priorities of the detectors */
   for( int d = 0; d < conshdlrdata->ndetectors; ++d )
   {
      DEC_DETECTOR *detector;
      detector = conshdlrdata->detectors[d];
      assert(detector != NULL);
      conshdlrdata->priorities[d] = detector->priority;
   }

   SCIPdebugMessage("Sorting %i detectors\n", conshdlrdata->ndetectors);

   /** sort the detectors according their priorities */
   SCIPsortIntPtr(conshdlrdata->priorities, (void**)conshdlrdata->detectors, conshdlrdata->ndetectors);

   SCIPdebugMessage("Trying %d detectors.\n", conshdlrdata->ndetectors);

   /** set up enabled detectors */
   for( int d = 0; d < conshdlrdata->ndetectors; ++d )
   {
      DEC_DETECTOR* detector;

      detector = conshdlrdata->detectors[d];
      assert(detector != NULL);
      if( transformed )
      {
         if( !detector->enabled || detector->propagateSeeed == NULL)
            continue;
      }
      else
      {
         if( !detector->enabledOrig || detector->propagateSeeed == NULL)
            continue;
      }

      scipDetectorToIndex[detector] = nDetectors;
      detectorToScipDetector.push_back(detector);
      ++nDetectors;
   }

   /** set up enabled finishing detectors */
   for( int d = 0; d < conshdlrdata->ndetectors; ++d )
   {
      DEC_DETECTOR* detector;

      detector = conshdlrdata->detectors[d];
      assert(detector != NULL);
      if( !detector->enabledFinishing || detector->finishSeeed == NULL)
         continue;

      scipFinishingDetectorToIndex[detector] = nFinishingDetectors;
      detectorToFinishingScipDetector.push_back(detector);
      ++nFinishingDetectors;
   }

   /** initilize matrix datastructures */
   if( transformed )
   {
      conss = SCIPgetConss(scip);
      vars = SCIPgetVars(scip);
   }
   else
   {
      conss = SCIPgetOrigConss(scip);
      vars = SCIPgetOrigVars(scip);
   }

   /** assign an index to every cons and var
    * @TODO: are all constraints/variables relevant? (probvars etc)  */

   for( int i = 0; i < nConss; ++i )
   {
      SCIP_CONS* relevantCons;

      relevantCons = transformed ? consGetRelevantRepr(scip, conss[i]) : conss[i];

      if( relevantCons != NULL )
      {
         scipConsToIndex[relevantCons] = relevantConsCounter ;
         consToScipCons.push_back(relevantCons);
         ++relevantConsCounter;
      }
      else
      {
         std::cout << "NULL" << std::endl;
      }
   }

   for( int i = 0; i < nVars; ++i )
   {
      SCIP_VAR* relevantVar;

      if( transformed )
         relevantVar = varGetRelevantRepr(scip, vars[i]);
      else
         relevantVar = vars[i];

      if( relevantVar != NULL )
      {
         scipVarToIndex[relevantVar] = relevantVarCounter ;
         varToScipVar.push_back(relevantVar);
         ++relevantVarCounter;
      }
   }

   /** from here on nVars and nConss represents the relevant numbers */
   nVars = relevantVarCounter;
   nConss = relevantConsCounter;
   std::cout << "nVars: " << nVars << " / nConss: " << nConss << std::endl;
   varsForConss = std::vector<std::vector<int>>(nConss);
   valsForConss = std::vector<std::vector<SCIP_Real>>(nConss);
   conssForVars = std::vector<std::vector<int>>(nVars);

   assert((int) varToScipVar.size() == nVars);
   assert((int) consToScipCons.size() == nConss);

   /** assumption: now every relevant constraint and variable has its index and is stored in the corresponding unordered_map */
   /** find constraint <-> variable relationships and store them in both directions */
   for( int i = 0; i < (int)consToScipCons.size() ; ++i )
   {
      SCIP_CONS* cons;
      SCIP_VAR** currVars;
      SCIP_Real* currVals;
      int        nCurrVars;

      cons = consToScipCons[i];

      nCurrVars = GCGconsGetNVars(scip, cons);

      SCIP_CALL_ABORT( SCIPallocBufferArray(scip, &currVars, nCurrVars) ); /** free in line 321 */
      SCIP_CALL_ABORT( SCIPallocBufferArray(scip, &currVals, nCurrVars) ); /** free in line 321 */
      SCIP_CALL_ABORT(GCGconsGetVars(scip, cons, currVars, nCurrVars));
      SCIP_CALL_ABORT(GCGconsGetVals(scip, cons, currVals, nCurrVars));

      for( int currVar = 0; currVar < nCurrVars; ++currVar )
      {
         int varIndex;
         std::tr1::unordered_map<SCIP_VAR*, int>::const_iterator iterVar;

         /** because of the bug of GCGconsGet*()-methods some variables have to be negated */
         if(!SCIPvarIsNegated(currVars[currVar]))
            iterVar = scipVarToIndex.find(currVars[currVar]);
         else
            iterVar = scipVarToIndex.find(SCIPvarGetNegatedVar(currVars[currVar]));

         if(iterVar == scipVarToIndex.end() )
            continue;

         varIndex = iterVar->second;

         varsForConss[i].push_back(varIndex);
         conssForVars[varIndex].push_back(i);
         valsForConss[i].push_back(currVals[currVar]);
         valsMap[std::pair<int,int>(i, varIndex)] =  currVals[currVar];
      }
      SCIPfreeBufferArrayNull(scip, &currVars);
      SCIPfreeBufferArrayNull(scip, &currVals);
   }

   /*  init  seeedpool with empty seeed and translated original seeeds*/
   addSeeedToCurr( new Seeed( scip, -1, nDetectors, nConss, nVars) );

   decompositions = NULL;

}//end constructor

Seeedpool::~Seeedpool()
{
   for( size_t i = 0; i < allrelevantseeeds.size(); ++i )
   {
      size_t help = allrelevantseeeds.size() - i - 1;
      if( allrelevantseeeds[help] != NULL && allrelevantseeeds[help]->getID() >= 0 )
         delete allrelevantseeeds[help];
   }

   for ( size_t i = 0; i < consclassescollection.size(); ++i )
   {
      size_t help = consclassescollection.size() - i - 1;
      if( consclassescollection[help] != NULL )
         delete consclassescollection[help];
   }

   for ( size_t i = 0; i < varclassescollection.size(); ++i )
   {
      size_t help = varclassescollection.size() - i - 1;
      if( varclassescollection[help] != NULL )
         delete varclassescollection[help];
   }
}

/** calculates constraint and variables classes, and find block number candidates */
SCIP_RETCODE Seeedpool::calcConsClassifierAndNBlockCandidates(
   SCIP*               givenScip /**< SCIP data structure */
   ){

   SCIP_Bool conssclassnnonzeros;
   SCIP_Bool conssclassscipconstypes;
   SCIP_Bool conssclassconsnamenonumbers;
   SCIP_Bool conssclassconsnamelevenshtein;
   SCIP_Bool varclassscipvartypes;

   if( transformed )
     {
        SCIPgetBoolParam(scip, "detection/conssclassifier/nnonzeros/enabled", &conssclassnnonzeros);
        SCIPgetBoolParam(scip, "detection/conssclassifier/scipconstype/enabled", &conssclassscipconstypes);
        SCIPgetBoolParam(scip, "detection/conssclassifier/consnamenonumbers/enabled", &conssclassconsnamenonumbers);
        SCIPgetBoolParam(scip, "detection/conssclassifier/consnamelevenshtein/enabled", &conssclassconsnamelevenshtein);
        SCIPgetBoolParam(scip, "detection/varclassifier/scipvartype/enabled", &varclassscipvartypes);
     }
     else
     {
        SCIPgetBoolParam(scip, "detection/conssclassifier/nnonzeros/origenabled", &conssclassnnonzeros);
        SCIPgetBoolParam(scip, "detection/conssclassifier/scipconstype/origenabled", &conssclassscipconstypes);
        SCIPgetBoolParam(scip, "detection/conssclassifier/consnamenonumbers/origenabled", &conssclassconsnamenonumbers);
        SCIPgetBoolParam(scip, "detection/conssclassifier/consnamelevenshtein/origenabled", &conssclassconsnamelevenshtein);
        SCIPgetBoolParam(scip, "detection/varclassifier/scipvartype/origenabled", &varclassscipvartypes);
     }

     std::cout << "consclass nonzeros enabled: " <<conssclassnnonzeros << std::endl;

     if( conssclassnnonzeros )
        addConsClassifier( createConsClassifierForNNonzeros() );
     if( conssclassscipconstypes )
        addConsClassifier( createConsClassifierForSCIPConstypes() );
     if( conssclassconsnamenonumbers )
        addConsClassifier( createConsClassifierForConsnamesDigitFreeIdentical() );
     if( conssclassconsnamelevenshtein )
        addConsClassifier( createConsClassifierForConsnamesLevenshteinDistanceConnectivity(1) );

     if ( varclassscipvartypes )
        addVarClassifier( createVarClassifierForSCIPVartypes() );

     reduceConsclasses();
     reduceVarclasses();

     calcCandidatesNBlocks();

     return SCIP_OKAY;
}

 /** finds decompositions  */
 /** access coefficient matrix constraint-wise */
 std::vector<SeeedPtr> Seeedpool::findSeeeds(
 ){
    /** 1) read parameter, as there are: maxrounds
     *  2) loop rounds
     *  3) every seeed in seeeds
     *  4) every detector not registered yet propagates seeed
     *  5)  */

    bool displaySeeeds = false;
    int verboseLevel;
    std::vector<int> successDetectors;
    std::vector<SeeedPtr> delSeeeds;
    bool duplicate;

    successDetectors = std::vector<int>(nDetectors, 0);
    ndecompositions = 0;

    delSeeeds = std::vector<SeeedPtr>(0);

    verboseLevel = 1;

    for( size_t i = 0; i < currSeeeds.size(); ++i )
    {
       SCIP_CALL_ABORT( prepareSeeed( currSeeeds[i]) );
       currSeeeds[i]->setID(getNewIdForSeeed() );
    }

    /** add translated original seeeds (of unpresolved problem) */
    for( size_t i = 0; i < translatedOrigSeeeds.size(); ++i )
    {
       SCIP_CALL_ABORT( prepareSeeed( translatedOrigSeeeds[i]) );
       translatedOrigSeeeds[i]->setID(getNewIdForSeeed() );
       if( seeedIsNoDuplicateOfSeeeds(translatedOrigSeeeds[i], currSeeeds, true) )
          currSeeeds.push_back(translatedOrigSeeeds[i] );
    }

    for( int round = 0; round < maxndetectionrounds; ++round )
    {
       std::cout << "currently in detection round " << round << std::endl;
       std::vector<SeeedPtr> nextSeeeds = std::vector<SeeedPtr>(0);
       std::vector<SeeedPtr> currSeeedsToDelete = std::vector<SeeedPtr>(0);

       #pragma omp parallel for schedule(static,1)
       for( size_t s = 0; s < currSeeeds.size(); ++s )
       {
          SeeedPtr seeedPtr;
          seeedPtr = currSeeeds[s];

          #pragma omp critical (ostream)
          {
             if( displaySeeeds || verboseLevel >= 1 )
             {
                std::cout << "Start to propagate seeed " << seeedPtr->getID() << " in round " << round << ":" << std::endl;
                if( displaySeeeds )
                   seeedPtr->displaySeeed();
             }
          }

          SCIPdebugMessagePrint(scip, "number of detectors: %d \n", nDetectors);

          /** the current seeed is handled by all detectors */
          for( int d = 0; d < nDetectors; ++d )
          {
             SEEED_PROPAGATION_DATA* seeedPropData;
             seeedPropData = new SEEED_PROPAGATION_DATA();
             seeedPropData->seeedpool = this;
             seeedPropData->nNewSeeeds = 0;
             DEC_DETECTOR* detector;
             std::vector<SeeedPtr>::const_iterator newSIter;
             std::vector<SeeedPtr>::const_iterator newSIterEnd;
             int maxcallround;
             int mincallround;
             int freqcallround;
             const char* detectorname;
             SCIP_CLOCK* detectorclock;

             detector = detectorToScipDetector[d];
             detectorname = DECdetectorGetName(detector);
             SCIP_RESULT result = SCIP_DIDNOTFIND;

             /** if the seeed is also propagated by the detector go on with the next detector */
             if( seeedPtr->isPropagatedBy(detector) && !detector->usefulRecall )
                continue;

             /** check if detector is callable in current detection round */
             SCIP_CALL_ABORT( getDetectorCallRoundInfo( scip, detectorname, transformed, &maxcallround, &mincallround, &freqcallround) );

             if( maxcallround < round || mincallround > round || ( (round - mincallround) % freqcallround != 0 ) )
                continue;

             #pragma omp critical (seeedcount)
             seeedPropData->seeedToPropagate = new gcg::Seeed(seeedPtr, this );


             /** new seeeds are created by the current detector */
             #pragma omp critical (clock)
             SCIPcreateClock(scip, &detectorclock);
             SCIP_CALL_ABORT( SCIPstartClock(scip, detectorclock) );

             if( verboseLevel >= 1 )
             {
                #pragma omp critical (scipinfo)
                SCIPinfoMessage(scip, NULL, "detector %s started to propagate the %d-th seeed (ID %d ) in round %d \n", DECdetectorGetName(detectorToScipDetector[d]), s+1, seeedPtr->getID(), round);
             }

             SCIP_CALL_ABORT(detectorToScipDetector[d]->propagateSeeed(scip, detectorToScipDetector[d], seeedPropData, &result) );

             for( int j = 0; j < seeedPropData->nNewSeeeds; ++j )
             {
               #pragma omp critical (seeedcount)
                seeedPropData->newSeeeds[j]->setID(getNewIdForSeeed());
                prepareSeeed( seeedPropData->newSeeeds[j] );
                seeedPropData->newSeeeds[j]->checkConsistency();
                seeedPropData->newSeeeds[j]->addDecChangesFromAncestor(seeedPtr);
             }

             SCIP_CALL_ABORT( SCIPstopClock(scip, detectorclock) );

             #pragma omp critical (clockcount)
             detectorToScipDetector[d]->dectime += SCIPgetClockTime(scip, detectorclock);

             #pragma omp critical (clock)
             SCIPfreeClock(scip, &detectorclock);

             if(seeedPropData->nNewSeeeds != 0 && ( displaySeeeds ) )
             {
                #pragma omp critical (ostream)
                std::cout << "detector " << DECdetectorGetName(detectorToScipDetector[d] ) << " found " << seeedPropData->nNewSeeeds << " new seeed(s): ";
                #pragma omp critical (ostream)
                std::cout << seeedPropData->newSeeeds[0]->getID();
                for( int j = 1; j < seeedPropData->nNewSeeeds; ++j )
                {
                   #pragma omp critical (ostream)
                   std::cout << ", " << seeedPropData->newSeeeds[j]->getID();
                }
                #pragma omp critical (ostream)
                std::cout << "\n";

                if( displaySeeeds )
                {
                   for( int j = 0; j < seeedPropData->nNewSeeeds; ++j )
                   {
                      #pragma omp critical (ostream)
                      seeedPropData->newSeeeds[j]->displaySeeed();
                   }
                }
             }
             else
                if( displaySeeeds )
                {
                   #pragma omp critical (ostream)
                   std::cout << "detector " << DECdetectorGetName(detectorToScipDetector[d] ) << " found 0 new seeeds" << std::endl;
                }

             /** if the new seeeds are no duplicate they're added to the currSeeeds */
             for( int seeed = 0; seeed < seeedPropData->nNewSeeeds; ++seeed )
             {
                SCIP_Bool noduplicate;
                #pragma omp critical (seeedptrstore)
                noduplicate = seeedIsNoDuplicate(seeedPropData->newSeeeds[seeed], nextSeeeds, finishedSeeeds, false);
                if( !seeedPropData->newSeeeds[seeed]->isTrivial() && noduplicate )
                {
                   seeedPropData->newSeeeds[seeed]->calcOpenconss();
                   seeedPropData->newSeeeds[seeed]->calcOpenvars();
                   if(seeedPropData->newSeeeds[seeed]->getNOpenconss() == 0 && seeedPropData->newSeeeds[seeed]->getNOpenvars() == 0)
                   {
                      if(verboseLevel > 2)
                      {
                         #pragma omp critical (ostream)
                         {
                            std::cout << "seeed " << seeedPropData->newSeeeds[seeed]->getID() << " is addded to finished seeeds!" << std::endl;
                            seeedPropData->newSeeeds[seeed]->showScatterPlot(this);
                         }
                      }
                      #pragma omp critical (seeedptrstore)
                      {
                         assert(seeedPropData->newSeeeds[seeed]->getID() >= 0);
                         finishedSeeeds.push_back(seeedPropData->newSeeeds[seeed]);
                         allrelevantseeeds.push_back(seeedPropData->newSeeeds[seeed]);
                      }
                   }
                   else
                   {
                      if(verboseLevel > 2)
                      {
                         #pragma omp critical (ostream)
                         {
                            std::cout << "seeed " << seeedPropData->newSeeeds[seeed]->getID() << " is addded to next round seeeds!" << std::endl;
                            seeedPropData->newSeeeds[seeed]->showScatterPlot(this);
                         }
                      }
                      #pragma omp critical (seeedptrstore)
                      {
                         nextSeeeds.push_back(seeedPropData->newSeeeds[seeed]);
                         allrelevantseeeds.push_back(seeedPropData->newSeeeds[seeed]);
                      }
                   }
                }
                else
                {
                   delete seeedPropData->newSeeeds[seeed];
                   seeedPropData->newSeeeds[seeed] = NULL;
                }
             }
             /** cleanup propagation data structure */

             SCIPfreeMemoryArrayNull(scip, &seeedPropData->newSeeeds);
             delete seeedPropData->seeedToPropagate;
             seeedPropData->newSeeeds = NULL;
             seeedPropData->nNewSeeeds = 0;
             delete seeedPropData;
          } // end for detectors

          for( int d = 0; d < nFinishingDetectors; ++d )
          {
             DEC_DETECTOR* detector = detectorToFinishingScipDetector[d];
             SCIP_RESULT result = SCIP_DIDNOTFIND;
             SEEED_PROPAGATION_DATA* seeedPropData;
             seeedPropData = new SEEED_PROPAGATION_DATA();
             seeedPropData->seeedpool = this;
             seeedPropData->nNewSeeeds = 0;
             #pragma omp critical (seeedcount)
             seeedPropData->seeedToPropagate = new gcg::Seeed(seeedPtr, this );

             if(verboseLevel > 2 )
             #pragma omp critical (ostream)
             {
                std::cout << "check if finisher of detector " << DECdetectorGetName(detectorToFinishingScipDetector[d] ) << " is enabled " << std::endl;
             }

             /** if the finishing of the detector is not enabled go on with the next detector */
             if( !detector->enabledFinishing )
                continue;

             if(verboseLevel > 2 )
             #pragma omp critical (ostream)
             {
                std::cout << "call finisher for detector " << DECdetectorGetName(detectorToFinishingScipDetector[d] ) << std::endl;
             }
             SCIP_CALL_ABORT(detectorToFinishingScipDetector[d]->finishSeeed(scip, detectorToFinishingScipDetector[d], seeedPropData, &result) );

             for( int finished = 0; finished < seeedPropData->nNewSeeeds; ++finished )
             {
                SeeedPtr seeed = seeedPropData->newSeeeds[finished];
                #pragma omp critical (seeedcount)
                seeed->setID(getNewIdForSeeed());
                seeed->sort();
                seeed->calcHashvalue();
                seeed->addDecChangesFromAncestor(seeedPtr);
                seeed->setFinishedByFinisher(true);
                #pragma omp critical (seeedptrstore)
                {
                   if( seeedIsNoDuplicateOfSeeeds(seeed, finishedSeeeds, false) )
                   {
                      assert(seeed->getID() >= 0);
                      finishedSeeeds.push_back(seeed);
                      allrelevantseeeds.push_back(seeed);
                   }
                   else
                   {
                      bool isIdentical = false;
                      for ( size_t h = 0; h < finishedSeeeds.size(); ++h )
                      {
                         if( seeed == finishedSeeeds[h] )
                         {
                            isIdentical = true;
                            break;
                         }
                      }

                      if( !isIdentical )
                      {
                         currSeeedsToDelete.push_back(seeed);
                      }
                   }
                }
             }
             SCIPfreeMemoryArrayNull(scip, &seeedPropData->newSeeeds);
             delete seeedPropData->seeedToPropagate;
             seeedPropData->newSeeeds = NULL;
             seeedPropData->nNewSeeeds = 0;
             delete seeedPropData;
          }
       }// end for currseeeds

       for(size_t s = 0; s < currSeeedsToDelete.size(); ++s )
       {
          delete currSeeedsToDelete[s];
          currSeeedsToDelete[s] = NULL;
       }

       currSeeeds = nextSeeeds;
    } // end for rounds

    /** complete the currseeeds with finishing detectors and add them to finished seeeds */
    #pragma omp parallel for schedule(static,1)
    for( size_t i = 0; i < currSeeeds.size(); ++i )
    {
       SeeedPtr seeedPtr = currSeeeds[i];
       for( int d = 0; d < nFinishingDetectors; ++d )
       {
          DEC_DETECTOR* detector = detectorToFinishingScipDetector[d];
          SCIP_RESULT result = SCIP_DIDNOTFIND;
          SEEED_PROPAGATION_DATA* seeedPropData;
          seeedPropData = new SEEED_PROPAGATION_DATA();
          seeedPropData->seeedpool = this;
          seeedPropData->nNewSeeeds = 0;

          #pragma omp critical (seeedcount)
          seeedPropData->seeedToPropagate = new gcg::Seeed(seeedPtr, this );

          std::cout << "check if finisher of detector " << DECdetectorGetName(detectorToScipDetector[d] ) << " is enabled " << std::endl;

          /** if the finishing of the detector is not enabled go on with the next detector */
          if( !detector->enabledFinishing )
             continue;

          std::cout << "call finisher for detector " << DECdetectorGetName(detectorToFinishingScipDetector[d] ) << std::endl;

          SCIP_CALL_ABORT(detectorToFinishingScipDetector[d]->finishSeeed(scip, detectorToFinishingScipDetector[d],seeedPropData, &result) );

          for( int finished = 0; finished < seeedPropData->nNewSeeeds; ++finished )
          {
             SeeedPtr seeed = seeedPropData->newSeeeds[finished];
             #pragma omp critical (seeedcount)
             seeed->setID( getNewIdForSeeed() );

             seeed->calcHashvalue();
             seeed->addDecChangesFromAncestor(seeedPtr);
             seeed->setFinishedByFinisher(true);

             if( seeedIsNoDuplicateOfSeeeds(seeed, finishedSeeeds, false) )
             {
                if( verboseLevel > 2 )
                {
                   std::cout << "seeed " << seeed->getID() << " is finished from next round seeeds!" << std::endl;
                   seeed->showScatterPlot(this);
                }
                #pragma omp critical (seeedptrstore)
                {
                   assert(seeed->getID() >= 0);
                   finishedSeeeds.push_back(seeed);
                   allrelevantseeeds.push_back(seeed);
                }
             }

             SCIPfreeMemoryArrayNull(scip, &seeedPropData->newSeeeds);
             seeedPropData->newSeeeds = NULL;
             seeedPropData->nNewSeeeds = 0;
          }

          delete seeedPropData->seeedToPropagate;
          delete seeedPropData;
       }
    }// end for finishing curr seeeds

    std::cout << (int) finishedSeeeds.size() << " finished seeeds are found." << std::endl;

    if( displaySeeeds )
    {
       for( size_t i = 0; i < finishedSeeeds.size(); ++i )
       {
          std::cout << i+1 << "th finished seeed: " << std::endl;
          finishedSeeeds[i]->displaySeeed();
       }
    }

    /** count the successful refinement calls for each detector */

    for(size_t i = 0; i < finishedSeeeds.size(); ++i)
    {
       assert(finishedSeeeds[i]->checkConsistency() );
       assert(finishedSeeeds[i]->getNOpenconss() == 0);
       assert(finishedSeeeds[i]->getNOpenvars() == 0);


       for( int d = 0; d < nDetectors; ++d )
       {
          if(finishedSeeeds[i]->isPropagatedBy(detectorToScipDetector[d]))
             successDetectors[d] += 1;
       }
    }

    /** preliminary output detector stats */

    std::cout << "Begin preliminary detector times: " << std::endl;

    for( int i = 0; i < nDetectors; ++i )
    {
       std::cout << "Detector " << std::setw(25) << std::setiosflags(std::ios::left) << DECdetectorGetName(detectorToScipDetector[i] ) << " \t worked on \t " << successDetectors[i] << " of " << finishedSeeeds.size() << "\t and took a total time of \t" << detectorToScipDetector[i]->dectime  << std::endl;
    }

    if( (int) finishedSeeeds.size() != 0)
    {
       SCIP_Real minscore = finishedSeeeds[0]->evaluate(this);
       //            SeeedPtr bestSeeed = finishedSeeeds[0];
       for( size_t i = 1; i < finishedSeeeds.size(); ++i )
       {
          SCIP_Real score = finishedSeeeds[i]->evaluate(this);
          if (score < minscore)
          {
             minscore = score;
             //                  bestSeeed = finishedSeeeds[i];
          }
       }
       //            bestSeeed->showScatterPlot(this);
    }


    /** delete the seeeds */
    for( size_t c = 0; c < currSeeeds.size(); ++c )
    {
       duplicate = false;
       for(size_t d = 0; d < delSeeeds.size(); ++d)
       {
          if(currSeeeds[c]==delSeeeds[d])
          {
             duplicate=true;
             break;
          }
       }
       if(!duplicate)
       {
          delSeeeds.push_back(currSeeeds[c]);
       }
    }

    /* postpone deleting to destructor */
    //         for( size_t d =  delSeeeds.size(); d > 0; d--)
    //         {
    //            delete delSeeeds[d-1];
    //            delSeeeds[d-1] = NULL;
    //         }
    //
    //         delSeeeds.clear();

    sortAllRelevantSeeeds();

    return finishedSeeeds;
 }

 void    Seeedpool::findDecompositions(
 ){

    /**
     * finds seeeds and translates them to decompositions
     */

    std::vector<int> successDetectors;
    std::vector<SeeedPtr> delSeeeds;
    SCIP_Bool usemaxwhitescore;
    SCIP_Bool dothinout;


    size_t nDecomps = 6;

//    SCIPdebugMessage("Starting find decomps of seeedpool\n");

    SCIP_Bool addTrivialDecomp = FALSE;

    successDetectors = std::vector<int>(nDetectors, 0);
    ndecompositions = 0;
    delSeeeds = std::vector<SeeedPtr>(0);
    usemaxwhitescore = TRUE;
    dothinout = FALSE;

    finishedSeeeds = findSeeeds();

    /* sort the seeeds according to maximum white measure */

    std::sort (finishedSeeeds.begin(), finishedSeeeds.end(), cmpSeeedsMaxWhite);

    /** hack to just use max white seeed */
    if( usemaxwhitescore && dothinout )
       finishedSeeeds = thinout( finishedSeeeds, nDecomps, addTrivialDecomp );

    /** fill out the decompositions */

    SCIP_CALL_ABORT( SCIPallocMemoryArray(scip, &decompositions, (int) finishedSeeeds.size())); /** free in decomp.c:470 */
    for( size_t i = 0; i < finishedSeeeds.size(); ++i )
    {
       SeeedPtr seeed = finishedSeeeds[i];

       SCIP_CALL_ABORT( createDecompFromSeeed(seeed, &decompositions[i]) );

    }
    //SCIP_CALL_ABORT(SCIPfreeClock(scip, &temporaryClock) );

    /** delete the seeeds */

    //         for(size_t f = 0; f < finishedSeeeds.size(); ++f)
    //         {
    //            duplicate = false;
    //            for(size_t d = 0; d < delSeeeds.size(); ++d)
    //            {
    //               if(finishedSeeeds[f]==delSeeeds[d])
    //               {
    //                  duplicate=true;
    //                  break;
    //               }
    //            }
    //            if(!duplicate)
    //            {
    //               delSeeeds.push_back(finishedSeeeds[f]);
    //            }
    //         }
    //
    //
    //         for( size_t d =  delSeeeds.size(); d > 0; d--)
    //         {
    //            delete delSeeeds[d-1];
    //            delSeeeds[d-1] = NULL;
    //         }

    delSeeeds.clear();

    return;
}

/*SCIP_RETCODE DECdecompCheckConsistency(DEC_DECOMP* decomp)
{
   int c;
   int b;
   int v;

   for( v = 0; v < SCIPgetNVars(scip); ++v )
   {
      assert(SCIPhashmapExists(DECdecompGetVartoblock(decomp), SCIPgetVars(scip)[v]));
   }
}*/

 SCIP_RETCODE Seeedpool::prepareSeeed( SeeedPtr seeed)
 {
   seeed->considerImplicits(this);
   seeed->sort();
   seeed->calcHashvalue();
   seeed->evaluate(this);

   return SCIP_OKAY;
 }

void Seeedpool::freeCurrSeeeds()
{
   for( size_t i = 0; i < currSeeeds.size(); ++i )
   {
      if ( currSeeeds[i] != NULL )
      {
         currSeeeds[i]->checkConsistency();
         delete currSeeeds[i];
         currSeeeds[i] = NULL;
      }
   }
   return;
}

void Seeedpool::addSeeedToCurr(SeeedPtr seeed){

   currSeeeds.push_back(seeed);
   allrelevantseeeds.push_back(seeed);
   return;
}

void Seeedpool::addSeeedToFinished(SeeedPtr seeed){

   finishedSeeeds.push_back(seeed);
   allrelevantseeeds.push_back(seeed);
   return;
}

void Seeedpool::sortAllRelevantSeeeds(){

   int maxid  = 0;
   std::vector<SeeedPtr> tmpAllRelevantSeeeds(0);

   for ( size_t i = 0; i < allrelevantseeeds.size(); ++i )
   {
      if( allrelevantseeeds[i]->getID() > maxid )
         maxid = allrelevantseeeds[i]->getID();
   }

   tmpAllRelevantSeeeds = std::vector<SeeedPtr>(maxid+1, NULL );

   for ( size_t i = 0; i < allrelevantseeeds.size(); ++i )
   {
      if ( allrelevantseeeds[i]->getID() < 0  )
         continue;
      tmpAllRelevantSeeeds[allrelevantseeeds[i]->getID()] = allrelevantseeeds[i];
   }

   allrelevantseeeds = tmpAllRelevantSeeeds;
}

/** translates seeeds and classifiers if the index structure of the problem has changed, e.g. due to presolving */
void Seeedpool::translateSeeedData( Seeedpool* origpool, std::vector<Seeed*> origseeeds, std::vector<Seeed*>& newseeeds,
   std::vector<ConsClassifier*> otherconsclassifiers, std::vector<ConsClassifier*>& newconsclassifiers,
   std::vector<VarClassifier*> othervarclassifiers, std::vector<VarClassifier*>& newvarclassifiers )
{
   assert( newseeeds.empty() );
   assert( newconsclassifiers.empty() );
   assert( newvarclassifiers.empty() );

   std::vector<int> rowothertothis;
   std::vector<int> rowthistoother;
   std::vector<int> colothertothis;
   std::vector<int> colthistoother;
   std::vector<int> missingrowinthis;

   SCIPdebugMessagePrint(this->scip, " started translate seeed method \n" );

   calcTranslationMapping( origpool, rowothertothis, rowthistoother, colothertothis, colthistoother, missingrowinthis );

   SCIPdebugMessagePrint(this->scip, " calculated translation; number of missing constraints: %d; number of other seeeds: %d \n", missingrowinthis.size(), origseeeds.size() );

   newseeeds = getTranslatedSeeeds( origseeeds, rowothertothis, rowthistoother, colothertothis, colthistoother );
   newconsclassifiers = getTranslatedConsClassifiers( otherconsclassifiers, rowothertothis, rowthistoother );
   newvarclassifiers = getTranslatedVarClassifiers( othervarclassifiers, colothertothis, colthistoother );
}

/** translates seeeds if the index structure of the problem has changed, e.g. due to presolving */
void Seeedpool::translateSeeeds( Seeedpool* origpool, std::vector<Seeed*> origseeeds, std::vector<Seeed*>& newseeeds )
{
   assert( newseeeds.empty() );

   std::vector<int> rowothertothis(0);
   std::vector<int> rowthistoother(0);
   std::vector<int> colothertothis(0);
   std::vector<int> colthistoother(0);
   std::vector<int> missingrowinthis(0);

   SCIPdebugMessagePrint(this->scip, " started translate seeed method \n" );

   calcTranslationMapping( origpool, rowothertothis, rowthistoother, colothertothis, colthistoother, missingrowinthis );

   SCIPdebugMessagePrint(this->scip, " calculated translation; number of missing constraints: %d; number of other seeeds: %d \n", missingrowinthis.size(), origseeeds.size() );

   newseeeds = getTranslatedSeeeds( origseeeds, rowothertothis, rowthistoother, colothertothis, colthistoother );
}

/** calculates necessary data for translating seeeds and classifiers */
void Seeedpool::calcTranslationMapping( Seeedpool* origpool, std::vector<int>& rowothertothis, std::vector<int>& rowthistoother,
   std::vector<int>& colothertothis, std::vector<int>& colthistoother, std::vector<int>& missingrowinthis )
{
   int nrowsother  = origpool->nConss;
   int nrowsthis  = nConss;
   int ncolsother  = origpool->nVars;
   int ncolsthis  = nVars;

   rowothertothis.assign(nrowsother, -1);
   rowthistoother.assign(nrowsthis, -1);
   colothertothis.assign(ncolsother, -1);
   colthistoother.assign(ncolsthis, -1);

   missingrowinthis.clear();


   /* identify new and deleted rows and cols; and identify bijection between maintained variables */
   for( int i = 0; i < nrowsother; ++i  )
   {
      SCIP_CONS* otherrow = origpool->getConsForIndex(i);
      assert(otherrow != NULL);
      SCIP_Bool foundmaintained = FALSE;
      for( int j = 0; j < nrowsthis; ++j  )
      {
         SCIP_CONS* thisrow = this->getConsForIndex(j);
         assert(SCIPconsIsTransformed(thisrow) );
         char buffer[SCIP_MAXSTRLEN];
         assert(this->scip != NULL);
         strcpy(buffer, SCIPconsGetName(thisrow) + 2);
         assert(this->scip != NULL);
         if( strcmp(SCIPconsGetName(otherrow), SCIPconsGetName(thisrow) ) == 0 )
         {
            rowothertothis[i] = j;
            rowthistoother[j] = i;
            foundmaintained = TRUE;
            break;
         }
      }
      if (!foundmaintained)
         missingrowinthis.push_back(i);
   }

   for( int i = 0; i < ncolsother; ++i  )
   {
      SCIP_VAR* othervar = origpool->getVarForIndex(i);
      for( int j = 0; j < ncolsthis; ++j  )
      {
         if( othervar == this->getVarForIndex(j) )
         {
            colothertothis[i] = j;
            colthistoother[j] = i;
            break;
         }
      }
   }
}

/** returns translated seeeds derived from given mapping data */
std::vector<Seeed*> Seeedpool::getTranslatedSeeeds( std::vector<Seeed*>& origseeeds, std::vector<int>& rowothertothis, std::vector<int>& rowthistoother,
   std::vector<int>& colothertothis, std::vector<int>& colthistoother )
{
   std::vector<Seeed*> newseeeds(0);

   for( size_t s = 0; s < origseeeds.size(); ++s )
   {
      SeeedPtr otherseeed;
      SeeedPtr newseeed;

      otherseeed = origseeeds[s];

 //     SCIPdebugMessagePrint(this->scip, " otherseeed seeed %d has %d many blocks \n", otherseeed->getID(), otherseeed->getNBlocks() );

      /** ignore seeeds with one block or no block, they are supposed to be found anyway */
      if( otherseeed->getNBlocks() == 1 || otherseeed->getNBlocks() == 0  )
         continue;

      SCIPdebugMessagePrint(this->scip, " transform seeed %d \n", otherseeed->getID() );

      newseeed = new Seeed(scip, this->getNewIdForSeeed(), this->getNDetectors(), this->getNConss(), this->getNVars() );

      /** prepare new seeed */
      newseeed->calcOpenconss();
      newseeed->calcOpenvars();
      newseeed->setOpenVarsAndConssCalculated(true);

      newseeed->setNBlocks(otherseeed->getNBlocks() );

      newseeed->usergiven = otherseeed->usergiven;

      /** set all (which have representative in the unpresolved seeed) constraints according to their representatives in the unpresolved seeed */
      for(int b = 0; b < otherseeed->getNBlocks() ; ++b )
      {
         for ( int i = 0; i < otherseeed->getNConssForBlock(b); i++ )
         {
            int thiscons = rowothertothis[otherseeed->getConssForBlock(b)[i] ];
            if( thiscons != -1 )
            {
               newseeed->setConsToBlock(thiscons, b);
               newseeed->deleteOpencons(thiscons);
            }
         }

//         for ( int j = 0; j < otherseeed->getNVarsForBlock(b); j++ )
//         {
//            int thisvar = colothertothis[otherseeed->getVarsForBlock(b)[j] ];
//            if( thisvar != -1 )
//            {
//               newseeed->setVarToBlock(thisvar, b);
//               newseeed->deleteOpenvar(thisvar);
//            }
//         }
      }

      for ( int i = 0; i < otherseeed->getNMasterconss(); i++ )
      {
         int thiscons = rowothertothis[otherseeed->getMasterconss()[i] ];
         if( thiscons != -1 )
         {
            newseeed->setConsToMaster(thiscons);
            newseeed->deleteOpencons(thiscons);
         }
      }

      /** set linking and master vars according to their representatives in the unpresolved seeed */

      for ( int j = 0; j < otherseeed->getNLinkingvars(); j++ )
      {
         int thisvar = colothertothis[otherseeed->getLinkingvars()[j] ];
         if( thisvar != -1 )
         {
            newseeed->setVarToLinking(thisvar);
            newseeed->deleteOpenvar(thisvar);
         }
      }

      for ( int j = 0; j < otherseeed->getNMastervars(); j++ )
      {
         int thisvar = colothertothis[otherseeed->getMastervars()[j] ];
         if( thisvar != -1 )
         {
            newseeed->setVarToMaster(thisvar);
            newseeed->deleteOpenvar(thisvar);
         }
      }

      newseeed->detectorChain = otherseeed->detectorChain;

      newseeed->stemsFromUnpresolved = true;
      newseeed->isFinishedByFinisherUnpresolved  = otherseeed->isFinishedByFinisher;

      if ( otherseeed->isFinishedByFinisher )
         newseeed->finishedUnpresolvedBy = otherseeed->detectorChain[otherseeed->detectorChain.size()-1];


      newseeed->setFinishedByFinisher(otherseeed->isFinishedByFinisher);
      newseeed->sort();
      newseeed->considerImplicits(this);
      newseeed->deleteEmptyBlocks();
      newseeed->checkConsistency();

      /*std::cout << "unpresolved seeed " << std::endl;
         otherseeed->showScatterPlot(origpool);
         std::cout << "has become " << std::endl;
         newseeed->showScatterPlot(this);
       */

      if(newseeed->checkConsistency() )
         newseeeds.push_back(newseeed);
      else {
         delete newseeed;
         newseeed = NULL;
      }
   }

   return newseeeds;
}

/** returns translated ConsClassifiers derived from given mapping data */
std::vector<ConsClassifier*> Seeedpool::getTranslatedConsClassifiers( std::vector<ConsClassifier*>& otherclassifiers,
   std::vector<int>& rowothertothis, std::vector<int>& rowthistoother )
{
   std::vector<ConsClassifier*> newclassifiers(0);

   for ( size_t i = 0; i < otherclassifiers.size(); ++i )
   {
      ConsClassifier* oldclassifier = otherclassifiers[i];
      ConsClassifier* newclassifier;
      std::stringstream newname;

      newname << oldclassifier->getName() << "-origp";
      newclassifier = new ConsClassifier(scip, newname.str().c_str(), oldclassifier->getNClasses(), (int) rowthistoother.size());
      int bufferclassindex = -1;

      /** copy class information */
      for ( int j = 0; j < oldclassifier->getNClasses(); ++j )
      {
         newclassifier->setClassName( j, oldclassifier->getClassName(j) );
         newclassifier->setClassDescription( j, oldclassifier->getClassDescription(j) );
         newclassifier->setClassDecompInfo( j, oldclassifier->getClassDecompInfo(j) );
      }

      /** assign new conss to classes */
      for ( int c = 0; c < (int) rowthistoother.size(); ++c )
      {
         if ( rowthistoother[c] != -1 )
         {
            newclassifier->assignConsToClass( c, oldclassifier->getClassOfCons( rowthistoother[c] ) );
         }
         else
         {
            if ( bufferclassindex == -1)
            {
               bufferclassindex = newclassifier->addClass( "buffer", "This class contains constraints which are new in the presolved problem.", BOTH );
            }
            newclassifier->assignConsToClass( c, bufferclassindex );
         }
      }

      /** remove empty classes */
      newclassifier->removeEmptyClasses();

      newclassifiers.push_back(newclassifier);
   }

   return newclassifiers;
}

/** returns translated VarClassifiers derived from given mapping data */
std::vector<VarClassifier*> Seeedpool::getTranslatedVarClassifiers( std::vector<VarClassifier*>& otherclassifiers,
   std::vector<int>& colothertothis, std::vector<int>& colthistoother )
{
   std::vector<VarClassifier*> newclassifiers(0);

   for ( size_t i = 0; i < otherclassifiers.size(); ++i )
   {
      VarClassifier* oldclassifier = otherclassifiers[i];
      VarClassifier* newclassifier;
      std::stringstream newname;

      newname << oldclassifier->getName() << "-origp";
      newclassifier = new VarClassifier( scip, newname.str().c_str(), oldclassifier->getNClasses(), (int) colthistoother.size());
      int bufferclassindex = -1;

      /** copy class information */
      for ( int j = 0; j < oldclassifier->getNClasses(); ++j )
      {
         newclassifier->setClassName( j, oldclassifier->getClassName(j) );
         newclassifier->setClassDescription( j, oldclassifier->getClassDescription(j) );
         newclassifier->setClassDecompInfo( j, oldclassifier->getClassDecompInfo(j) );
      }

      /** assign new vars to classes */
      for ( int c = 0; c < (int) colthistoother.size(); ++c )
      {
         if ( colthistoother[c] != -1 )
         {
            newclassifier->assignVarToClass( c, oldclassifier->getClassOfVar( colthistoother[c] ) );
         }
         else
         {
            if ( bufferclassindex == -1)
            {
               bufferclassindex = newclassifier->addClass( "buffer", "This class contains variables which are new in the presolved problem.", ALL );
            }
            newclassifier->assignVarToClass( c, bufferclassindex );
         }
      }

      /** remove empty classes */
      newclassifier->removeEmptyClasses();

      newclassifiers.push_back(newclassifier);
   }

   return newclassifiers;
}

void Seeedpool::populate(std::vector<SeeedPtr> seeeds)
{
   translatedOrigSeeeds = seeeds;
}

const  int * Seeedpool::getVarsForCons(int cons)
{
   return &varsForConss[cons][0];
}

const  SCIP_Real * Seeedpool::getValsForCons(int cons)
{
   return &valsForConss[cons][0];
}

/** access coefficient matrix variable-wise */
const  int * Seeedpool::getConssForVar(int var)
{
   return &conssForVars[var][0];
}

int Seeedpool::getNVarsForCons(int cons)
{
   return varsForConss[cons].size();
}

int Seeedpool::getNConssForVar(int var)
{
   return conssForVars[var].size();
}

SCIP_VAR* Seeedpool::getVarForIndex(int varIndex)
{
   return varToScipVar[varIndex];
}

SCIP_CONS* Seeedpool::getConsForIndex(int consIndex)
{
   return consToScipCons[consIndex];
}

DEC_DETECTOR* Seeedpool::getDetectorForIndex(int detectorIndex)
{
   return detectorToScipDetector[detectorIndex];
}

DEC_DETECTOR* Seeedpool::getFinishingDetectorForIndex(int detectorIndex)
{
   return detectorToFinishingScipDetector[detectorIndex];
}

SCIP_Real Seeedpool::getVal(int row, int col)
{
   std::tr1::unordered_map< std::pair<int, int>, SCIP_Real, pair_hash>::const_iterator iter =  valsMap.find(std::pair<int, int>(row, col) ) ;

   if ( iter == valsMap.end()  )
      return 0;

   return iter->second;
}

int Seeedpool::getIndexForVar(SCIP_VAR* var)
{
   return scipVarToIndex[var];
}

int Seeedpool::getIndexForCons(SCIP_CONS* cons)
{
   return scipConsToIndex[cons];
}

int Seeedpool::getIndexForDetector(DEC_DETECTOR* detector)
{
   return scipDetectorToIndex[detector];
}

int Seeedpool::getIndexForFinishingDetector(DEC_DETECTOR* detector)
{
   return scipFinishingDetectorToIndex[detector];
}

int Seeedpool::getNewIdForSeeed()
{
   nTotalSeeeds++;
   return (nTotalSeeeds-1);
}

void Seeedpool::decrementSeeedcount()
{
   nTotalSeeeds--;
   return;
}

DEC_DECOMP** Seeedpool::getDecompositions()
{
   return decompositions;
}

int Seeedpool::getNDecompositions()
{
   return ndecompositions;
}

int Seeedpool::getNDetectors()
{
   return nDetectors;
}

int Seeedpool::getNFinishingDetectors()
{
   return nFinishingDetectors;
}

int Seeedpool::getNVars()
{
   return nVars;
}

int Seeedpool::getNConss()
{
   return nConss;
}

std::vector<int> Seeedpool::getSortedCandidatesNBlocks()
{
   std::vector<int> toreturn(0);
   SCIP_Bool output = FALSE;

   /** first: sort the current candidates */
   std::sort(candidatesNBlocks.begin(), candidatesNBlocks.end(), sort_decr() );

   if( output )
   {
      std::cout << "nCandidates: " << candidatesNBlocks.size() << std::endl;
      for( size_t i = 0; i < candidatesNBlocks.size(); ++i )
         std::cout << "nblockcandides: " << candidatesNBlocks[i].first << " ; " << candidatesNBlocks[i].second << " times prop " << std::endl;
   }

   for( size_t i = 0; i < candidatesNBlocks.size(); ++i )
      toreturn.push_back(candidatesNBlocks[i].first);

   return toreturn;
}

void Seeedpool::addCandidatesNBlocks(
   int                 candidate            /**< candidate for block size */
)
{
   if( candidate > 1 )
   {
      bool alreadyIn = false;
      for(size_t i = 0; i < candidatesNBlocks.size(); ++i )
      {
         if(candidatesNBlocks[i].first == candidate)
         {
            alreadyIn = true;
            ++candidatesNBlocks[i].second;
            break;
         }
      }
      if(!alreadyIn)
      {
         std::cout << "added block number candidate : " << candidate << std::endl;
         candidatesNBlocks.push_back(std::pair<int,int>(candidate, 1) );
      }
   }
   return;
}

void Seeedpool::calcCandidatesNBlocks()
 {
   /**
    * for every subset of constraint classes calculate gcd (greatest common divisors) of the corresponding number of occurrences
    */

   int maximumnclasses = 18; /* if  distribution of classes exceed this number its skipped */

   /** firstly, iterate over all consclassifiers */
   for( size_t classifier = 0; classifier < consclassescollection.size(); ++classifier )
   {
      /** check if there are to  many classes in this distribution and skip it if so */
      if ( consclassescollection[classifier]->getNClasses() > maximumnclasses)
      {
         std::cout << " the current consclass distribution includes " <<  consclassescollection[classifier]->getNClasses() << " classes but only " << maximumnclasses << " are allowed for calcCandidatesNBlocks()" << std::endl;
         continue;
      }

      /** get necessary data of current classifier */
      std::vector< std::vector<int> > subsetsOfConstypes = consclassescollection[classifier]->getAllSubsets( true, true, true );
      std::vector<int> nConssOfClasses = consclassescollection[classifier]->getNConssOfClasses();

      /** start with the cardinalities of the consclasses as candidates */
      for( size_t i = 0; i < nConssOfClasses.size(); ++i)
      {
        addCandidatesNBlocks(nConssOfClasses[i]);
      }

      /** continue with gcd of all cardinalities in this subset */
      for(size_t subset = 0; subset < subsetsOfConstypes.size(); ++subset)
      {
         int greatestCD = 1;

         if( subsetsOfConstypes[subset].size() == 0 || subsetsOfConstypes[subset].size() == 1 )
              continue;

         greatestCD = gcd(nConssOfClasses[subsetsOfConstypes[subset][0]], nConssOfClasses[subsetsOfConstypes[subset][1]]  );

         for( size_t i = 2; i < subsetsOfConstypes[subset].size() ; ++i)
         {
            greatestCD = gcd( greatestCD, nConssOfClasses[subsetsOfConstypes[subset][i]] );
         }

         addCandidatesNBlocks(greatestCD);
      }
   }

   /** secondly, iterate over all varclassifiers */
   for( size_t classifier = 0; classifier < varclassescollection.size(); ++classifier )
   {
      /** check if there are to  many classes in this distribution and skip it if so */
      if ( varclassescollection[classifier]->getNClasses() > maximumnclasses)
      {
         std::cout << " the current varclass distribution includes " <<  varclassescollection[classifier]->getNClasses() << " classes but only " << maximumnclasses << " are allowed for calcCandidatesNBlocks()" << std::endl;
         continue;
      }

      /** get necessary data of current classifier */
      std::vector< std::vector<int> > subsetsOfVartypes = varclassescollection[classifier]->getAllSubsets( true, true, true, true );
      std::vector<int> nVarsOfClasses = varclassescollection[classifier]->getNVarsOfClasses();

      /** start with the cardinalities of the varclasses as candidates */
      for( size_t i = 0; i < nVarsOfClasses.size(); ++i)
      {
         addCandidatesNBlocks(nVarsOfClasses[i]);
      }

      /** continue with gcd of all cardinalities in this subset */
      for(size_t subset = 0; subset < subsetsOfVartypes.size(); ++subset)
      {
         int greatestCD = 1;

         if( subsetsOfVartypes[subset].size() == 0 || subsetsOfVartypes[subset].size() == 1 )
              continue;

         greatestCD = gcd(nVarsOfClasses[subsetsOfVartypes[subset][0]], nVarsOfClasses[subsetsOfVartypes[subset][1]]  );

         for( size_t i = 2; i < subsetsOfVartypes[subset].size() ; ++i)
         {
            greatestCD = gcd( greatestCD, nVarsOfClasses[subsetsOfVartypes[subset][i]] );
         }

         addCandidatesNBlocks(greatestCD);
      }
   }
}

int Seeedpool::getNConssClassDistributions(){
   return (int) consclassescollection.size();
}

int* Seeedpool::getConssClassDistribution(
   int consclassdistr
)
{
   int nconss = consclassescollection[consclassdistr]->getNConss();
   int* output = new int[nconss];
   for ( int i = 0; i < nconss; ++i )
      output[i] = consclassescollection[consclassdistr]->getClassOfCons( i );
   return &output[0];
}

std::vector<int> Seeedpool::getConssClassDistributionVector(
   int consclassdistr
)
{
   int nconss = consclassescollection[consclassdistr]->getNConss();
   std::vector<int> output(nconss, 0);
   for ( int i = 0; i < nconss; ++i )
      output[i] = consclassescollection[consclassdistr]->getClassOfCons( i );
   return output;
}

int Seeedpool::getNClassesOfDistribution( int consclassdistr )
{
   return consclassescollection[consclassdistr]->getNClasses();
}

/** returns number of different constraint classifiers */
int Seeedpool::getNConsClassifiers()
{
   return (int) consclassescollection.size();
}

 /** returns pointer to a constraint classifier */
ConsClassifier* Seeedpool::getConsClassifier( int givenClassifierIndex )
{
   assert( 0 <= givenClassifierIndex && givenClassifierIndex < (int) consclassescollection.size() );

   return consclassescollection[givenClassifierIndex];
}

ConsClassifier* Seeedpool::createConsClassifierForSCIPConstypes()
 {
    /**
     * at first for every subset of constypes calculate gcd (greatest common divisors) of the corresponding number of occurrences
     */
    std::vector<consType> foundConstypes(0);
    std::vector<int> constypesIndices(0);
    std::vector<int> classForCons = std::vector<int>(getNConss(), -1);
    ConsClassifier* classifier;

    for( int i = 0; i < getNConss(); ++i)
    {
       SCIP_CONS* cons;
       bool found = false;
       cons = getConsForIndex(i);
       consType cT = GCGconsGetType(cons);
       size_t constype;

       /** find constype or not */
       for( constype = 0; constype < foundConstypes.size(); ++constype)
       {
          if( foundConstypes[constype] == cT )
          {
             found = true;
             break;
          }
       }
       if( !found )
       {
          foundConstypes.push_back(GCGconsGetType(cons) );
          classForCons[i] = foundConstypes.size() - 1;
       }
       else
          classForCons[i] = constype;
     }

    classifier = new ConsClassifier( scip, "constypes", (int) foundConstypes.size(), getNConss() );

    for( int c = 0; c < classifier->getNClasses(); ++c )
    {
       std::string name;
       std::stringstream text;
       switch (foundConstypes[c])
       {
       case linear:
          name = "linear";
          break;
       case knapsack:
          name = "knapsack";
          break;
       case varbound:
          name = "varbound";
          break;
       case setpacking:
          name = "setpacking";
          break;
       case setcovering:
          name = "setcovering";
          break;
       case setpartitioning:
          name = "setpartitioning";
          break;
       case logicor:
          name= "logicor";
          break;
       case sos1:
          name = "sos1";
          break;
       case sos2:
          name = "sos2";
          break;
       case unknown:
          name = "unknown";
          break;
       case nconsTypeItems:
          name = "nconsTypeItems";
          break;
       default:
          name = "newConstype";
          break;
       }
       classifier->setClassName( c, name.c_str() );
       text << "This class contains all constraints that are of (SCIP) constype \"" << name << "\".";
       classifier->setClassDescription( c, text.str().c_str() );
    }
    for( int i = 0; i < classifier->getNConss(); ++i )
    {
       classifier->assignConsToClass( i, classForCons[i] );
    }

    std::cout << " consclassifier scipconstypes:" << " yields a classification with " << foundConstypes.size()  << " different constraint classes" << std::endl;

    return classifier;
}

 ConsClassifier* Seeedpool::createConsClassifierForConsnamesDigitFreeIdentical()
  {
     /**
      * at first remove all digits from the consnames
      */
     std::vector<std::string> consnamesToCompare(getNConss(), "");
     std::vector<int> nConssConstype(0);
     std::vector<int> classForCons = std::vector<int>(getNConss(), -1);
     std::vector<std::string> nameClasses(0);
     ConsClassifier* classifier;


     for( int i = 0; i < getNConss(); ++i )
     {
        int nremoved;
        char consname[SCIP_MAXSTRLEN];
        strcpy(consname, SCIPconsGetName(getConsForIndex(i) ) );

        removeDigits(consname, &nremoved);
        consnamesToCompare[i] = std::string(consname);
     }

     /** test of reduced consnames */

     if( false )
     {
        for( int i = 0; i < getNConss(); ++i )
        {
          std::cout << " old consname : " << SCIPconsGetName(getConsForIndex(i) ) << std::endl;
//           std::cout << " new consname : " << consnamesToCompare[i]  << std::endl;
//           std::cout << std::endl;
        }
     }

     for( int i = 0; i < getNConss(); ++i )
     {
        bool belongstoexistingclass = false;
        /** test if string belongs to an existing name class */
        for ( size_t j = 0; j < nameClasses.size(); ++j )
        {
           if ( nameClasses[j].compare(consnamesToCompare[i]) == 0 )
           {
              belongstoexistingclass = true;
              classForCons[i] = j;
              nConssConstype[j]++;
              break;
           }
        }
        if ( !belongstoexistingclass )
        {
           nameClasses.push_back(consnamesToCompare[i] );
           nConssConstype.push_back(1);
           classForCons[i] = nameClasses.size()-1;

        }
     }

     classifier = new ConsClassifier( scip, "consnames", (int) nameClasses.size(), getNConss() );

     for( int c = 0; c < classifier->getNClasses(); ++c )
     {
        std::stringstream text;
        classifier->setClassName( c, nameClasses[c].c_str() );
        text << "This class contains all constraints with name \"" << nameClasses[c] << "\".";
        classifier->setClassDescription( c, text.str().c_str() );
     }
     for( int i = 0; i < classifier->getNConss(); ++i )
     {
        classifier->assignConsToClass( i, classForCons[i] );
     }

     std::cout << " consclassifier digit-reduced consnames (check for identity):" << " yields a classificiation with " << nameClasses.size()  << " different constraint classes" << std::endl;

     return classifier;
}

 ConsClassifier* Seeedpool::createConsClassifierForConsnamesLevenshteinDistanceConnectivity(
    int connectivity
    )
  {
     /**
      * at first remove all digits from the consnames
      */
     std::vector<std::string> consnamesToCompare(getNConss(), "");
     std::vector<int> nConssConstype(0);
     std::vector<int> classForCons = std::vector<int>(getNConss(), -1);
     std::vector<bool> alreadyReached(getNConss(), false);
     std::queue<int> helpqueue = std::queue<int>();
     //std::vector<int> neighborConss(0);
     int nUnreachedConss = getNConss();
     int currentClass = -1;
     int nmaxconss = 5000;

     std::stringstream classifierName;
     classifierName << "lev-dist-" << connectivity;
     ConsClassifier* classifier = new ConsClassifier( scip, classifierName.str().c_str(), 0, getNConss() );


     if (getNConss() > nmaxconss)
     {
        std::cout << " skipped levenshtein distance based constraint classes calculating since number of constraints " << getNConss() << " exceeds limit " << nmaxconss   << std::endl;
        return NULL;
     }


     std::vector< std::vector<int> > levenshteindistances(getNConss(), std::vector<int>(getNConss(), -1) );


     for( int i = 0; i < getNConss(); ++i )
     {
        consnamesToCompare[i] = std::string(SCIPconsGetName(getConsForIndex(i) ));
     }

     for( int i = 0; i < getNConss(); ++i )
     {
        for ( int j = i+1; j < getNConss(); ++j)
        {
           levenshteindistances[i][j] = calcLevenshteinDistance(consnamesToCompare[i], consnamesToCompare[j]);
           levenshteindistances[j][i] = levenshteindistances[i][j];
//           if(levenshteindistances[i][j] == 1)
//              std::cout << " string1 : " << consnamesToCompare[i] << " string2 : " << consnamesToCompare[j] << " distance: " << levenshteindistances[i][j] << std::endl;
        }
     }

     /** do breadth first search */
        while( nUnreachedConss > 0 )
        {
           int firstUnreached = -1;
           currentClass++;
           assert(helpqueue.empty());
           for( int i = 0; i < getNConss(); ++i )
           {
              if( classForCons[i] == -1 )
              {
                 firstUnreached = i;
                 break;
              }
           }

           helpqueue.push(firstUnreached);
//           neighborConss.clear();
//           neighborConss.push_back(firstUnreached);
           alreadyReached[firstUnreached] = true;
           classForCons[firstUnreached] = currentClass;
           --nUnreachedConss;

           while( !helpqueue.empty() )
           {
              int nodecons = helpqueue.front();
              helpqueue.pop();
              for( int j = 0; j < getNConss() ; ++j )
              {

                 if( alreadyReached[j] )
                    continue;

                 if(j == nodecons)
                    continue;

                 if(levenshteindistances[j][nodecons] > connectivity)
                    continue;

                    alreadyReached[j] = true;
                    classForCons[j] = currentClass;
                    --nUnreachedConss;
                    helpqueue.push(j);
                 }
           } //endwhile(!queue.empty() )

           std::stringstream text;
           text << "This class contains all constraints with a name similar to \"" << consnamesToCompare[firstUnreached] << "\".";
           int newClass = classifier->addClass( consnamesToCompare[firstUnreached].c_str(), text.str().c_str(), BOTH );
           assert( newClass == currentClass );

        } // endwhile( !openConss.empty() )

        for( int i = 0; i < classifier->getNConss(); ++i )
        {
           classifier->assignConsToClass( i, classForCons[i] );
        }

        std::cout << " consclassifier levenshtein: connectivity of " << connectivity << " yields a classification with " << currentClass+1  << " different constraint classes" << std::endl;

        return classifier;
}


 ConsClassifier* Seeedpool::createConsClassifierForNNonzeros()
  {
     /**
      * at first remove all digits from the consnames
      */
     std::vector<int> nconssforclass(0);
     std::vector<int> differentNNonzeros(0);
     std::vector<int> classForCons (getNConss(), -1);


     int counterClasses = 0;

     for( int i = 0; i < getNConss(); ++i )
     {
        int nnonzeros = getNVarsForCons(i);
        bool nzalreadyfound = false;

        for ( size_t nzid = 0; nzid < differentNNonzeros.size(); ++nzid )
        {
           if ( nnonzeros == differentNNonzeros[nzid] )
           {
              nzalreadyfound = true;
              classForCons[i] = nzid;
              ++nconssforclass[nzid];
              break;
           }
        }

        if(!nzalreadyfound)
        {
           classForCons[i] = counterClasses;
           ++counterClasses;
           differentNNonzeros.push_back(nnonzeros);
           nconssforclass.push_back(1);
        }
     }

     /** test of reduced consnames */

     if( false )
     {
        std::cout << " nNonzero : nConsWithNNonzero"  << std::endl;
        for( size_t i = 0; i < differentNNonzeros.size(); ++i )
        {
           std::cout << differentNNonzeros[i] << " : " << nconssforclass[i] << std::endl;
//           std::cout << " new consname : " << consnamesToCompare[i]  << std::endl;
//           std::cout << std::endl;
        }
     }

     ConsClassifier* classifier = new ConsClassifier( scip, "nonzeros", (int) differentNNonzeros.size(), getNConss() );

     for( int c = 0; c < classifier->getNClasses(); ++c )
     {
        std::stringstream text;
        text << differentNNonzeros[c];
        classifier->setClassName( c, text.str().c_str() );
        text.str("");
        text.clear();
        text << "This class contains all constraints with " << differentNNonzeros[c] << " nonzero coefficients.";
        classifier->setClassDescription( c, text.str().c_str() );
     }
     for( int i = 0; i < classifier->getNConss(); ++i )
     {
        classifier->assignConsToClass( i, classForCons[i] );
     }

     std::cout << " consclassifier nonzeros: comparison of number of nonzeros" << " yields a classification with " << differentNNonzeros.size()  << " different constraint classes" << std::endl;

     return classifier;
 }

/** adds a constraint classifier if it is no duplicate of an existing classifier */
void Seeedpool::addConsClassifier( ConsClassifier* givenClassifier )
{
   if ( givenClassifier != NULL )
   {
      /** check whether there already exists an equivalent consclassifier */
      ConsClassifier* equiv = NULL;

      for ( size_t i = 0; i < consclassescollection.size(); ++i )
      {
         if ( givenClassifier->classifierIsDuplicateOfClassifier( consclassescollection[i] ) )
         {
            equiv = consclassescollection[i];
            break;
         }
      }

      if ( equiv == NULL )
         consclassescollection.push_back( givenClassifier );
      else
         std::cout << "  consclassifier " << givenClassifier->getName() << " not considered since it offers the same structure as " << equiv->getName() << std::endl;
   }
}

/** adds constraint classifiers with a reduced number of classes */
void Seeedpool::reduceConsclasses()
{
   int maxnclasses = 9;

   if( getNConss() + getNVars() > 50000 )
      maxnclasses = 3;

   for( size_t classifierid = 0; classifierid < consclassescollection.size(); ++classifierid )
   {
      ConsClassifier* newclassifier = consclassescollection[classifierid]->reduceClasses( maxnclasses );

      if ( newclassifier != NULL )
      {
         std::cout <<  "add reduced version of consclassifier " << consclassescollection[classifierid]->getName() << " with " << maxnclasses << " classes" << std::endl;
         addConsClassifier( newclassifier );
      }
   }
}

/** returns number of different variable classifiers */
int Seeedpool::getNVarClassifiers()
{
   return (int) varclassescollection.size();
}

/** returns pointer to a variable classifier */
VarClassifier* Seeedpool::getVarClassifier( int givenClassifierIndex )
{
   assert( 0 <= givenClassifierIndex && givenClassifierIndex < (int) varclassescollection.size() );

   return varclassescollection[givenClassifierIndex];
}

VarClassifier* Seeedpool::createVarClassifierForSCIPVartypes()
{
   std::vector<SCIP_VARTYPE> foundVartypes(0);
   std::vector<int> vartypesIndices(0);
   std::vector<int> classForVars = std::vector<int>(getNVars(), -1);
   VarClassifier* classifier;

   for( int i = 0; i < getNVars(); ++i)
   {
      SCIP_VAR* var;
      bool found = false;
      var = getVarForIndex(i);
      SCIP_VARTYPE vT = SCIPvarGetType( var );
      size_t vartype;

      /** find vartype or not */
      for( vartype = 0; vartype < foundVartypes.size(); ++vartype )
      {
         if( foundVartypes[vartype] == vT )
         {
            found = true;
            break;
         }
      }
      if( !found )
      {
         foundVartypes.push_back( vT );
         classForVars[i] = foundVartypes.size() - 1;
      }
      else
         classForVars[i] = vartype;
   }

   classifier = new VarClassifier( scip, "vartypes", (int) foundVartypes.size(), getNVars() );

   for( int c = 0; c < classifier->getNClasses(); ++c )
   {
      std::string name;
      std::stringstream text;
      switch (foundVartypes[c])
      {
          case SCIP_VARTYPE_BINARY:
             name = "bin";
             break;
          case SCIP_VARTYPE_INTEGER:
             name = "int";
             break;
          case SCIP_VARTYPE_IMPLINT:
             name = "impl";
             break;
          case SCIP_VARTYPE_CONTINUOUS:
             name = "cont";
             break;
          default:
             name = "newVartype";
             break;
      }
      classifier->setClassName( c, name.c_str() );
      text << "This class contains all variables that are of (SCIP) vartype \"" << name << "\".";
      classifier->setClassDescription( c, text.str().c_str() );
   }
   for( int i = 0; i < classifier->getNVars(); ++i )
   {
      classifier->assignVarToClass( i, classForVars[i] );
   }

   std::cout << " varclassifier scipvartypes:" << " yields a classification with " << foundVartypes.size()  << " different variable classes" << std::endl;

   return classifier;
}

/** adds a variable classifier if it is no duplicate of an existing variable classifier */
void Seeedpool::addVarClassifier( VarClassifier* givenClassifier )
{
   if ( givenClassifier != NULL )
   {
      /** check whether there already exists an equivalent varclassifier */
      VarClassifier* equiv = NULL;

      for ( size_t i = 0; i < varclassescollection.size(); ++i )
      {
         if ( givenClassifier->classifierIsDuplicateOfClassifier( varclassescollection[i] ) )
         {
            equiv = varclassescollection[i];
            break;
         }
      }

      if ( equiv == NULL )
         varclassescollection.push_back( givenClassifier );
      else
         std::cout << "  varclassifier " << givenClassifier->getName() << " not considered since it offers the same structure as " << equiv->getName() << std::endl;
   }
}

/** adds variable classifiers with a reduced number of classes */
void Seeedpool::reduceVarclasses()
{
   int maxnclasses = 9;

   if( getNConss() + getNVars() > 50000 )
      maxnclasses = 3;

   for( size_t classifierid = 0; classifierid < varclassescollection.size(); ++classifierid )
   {
      VarClassifier* newclassifier = varclassescollection[classifierid]->reduceClasses( maxnclasses );

      if ( newclassifier != NULL )
      {
         std::cout <<  "add reduced version of consclassifier " << varclassescollection[classifierid]->getName() << " with " << maxnclasses << " classes" << std::endl;
         addVarClassifier( newclassifier );
      }
   }
}

std::vector<SeeedPtr> Seeedpool::removeSomeOneblockDecomps(
   std::vector<SeeedPtr> seeeds)
{
   std::vector<SeeedPtr> remainingSeeeds(0);
   std::vector<SeeedPtr> oneBlockSeeeds(0);

   int nmasterconssfirst = 1000;
   int nmasterconsssecond = 1001;

   for( size_t i = 0; i < seeeds.size(); ++i )
   {
      if( seeeds[i]->getNBlocks() == 1)
      {
         if(seeeds[i]->getNMasterconss() < nmasterconssfirst )
         {
            nmasterconsssecond = nmasterconssfirst;
            nmasterconssfirst = seeeds[i]->getNMasterconss();
         }else if(seeeds[i]->getNMasterconss() < nmasterconsssecond )
            nmasterconsssecond = seeeds[i]->getNMasterconss();

      }
      else
         remainingSeeeds.push_back(seeeds[i]);
   }

   for(int i = 0; i < (int) seeeds.size(); ++i)
   {
      if( seeeds[i]->getNBlocks() == 1 && ( seeeds[i]->getNMasterconss() == nmasterconssfirst || seeeds[i]->getNMasterconss() == nmasterconsssecond ) )
         remainingSeeeds.push_back(seeeds[i]);
      else if (seeeds[i]->getNBlocks() == 1)
         oneBlockSeeeds.push_back(seeeds[i]);
   }

   for(int i = 0; i < (int) oneBlockSeeeds.size(); ++i)
   {
      delete oneBlockSeeeds[i];
      oneBlockSeeeds[i] = NULL;
   }

   return remainingSeeeds;
}

SCIP_RETCODE Seeedpool::writeFamilyTreeLatexFile(
   const char* filename,                                 /* filename the output should be written to (including directory) */
   const char* workfolder,                               /* directory in which should be worked */
   std::vector<SeeedPtr> seeeds,                         /* vector of seeed pointers the  family tree should be constructed for */
   SCIP_Bool draft
){

   std::ofstream ofs;
   int curr = -1;
   int currheight = 0;
   SCIP_Real firstsibldist = -1.;

   std::stringstream preambel;
   std::string closing = "\\end{tikzpicture}\n\\end{document}";

   /* collectiotn of treeseeds */
   std::vector<SeeedPtr> treeseeeds(0);
   std::vector<int> treeseeedids(0);
   std::vector<SCIP_Bool> isseeedintree(allrelevantseeeds.size(), FALSE );

   int root = -1;
   std::vector<int> parents(allrelevantseeeds.size(), -1);
   std::vector<std::vector<int> > childs (allrelevantseeeds.size(), std::vector<int>(0));
   std::vector<std::vector<SCIP_Bool> > childsfinished(allrelevantseeeds.size(), std::vector<SCIP_Bool>(0));
   std::vector<SCIP_Bool> visited(allrelevantseeeds.size(), FALSE);

   /** check allrelevant seeeds **/
   for( size_t s = 0; s < allrelevantseeeds.size(); ++s )
   {
      assert(allrelevantseeeds[s] == NULL || (int) s == allrelevantseeeds[s]->getID() );
   }

   /** 1) find relevant seeeds in tree and build tree */
   for( size_t s = 0; s < seeeds.size(); ++s )
   {
      int currid;
      if ( seeeds[s] == NULL )
         continue;
      currid = seeeds[s]->getID();
      if( !isseeedintree[seeeds[s]->getID()] )
      {
         isseeedintree[seeeds[s]->getID()] = TRUE;
         treeseeeds.push_back( seeeds[s]);
         treeseeedids.push_back(seeeds[s]->getID());
      }
      else
         break;

      for( size_t i = 0; i < seeeds[s]->listofancestorids.size(); ++i )
      {
         int ancestorid;
         ancestorid = seeeds[s]->listofancestorids[seeeds[s]->listofancestorids.size() - i -1];
         parents[currid] = ancestorid;
         childs[ancestorid].push_back(currid);
         childsfinished[ancestorid].push_back(FALSE);

         if( !isseeedintree[ancestorid] )
         {
            isseeedintree[ancestorid] = TRUE;
            treeseeeds.push_back( allrelevantseeeds[ancestorid] );
            treeseeedids.push_back(ancestorid);
            if( i == seeeds[s]->listofancestorids.size() -1 )
            {
               root = ancestorid;
            }
            currid = ancestorid;
         }
         else
            break;
      }
   }

   for( size_t i = 0; i < treeseeeds.size(); ++i )
   {
      SeeedPtr seeed = treeseeeds[i];
      std::stringstream decompfilename;

      seeed = treeseeeds[i];
      decompfilename << workfolder << "/" << getSeeedFolderLatex(seeed);

      seeed->showScatterPlot(this, TRUE, decompfilename.str().c_str(), draft );
   }

   //  finishedSeeeds[0]->showScatterPlot(this, TRUE, "./testdecomp/001.pdf") ;

   firstsibldist = 1. / (childs[root].size() - 1 );
   preambel.precision(2);

   preambel << "\\documentclass[a4paper,landscape]{scrartcl}\n\\usepackage{fancybox}\n\\usepackage{tikz}";
   preambel << "\n\\usetikzlibrary{positioning}\n\\title{Detection Tree}\n\\date{}\n\\begin{document}\n\n";
   preambel << "\\begin{tikzpicture}[level/.style={sibling distance=" << firstsibldist << "\\textwidth/#1}, level distance=12em, ->, dashed]\n\\node";

   /** start writing file */
   ofs.open (filename, std::ofstream::out );
   ofs << preambel.str();

   /** iterate tree and write file */
   curr = root;
   while ( curr != -1 )
   {
      if( !visited[curr] )
      {
         /** write node */
         ofs << writeSeeedIncludeLatex( allrelevantseeeds[curr], workfolder );
         /* set node visited */
         visited[curr] = TRUE;
         if( parents[curr] != -1 )
            finishnextchild(childs[parents[curr]], childsfinished[parents[curr]], curr);

      }
      if ( unfinishedchildexists(childsfinished[curr] ) )
      {
         int unfinishedchild = getfirstunfinishedchild(childsfinished[curr], childs[curr] );
         /* is first child unfinihsed? */
         //         if( unfinishedchild == childs[curr][0] )
         ofs << " child { node " ;
         curr = unfinishedchild;
         ++currheight;
      }
      else
      {
         if ( parents[curr] != -1 ){
            ofs << writeSeeedDetectorChainInfoLatex( allrelevantseeeds[curr], currheight, helpvisucounter);
            ++helpvisucounter;
         }
         --currheight;
         curr = parents[curr];
         if( curr != -1)
            ofs << " } " ;
      }
   }

   ofs << ";" << std::endl;
   for( size_t i = 0; i < treeseeeds.size(); ++i)
   {
      ofs << writeSeeedInfoLatex( treeseeeds[i] );
   }

   ofs << closing << std::endl;

   ofs.close();

   return SCIP_OKAY;
}

/**
 * creates a decomposition for a given seeed
 */
SCIP_RETCODE Seeedpool::createDecompFromSeeed(
   SeeedPtr       seeed,                                 /** seeed the decomposition is created for */
   DEC_DECOMP**   newdecomp                              /** the new decomp created from the seeed */
  )
{
   char detectorchaininfo[SCIP_MAXSTRLEN];
   SCIP_HASHMAP* vartoblock;
   SCIP_HASHMAP* constoblock;
   SCIP_HASHMAP* varindex;
   SCIP_HASHMAP* consindex;
   SCIP_VAR*** stairlinkingvars;
   SCIP_VAR*** subscipvars;
   SCIP_VAR**  linkingvars;
   SCIP_CONS**  linkingconss;
   SCIP_CONS*** subscipconss;
   DEC_SCORES scores;
   int* nsubscipconss;
   int* nsubscipvars;
   int* nstairlinkingvars;
   int  nlinkingvars;
   int varcounter = 1;  /* in varindex counting starts with 1 */
   int conscounter = 1; /* in consindex counting starts with 1 */
   int counterstairlinkingvars = 0;
   int size;

   assert(seeed->checkConsistency() );

   /* create decomp data structure */
   SCIP_CALL_ABORT( DECdecompCreate( scip, newdecomp) );

   //           seeed->displayConss();
   //     if(seeed->detectorChain.size() > 2)
   //    seeed->showScatterPlot(this);

   /** set nblocks */
   DECdecompSetNBlocks( *newdecomp, seeed->getNBlocks() );

   //detectorchaininfo ;
   /** set constraints */
   if( seeed->getNMasterconss( )  != 0 )
      SCIP_CALL_ABORT ( SCIPallocBufferArray(scip, &linkingconss, seeed->getNMasterconss() ) );
   else  linkingconss = NULL;

   SCIP_CALL_ABORT (SCIPallocBufferArray(scip, &nsubscipconss, seeed->getNBlocks() ) );
   SCIP_CALL_ABORT (SCIPallocBufferArray(scip, &subscipconss, seeed->getNBlocks() ) );

   SCIP_CALL_ABORT( SCIPhashmapCreate( &constoblock, SCIPblkmem(scip), seeed->getNConss() ) );
   SCIP_CALL_ABORT( SCIPhashmapCreate( &consindex, SCIPblkmem(scip), seeed->getNConss() ) );

   /* set linking constraints */
   for (int c = 0; c < seeed->getNMasterconss() ; ++c)
   {
      int consid = seeed->getMasterconss()[c];
      SCIP_CONS* scipcons = consToScipCons[consid];
      linkingconss[c] = scipcons;
      SCIP_CALL_ABORT( SCIPhashmapInsert(constoblock, scipcons, (void*) (size_t) (seeed->getNBlocks() + 1) ) );
      SCIP_CALL_ABORT( SCIPhashmapInsert(consindex, scipcons, (void*) (size_t) conscounter) );
      conscounter++;
   }

   if (seeed->getNMasterconss() != 0 )
      DECdecompSetLinkingconss(scip, *newdecomp, linkingconss, seeed->getNMasterconss());
   else
      linkingconss = NULL;
   /* set block constraints */
   for ( int b = 0; b < seeed->getNBlocks(); ++b )
   {
      SCIP_CALL_ABORT( SCIPallocBufferArray(scip, &subscipconss[b], seeed->getNConssForBlock(b) ) );
      nsubscipconss[b] = seeed->getNConssForBlock(b);
      for( int c = 0; c < seeed->getNConssForBlock(b); ++c )
      {
         int consid  = seeed->getConssForBlock(b)[c];
         SCIP_CONS* scipcons = consToScipCons[consid];

         assert(scipcons != NULL);
         subscipconss[b][c] = scipcons;
         SCIP_CALL_ABORT( SCIPhashmapInsert(constoblock, scipcons, (void*) (size_t) (b + 1 ) ) ) ;
         SCIP_CALL_ABORT( SCIPhashmapInsert(consindex, scipcons, (void*) (size_t) conscounter) );
         conscounter++;
      }
   }

   DECdecompSetSubscipconss(scip, *newdecomp, subscipconss, nsubscipconss );

   DECdecompSetConstoblock(*newdecomp, constoblock);
   DECdecompSetConsindex(*newdecomp, consindex);

   /* finished setting constraint data structures */
   /** now: set variables */
   SCIP_CALL_ABORT( SCIPallocBufferArray(scip, &nsubscipvars, seeed->getNBlocks() ) );
   SCIP_CALL_ABORT( SCIPallocBufferArray(scip, &subscipvars, seeed->getNBlocks() ) );
   SCIP_CALL_ABORT( SCIPallocBufferArray(scip, &stairlinkingvars, seeed->getNBlocks() ) );
   SCIP_CALL_ABORT( SCIPallocBufferArray(scip, &nstairlinkingvars, seeed->getNBlocks() ) );

   SCIP_CALL_ABORT( SCIPhashmapCreate( &vartoblock, SCIPblkmem(scip), seeed->getNVars() ) );
   SCIP_CALL_ABORT( SCIPhashmapCreate( &varindex, SCIPblkmem(scip), seeed->getNVars() ) );

   /** set linkingvars */
   nlinkingvars = seeed->getNLinkingvars() + seeed->getNMastervars() + seeed->getNTotalStairlinkingvars();

   if( nlinkingvars != 0 )
      SCIP_CALL_ABORT( SCIPallocBufferArray(scip, &linkingvars, nlinkingvars) );
   else
      linkingvars = NULL;

   for( int v = 0; v < seeed->getNLinkingvars(); ++v )
   {
      int var = seeed->getLinkingvars()[v];
      SCIP_VAR* scipvar = SCIPvarGetProbvar( varToScipVar[var] );
      assert(scipvar != NULL);

      linkingvars[v] = scipvar;
      SCIP_CALL_ABORT( SCIPhashmapInsert(vartoblock, scipvar, (void*) (size_t) (seeed->getNBlocks() + 2) ) );
      SCIP_CALL_ABORT( SCIPhashmapInsert(varindex, scipvar, (void*) (size_t) varcounter) );
      varcounter++;
   }

   for( int v = 0; v < seeed->getNMastervars(); ++v )
   {
      int var = seeed->getMastervars()[v];
      SCIP_VAR* scipvar = SCIPvarGetProbvar( varToScipVar[var] );
      linkingvars[v+seeed->getNLinkingvars()] = scipvar;
      SCIP_CALL_ABORT( SCIPhashmapInsert(vartoblock, scipvar, (void*) (size_t) (seeed->getNBlocks() + 1) ) );
      SCIP_CALL_ABORT( SCIPhashmapInsert(varindex, scipvar, (void*) (size_t) varcounter) );
      varcounter++;
   }

   /* set block variables */
   for ( int b = 0; b < seeed->getNBlocks(); ++b )
   {
      if(seeed->getNVarsForBlock(b) > 0)
         SCIP_CALL_ABORT(SCIPallocBufferArray(scip, &subscipvars[b], seeed->getNVarsForBlock(b) ) );
      else subscipvars[b] = NULL;

      if(seeed->getNStairlinkingvars(b) > 0)
         SCIP_CALL_ABORT( SCIPallocBufferArray(scip, &stairlinkingvars[b], seeed->getNStairlinkingvars(b) ) );
      else stairlinkingvars[b] = NULL;

      nsubscipvars[b] = seeed->getNVarsForBlock(b);
      nstairlinkingvars[b] = seeed->getNStairlinkingvars(b);

      for ( int v = 0; v < seeed->getNVarsForBlock(b); ++v )
      {
         int var = seeed->getVarsForBlock(b)[v];
         SCIP_VAR* scipvar = SCIPvarGetProbvar( varToScipVar[var] );
         assert(scipvar != NULL);

         subscipvars[b][v] = scipvar;
         SCIP_CALL_ABORT( SCIPhashmapInsert(vartoblock, scipvar, (void*) (size_t) (b + 1) ) );
         SCIP_CALL_ABORT( SCIPhashmapInsert(varindex, scipvar, (void*) (size_t) varcounter) );
         varcounter++;
      }

      for ( int v = 0; v < seeed->getNStairlinkingvars(b); ++v )
      {
         int var = seeed->getStairlinkingvars(b)[v];
         SCIP_VAR* scipvar = SCIPvarGetProbvar( varToScipVar[var] );
         assert(scipvar != NULL);

         stairlinkingvars[b][v] = scipvar;
         linkingvars[seeed->getNLinkingvars() + seeed->getNMastervars() + counterstairlinkingvars ] = scipvar;
         SCIP_CALL_ABORT( SCIPhashmapInsert(vartoblock, scipvar, (void*) (size_t) (seeed->getNBlocks() + 2) ) );
         SCIP_CALL_ABORT( SCIPhashmapInsert(varindex, scipvar, (void*) (size_t) varcounter) );
         varcounter++;
         counterstairlinkingvars++;
      }
   }

   DECdecompSetSubscipvars(scip, *newdecomp, subscipvars, nsubscipvars);
   DECdecompSetStairlinkingvars(scip, *newdecomp, stairlinkingvars, nstairlinkingvars);
   DECdecompSetLinkingvars(scip, *newdecomp, linkingvars, nlinkingvars);
   DECdecompSetVarindex(*newdecomp, varindex);
   DECdecompSetVartoblock(*newdecomp, vartoblock) ;

   /** free stuff */

   /** free constraints */
   SCIPfreeBufferArrayNull(scip, &(linkingconss));
   SCIPfreeBufferArrayNull(scip, &(nsubscipconss));
   for( int b = seeed->getNBlocks()-1; b >= 0; --b )
   {
      SCIPfreeBufferArrayNull(scip, &(subscipconss[b]));
   }
   SCIPfreeBufferArrayNull(scip, &(subscipconss));

   /** free vars stuff */
   SCIPfreeBufferArrayNull(scip, &(linkingvars) );
   for( int b = seeed->getNBlocks()-1; b >= 0; --b )
   {
      if( nsubscipvars[b] != 0 )
      {
         SCIPfreeBufferArrayNull(scip, &(subscipvars[b]));
      }
   }

   SCIPfreeBufferArrayNull(scip, &(subscipvars) );
   SCIPfreeBufferArrayNull(scip, &(nsubscipvars));

   for( int b = seeed->getNBlocks()-1; b >= 0; --b )
   {
      if( nstairlinkingvars[b] != 0 )
      {
         SCIPfreeBufferArrayNull(scip, &(stairlinkingvars[b]));
      }
   }
   SCIPfreeBufferArrayNull(scip, &(stairlinkingvars) );
   SCIPfreeBufferArrayNull(scip, &(nstairlinkingvars));

   /** set detectorchain */
   int ndetectors = seeed->getNDetectors();
   (*newdecomp)->sizedetectorchain = ndetectors;
   size = SCIPcalcMemGrowSize(scip, (*newdecomp)->sizedetectorchain);
   SCIP_CALL_ABORT( SCIPallocBlockMemoryArray(scip, &(*newdecomp)->detectorchain, size) ); /** free in decomp.c:469 */
   for( int k = 0; k < ndetectors; ++k )
   {
      if(k != ndetectors-1 || !seeed->getFinishedByFinisher() )
      {
         //          std::cout << " added detector of " << i << "-th seeed to its detetcor chain" << std::endl;
         (*newdecomp)->detectorchain[k] = seeed->getDetectorchain()[k];
      }else
         (*newdecomp)->detectorchain[k] = seeed->getDetectorchain()[k];
   }

   /** set statistical detector chain data */
   DECdecompSetSeeedID(*newdecomp, seeed->getID() );
   if( seeed->getNDetectors() > 0 )
   {
      DECdecompSetDetectorClockTimes(scip, *newdecomp, &(seeed->detectorClockTimes[0]) );
      DECdecompSetDetectorPctVarsToBorder(scip, *newdecomp, &(seeed->pctVarsToBorder[0] ) );
      DECdecompSetDetectorPctVarsToBlock(scip, *newdecomp, &(seeed->pctVarsToBlock[0] ) );
      DECdecompSetDetectorPctVarsFromOpen(scip, *newdecomp, &(seeed->pctVarsFromFree[0] ) );
      DECdecompSetDetectorPctConssToBorder(scip, *newdecomp, &(seeed->pctConssToBorder[0] ) );
      DECdecompSetDetectorPctConssToBlock(scip, *newdecomp, &(seeed->pctConssToBlock[0] ) );
      DECdecompSetDetectorPctConssFromOpen(scip, *newdecomp, &(seeed->pctConssFromFree[0] ) );
      DECdecompSetNNewBlocks(scip, *newdecomp, &(seeed->nNewBlocks[0] ) );
   }

   /** set detector chain info string */
   SCIPsnprintf( detectorchaininfo, SCIP_MAXSTRLEN, "") ;
   if( seeed->usergiven == USERGIVEN::PARTIAL || seeed->usergiven == USERGIVEN::COMPLETE || seeed->usergiven == USERGIVEN::COMPLETED_CONSTOMASTER)
   {
      char str1[2] = "\0"; /* gives {\0, \0} */
      str1[0] = 'U';
      (void) strncat(detectorchaininfo, str1, 1 );

   }
   for( int d = 0; d < seeed->getNDetectors(); ++d )
   {
      //SCIPsnprintf(detectorchaininfo, SCIP_MAXSTRLEN, "%s%c", detectorchaininfo, DECdetectorGetChar(seeed->getDetectorchain()[d]));
      char str[2] = "\0"; /* gives {\0, \0} */
      str[0] = DECdetectorGetChar(seeed->getDetectorchain()[d]);
      (void) strncat(detectorchaininfo, str, 1 );
   }

   DECdecompSetDetectorChainString(scip, *newdecomp, detectorchaininfo);

   /** set dectype */
   if( (*newdecomp)->nlinkingvars == seeed->getNTotalStairlinkingvars() && (*newdecomp)->nlinkingconss == 0 && DECdecompGetNLinkingvars((*newdecomp)) > 0)
   {
      (*newdecomp)->type = DEC_DECTYPE_STAIRCASE;
   }
   else if( (*newdecomp)->nlinkingvars > 0 || seeed->getNTotalStairlinkingvars() > 0 )
   {
      (*newdecomp)->type = DEC_DECTYPE_ARROWHEAD;
   }
   else if( (*newdecomp)->nlinkingconss > 0)
   {
      (*newdecomp)->type = DEC_DECTYPE_BORDERED;
   }
   else if( (*newdecomp)->nlinkingconss == 0 && seeed->getNTotalStairlinkingvars() == 0)
   {
      (*newdecomp)->type = DEC_DECTYPE_DIAGONAL;
   }
   else
   {
      (*newdecomp)->type = DEC_DECTYPE_UNKNOWN;
   }

   ndecompositions++;

   SCIP_CALL(DECevaluateDecomposition(scip, *newdecomp, &scores) );

   assert(scores.maxwhitescore == seeed->getMaxWhiteScore() );
   assert(DECdecompCheckConsistency(scip, (*newdecomp) ) );
   assert(!SCIPhashmapIsEmpty((*newdecomp)->constoblock));
   assert(!SCIPhashmapIsEmpty((*newdecomp)->vartoblock));

   return SCIP_OKAY;
}

/**
 * creates a seeed for a given decomposition
 */
SCIP_RETCODE Seeedpool::createSeeedFromDecomp(
      DEC_DECOMP* decomp,                                    /** decomposition the seeed is created for */
      SeeedPtr*   newseeed                                   /** the new seeed created from the decomp */
  )
{
<<<<<<< HEAD
   /* @todo convert to SeeedPtr */
   /*newseeed =  new Seeed( scip, this->getNewIdForSeeed(), this->getNDetectors(), this->getNConss(), this->getNVars() );*/
=======
   *newseeed = new Seeed(scip, this->getNewIdForSeeed(), this->getNDetectors(), this->getNConss(), this->getNVars() );
>>>>>>> 6342f880

   return SCIP_OKAY;

}

} /* namespace gcg */<|MERGE_RESOLUTION|>--- conflicted
+++ resolved
@@ -2906,12 +2906,7 @@
       SeeedPtr*   newseeed                                   /** the new seeed created from the decomp */
   )
 {
-<<<<<<< HEAD
-   /* @todo convert to SeeedPtr */
-   /*newseeed =  new Seeed( scip, this->getNewIdForSeeed(), this->getNDetectors(), this->getNConss(), this->getNVars() );*/
-=======
    *newseeed = new Seeed(scip, this->getNewIdForSeeed(), this->getNDetectors(), this->getNConss(), this->getNVars() );
->>>>>>> 6342f880
 
    return SCIP_OKAY;
 
