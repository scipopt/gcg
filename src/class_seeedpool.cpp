--- conflicted
+++ resolved
@@ -508,13 +508,8 @@
    /** set detection data */
    SCIP_CALL_ABORT( SCIPgetIntParam( givenScip, "detection/maxrounds", &maxndetectionrounds ) );
 
-<<<<<<< HEAD
-   SCIPdebugMessagePrint( scip, " conshdlrname: %s \n ", conshdlrName );
-   SCIPdebugMessagePrint( scip, " number of detectors: %d \n ", conshdlrdata->ndetectors );
-=======
 //   SCIPdebugMessagePrint(scip, " conshdlrname: %s \n ", conshdlrName);
  //  SCIPdebugMessagePrint(scip, " number of detectors: %d \n ", conshdlrdata->ndetectors);
->>>>>>> 7880da76
 
    assert( conshdlrdata->ndetectors > 0 );
 
@@ -721,7 +716,6 @@
    SCIP_Bool varclassscipvartypes;
 
    if( transformed )
-<<<<<<< HEAD
    {
       SCIPgetBoolParam( scip, "detection/conssclassifier/nnonzeros/enabled", &conssclassnnonzeros );
       SCIPgetBoolParam( scip, "detection/conssclassifier/scipconstype/enabled", &conssclassscipconstypes );
@@ -737,580 +731,6 @@
       SCIPgetBoolParam( scip, "detection/conssclassifier/consnamelevenshtein/origenabled", &conssclassconsnamelevenshtein );
       SCIPgetBoolParam( scip, "detection/varclassifier/scipvartype/origenabled", &varclassscipvartypes );
    }
-=======
-     {
-        SCIPgetBoolParam(scip, "detection/conssclassifier/nnonzeros/enabled", &conssclassnnonzeros);
-        SCIPgetBoolParam(scip, "detection/conssclassifier/scipconstype/enabled", &conssclassscipconstypes);
-        SCIPgetBoolParam(scip, "detection/conssclassifier/consnamenonumbers/enabled", &conssclassconsnamenonumbers);
-        SCIPgetBoolParam(scip, "detection/conssclassifier/consnamelevenshtein/enabled", &conssclassconsnamelevenshtein);
-        SCIPgetBoolParam(scip, "detection/varclassifier/scipvartype/enabled", &varclassscipvartypes);
-     }
-     else
-     {
-        SCIPgetBoolParam(scip, "detection/conssclassifier/nnonzeros/origenabled", &conssclassnnonzeros);
-        SCIPgetBoolParam(scip, "detection/conssclassifier/scipconstype/origenabled", &conssclassscipconstypes);
-        SCIPgetBoolParam(scip, "detection/conssclassifier/consnamenonumbers/origenabled", &conssclassconsnamenonumbers);
-        SCIPgetBoolParam(scip, "detection/conssclassifier/consnamelevenshtein/origenabled", &conssclassconsnamelevenshtein);
-        SCIPgetBoolParam(scip, "detection/varclassifier/scipvartype/origenabled", &varclassscipvartypes);
-     }
-
-     std::cout << "consclass nonzeros enabled: " <<conssclassnnonzeros << std::endl;
-
-     if( conssclassnnonzeros )
-        addConsClassifier( createConsClassifierForNNonzeros() );
-     if( conssclassscipconstypes )
-        addConsClassifier( createConsClassifierForSCIPConstypes() );
-     if( conssclassconsnamenonumbers )
-        addConsClassifier( createConsClassifierForConsnamesDigitFreeIdentical() );
-     if( conssclassconsnamelevenshtein )
-        addConsClassifier( createConsClassifierForConsnamesLevenshteinDistanceConnectivity(1) );
-
-     if ( varclassscipvartypes )
-        addVarClassifier( createVarClassifierForSCIPVartypes() );
-
-     reduceConsclasses();
-     reduceVarclasses();
-
-     calcCandidatesNBlocks();
-
-     return SCIP_OKAY;
-}
-
-
- /** finds decompositions  */
-  /** access coefficient matrix constraint-wise */
- std::vector<SeeedPtr>    Seeedpool::findSeeeds(
- ){
-    /** 1) read parameter, as there are: maxrounds
-     *  2) loop rounds
-     *  3) every seeed in seeeds
-     *  4) every detector not registered yet propagates seeed
-     *  5)  */
-
-    bool displaySeeeds = false;
-    int verboseLevel;
-    std::vector<int> successDetectors;
-    std::vector<SeeedPtr> delSeeeds;
-    bool duplicate;
-
-    successDetectors = std::vector<int>(nDetectors, 0);
-    ndecompositions = 0;
-
-    delSeeeds = std::vector<SeeedPtr>(0);
-
-    verboseLevel = 1;
-
-    for( size_t i = 0; i < currSeeeds.size(); ++i )
-    {
-       SCIP_CALL_ABORT( prepareSeeed( currSeeeds[i]) );
-       currSeeeds[i]->setID(getNewIdForSeeed() );
-    }
-
-    /** add translated original seeeds (of unpresolved problem) */
-    for( size_t i = 0; i < translatedOrigSeeeds.size(); ++i )
-    {
-       SCIP_CALL_ABORT( prepareSeeed( translatedOrigSeeeds[i]) );
-       translatedOrigSeeeds[i]->setID(getNewIdForSeeed() );
-       if( seeedIsNoDuplicateOfSeeeds(translatedOrigSeeeds[i], currSeeeds, true) )
-          currSeeeds.push_back(translatedOrigSeeeds[i] );
-    }
-
-    for( int round = 0; round < maxndetectionrounds; ++round )
-    {
-       std::cout << "currently in detection round " << round << std::endl;
-       std::vector<SeeedPtr> nextSeeeds = std::vector<SeeedPtr>(0);
-       std::vector<SeeedPtr> currSeeedsToDelete = std::vector<SeeedPtr>(0);
-
-       #pragma omp parallel for schedule(static,1)
-       for( size_t s = 0; s < currSeeeds.size(); ++s )
-       {
-          SeeedPtr seeedPtr;
-          seeedPtr = currSeeeds[s];
-
-          #pragma omp critical (ostream)
-          {
-             if( displaySeeeds || verboseLevel >= 1 )
-             {
-                std::cout << "Start to propagate seeed " << seeedPtr->getID() << " in round " << round << ":" << std::endl;
-                if( displaySeeeds )
-                   seeedPtr->displaySeeed();
-             }
-          }
-
-//          SCIPdebugMessagePrint(scip, "number of detectors: %d \n", nDetectors);
-
-          /** the current seeed is handled by all detectors */
-          for( int d = 0; d < nDetectors; ++d )
-          {
-             SEEED_PROPAGATION_DATA* seeedPropData;
-             seeedPropData = new SEEED_PROPAGATION_DATA();
-             seeedPropData->seeedpool = this;
-             seeedPropData->nNewSeeeds = 0;
-             DEC_DETECTOR* detector;
-             std::vector<SeeedPtr>::const_iterator newSIter;
-             std::vector<SeeedPtr>::const_iterator newSIterEnd;
-             int maxcallround;
-             int mincallround;
-             int freqcallround;
-             const char* detectorname;
-             SCIP_CLOCK* detectorclock;
-
-             detector = detectorToScipDetector[d];
-             detectorname = DECdetectorGetName(detector);
-             SCIP_RESULT result = SCIP_DIDNOTFIND;
-
-             /** if the seeed is also propagated by the detector go on with the next detector */
-             if( seeedPtr->isPropagatedBy(detector) && !detector->usefulRecall )
-                continue;
-
-             /** check if detector is callable in current detection round */
-             SCIP_CALL_ABORT( getDetectorCallRoundInfo( scip, detectorname, transformed, &maxcallround, &mincallround, &freqcallround) );
-
-             if( maxcallround < round || mincallround > round || ( (round - mincallround) % freqcallround != 0 ) )
-                continue;
-
-             #pragma omp critical (seeedcount)
-             seeedPropData->seeedToPropagate = new gcg::Seeed(seeedPtr, this );
-
-
-             /** new seeeds are created by the current detector */
-             #pragma omp critical (clock)
-             SCIPcreateClock(scip, &detectorclock);
-             SCIP_CALL_ABORT( SCIPstartClock(scip, detectorclock) );
-
-             if( verboseLevel >= 1 )
-             {
-                #pragma omp critical (scipinfo)
-                SCIPinfoMessage(scip, NULL, "detector %s started to propagate the %d-th seeed (ID %d ) in round %d \n", DECdetectorGetName(detectorToScipDetector[d]), s+1, seeedPtr->getID(), round);
-             }
-
-             SCIP_CALL_ABORT(detectorToScipDetector[d]->propagateSeeed(scip, detectorToScipDetector[d], seeedPropData, &result) );
-
-             for( int j = 0; j < seeedPropData->nNewSeeeds; ++j )
-             {
-               #pragma omp critical (seeedcount)
-                seeedPropData->newSeeeds[j]->setID(getNewIdForSeeed());
-                prepareSeeed( seeedPropData->newSeeeds[j] );
-                assert(seeedPropData->newSeeeds[j]->checkConsistency(this) );
-                seeedPropData->newSeeeds[j]->addDecChangesFromAncestor(seeedPtr);
-             }
-
-             SCIP_CALL_ABORT( SCIPstopClock(scip, detectorclock) );
-
-             #pragma omp critical (clockcount)
-             detectorToScipDetector[d]->dectime += SCIPgetClockTime(scip, detectorclock);
-
-             #pragma omp critical (clock)
-             SCIPfreeClock(scip, &detectorclock);
-
-             if(seeedPropData->nNewSeeeds != 0 && ( displaySeeeds ) )
-             {
-                #pragma omp critical (ostream)
-                std::cout << "detector " << DECdetectorGetName(detectorToScipDetector[d] ) << " found " << seeedPropData->nNewSeeeds << " new seeed(s): ";
-                #pragma omp critical (ostream)
-                std::cout << seeedPropData->newSeeeds[0]->getID();
-                for( int j = 1; j < seeedPropData->nNewSeeeds; ++j )
-                {
-                   #pragma omp critical (ostream)
-                   std::cout << ", " << seeedPropData->newSeeeds[j]->getID();
-                }
-                #pragma omp critical (ostream)
-                std::cout << "\n";
-
-                if( displaySeeeds )
-                {
-                   for( int j = 0; j < seeedPropData->nNewSeeeds; ++j )
-                   {
-                      #pragma omp critical (ostream)
-                      seeedPropData->newSeeeds[j]->displaySeeed();
-                   }
-                }
-             }
-             else
-                if( displaySeeeds )
-                {
-                   #pragma omp critical (ostream)
-                   std::cout << "detector " << DECdetectorGetName(detectorToScipDetector[d] ) << " found 0 new seeeds" << std::endl;
-                }
-
-             /** if the new seeeds are no duplicate they're added to the currSeeeds */
-             for( int seeed = 0; seeed < seeedPropData->nNewSeeeds; ++seeed )
-             {
-                SCIP_Bool noduplicate;
-                #pragma omp critical (seeedptrstore)
-                noduplicate = seeedIsNoDuplicate(seeedPropData->newSeeeds[seeed], nextSeeeds, finishedSeeeds, false);
-                if( !seeedPropData->newSeeeds[seeed]->isTrivial() && noduplicate )
-                {
-                   seeedPropData->newSeeeds[seeed]->calcOpenconss();
-                   seeedPropData->newSeeeds[seeed]->calcOpenvars();
-                   if(seeedPropData->newSeeeds[seeed]->getNOpenconss() == 0 && seeedPropData->newSeeeds[seeed]->getNOpenvars() == 0)
-                   {
-                      if(verboseLevel > 2)
-                      {
-                         #pragma omp critical (ostream)
-                         {
-                            std::cout << "seeed " << seeedPropData->newSeeeds[seeed]->getID() << " is addded to finished seeeds!" << std::endl;
-                            seeedPropData->newSeeeds[seeed]->showScatterPlot(this);
-                         }
-                      }
-                      #pragma omp critical (seeedptrstore)
-                      {
-                         assert(seeedPropData->newSeeeds[seeed]->getID() >= 0);
-                         finishedSeeeds.push_back(seeedPropData->newSeeeds[seeed]);
-                         allrelevantseeeds.push_back(seeedPropData->newSeeeds[seeed]);
-                      }
-                   }
-                   else
-                   {
-                      if(verboseLevel > 2)
-                      {
-                         #pragma omp critical (ostream)
-                         {
-                            std::cout << "seeed " << seeedPropData->newSeeeds[seeed]->getID() << " is addded to next round seeeds!" << std::endl;
-                            seeedPropData->newSeeeds[seeed]->showScatterPlot(this);
-                         }
-                      }
-                      #pragma omp critical (seeedptrstore)
-                      {
-                         nextSeeeds.push_back(seeedPropData->newSeeeds[seeed]);
-                         allrelevantseeeds.push_back(seeedPropData->newSeeeds[seeed]);
-                      }
-                   }
-                }
-                else
-                {
-                   delete seeedPropData->newSeeeds[seeed];
-                   seeedPropData->newSeeeds[seeed] = NULL;
-                }
-             }
-             /** cleanup propagation data structure */
-
-             SCIPfreeMemoryArrayNull(scip, &seeedPropData->newSeeeds);
-             delete seeedPropData->seeedToPropagate;
-             seeedPropData->newSeeeds = NULL;
-             seeedPropData->nNewSeeeds = 0;
-             delete seeedPropData;
-          } // end for detectors
-
-          for( int d = 0; d < nFinishingDetectors; ++d )
-          {
-             DEC_DETECTOR* detector = detectorToFinishingScipDetector[d];
-             SCIP_RESULT result = SCIP_DIDNOTFIND;
-             SEEED_PROPAGATION_DATA* seeedPropData;
-             seeedPropData = new SEEED_PROPAGATION_DATA();
-             seeedPropData->seeedpool = this;
-             seeedPropData->nNewSeeeds = 0;
-             #pragma omp critical (seeedcount)
-             seeedPropData->seeedToPropagate = new gcg::Seeed(seeedPtr, this );
-
-             if(verboseLevel > 2 )
-             #pragma omp critical (ostream)
-             {
-                std::cout << "check if finisher of detector " << DECdetectorGetName(detectorToFinishingScipDetector[d] ) << " is enabled " << std::endl;
-             }
-
-             /** if the finishing of the detector is not enabled go on with the next detector */
-             if( !detector->enabledFinishing )
-                continue;
-
-             if(verboseLevel > 2 )
-             #pragma omp critical (ostream)
-             {
-                std::cout << "call finisher for detector " << DECdetectorGetName(detectorToFinishingScipDetector[d] ) << std::endl;
-             }
-             SCIP_CALL_ABORT(detectorToFinishingScipDetector[d]->finishSeeed(scip, detectorToFinishingScipDetector[d], seeedPropData, &result) );
-
-             for( int finished = 0; finished < seeedPropData->nNewSeeeds; ++finished )
-             {
-                SeeedPtr seeed = seeedPropData->newSeeeds[finished];
-                #pragma omp critical (seeedcount)
-                seeed->setID(getNewIdForSeeed());
-                seeed->sort();
-                seeed->calcHashvalue();
-                seeed->addDecChangesFromAncestor(seeedPtr);
-                seeed->setFinishedByFinisher(true);
-                #pragma omp critical (seeedptrstore)
-                {
-                   if( seeedIsNoDuplicateOfSeeeds(seeed, finishedSeeeds, false) )
-                   {
-                      assert(seeed->getID() >= 0);
-                      finishedSeeeds.push_back(seeed);
-                      allrelevantseeeds.push_back(seeed);
-                   }
-                   else
-                   {
-                      bool isIdentical = false;
-                      for ( size_t h = 0; h < finishedSeeeds.size(); ++h )
-                      {
-                         if( seeed == finishedSeeeds[h] )
-                         {
-                            isIdentical = true;
-                            break;
-                         }
-                      }
-
-                      if( !isIdentical )
-                      {
-                         currSeeedsToDelete.push_back(seeed);
-                      }
-                   }
-                }
-             }
-             SCIPfreeMemoryArrayNull(scip, &seeedPropData->newSeeeds);
-             delete seeedPropData->seeedToPropagate;
-             seeedPropData->newSeeeds = NULL;
-             seeedPropData->nNewSeeeds = 0;
-             delete seeedPropData;
-          }
-       }// end for currseeeds
-
-       for(size_t s = 0; s < currSeeedsToDelete.size(); ++s )
-       {
-          delete currSeeedsToDelete[s];
-          currSeeedsToDelete[s] = NULL;
-       }
-
-       currSeeeds = nextSeeeds;
-    } // end for rounds
-
-    /** complete the currseeeds with finishing detectors and add them to finished seeeds */
-    #pragma omp parallel for schedule(static,1)
-    for( size_t i = 0; i < currSeeeds.size(); ++i )
-    {
-       SeeedPtr seeedPtr = currSeeeds[i];
-       for( int d = 0; d < nFinishingDetectors; ++d )
-       {
-          DEC_DETECTOR* detector = detectorToFinishingScipDetector[d];
-          SCIP_RESULT result = SCIP_DIDNOTFIND;
-          SEEED_PROPAGATION_DATA* seeedPropData;
-          seeedPropData = new SEEED_PROPAGATION_DATA();
-          seeedPropData->seeedpool = this;
-          seeedPropData->nNewSeeeds = 0;
-
-          #pragma omp critical (seeedcount)
-          seeedPropData->seeedToPropagate = new gcg::Seeed(seeedPtr, this );
-
-          if( verboseLevel > 2)
-             std::cout << "check if finisher of detector " << DECdetectorGetName(detectorToScipDetector[d] ) << " is enabled " << std::endl;
-
-          /** if the finishing of the detector is not enabled go on with the next detector */
-          if( !detector->enabledFinishing )
-             continue;
-
-          std::cout << "call finisher for detector " << DECdetectorGetName(detectorToFinishingScipDetector[d] ) << std::endl;
-
-          SCIP_CALL_ABORT(detectorToFinishingScipDetector[d]->finishSeeed(scip, detectorToFinishingScipDetector[d],seeedPropData, &result) );
-
-          for( int finished = 0; finished < seeedPropData->nNewSeeeds; ++finished )
-          {
-             SeeedPtr seeed = seeedPropData->newSeeeds[finished];
-             #pragma omp critical (seeedcount)
-             seeed->setID( getNewIdForSeeed() );
-
-             seeed->calcHashvalue();
-             seeed->addDecChangesFromAncestor(seeedPtr);
-             seeed->setFinishedByFinisher(true);
-
-             if( seeedIsNoDuplicateOfSeeeds(seeed, finishedSeeeds, false) )
-             {
-                if( verboseLevel > 2 )
-                {
-                   std::cout << "seeed " << seeed->getID() << " is finished from next round seeeds!" << std::endl;
-                   seeed->showScatterPlot(this);
-                }
-                #pragma omp critical (seeedptrstore)
-                {
-                   assert(seeed->getID() >= 0);
-                   finishedSeeeds.push_back(seeed);
-                   allrelevantseeeds.push_back(seeed);
-                }
-             }
-
-             SCIPfreeMemoryArrayNull(scip, &seeedPropData->newSeeeds);
-             seeedPropData->newSeeeds = NULL;
-             seeedPropData->nNewSeeeds = 0;
-          }
-
-          delete seeedPropData->seeedToPropagate;
-          delete seeedPropData;
-       }
-    }// end for finishing curr seeeds
-
-    std::cout << (int) finishedSeeeds.size() << " finished seeeds are found." << std::endl;
-
-    if( displaySeeeds )
-    {
-       for( size_t i = 0; i < finishedSeeeds.size(); ++i )
-       {
-          std::cout << i+1 << "th finished seeed: " << std::endl;
-          finishedSeeeds[i]->displaySeeed();
-       }
-    }
-
-    /** count the successful refinement calls for each detector */
-
-    for(size_t i = 0; i < finishedSeeeds.size(); ++i)
-    {
-       assert(finishedSeeeds[i]->checkConsistency(this) );
-       assert(finishedSeeeds[i]->getNOpenconss() == 0);
-       assert(finishedSeeeds[i]->getNOpenvars() == 0);
-
-       SCIP_CALL_ABORT(finishedSeeeds[i]->buildDecChainString() );
-
-       for( int d = 0; d < nDetectors; ++d )
-       {
-          if(finishedSeeeds[i]->isPropagatedBy(detectorToScipDetector[d]))
-             successDetectors[d] += 1;
-       }
-    }
-
-    /** preliminary output detector stats */
-
-    std::cout << "Begin preliminary detector times: " << std::endl;
-
-    for( int i = 0; i < nDetectors; ++i )
-    {
-       std::cout << "Detector " << std::setw(25) << std::setiosflags(std::ios::left) << DECdetectorGetName(detectorToScipDetector[i] ) << " \t worked on \t " << successDetectors[i] << " of " << finishedSeeeds.size() << "\t and took a total time of \t" << detectorToScipDetector[i]->dectime  << std::endl;
-    }
-
-    if( (int) finishedSeeeds.size() != 0)
-    {
-       SCIP_Real minscore = finishedSeeeds[0]->evaluate(this);
-       //            SeeedPtr bestSeeed = finishedSeeeds[0];
-       for( size_t i = 1; i < finishedSeeeds.size(); ++i )
-       {
-          SCIP_Real score = finishedSeeeds[i]->evaluate(this);
-          if (score < minscore)
-          {
-             minscore = score;
-             //                  bestSeeed = finishedSeeeds[i];
-          }
-       }
-       //            bestSeeed->showScatterPlot(this);
-    }
-
-
-    /** delete the seeeds */
-    for( size_t c = 0; c < currSeeeds.size(); ++c )
-    {
-       duplicate = false;
-       SCIP_CALL_ABORT(currSeeeds[c]->buildDecChainString() );
-       for(size_t d = 0; d < delSeeeds.size(); ++d)
-       {
-          if(currSeeeds[c]==delSeeeds[d])
-          {
-             duplicate=true;
-             break;
-          }
-       }
-       if(!duplicate)
-       {
-          delSeeeds.push_back(currSeeeds[c]);
-       }
-    }
-
-    /* postpone deleting to destructor */
-    //         for( size_t d =  delSeeeds.size(); d > 0; d--)
-    //         {
-    //            delete delSeeeds[d-1];
-    //            delSeeeds[d-1] = NULL;
-    //         }
-    //
-    //         delSeeeds.clear();
-
-
-
-    sortAllRelevantSeeeds();
-
-    return finishedSeeeds;
-
- }
-
-
- /** method to complete a set of incomplete seeeds with the help of all included detectors that implement a finishing method */
-/*
- * @return set of completed decomposition
- * */
-
- std::vector<SeeedPtr>    Seeedpool::finishIncompleteSeeeds(
-    std::vector<SeeedPtr> incompleteseeeds
-  )
-{
-    std::vector<SeeedPtr> finisheds(0, NULL);
-    int verboseLevel = 1;
-
-    #pragma omp parallel for schedule(static,1)
-    for( size_t i = 0; i < incompleteseeeds.size(); ++i )
-    {
-       SeeedPtr seeedPtr = incompleteseeeds[i];
-
-       for( int d = 0; d < nFinishingDetectors; ++d )
-       {
-          DEC_DETECTOR* detector = detectorToFinishingScipDetector[d];
-          SCIP_RESULT result = SCIP_DIDNOTFIND;
-          SEEED_PROPAGATION_DATA* seeedPropData;
-          seeedPropData = new SEEED_PROPAGATION_DATA();
-          seeedPropData->seeedpool = this;
-          seeedPropData->nNewSeeeds = 0;
-
-          #pragma omp critical (seeedcount)
-          seeedPropData->seeedToPropagate = new gcg::Seeed(seeedPtr, this );
-
-          if( verboseLevel > 2)
-             std::cout << "check if finisher of detector " << DECdetectorGetName(detectorToScipDetector[d] ) << " is enabled " << std::endl;
-
-          /** if the finishing of the detector is not enabled go on with the next detector */
-          if( !detector->enabledFinishing )
-             continue;
-
-          std::cout << "call finisher for detector " << DECdetectorGetName(detectorToFinishingScipDetector[d] ) << std::endl;
-
-          SCIP_CALL_ABORT(detectorToFinishingScipDetector[d]->finishSeeed(scip, detectorToFinishingScipDetector[d],seeedPropData, &result) );
-
-          for( int finished = 0; finished < seeedPropData->nNewSeeeds; ++finished )
-          {
-             SeeedPtr seeed = seeedPropData->newSeeeds[finished];
-#pragma omp critical (seeedcount)
-             seeed->setID( getNewIdForSeeed() );
-
-             seeed->calcHashvalue();
-             seeed->addDecChangesFromAncestor(seeedPtr);
-             seeed->setFinishedByFinisher(true);
-
-             if( seeedIsNoDuplicateOfSeeeds(seeed, finishedSeeeds, false) )
-             {
-                if( verboseLevel > 2 )
-                {
-                   std::cout << "seeed " << seeed->getID() << " is finished from next round seeeds!" << std::endl;
-                   seeed->showScatterPlot(this);
-                }
-#pragma omp critical (seeedptrstore)
-                {
-                   assert(seeed->getID() >= 0);
-                   finisheds.push_back(seeed);
-       //            allrelevantseeeds.push_back(seeed);
-                }
-             }
-
-             SCIPfreeMemoryArrayNull(scip, &seeedPropData->newSeeeds);
-             seeedPropData->newSeeeds = NULL;
-             seeedPropData->nNewSeeeds = 0;
-          }
-
-          delete seeedPropData->seeedToPropagate;
-          delete seeedPropData;
-       }
-    }// end for finishing curr seeeds
-    return finisheds;
-}
-
- void    Seeedpool::findDecompositions(
- ){
-
-    /**
-     * finds seeeds and translates them to decompositions
-     */
->>>>>>> 7880da76
 
    std::cout << "consclass nonzeros enabled: " <<conssclassnnonzeros << std::endl;
 
@@ -1353,12 +773,7 @@
    successDetectors = std::vector<int>( nDetectors, 0 );
    ndecompositions = 0;
 
-<<<<<<< HEAD
    delSeeeds = std::vector<SeeedPtr>( 0 );
-=======
-       SCIP_CALL_ABORT( createDecompFromSeeed(seeed, &decompositions[i]) );
-    }
->>>>>>> 7880da76
 
    verboseLevel = 1;
 
@@ -1399,7 +814,7 @@
             }
          }
 
-         SCIPdebugMessagePrint( scip, "number of detectors: %d \n", nDetectors );
+//          SCIPdebugMessagePrint(scip, "number of detectors: %d \n", nDetectors);
 
          /** the current seeed is handled by all detectors */
          for( int d = 0; d < nDetectors; ++d )
@@ -1734,6 +1149,7 @@
       assert( finishedSeeeds[i]->getNOpenconss() == 0 );
       assert(finishedSeeeds[i]->getNOpenvars() == 0);
 
+       SCIP_CALL_ABORT(finishedSeeeds[i]->buildDecChainString() );
       for( int d = 0; d < nDetectors; ++d )
       {
          if( finishedSeeeds[i]->isPropagatedBy( detectorToScipDetector[d] ) )
@@ -1770,6 +1186,7 @@
    for( size_t c = 0; c < currSeeeds.size(); ++c )
    {
       duplicate = false;
+       SCIP_CALL_ABORT(currSeeeds[c]->buildDecChainString() );
       for( size_t d = 0; d < delSeeeds.size(); ++d )
       {
          if( currSeeeds[c]==delSeeeds[d] )
@@ -1787,6 +1204,84 @@
    sortAllRelevantSeeeds();
 
    return finishedSeeeds;
+}
+
+
+ /** method to complete a set of incomplete seeeds with the help of all included detectors that implement a finishing method */
+/*
+ * @return set of completed decomposition
+ * */
+
+ std::vector<SeeedPtr>    Seeedpool::finishIncompleteSeeeds(
+    std::vector<SeeedPtr> incompleteseeeds
+  )
+{
+    std::vector<SeeedPtr> finisheds(0, NULL);
+    int verboseLevel = 1;
+
+    #pragma omp parallel for schedule(static,1)
+    for( size_t i = 0; i < incompleteseeeds.size(); ++i )
+    {
+       SeeedPtr seeedPtr = incompleteseeeds[i];
+
+       for( int d = 0; d < nFinishingDetectors; ++d )
+       {
+          DEC_DETECTOR* detector = detectorToFinishingScipDetector[d];
+          SCIP_RESULT result = SCIP_DIDNOTFIND;
+          SEEED_PROPAGATION_DATA* seeedPropData;
+          seeedPropData = new SEEED_PROPAGATION_DATA();
+          seeedPropData->seeedpool = this;
+          seeedPropData->nNewSeeeds = 0;
+
+          #pragma omp critical (seeedcount)
+          seeedPropData->seeedToPropagate = new gcg::Seeed(seeedPtr);
+
+          if( verboseLevel > 2)
+             std::cout << "check if finisher of detector " << DECdetectorGetName(detectorToScipDetector[d] ) << " is enabled " << std::endl;
+
+          /** if the finishing of the detector is not enabled go on with the next detector */
+          if( !detector->enabledFinishing )
+             continue;
+
+          std::cout << "call finisher for detector " << DECdetectorGetName(detectorToFinishingScipDetector[d] ) << std::endl;
+
+          SCIP_CALL_ABORT(detectorToFinishingScipDetector[d]->finishSeeed(scip, detectorToFinishingScipDetector[d],seeedPropData, &result) );
+
+          for( int finished = 0; finished < seeedPropData->nNewSeeeds; ++finished )
+          {
+             SeeedPtr seeed = seeedPropData->newSeeeds[finished];
+#pragma omp critical (seeedcount)
+             seeed->setID( getNewIdForSeeed() );
+
+             seeed->calcHashvalue();
+             seeed->addDecChangesFromAncestor(seeedPtr);
+             seeed->setFinishedByFinisher(true);
+
+             if( seeedIsNoDuplicateOfSeeeds(seeed, finishedSeeeds, false) )
+             {
+                if( verboseLevel > 2 )
+                {
+                   std::cout << "seeed " << seeed->getID() << " is finished from next round seeeds!" << std::endl;
+                   seeed->showScatterPlot(this);
+                }
+#pragma omp critical (seeedptrstore)
+                {
+                   assert(seeed->getID() >= 0);
+                   finisheds.push_back(seeed);
+       //            allrelevantseeeds.push_back(seeed);
+                }
+             }
+
+             SCIPfreeMemoryArrayNull(scip, &seeedPropData->newSeeeds);
+             seeedPropData->newSeeeds = NULL;
+             seeedPropData->nNewSeeeds = 0;
+          }
+
+          delete seeedPropData->seeedToPropagate;
+          delete seeedPropData;
+       }
+    }// end for finishing curr seeeds
+    return finisheds;
 }
 
 
@@ -1829,7 +1324,6 @@
       SeeedPtr seeed = finishedSeeeds[i];
 
       SCIP_CALL_ABORT( createDecompFromSeeed(seeed, &decompositions[i]) );
-
    }
 
    //SCIP_CALL_ABORT(SCIPfreeClock(scip, &temporaryClock) );
@@ -2377,18 +1871,11 @@
 /** returns a new unique id for a seeed */
 int Seeedpool::getNewIdForSeeed()
 {
-<<<<<<< HEAD
-   nTotalSeeeds++;
-   return (nTotalSeeeds-1);
+   return SCIPconshdlrDecompGetNextSeeedID(scip) ;
 }
 
 
 /** returns the decompositions stored in the seeedpool */
-=======
-   return SCIPconshdlrDecompGetNextSeeedID(scip) ;
-}
-
->>>>>>> 7880da76
 DEC_DECOMP** Seeedpool::getDecompositions()
 {
    return decompositions;
@@ -3349,20 +2836,8 @@
    return SCIP_OKAY;
 }
 
-<<<<<<< HEAD
 /** creates a decomposition for a given seeed */
 SCIP_RETCODE Seeedpool::createDecompFromSeeed(SeeedPtr seeed, DEC_DECOMP** newdecomp)
-=======
-
-
-/**
- * creates a decomposition for a given seeed
- */
-SCIP_RETCODE Seeedpool::createDecompFromSeeed(
-   SeeedPtr       seeed,                                 /** seeed the decomposition is created for */
-   DEC_DECOMP**   newdecomp                              /** the new decomp created from the seeed */
-  )
->>>>>>> 7880da76
 {
    char detectorchaininfo[SCIP_MAXSTRLEN];
 
@@ -3672,18 +3147,8 @@
    return SCIP_OKAY;
 }
 
-<<<<<<< HEAD
 /** creates a seeed for a given decomposition */
-SCIP_RETCODE createSeeedFromDecomp(DEC_DECOMP* decomp, SeeedPtr* newseeed)
-=======
-/**
- * creates a seeed for a given decomposition
- */
-SCIP_RETCODE Seeedpool::createSeeedFromDecomp(
-      DEC_DECOMP* decomp,                                    /** decomposition the seeed is created for */
-      SeeedPtr*   newseeed                                   /** the new seeed created from the decomp */
-  )
->>>>>>> 7880da76
+SCIP_RETCODE Seeedpool::createSeeedFromDecomp(DEC_DECOMP* decomp, SeeedPtr* newseeed)
 {
    SeeedPtr seeed;
 
@@ -3692,8 +3157,6 @@
    return SCIP_OKAY;
 }
 
-<<<<<<< HEAD
-=======
 /**
  * returns transformation information
  */
@@ -3703,7 +3166,4 @@
    return transformed;
 }
 
-
-
->>>>>>> 7880da76
 } /* namespace gcg */