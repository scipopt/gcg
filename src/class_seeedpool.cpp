--- conflicted
+++ resolved
@@ -175,10 +175,6 @@
 
    SCIPcreate(&scipcopy);
 
-<<<<<<< HEAD
-=======
-
->>>>>>> 7e047897
    SCIPcopy(scip, scipcopy, NULL, origtocopiedconss, "", FALSE, FALSE, FALSE, FALSE, &valid );
 
    nconss = getNConss();
