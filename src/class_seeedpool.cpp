/* * * * * * * * * * * * * * * * * * * * * * * * * * * * * * * * * * * * * * */
/*                                                                           */
/*                  This file is part of the program                         */
/*          GCG --- Generic Column Generation                                */
/*                  a Dantzig-Wolfe decomposition based extension            */
/*                  of the branch-cut-and-price framework                    */
/*         SCIP --- Solving Constraint Integer Programs                      */
/*                                                                           */
/* Copyright (C) 2010-2015 Operations Research, RWTH Aachen University       */
/*                         Zuse Institute Berlin (ZIB)                       */
/*                                                                           */
/* This program is free software; you can redistribute it and/or             */
/* modify it under the terms of the GNU Lesser General Public License        */
/* as published by the Free Software Foundation; either version 3            */
/* of the License, or (at your option) any later version.                    */
/*                                                                           */
/* This program is distributed in the hope that it will be useful,           */
/* but WITHOUT ANY WARRANTY; without even the implied warranty of            */
/* MERCHANTABILITY or FITNESS FOR A PARTICULAR PURPOSE.  See the             */
/* GNU Lesser General Public License for more details.                       */
/*                                                                           */
/* You should have received a copy of the GNU Lesser General Public License  */
/* along with this program; if not, write to the Free Software               */
/* Foundation, Inc., 51 Franklin St, Fifth Floor, Boston, MA 02110-1301, USA.*/
/*                                                                           */
/* * * * * * * * * * * * * * * * * * * * * * * * * * * * * * * * * * * * * * */

/**@file   class_seeedpool.cpp
 * @brief  class with functions for seeedpool
 * @author Michael Bastubbe
 *
 */

/*---+----1----+----2----+----3----+----4----+----5----+----6----+----7----+----8----+----9----+----0----+----1----+----2*/

/*lint -e64 disable useless and wrong lint warning */

#ifdef __INTEL_COMPILER
#ifndef _OPENMP
#pragma warning disable 3180  /* disable wrong and useless omp warnings */
#endif
#endif

//#define SCIP_DEBUG

#include "gcg.h"
#include "objscip/objscip.h"
#include "class_seeedpool.h"
#include "struct_detector.h"
#include "pub_decomp.h"
#include "struct_decomp.h"
#include "cons_decomp.h"
#include "decomp.h"
#include "scip_misc.h"
#include "scip/clock.h"
#include "scip/cons.h"
#include "scip/scip.h"

#include <algorithm>
#include <iostream>
#include <stdio.h>
#include <sstream>
#include <iomanip>
#include <queue>
#include <fstream>

#ifdef _OPENMP
#include <omp.h>
#endif

#include <exception>

#if defined(_WIN32) || defined(_WIN64)
#define LINEBREAK "\r\n"
#else
#define LINEBREAK "\n"
#endif

#define SCIP_CALL_EXC(x)   do                                                                                  \
                       {                                                                                      \
                          SCIP_RETCODE _restat_;                                                              \
                          if( (_restat_ = (x)) !=  SCIP_OKAY )                                                \
                          {                                                                                   \
                             SCIPerrorMessage("Error <%d> in function call\n", _restat_);                     \
                             throw std::exception();                                                          \
                           }                                                                                  \
                       }                                                                                      \
                       while( FALSE )


#define ENUM_TO_STRING(x) # x
#define DEFAULT_THREADS                  0          /**< number of threads (0 is OpenMP default) */

/** constraint handler data */
struct SCIP_ConshdlrData
{
   DEC_DECOMP**          decdecomps;         /**< array of decomposition structures */
   DEC_DETECTOR**        detectors;          /**< array of structure detectors */
   int*                  priorities;         /**< priorities of the detectors */
   int                   ndetectors;         /**< number of detectors */
   SCIP_CLOCK*           detectorclock;      /**< clock to measure detection time */
   SCIP_Bool             hasrun;             /**< flag to indicate whether we have already detected */
   int                   ndecomps;           /**< number of decomposition structures  */
   SCIP_Bool             createbasicdecomp;  /**< indicates whether to create a decomposition with all constraints in the master if no other specified */
   int                   nthreads;
};

namespace gcg {

/** local methods */

struct sort_decr
{
   bool operator()(const std::pair<int,int> &left, const std::pair<int,int> &right)
   {
      return left.second > right.second;
   }
};

struct sort_pred {
   bool operator()(const std::pair<int,int> &left, const std::pair<int,int> &right) {
      return left.second < right.second;
   }
};


std::string getSeeedFolderLatex( SeeedPtr seeed )
{
   std::stringstream decompfilename;
   decompfilename << "dec" << seeed->getID() << ".pdf";

   return decompfilename.str();
}

SCIP_Bool unfinishedchildexists(std::vector<SCIP_Bool> const& childsfinished)
{
   for( size_t s = 0; s < childsfinished.size(); ++s )
   {
      if( !childsfinished[s] )
         return true;
   }
   return false;
}

int getfirstunfinishedchild(std::vector<SCIP_Bool> const& childsfinished, std::vector<int> const& childs)
{
   for( size_t s = 0; s < childsfinished.size(); ++s )
   {
      if( !childsfinished[s] )
         return childs[s];
   }
   return -1;
}

int getfirstunfinishedchildid(std::vector<SCIP_Bool> const& childsfinished, std::vector<int> const& childs)
{
   for( size_t s = 0; s < childsfinished.size(); ++s )
   {
      if( !childsfinished[s] )
         return (int)s;
   }
   return -1;
}

/**
 * @return is nextchild the last unfinished child
 */
SCIP_Bool finishnextchild( std::vector<int>& childs, std::vector<SCIP_Bool>& childsfinished, int child )
{
   for( size_t s = 0; s < childsfinished.size(); ++s )
   {
      if( !childsfinished[s] )
      {
         assert(childs[s] == child);
         childsfinished[s] = TRUE;
         return s == childsfinished.size() - 1;
      }
   }
   return FALSE;
}

std::string writeSeeedDetectorChainInfoLatex( SeeedPtr seeed, int currheight, int visucounter )
{
   std::stringstream line;
   std::string relposition;
   int position = visucounter % 3;
   if( position == 0 )
      relposition = "above";
   else if ( position == 1)
      relposition = "";
   else if ( position == 2)
      relposition = "below";
   else
      relposition = "below left";

   if ( currheight != 1)
      relposition = "";

   if ( (size_t) currheight >  seeed->detectorchaininfo.size() )
      line << "edge from parent node [" << relposition << "] {no info" << seeed->getID() << "-" << currheight -1 << " } " ;
   else
   {
      std::string oldinfo = seeed->detectorchaininfo[ currheight - 1];
      /** take latexified detctorchaininfo */
      size_t index = 0;
      while (true) {
         /* Locate the substring to replace. */
         index = oldinfo.find("_", index);
         if (index == std::string::npos)
            break;
         if ( index > 0 &&   oldinfo.at(index-1) == '\\' )
         {
            ++index;
            continue;
         }

         /* Make the replacement. */
         oldinfo.replace(index, 1, "\\_");

         /* Advance index forward so the next iteration doesn't pick it up as well. */
         index += 2;
      }
      std::cout << "oldinfo: " << oldinfo << std::endl;

      line << "edge from parent node [" << relposition << "] {" << oldinfo <<"} " ;
   }

   return line.str();
}

std::string writeSeeedInfoLatex( SeeedPtr seeed )
{
   std::stringstream line;
   line << "\\node[below = \\belowcaptionskip of s" << seeed->getID() << "] (caps" << seeed->getID() << ") {\\scriptsize " << seeed->getShortCaption() << "}; " << std::endl;

   return line.str();
}

std::string writeSeeedIncludeLatex( SeeedPtr seeed, std::string workfolder )
{
   std::stringstream line;
   line << " (s" << seeed->getID() << ") { \\includegraphics[width=0.15\\textwidth]{" << getSeeedFolderLatex(seeed) << "} }" << std::endl;

   return line.str();
}


SCIP_RETCODE getDetectorCallRoundInfo(SCIP* scip, const char* detectorname, SCIP_Bool transformed, int* maxcallround, int* mincallround, int* freqcallround)
{
   char  setstr[SCIP_MAXSTRLEN];
   if(transformed)
   {
      (void) SCIPsnprintf(setstr, SCIP_MAXSTRLEN, "detectors/%s/maxcallround", detectorname);
      SCIP_CALL( SCIPgetIntParam(scip, setstr, maxcallround) );
      (void) SCIPsnprintf(setstr, SCIP_MAXSTRLEN, "detectors/%s/mincallround", detectorname);
      SCIP_CALL( SCIPgetIntParam(scip, setstr, mincallround) );
      (void) SCIPsnprintf(setstr, SCIP_MAXSTRLEN, "detectors/%s/freqcallround", detectorname);
      SCIP_CALL_ABORT( SCIPgetIntParam(scip, setstr, freqcallround) );
   }
   else
   {
      (void) SCIPsnprintf(setstr, SCIP_MAXSTRLEN, "detectors/%s/origmaxcallround", detectorname);
      SCIP_CALL( SCIPgetIntParam(scip, setstr, maxcallround) );
      (void) SCIPsnprintf(setstr, SCIP_MAXSTRLEN, "detectors/%s/origmincallround", detectorname);
      SCIP_CALL( SCIPgetIntParam(scip, setstr, mincallround) );
      (void) SCIPsnprintf(setstr, SCIP_MAXSTRLEN, "detectors/%s/origfreqcallround", detectorname);
      SCIP_CALL( SCIPgetIntParam(scip, setstr, freqcallround) );
   }

   return SCIP_OKAY;
}

SCIP_Bool cmpSeeedsMaxWhite(SeeedPtr i, SeeedPtr j)
{
   return (i->getMaxWhiteScore() < j->getMaxWhiteScore() );
}


SCIP_Bool cmpSeeedsBorderArea(SeeedPtr i, SeeedPtr j)
{
   return (i->borderareascore < j->borderareascore );
}


SCIP_Bool cmpSeeedsClassic(SeeedPtr i, SeeedPtr j)
{
   return (i->score < j->score );
}


/* method to thin out the vector of given seeeds */
std::vector<SeeedPtr> thinout( std::vector<SeeedPtr> finishedSeeeds, size_t nDecomps, SCIP_Bool addTrivialDecomp )
{
   std::vector<SeeedPtr> justBest(0);
   for( size_t dec = 0; dec < nDecomps && dec < finishedSeeeds.size(); ++dec)
   {
      justBest.push_back(finishedSeeeds[dec]);
   }

   if(addTrivialDecomp)
   {
      for(size_t dec = 0; dec < finishedSeeeds.size(); ++dec)
      {
         if(finishedSeeeds[dec]->getNMasterconss() == 0 && finishedSeeeds[dec]->getNLinkingvars() == 0 && finishedSeeeds[dec]->getNBlocks() == 1)
         {
            justBest.push_back(finishedSeeeds[dec]);
         }
      }
   }
   return justBest;
}

int calcLevenshteinDistance(std::string s, std::string t)
{
   // trivial cases
   if (s.compare(t) == 0) return 0;
   if (s.length() == 0) return t.length();
   if (t.length() == 0) return s.length();

   // create two work vectors of integer distances
   std::vector<int> v0 (t.length() + 1);
   std::vector<int> v1 (t.length() + 1);

   // initialize v0 (the previous row of distances)
   // this row is A[0][i]: edit distance for an empty s
   // the distance is just the number of characters to delete from t
   for ( size_t i = 0; i < v0.size(); i++ )
      v0[i] = i;

   for (size_t i = 0; i < s.length(); i++)
   {
      // calculate v1 (current row distances) from the previous row v0

      // first element of v1 is A[i+1][0]
      //   edit distance is delete (i+1) chars from s to match empty t
      v1[0] = i + 1;

      // use formula to fill in the rest of the row
      for (size_t j = 0; j < t.length(); j++)
      {
         int cost = (s[i] == t[j]) ? 0 : 1;
         v1[j + 1] = std::min(v1[j] + 1, std::min( v0[j + 1] + 1, v0[j] + cost ) );
      }

      // copy v1 (current row) to v0 (previous row) for next iteration
      for (size_t j = 0; j < v0.size(); j++)
         v0[j] = v1[j];
   }

   return v1[t.length()];
}

void removeDigits(char *str, int *nremoved)
{
   char digits[11] = "0123456789";
   *nremoved = 0;

   for(int i = 0; i < 10; ++i )
   {
      char digit = digits[i];
      size_t j = 0;
      while ( j < strlen(str) )
      {
         if (str[j] == digit)
         {
            *nremoved = *nremoved + 1;
            for(size_t k = j; k < strlen(str); ++k)
            {
               str[k] = str[k+1];
            }
         }
         else ++j;
      }
   }
}

/** method to calculate the greatest common divisor */
int gcd(int a, int b)
{
   return b == 0 ? a : gcd(b, a % b);
}

SCIP_CONS* consGetRelevantRepr(SCIP* scip, SCIP_CONS* cons)
{
   return cons;
}

SCIP_VAR* varGetRelevantRepr(SCIP* scip, SCIP_VAR* var)
{
   return SCIPvarGetProbvar(var);
}

SCIP_Bool seeedIsNoDuplicateOfSeeeds(SeeedPtr compseeed, std::vector<SeeedPtr> const & seeeds, bool sort)
{
   assert(compseeed != NULL);
   SCIP_Bool isDuplicate;

   for( size_t i = 0; i < seeeds.size(); ++i )
   {
      assert(seeeds[i] != NULL);

      compseeed->isEqual(seeeds[i], &isDuplicate, sort );
      if ( isDuplicate )
         return FALSE;
   }
   return TRUE;
}

SCIP_Bool seeedIsNoDuplicate(SeeedPtr seeed, std::vector<SeeedPtr> const & currSeeeds, std::vector<SeeedPtr> const & finishedSeeeds, bool sort)
{
   SCIP_Bool bool1 = seeedIsNoDuplicateOfSeeeds(seeed, currSeeeds, sort);
   SCIP_Bool bool2 = seeedIsNoDuplicateOfSeeeds(seeed, finishedSeeeds, sort);
   return ( bool1 && bool2 );
}

/** constructor */
Seeedpool::Seeedpool(
   SCIP*              givenScip,   /**< SCIP data structure */
   const char*       conshdlrName,
   SCIP_Bool         _transformed
):scip(givenScip), currSeeeds(0), incompleteSeeeds(0), ancestorseeeds(0), nTotalSeeeds(0), nVars(SCIPgetNVars(givenScip) ), nConss(SCIPgetNConss(givenScip) ), nnonzeros(0), nDetectors(0), nFinishingDetectors(0), candidatesNBlocks(0), transformed(_transformed)
{
   SCIP_CONS** conss;
   SCIP_VAR** vars;
   SCIP_CONSHDLR* conshdlr;  /** cons_decomp to get detectors */
   SCIP_CONSHDLRDATA* conshdlrdata;

   int ndetectors;
   DEC_Detector** detectors;

   if( !transformed )
   {
      nVars = SCIPgetNOrigVars(scip);
      nConss = SCIPgetNOrigConss(scip);
   }

   int relevantVarCounter = 0;
   int relevantConsCounter = 0;

   /** get conshdlrdata */
   conshdlr = SCIPfindConshdlr(scip, conshdlrName);
   assert(conshdlr != NULL);
   conshdlrdata = SCIPconshdlrGetData(conshdlr);
   assert(conshdlrdata != NULL);

   detectors = SCIPconshdlrDecompGetDetectors(scip);
   ndetectors = SCIPconshdlrDecompGetNDetectors(scip);

   /** set detection data */
   SCIP_CALL_ABORT( SCIPgetIntParam(givenScip, "detection/maxrounds", &maxndetectionrounds) );

   assert(ndetectors > 0);


   /** set up enabled detectors and store them */
   for( int d = 0; d < ndetectors; ++d )
   {
      DEC_DETECTOR* detector;
      detector = detectors[d];

      assert(detector != NULL);
      if( transformed )
      {
         if( !detector->enabled || detector->propagateSeeed == NULL)
            continue;
      }
      else
      {
         if( !detector->enabledOrig || detector->propagateSeeed == NULL)
            continue;
      }

      scipDetectorToIndex[detector] = nDetectors;
      detectorToScipDetector.push_back(detector);
      ++nDetectors;
   }

   /** set up enabled finishing detectors */
   for( int d = 0; d < ndetectors; ++d )
   {
      DEC_DETECTOR* detector;

      detector = detectors[d];
      assert(detector != NULL);
      if( !detector->enabledFinishing || detector->finishSeeed == NULL)
         continue;

      scipFinishingDetectorToIndex[detector] = nFinishingDetectors;
      detectorToFinishingScipDetector.push_back(detector);
      ++nFinishingDetectors;
   }

   /** initilize matrix datastructures */
   if( transformed )
   {
      conss = SCIPgetConss(scip);
      vars = SCIPgetVars(scip);
   }
   else
   {
      conss = SCIPgetOrigConss(scip);
      vars = SCIPgetOrigVars(scip);
   }

   /** assign an index to every cons and var
    * @TODO: are all constraints/variables relevant? (probvars etc)  */

   for( int i = 0; i < nConss; ++i )
   {
      SCIP_CONS* relevantCons;

      relevantCons = transformed ? consGetRelevantRepr(scip, conss[i]) : conss[i];

      if( relevantCons != NULL )
      {
         scipConsToIndex[relevantCons] = relevantConsCounter ;
         consToScipCons.push_back(relevantCons);
         ++relevantConsCounter;
      }
      else
      {
         std::cout << "NULL" << std::endl;
      }
   }

   for( int i = 0; i < nVars; ++i )
   {
      SCIP_VAR* relevantVar;

      if( transformed )
         relevantVar = varGetRelevantRepr(scip, vars[i]);
      else
         relevantVar = vars[i];

      if( relevantVar != NULL )
      {
         scipVarToIndex[relevantVar] = relevantVarCounter ;
         varToScipVar.push_back(relevantVar);
         ++relevantVarCounter;
      }
   }

   /** from here on nVars and nConss represents the relevant numbers */
   nVars = relevantVarCounter;
   nConss = relevantConsCounter;
   std::cout << "nVars: " << nVars << " / nConss: " << nConss << std::endl;
   varsForConss = std::vector<std::vector<int>>(nConss);
   valsForConss = std::vector<std::vector<SCIP_Real>>(nConss);
   conssForVars = std::vector<std::vector<int>>(nVars);

   assert((int) varToScipVar.size() == nVars);
   assert((int) consToScipCons.size() == nConss);

   /** assumption: now every relevant constraint and variable has its index and is stored in the corresponding unordered_map */
   /** find constraint <-> variable relationships and store them in both directions */
   for( int i = 0; i < (int)consToScipCons.size() ; ++i )
   {
      SCIP_CONS* cons;
      SCIP_VAR** currVars;
      SCIP_Real* currVals;
      int        nCurrVars;

      cons = consToScipCons[i];

      nCurrVars = GCGconsGetNVars(scip, cons);

      SCIP_CALL_ABORT( SCIPallocBufferArray(scip, &currVars, nCurrVars) ); /** free in line 321 */
      SCIP_CALL_ABORT( SCIPallocBufferArray(scip, &currVals, nCurrVars) ); /** free in line 321 */
      SCIP_CALL_ABORT( GCGconsGetVars(scip, cons, currVars, nCurrVars) );
      SCIP_CALL_ABORT( GCGconsGetVals(scip, cons, currVals, nCurrVars) );

      for( int currVar = 0; currVar < nCurrVars; ++currVar )
      {
         int varIndex;
         std::tr1::unordered_map<SCIP_VAR*, int>::const_iterator iterVar;

         /** because of the bug of GCGconsGet*()-methods some variables have to be negated */
         if( !SCIPvarIsNegated(currVars[currVar]) )
            iterVar = scipVarToIndex.find(currVars[currVar]);
         else
            iterVar = scipVarToIndex.find(SCIPvarGetNegatedVar(currVars[currVar]));

         if(iterVar == scipVarToIndex.end() )
            continue;

         varIndex = iterVar->second;

         varsForConss[i].push_back(varIndex);
         conssForVars[varIndex].push_back(i);
         valsForConss[i].push_back(currVals[currVar]);
         valsMap[std::pair<int,int>(i, varIndex)] =  currVals[currVar];
         ++nnonzeros;
      }
      SCIPfreeBufferArrayNull(scip, &currVars);
      SCIPfreeBufferArrayNull(scip, &currVals);
   }

   /*  init  seeedpool with empty seeed */
   addSeeedToCurr( new Seeed( scip, -1, nDetectors, nConss, nVars) );


}//end constructor

Seeedpool::~Seeedpool()
{
   for( size_t i = 0; i < ancestorseeeds.size(); ++i )
   {
      size_t help = ancestorseeeds.size() - i - 1;
      if( ancestorseeeds[help] != NULL && ancestorseeeds[help]->getID() >= 0 )
         delete ancestorseeeds[help];
   }

   for ( size_t i = 0; i < consclassescollection.size(); ++i )
   {
      size_t help = consclassescollection.size() - i - 1;
      if( consclassescollection[help] != NULL )
         delete consclassescollection[help];
   }

   for ( size_t i = 0; i < varclassescollection.size(); ++i )
   {
      size_t help = varclassescollection.size() - i - 1;
      if( varclassescollection[help] != NULL )
         delete varclassescollection[help];
   }
}

/** calculates constraint and variables classes, and find block number candidates */
SCIP_RETCODE Seeedpool::calcConsClassifierAndNBlockCandidates(
   SCIP*               givenScip /**< SCIP data structure */
   ){

   SCIP_Bool conssclassnnonzeros;
   SCIP_Bool conssclassscipconstypes;
   SCIP_Bool conssclassconsnamenonumbers;
   SCIP_Bool conssclassconsnamelevenshtein;
   SCIP_Bool varclassscipvartypes;
   SCIP_Bool varclassobjvals;
   SCIP_Bool varclassobjvalsigns;

   if( transformed )
     {
        SCIPgetBoolParam(scip, "detection/consclassifier/nnonzeros/enabled", &conssclassnnonzeros);
        SCIPgetBoolParam(scip, "detection/consclassifier/scipconstype/enabled", &conssclassscipconstypes);
        SCIPgetBoolParam(scip, "detection/consclassifier/consnamenonumbers/enabled", &conssclassconsnamenonumbers);
        SCIPgetBoolParam(scip, "detection/consclassifier/consnamelevenshtein/enabled", &conssclassconsnamelevenshtein);
        SCIPgetBoolParam(scip, "detection/varclassifier/scipvartype/enabled", &varclassscipvartypes);
        SCIPgetBoolParam(scip, "detection/varclassifier/objectivevalues/enabled", &varclassobjvals);
        SCIPgetBoolParam(scip, "detection/varclassifier/objectivevaluesigns/enabled", &varclassobjvalsigns);
     }
     else
     {
        SCIPgetBoolParam(scip, "detection/consclassifier/nnonzeros/origenabled", &conssclassnnonzeros);
        SCIPgetBoolParam(scip, "detection/consclassifier/scipconstype/origenabled", &conssclassscipconstypes);
        SCIPgetBoolParam(scip, "detection/consclassifier/consnamenonumbers/origenabled", &conssclassconsnamenonumbers);
        SCIPgetBoolParam(scip, "detection/consclassifier/consnamelevenshtein/origenabled", &conssclassconsnamelevenshtein);
        SCIPgetBoolParam(scip, "detection/varclassifier/scipvartype/origenabled", &varclassscipvartypes);
        SCIPgetBoolParam(scip, "detection/varclassifier/objectivevalues/origenabled", &varclassobjvals);
        SCIPgetBoolParam(scip, "detection/varclassifier/objectivevaluesigns/origenabled", &varclassobjvalsigns);
     }

     std::cout << "consclass nonzeros enabled: " <<conssclassnnonzeros << std::endl;

     if( conssclassnnonzeros )
        addConsClassifier( createConsClassifierForNNonzeros() );
     if( conssclassscipconstypes )
        addConsClassifier( createConsClassifierForSCIPConstypes() );
     if( conssclassconsnamenonumbers )
        addConsClassifier( createConsClassifierForConsnamesDigitFreeIdentical() );
     if( conssclassconsnamelevenshtein )
        addConsClassifier( createConsClassifierForConsnamesLevenshteinDistanceConnectivity(1) );

     if ( varclassscipvartypes )
        addVarClassifier( createVarClassifierForSCIPVartypes() );
     if ( varclassobjvals )
        addVarClassifier( createVarClassifierForObjValues() );
     if ( varclassobjvalsigns )
        addVarClassifier( createVarClassifierForObjValueSigns() );

     reduceConsclasses();
     reduceVarclasses();

     calcCandidatesNBlocks();

     return SCIP_OKAY;
}

 /** finds decompositions  */
 /** access coefficient matrix constraint-wise */
 std::vector<SeeedPtr> Seeedpool::findSeeeds(
 ){
    /** 1) read parameter, as there are: maxrounds
     *  2) loop rounds
     *  3) every seeed in seeeds
     *  4) every detector not registered yet propagates seeed
     *  5)  */

    bool displaySeeeds = false;
    int verboseLevel;
    std::vector<int> successDetectors;
    std::vector<SeeedPtr> delSeeeds;
    bool duplicate;

    successDetectors = std::vector<int>(nDetectors, 0);

    delSeeeds = std::vector<SeeedPtr>(0);

    verboseLevel = 1;

    /** @TODO this does not look well streamlined: currseeeds should be empty here, and seeedstopopulate should be the only seeeds to poopulate */
    for( size_t i = 0; i < currSeeeds.size(); ++i )
    {
       SCIP_CALL_ABORT( prepareSeeed( currSeeeds[i]) );
       if( currSeeeds[i]->getID() < 0 )
          currSeeeds[i]->setID(getNewIdForSeeed() );
    }

    /** add translated original seeeds (of unpresolved problem) */
    for( size_t i = 0; i < seeedstopopulate.size(); ++i )
    {
       SCIP_CALL_ABORT( prepareSeeed( seeedstopopulate[i]) );
       if( seeedIsNoDuplicateOfSeeeds(seeedstopopulate[i], currSeeeds, true) )
          currSeeeds.push_back(seeedstopopulate[i] );
       else
          continue;
       if( seeedstopopulate[i]->getID() < 0 )
          seeedstopopulate[i]->setID(getNewIdForSeeed() );
    }

    for( int round = 0; round < maxndetectionrounds; ++round )
    {
       std::cout << "currently in detection round " << round << std::endl;
       std::vector<SeeedPtr> nextSeeeds = std::vector<SeeedPtr>(0);
       std::vector<SeeedPtr> currSeeedsToDelete = std::vector<SeeedPtr>(0);

       #pragma omp parallel for schedule(static,1)
       for( size_t s = 0; s < currSeeeds.size(); ++s )
       {
          SeeedPtr seeedPtr;
          seeedPtr = currSeeeds[s];

          #pragma omp critical (ostream)
          {
             if( displaySeeeds || verboseLevel >= 1 )
             {
                std::cout << "Start to propagate seeed " << seeedPtr->getID() << " in round " << round << ":" << std::endl;
                if( displaySeeeds )
                   seeedPtr->displaySeeed();
             }
          }

//          SCIPdebugMessagePrint(scip, "number of detectors: %d \n", nDetectors);

          /** the current seeed is handled by all detectors */
          for( int d = 0; d < nDetectors; ++d )
          {
             SEEED_PROPAGATION_DATA* seeedPropData;
             seeedPropData = new SEEED_PROPAGATION_DATA();
             seeedPropData->seeedpool = this;
             seeedPropData->nNewSeeeds = 0;
             DEC_DETECTOR* detector;
             std::vector<SeeedPtr>::const_iterator newSIter;
             std::vector<SeeedPtr>::const_iterator newSIterEnd;
             int maxcallround;
             int mincallround;
             int freqcallround;
             const char* detectorname;
             SCIP_CLOCK* detectorclock;

             detector = detectorToScipDetector[d];
             detectorname = DECdetectorGetName(detector);
             SCIP_RESULT result = SCIP_DIDNOTFIND;

             /** if the seeed is also propagated by the detector go on with the next detector */
             if( seeedPtr->isPropagatedBy(detector) && !detector->usefulRecall )
                continue;

             /** check if detector is callable in current detection round */
             SCIP_CALL_ABORT( getDetectorCallRoundInfo( scip, detectorname, transformed, &maxcallround, &mincallround, &freqcallround) );

             if( maxcallround < round || mincallround > round || ( (round - mincallround) % freqcallround != 0 ) )
                continue;

             #pragma omp critical (seeedcount)
             seeedPropData->seeedToPropagate = new gcg::Seeed(seeedPtr, this );


             /** new seeeds are created by the current detector */
             #pragma omp critical (clock)
             SCIPcreateClock(scip, &detectorclock);
             SCIP_CALL_ABORT( SCIPstartClock(scip, detectorclock) );

             if( verboseLevel >= 1 )
             {
                #pragma omp critical (scipinfo)
                SCIPinfoMessage(scip, NULL, "detector %s started to propagate the %d-th seeed (ID %d ) in round %d \n", DECdetectorGetName(detectorToScipDetector[d]), s+1, seeedPtr->getID(), round);
             }

             SCIP_CALL_ABORT(detectorToScipDetector[d]->propagateSeeed(scip, detectorToScipDetector[d], seeedPropData, &result) );

             for( int j = 0; j < seeedPropData->nNewSeeeds; ++j )
             {
               #pragma omp critical (seeedcount)
                seeedPropData->newSeeeds[j]->setID(getNewIdForSeeed());
                prepareSeeed( seeedPropData->newSeeeds[j] );
                assert(seeedPropData->newSeeeds[j]->checkConsistency(this) );
                seeedPropData->newSeeeds[j]->addDecChangesFromAncestor(seeedPtr);
             }

             SCIP_CALL_ABORT( SCIPstopClock(scip, detectorclock) );

             #pragma omp critical (clockcount)
             detectorToScipDetector[d]->dectime += SCIPgetClockTime(scip, detectorclock);

             #pragma omp critical (clock)
             SCIPfreeClock(scip, &detectorclock);

             if(seeedPropData->nNewSeeeds != 0 && ( displaySeeeds ) )
             {
                #pragma omp critical (ostream)
                std::cout << "detector " << DECdetectorGetName(detectorToScipDetector[d] ) << " found " << seeedPropData->nNewSeeeds << " new seeed(s): ";
                #pragma omp critical (ostream)
                std::cout << seeedPropData->newSeeeds[0]->getID();
                for( int j = 1; j < seeedPropData->nNewSeeeds; ++j )
                {
                   #pragma omp critical (ostream)
                   std::cout << ", " << seeedPropData->newSeeeds[j]->getID();
                }
                #pragma omp critical (ostream)
                std::cout << "\n";

                if( displaySeeeds )
                {
                   for( int j = 0; j < seeedPropData->nNewSeeeds; ++j )
                   {
                      #pragma omp critical (ostream)
                      seeedPropData->newSeeeds[j]->displaySeeed();
                   }
                }
             }
             else
                if( displaySeeeds )
                {
                   #pragma omp critical (ostream)
                   std::cout << "detector " << DECdetectorGetName(detectorToScipDetector[d] ) << " found 0 new seeeds" << std::endl;
                }

             /** if a new seeed is no duplicate it is either added to the nextRoundSeeeds or the finishedSeeeds  */
             for( int seeed = 0; seeed < seeedPropData->nNewSeeeds; ++seeed )
             {
                SCIP_Bool noduplicate;
                #pragma omp critical (seeedptrstore)
                noduplicate = seeedIsNoDuplicate(seeedPropData->newSeeeds[seeed], nextSeeeds, finishedSeeeds, false);
                if( !seeedPropData->newSeeeds[seeed]->isTrivial() && noduplicate )
                {
                   seeedPropData->newSeeeds[seeed]->calcOpenconss();
                   seeedPropData->newSeeeds[seeed]->calcOpenvars();
                   if(seeedPropData->newSeeeds[seeed]->getNOpenconss() == 0 && seeedPropData->newSeeeds[seeed]->getNOpenvars() == 0)
                   {
                      if(verboseLevel > 2)
                      {
                         #pragma omp critical (ostream)
                         {
                            std::cout << "seeed " << seeedPropData->newSeeeds[seeed]->getID() << " is addded to finished seeeds!" << std::endl;
                            seeedPropData->newSeeeds[seeed]->showScatterPlot(this);
                         }
                      }
                      #pragma omp critical (seeedptrstore)
                      {
                         assert(seeedPropData->newSeeeds[seeed]->getID() >= 0);
                         finishedSeeeds.push_back(seeedPropData->newSeeeds[seeed]);
                      }
                   }
                   else
                   {
                      if(verboseLevel > 2)
                      {
                         #pragma omp critical (ostream)
                         {
                            std::cout << "seeed " << seeedPropData->newSeeeds[seeed]->getID() << " is addded to next round seeeds!" << std::endl;
                            seeedPropData->newSeeeds[seeed]->showScatterPlot(this);
                         }
                      }
                      #pragma omp critical (seeedptrstore)
                      {
                         nextSeeeds.push_back(seeedPropData->newSeeeds[seeed]);
                      }
                   }
                }
                else
                {
                   delete seeedPropData->newSeeeds[seeed];
                   seeedPropData->newSeeeds[seeed] = NULL;
                }
             }
             /** cleanup propagation data structure */

             SCIPfreeMemoryArrayNull(scip, &seeedPropData->newSeeeds);
             delete seeedPropData->seeedToPropagate;
             seeedPropData->newSeeeds = NULL;
             seeedPropData->nNewSeeeds = 0;
             delete seeedPropData;
          } // end for detectors

          for( int d = 0; d < nFinishingDetectors; ++d )
          {
             DEC_DETECTOR* detector = detectorToFinishingScipDetector[d];
             SCIP_RESULT result = SCIP_DIDNOTFIND;
             SEEED_PROPAGATION_DATA* seeedPropData;
             seeedPropData = new SEEED_PROPAGATION_DATA();
             seeedPropData->seeedpool = this;
             seeedPropData->nNewSeeeds = 0;
             #pragma omp critical (seeedcount)
             seeedPropData->seeedToPropagate = new gcg::Seeed(seeedPtr, this );

             if(verboseLevel > 2 )
             #pragma omp critical (ostream)
             {
                std::cout << "check if finisher of detector " << DECdetectorGetName(detectorToFinishingScipDetector[d] ) << " is enabled " << std::endl;
             }

             /** if the finishing of the detector is not enabled go on with the next detector */
             if( !detector->enabledFinishing )
                continue;

             if(verboseLevel > 2 )
             #pragma omp critical (ostream)
             {
                SCIPdebugMessage("call finisher for detector %s\n", DECdetectorGetName(detectorToFinishingScipDetector[d] ) );
             }
             SCIP_CALL_ABORT(detectorToFinishingScipDetector[d]->finishSeeed(scip, detectorToFinishingScipDetector[d], seeedPropData, &result) );

             for( int finished = 0; finished < seeedPropData->nNewSeeeds; ++finished )
             {
                SeeedPtr seeed = seeedPropData->newSeeeds[finished];
                #pragma omp critical (seeedcount)
                seeed->setID(getNewIdForSeeed());
                seeed->sort();
                seeed->calcHashvalue();
                seeed->addDecChangesFromAncestor(seeedPtr);
                seeed->setFinishedByFinisher(true);
                #pragma omp critical (seeedptrstore)
                {
                   if( seeedIsNoDuplicateOfSeeeds(seeed, finishedSeeeds, false) )
                   {
                      assert(seeed->getID() >= 0);
                      finishedSeeeds.push_back(seeed);
                   }
                   else
                   {
                      bool isIdentical = false;
                      for ( size_t h = 0; h < finishedSeeeds.size(); ++h )
                      {
                         if( seeed == finishedSeeeds[h] )
                         {
                            isIdentical = true;
                            break;
                         }
                      }

                      if( !isIdentical )
                      {
                         currSeeedsToDelete.push_back(seeed);
                      }
                   }
                }
             }
             SCIPfreeMemoryArrayNull(scip, &seeedPropData->newSeeeds);
             delete seeedPropData->seeedToPropagate;
             seeedPropData->newSeeeds = NULL;
             seeedPropData->nNewSeeeds = 0;
             delete seeedPropData;
          }
          #pragma omp critical (seeedptrstore)
          addSeeedToAncestor(seeedPtr);
       }// end for currseeeds

       for(size_t s = 0; s < currSeeedsToDelete.size(); ++s )
       {
          delete currSeeedsToDelete[s];
          currSeeedsToDelete[s] = NULL;
       }

       currSeeeds = nextSeeeds;
    } // end for rounds

    /** complete the currseeeds with finishing detectors and add them to finished seeeds */
    #pragma omp parallel for schedule(static,1)
    for( size_t i = 0; i < currSeeeds.size(); ++i )
    {
       SeeedPtr seeedPtr = currSeeeds[i];
       for( int d = 0; d < nFinishingDetectors; ++d )
       {
          DEC_DETECTOR* detector = detectorToFinishingScipDetector[d];
          SCIP_RESULT result = SCIP_DIDNOTFIND;
          SEEED_PROPAGATION_DATA* seeedPropData;
          seeedPropData = new SEEED_PROPAGATION_DATA();
          seeedPropData->seeedpool = this;
          seeedPropData->nNewSeeeds = 0;

          #pragma omp critical (seeedcount)
          seeedPropData->seeedToPropagate = new gcg::Seeed(seeedPtr, this );

          if( verboseLevel > 2)
             SCIPdebugMessage("check if finisher of detector %s is enabled\n", DECdetectorGetName(detectorToScipDetector[d] ) ) ;

          /** if the finishing of the detector is not enabled go on with the next detector */
          if( !detector->enabledFinishing )
             continue;

          SCIPdebugMessage( "call finisher for detector %s \n ", DECdetectorGetName(detectorToFinishingScipDetector[d] ) );

          SCIP_CALL_ABORT(detectorToFinishingScipDetector[d]->finishSeeed(scip, detectorToFinishingScipDetector[d],seeedPropData, &result) );

          for( int finished = 0; finished < seeedPropData->nNewSeeeds; ++finished )
          {
             SeeedPtr seeed = seeedPropData->newSeeeds[finished];
             #pragma omp critical (seeedcount)
             seeed->setID( getNewIdForSeeed() );

             seeed->calcHashvalue();
             seeed->addDecChangesFromAncestor(seeedPtr);
             seeed->setFinishedByFinisher(true);

             if( seeedIsNoDuplicateOfSeeeds(seeed, finishedSeeeds, false) )
             {
                if( verboseLevel > 2 )
                {
                   std::cout << "seeed " << seeed->getID() << " is finished from next round seeeds!" << std::endl;
                   seeed->showScatterPlot(this);
                }
                #pragma omp critical (seeedptrstore)
                {
                   assert(seeed->getID() >= 0);
                   finishedSeeeds.push_back(seeed);
                }
             }

             SCIPfreeMemoryArrayNull(scip, &seeedPropData->newSeeeds);
             seeedPropData->newSeeeds = NULL;
             seeedPropData->nNewSeeeds = 0;
          }

          delete seeedPropData->seeedToPropagate;
          delete seeedPropData;
       }
       addSeeedToAncestor(seeedPtr);
    }// end for finishing curr seeeds

    SCIPdebugMessage("%d  finished seeeds are found.\n", (int) finishedSeeeds.size() );

    if( displaySeeeds )
    {
       for( size_t i = 0; i < finishedSeeeds.size(); ++i )
       {
          std::cout << i+1 << "th finished seeed: " << std::endl;
          finishedSeeeds[i]->displaySeeed();
       }
    }

    /** count the successful refinement calls for each detector */

    for( size_t i = 0; i < finishedSeeeds.size(); ++i )
    {
       assert(finishedSeeeds[i]->checkConsistency(this) );
       assert(finishedSeeeds[i]->getNOpenconss() == 0);
       assert(finishedSeeeds[i]->getNOpenvars() == 0);

       SCIP_CALL_ABORT(finishedSeeeds[i]->buildDecChainString() );

       for( int d = 0; d < nDetectors; ++d )
       {
          if(finishedSeeeds[i]->isPropagatedBy(detectorToScipDetector[d]))
             successDetectors[d] += 1;
       }
    }

    /** preliminary output detector stats */

    std::cout << "Begin preliminary detector times: " << std::endl;

    for( int i = 0; i < nDetectors; ++i )
    {
       std::cout << "Detector " << std::setw(25) << std::setiosflags(std::ios::left) << DECdetectorGetName(detectorToScipDetector[i] ) << " \t worked on \t " << successDetectors[i] << " of " << finishedSeeeds.size() << "\t and took a total time of \t" << detectorToScipDetector[i]->dectime  << std::endl;
    }

    if( (int) finishedSeeeds.size() != 0)
    {
       SCIP_Real minscore = finishedSeeeds[0]->evaluate(this, SCIPconshdlrDecompGetCurrScoretype(scip) );
       //            SeeedPtr bestSeeed = finishedSeeeds[0];
       for( size_t i = 1; i < finishedSeeeds.size(); ++i )
       {
          SCIP_Real score = finishedSeeeds[i]->evaluate(this, SCIPconshdlrDecompGetCurrScoretype(scip) );
          if (score < minscore)
          {
             minscore = score;
             //                  bestSeeed = finishedSeeeds[i];
          }
       }
       //            bestSeeed->showScatterPlot(this);
    }


    /** delete the seeeds */
    for( size_t c = 0; c < currSeeeds.size(); ++c )
    {
       duplicate = false;
       SCIP_CALL_ABORT(currSeeeds[c]->buildDecChainString() );
       for(size_t d = 0; d < delSeeeds.size(); ++d)
       {
          if(currSeeeds[c]==delSeeeds[d])
          {
             duplicate=true;
             break;
          }
       }
       if( !duplicate )
       {
          delSeeeds.push_back(currSeeeds[c]);
       }
    }

    /* postpone deleting to destructor */
    //         for( size_t d =  delSeeeds.size(); d > 0; d--)
    //         {
    //            delete delSeeeds[d-1];
    //            delSeeeds[d-1] = NULL;
    //         }
    //
    //         delSeeeds.clear();

    sortAllRelevantSeeeds();

    return finishedSeeeds;
 }


 void  Seeedpool::sortFinishedForScore()
 {

    if ( SCIPconshdlrDecompGetCurrScoretype(scip) == scoretype::MAX_WHITE )
       std::sort ( finishedSeeeds.begin(), finishedSeeeds.end(), cmpSeeedsMaxWhite);

    if ( SCIPconshdlrDecompGetCurrScoretype(scip) == scoretype::BORDER_AREA )
       std::sort ( finishedSeeeds.begin(), finishedSeeeds.end(), cmpSeeedsBorderArea);

    if ( SCIPconshdlrDecompGetCurrScoretype(scip) == scoretype::CLASSIC )
       std::sort ( finishedSeeeds.begin(), finishedSeeeds.end(), cmpSeeedsClassic);


 }


 /** method to complete a set of incomplete seeeds with the help of all included detectors that implement a finishing method */
/*
 * @return set of completed decomposition
 * */

 std::vector<SeeedPtr>    Seeedpool::finishIncompleteSeeeds(
    std::vector<SeeedPtr> incompleteseeeds
  )
{
    std::vector<SeeedPtr> finisheds(0, NULL);
    int verboseLevel = 1;

    #pragma omp parallel for schedule(static,1)
    for( size_t i = 0; i < incompleteseeeds.size(); ++i )
    {
       SeeedPtr seeedPtr = incompleteseeeds[i];

       for( int d = 0; d < nFinishingDetectors; ++d )
       {
          DEC_DETECTOR* detector = detectorToFinishingScipDetector[d];
          SCIP_RESULT result = SCIP_DIDNOTFIND;
          SEEED_PROPAGATION_DATA* seeedPropData;
          seeedPropData = new SEEED_PROPAGATION_DATA();
          seeedPropData->seeedpool = this;
          seeedPropData->nNewSeeeds = 0;

          #pragma omp critical (seeedcount)
          seeedPropData->seeedToPropagate = new gcg::Seeed(seeedPtr, this );

          if( verboseLevel > 2)
             std::cout << "check if finisher of detector " << DECdetectorGetName(detectorToScipDetector[d] ) << " is enabled " << std::endl;

          /** if the finishing of the detector is not enabled go on with the next detector */
          if( !detector->enabledFinishing )
             continue;

          SCIPdebugMessage( "call finisher for detector %s\n", DECdetectorGetName(detectorToFinishingScipDetector[d] ) );

          SCIP_CALL_ABORT(detectorToFinishingScipDetector[d]->finishSeeed(scip, detectorToFinishingScipDetector[d],seeedPropData, &result) );

          for( int finished = 0; finished < seeedPropData->nNewSeeeds; ++finished )
          {
             SeeedPtr seeed = seeedPropData->newSeeeds[finished];
#pragma omp critical (seeedcount)
             seeed->setID( getNewIdForSeeed() );

             seeed->calcHashvalue();
             seeed->addDecChangesFromAncestor(seeedPtr);
             seeed->setFinishedByFinisher(true);

             if( seeedIsNoDuplicateOfSeeeds(seeed, finishedSeeeds, false) )
             {
                if( verboseLevel > 2 )
                {
                   std::cout << "seeed " << seeed->getID() << " is finished from next round seeeds!" << std::endl;
                   seeed->showScatterPlot(this);
                }
#pragma omp critical (seeedptrstore)
                {
                   assert(seeed->getID() >= 0);
                   finisheds.push_back(seeed);
       //            allrelevantseeeds.push_back(seeed);
                }
             }

             SCIPfreeMemoryArrayNull(scip, &seeedPropData->newSeeeds);
             seeedPropData->newSeeeds = NULL;
             seeedPropData->nNewSeeeds = 0;
          }

          delete seeedPropData->seeedToPropagate;
          delete seeedPropData;
       }
    }// end for finishing curr seeeds
    return finisheds;
}

 void    Seeedpool::findDecompositions(
 ){

    /**
     * finds seeeds and translates them to decompositions
     */

    std::vector<int> successDetectors;
    SCIP_Bool usemaxwhitescore;
    SCIP_Bool dothinout;


    size_t nDecomps = 6;

//    SCIPdebugMessage("Starting find decomps of seeedpool\n");

    SCIP_Bool addTrivialDecomp = FALSE;

    successDetectors = std::vector<int>(nDetectors, 0);
    usemaxwhitescore = TRUE;
    dothinout = FALSE;

    finishedSeeeds = findSeeeds();

    /* sort the seeeds according to maximum white measure */
    sortFinishedForScore();



    /** hack to just use max white seeed */
//    if( usemaxwhitescore && dothinout )
//       finishedSeeeds = thinout( finishedSeeeds, nDecomps, addTrivialDecomp );




    }


/*SCIP_RETCODE DECdecompCheckConsistency(DEC_DECOMP* decomp)
{
   int c;
   int b;
   int v;

   for( v = 0; v < SCIPgetNVars(scip); ++v )
   {
      assert(SCIPhashmapExists(DECdecompGetVartoblock(decomp), SCIPgetVars(scip)[v]));
   }
}*/

 SCIP_RETCODE Seeedpool::prepareSeeed( SeeedPtr seeed)
 {
   seeed->considerImplicits(this);
   seeed->sort();
   seeed->calcHashvalue();
   seeed->evaluate(this, SCIPconshdlrDecompGetCurrScoretype(scip ) );

   return SCIP_OKAY;
 }

void Seeedpool::freeCurrSeeeds()
{
   for( size_t i = 0; i < currSeeeds.size(); ++i )
   {
      if ( currSeeeds[i] != NULL )
      {
         currSeeeds[i]->checkConsistency(this);
         delete currSeeeds[i];
         currSeeeds[i] = NULL;
      }
   }
   return;
}


void Seeedpool::addSeeedToAncestor(SeeedPtr seeed){

   ancestorseeeds.push_back(seeed);
   return;
}


void Seeedpool::addSeeedToIncomplete(SeeedPtr seeed){

   incompleteSeeeds.push_back(seeed);
   return;
}



void Seeedpool::addSeeedToCurr(SeeedPtr seeed){

   currSeeeds.push_back(seeed);
   return;
}

void Seeedpool::addSeeedToFinished(SeeedPtr seeed){

   finishedSeeeds.push_back(seeed);
   return;
}

void Seeedpool::sortAllRelevantSeeeds(){

   int maxid  = 0;
   std::vector<SeeedPtr> tmpAllRelevantSeeeds(0);

   for ( size_t i = 0; i < ancestorseeeds.size(); ++i )
   {
      if( ancestorseeeds[i]->getID() > maxid )
         maxid = ancestorseeeds[i]->getID();
   }

   tmpAllRelevantSeeeds = std::vector<SeeedPtr>(maxid+1, NULL );

   for ( size_t i = 0; i < ancestorseeeds.size(); ++i )
   {
      if ( ancestorseeeds[i]->getID() < 0  )
         continue;
      tmpAllRelevantSeeeds[ancestorseeeds[i]->getID()] = ancestorseeeds[i];
   }

   ancestorseeeds = tmpAllRelevantSeeeds;


}

/** translates seeeds and classifiers if the index structure of the problem has changed, e.g. due to presolving */
void Seeedpool::translateSeeedData( Seeedpool* origpool, std::vector<Seeed*> origseeeds, std::vector<Seeed*>& newseeeds,
   std::vector<ConsClassifier*> otherconsclassifiers, std::vector<ConsClassifier*>& newconsclassifiers,
   std::vector<VarClassifier*> othervarclassifiers, std::vector<VarClassifier*>& newvarclassifiers )
{
   assert( newseeeds.empty() );
   assert( newconsclassifiers.empty() );
   assert( newvarclassifiers.empty() );

   std::vector<int> rowothertothis;
   std::vector<int> rowthistoother;
   std::vector<int> colothertothis;
   std::vector<int> colthistoother;
   std::vector<int> missingrowinthis;

   SCIPdebugMessagePrint(this->scip, " started translate seeed method \n" );

   calcTranslationMapping( origpool, rowothertothis, rowthistoother, colothertothis, colthistoother, missingrowinthis );

   SCIPdebugMessagePrint(this->scip, " calculated translation; number of missing constraints: %d; number of other seeeds: %d \n", missingrowinthis.size(), origseeeds.size() );

   newseeeds = getTranslatedSeeeds( origseeeds, rowothertothis, rowthistoother, colothertothis, colthistoother );
   newconsclassifiers = getTranslatedConsClassifiers( otherconsclassifiers, rowothertothis, rowthistoother );
   newvarclassifiers = getTranslatedVarClassifiers( othervarclassifiers, colothertothis, colthistoother );
}

/** translates seeeds if the index structure of the problem has changed, e.g. due to presolving */
void Seeedpool::translateSeeeds( Seeedpool* origpool, std::vector<Seeed*> origseeeds, std::vector<Seeed*>& newseeeds )
{
   assert( newseeeds.empty() );

   std::vector<int> rowothertothis(0);
   std::vector<int> rowthistoother(0);
   std::vector<int> colothertothis(0);
   std::vector<int> colthistoother(0);
   std::vector<int> missingrowinthis(0);

   SCIPdebugMessagePrint(this->scip, " started translate seeed method \n" );

   calcTranslationMapping( origpool, rowothertothis, rowthistoother, colothertothis, colthistoother, missingrowinthis );

   SCIPdebugMessagePrint(this->scip, " calculated translation; number of missing constraints: %d; number of other seeeds: %d \n", missingrowinthis.size(), origseeeds.size() );

   newseeeds = getTranslatedSeeeds( origseeeds, rowothertothis, rowthistoother, colothertothis, colthistoother );
}

/** calculates necessary data for translating seeeds and classifiers */
void Seeedpool::calcTranslationMapping( Seeedpool* origpool, std::vector<int>& rowothertothis, std::vector<int>& rowthistoother,
   std::vector<int>& colothertothis, std::vector<int>& colthistoother, std::vector<int>& missingrowinthis )
{
   int nrowsother  = origpool->nConss;
   int nrowsthis  = nConss;
   int ncolsother  = origpool->nVars;
   int ncolsthis  = nVars;

   rowothertothis.assign(nrowsother, -1);
   rowthistoother.assign(nrowsthis, -1);
   colothertothis.assign(ncolsother, -1);
   colthistoother.assign(ncolsthis, -1);

   missingrowinthis.clear();


   /* identify new and deleted rows and cols; and identify bijection between maintained variables */
   for( int i = 0; i < nrowsother; ++i  )
   {
      SCIP_CONS* otherrow = origpool->getConsForIndex(i);
      assert(otherrow != NULL);
      SCIP_Bool foundmaintained = FALSE;
      for( int j = 0; j < nrowsthis; ++j  )
      {
         SCIP_CONS* thisrow = this->getConsForIndex(j);
         assert(SCIPconsIsTransformed(thisrow) );
         char buffer[SCIP_MAXSTRLEN];
         assert(this->scip != NULL);
         strcpy(buffer, SCIPconsGetName(thisrow) + 2);
         assert(this->scip != NULL);
         if( strcmp(SCIPconsGetName(otherrow), SCIPconsGetName(thisrow) ) == 0 )
         {
            rowothertothis[i] = j;
            rowthistoother[j] = i;
            foundmaintained = TRUE;
            break;
         }
      }
      if (!foundmaintained)
         missingrowinthis.push_back(i);
   }

   for( int i = 0; i < ncolsother; ++i  )
   {
      SCIP_VAR* othervar = origpool->getVarForIndex(i);
      for( int j = 0; j < ncolsthis; ++j  )
      {
         if( othervar == this->getVarForIndex(j) )
         {
            colothertothis[i] = j;
            colthistoother[j] = i;
            break;
         }
      }
   }
}

/** returns translated seeeds derived from given mapping data */
std::vector<Seeed*> Seeedpool::getTranslatedSeeeds( std::vector<Seeed*>& origseeeds, std::vector<int>& rowothertothis, std::vector<int>& rowthistoother,
   std::vector<int>& colothertothis, std::vector<int>& colthistoother )
{
   std::vector<Seeed*> newseeeds(0);

   for( size_t s = 0; s < origseeeds.size(); ++s )
   {
      SeeedPtr otherseeed;
      SeeedPtr newseeed;

      otherseeed = origseeeds[s];

 //     SCIPdebugMessagePrint(this->scip, " otherseeed seeed %d has %d many blocks \n", otherseeed->getID(), otherseeed->getNBlocks() );

      /** ignore seeeds with one block or no block, they are supposed to be found anyway */
      if( otherseeed->getNBlocks() == 1 || otherseeed->getNBlocks() == 0  )
         continue;

      SCIPdebugMessagePrint(this->scip, " transform seeed %d \n", otherseeed->getID() );

      newseeed = new Seeed(scip, this->getNewIdForSeeed(), this->getNDetectors(), this->getNConss(), this->getNVars() );

      /** prepare new seeed */
      newseeed->calcOpenconss();
      newseeed->calcOpenvars();
      newseeed->setOpenVarsAndConssCalculated(true);

      newseeed->setNBlocks(otherseeed->getNBlocks() );

      newseeed->usergiven = otherseeed->usergiven;

      /** set all (which have representative in the unpresolved seeed) constraints according to their representatives in the unpresolved seeed */
      for(int b = 0; b < otherseeed->getNBlocks() ; ++b )
      {
         for ( int i = 0; i < otherseeed->getNConssForBlock(b); i++ )
         {
            int thiscons = rowothertothis[otherseeed->getConssForBlock(b)[i] ];
            if( thiscons != -1 )
            {
               newseeed->setConsToBlock(thiscons, b);
               newseeed->deleteOpencons(thiscons);
            }
         }

//         for ( int j = 0; j < otherseeed->getNVarsForBlock(b); j++ )
//         {
//            int thisvar = colothertothis[otherseeed->getVarsForBlock(b)[j] ];
//            if( thisvar != -1 )
//            {
//               newseeed->setVarToBlock(thisvar, b);
//               newseeed->deleteOpenvar(thisvar);
//            }
//         }
      }

      for ( int i = 0; i < otherseeed->getNMasterconss(); i++ )
      {
         int thiscons = rowothertothis[otherseeed->getMasterconss()[i] ];
         if( thiscons != -1 )
         {
            newseeed->setConsToMaster(thiscons);
            newseeed->deleteOpencons(thiscons);
         }
      }

      /** set linking and master vars according to their representatives in the unpresolved seeed */

      for ( int j = 0; j < otherseeed->getNLinkingvars(); j++ )
      {
         int thisvar = colothertothis[otherseeed->getLinkingvars()[j] ];
         if( thisvar != -1 )
         {
            newseeed->setVarToLinking(thisvar);
            newseeed->deleteOpenvar(thisvar);
         }
      }

      for ( int j = 0; j < otherseeed->getNMastervars(); j++ )
      {
         int thisvar = colothertothis[otherseeed->getMastervars()[j] ];
         if( thisvar != -1 )
         {
            newseeed->setVarToMaster(thisvar);
            newseeed->deleteOpenvar(thisvar);
         }
      }

      newseeed->detectorChain = otherseeed->detectorChain;
      newseeed->detectorClockTimes = otherseeed->detectorClockTimes;
      newseeed->pctVarsFromFree = otherseeed->pctVarsFromFree;
      newseeed->pctVarsToBlock = otherseeed->pctVarsToBlock;
      newseeed->pctVarsToBorder = otherseeed->pctVarsToBorder;
      newseeed->pctConssToBorder = otherseeed->pctConssToBorder;
      newseeed->pctConssFromFree = otherseeed->pctConssFromFree;
      newseeed->pctConssToBlock = otherseeed->pctConssToBlock;
      newseeed->nNewBlocks = otherseeed->nNewBlocks;
      newseeed->detectorchainstring = otherseeed->detectorchainstring;





      newseeed->stemsFromUnpresolved = true;
      newseeed->isFinishedByFinisherUnpresolved  = otherseeed->isFinishedByFinisher;

      if ( otherseeed->isFinishedByFinisher )
         newseeed->finishedUnpresolvedBy = otherseeed->detectorChain[otherseeed->detectorChain.size()-1];


      newseeed->setFinishedByFinisher(otherseeed->isFinishedByFinisher);
      newseeed->sort();
      newseeed->considerImplicits(this);
      newseeed->deleteEmptyBlocks();
      newseeed->evaluate(this, SCIPconshdlrDecompGetCurrScoretype(scip) ) ;

      //assert(newseeed->checkConsistency(this) );

      /*std::cout << "unpresolved seeed " << std::endl;
         otherseeed->showScatterPlot(origpool);
         std::cout << "has become " << std::endl;
         newseeed->showScatterPlot(this);
       */

      if( newseeed->checkConsistency(this) )
         newseeeds.push_back(newseeed);
      else {
         delete newseeed;
         newseeed = NULL;
      }
   }

   return newseeeds;
}

/** returns translated ConsClassifiers derived from given mapping data */
std::vector<ConsClassifier*> Seeedpool::getTranslatedConsClassifiers( std::vector<ConsClassifier*>& otherclassifiers,
   std::vector<int>& rowothertothis, std::vector<int>& rowthistoother )
{
   std::vector<ConsClassifier*> newclassifiers(0);

   for ( size_t i = 0; i < otherclassifiers.size(); ++i )
   {
      ConsClassifier* oldclassifier = otherclassifiers[i];
      ConsClassifier* newclassifier;
      std::stringstream newname;

      newname << oldclassifier->getName() << "-origp";
      newclassifier = new ConsClassifier(scip, newname.str().c_str(), oldclassifier->getNClasses(), (int) rowthistoother.size());
      int bufferclassindex = -1;

      /** copy class information */
      for ( int j = 0; j < oldclassifier->getNClasses(); ++j )
      {
         newclassifier->setClassName( j, oldclassifier->getClassName(j) );
         newclassifier->setClassDescription( j, oldclassifier->getClassDescription(j) );
         newclassifier->setClassDecompInfo( j, oldclassifier->getClassDecompInfo(j) );
      }

      /** assign new conss to classes */
      for ( int c = 0; c < (int) rowthistoother.size(); ++c )
      {
         if ( rowthistoother[c] != -1 )
         {
            newclassifier->assignConsToClass( c, oldclassifier->getClassOfCons( rowthistoother[c] ) );
         }
         else
         {
            if ( bufferclassindex == -1)
            {
               bufferclassindex = newclassifier->addClass( "buffer", "This class contains constraints which are new in the presolved problem.", BOTH );
            }
            newclassifier->assignConsToClass( c, bufferclassindex );
         }
      }

      /** remove empty classes */
      newclassifier->removeEmptyClasses();

      newclassifiers.push_back(newclassifier);
   }

   return newclassifiers;
}

/** returns translated VarClassifiers derived from given mapping data */
std::vector<VarClassifier*> Seeedpool::getTranslatedVarClassifiers( std::vector<VarClassifier*>& otherclassifiers,
   std::vector<int>& colothertothis, std::vector<int>& colthistoother )
{
   std::vector<VarClassifier*> newclassifiers(0);

   for ( size_t i = 0; i < otherclassifiers.size(); ++i )
   {
      VarClassifier* oldclassifier = otherclassifiers[i];
      VarClassifier* newclassifier;
      std::stringstream newname;

      newname << oldclassifier->getName() << "-origp";
      newclassifier = new VarClassifier( scip, newname.str().c_str(), oldclassifier->getNClasses(), (int) colthistoother.size());
      int bufferclassindex = -1;

      /** copy class information */
      for ( int j = 0; j < oldclassifier->getNClasses(); ++j )
      {
         newclassifier->setClassName( j, oldclassifier->getClassName(j) );
         newclassifier->setClassDescription( j, oldclassifier->getClassDescription(j) );
         newclassifier->setClassDecompInfo( j, oldclassifier->getClassDecompInfo(j) );
      }

      /** assign new vars to classes */
      for ( int c = 0; c < (int) colthistoother.size(); ++c )
      {
         if ( colthistoother[c] != -1 )
         {
            newclassifier->assignVarToClass( c, oldclassifier->getClassOfVar( colthistoother[c] ) );
         }
         else
         {
            if ( bufferclassindex == -1)
            {
               bufferclassindex = newclassifier->addClass( "buffer", "This class contains variables which are new in the presolved problem.", ALL );
            }
            newclassifier->assignVarToClass( c, bufferclassindex );
         }
      }

      /** remove empty classes */
      newclassifier->removeEmptyClasses();

      newclassifiers.push_back(newclassifier);
   }

   return newclassifiers;
}

void Seeedpool::populate(std::vector<SeeedPtr> seeeds)
{
   seeedstopopulate = seeeds;
}

const  int * Seeedpool::getVarsForCons(int cons)
{
   return &varsForConss[cons][0];
}

const  SCIP_Real * Seeedpool::getValsForCons(int cons)
{
   return &valsForConss[cons][0];
}

/** access coefficient matrix variable-wise */
const  int * Seeedpool::getConssForVar(int var)
{
   return &conssForVars[var][0];
}

int Seeedpool::getNVarsForCons(int cons)
{
   return varsForConss[cons].size();
}

int Seeedpool::getNConssForVar(int var)
{
   return conssForVars[var].size();
}

SCIP_VAR* Seeedpool::getVarForIndex(int varIndex)
{
   return varToScipVar[varIndex];
}

SCIP_CONS* Seeedpool::getConsForIndex(int consIndex)
{
   return consToScipCons[consIndex];
}

DEC_DETECTOR* Seeedpool::getDetectorForIndex(int detectorIndex)
{
   return detectorToScipDetector[detectorIndex];
}

DEC_DETECTOR* Seeedpool::getFinishingDetectorForIndex(int detectorIndex)
{
   return detectorToFinishingScipDetector[detectorIndex];
}

SCIP_Real Seeedpool::getVal(int row, int col)
{
   std::tr1::unordered_map< std::pair<int, int>, SCIP_Real, pair_hash>::const_iterator iter =  valsMap.find(std::pair<int, int>(row, col) ) ;

   if ( iter == valsMap.end()  )
      return 0;

   return iter->second;
}

int Seeedpool::getIndexForVar(SCIP_VAR* var)
{
   return scipVarToIndex[var];
}

int Seeedpool::getIndexForCons(SCIP_CONS* cons)
{
   return scipConsToIndex[cons];
}

int Seeedpool::getIndexForDetector(DEC_DETECTOR* detector)
{
   return scipDetectorToIndex[detector];
}

int Seeedpool::getIndexForFinishingDetector(DEC_DETECTOR* detector)
{
   return scipFinishingDetectorToIndex[detector];
}

int Seeedpool::getNewIdForSeeed()
{
   return SCIPconshdlrDecompGetNextSeeedID(scip) ;
}




int Seeedpool::getNDetectors()
{
   return nDetectors;
}

int Seeedpool::getNNonzeros()
{
   return nnonzeros;
}


int Seeedpool::getNFinishingDetectors()
{
   return nFinishingDetectors;
}

int Seeedpool::getNVars()
{
   return nVars;
}

int Seeedpool::getNConss()
{
   return nConss;
}

std::vector<int> Seeedpool::getSortedCandidatesNBlocks()
{
   std::vector<int> toreturn(0);
   SCIP_Bool output = FALSE;

   /** first: sort the current candidates */
   std::sort(candidatesNBlocks.begin(), candidatesNBlocks.end(), sort_decr() );

   if( output )
   {
      std::cout << "nCandidates: " << candidatesNBlocks.size() << std::endl;
      for( size_t i = 0; i < candidatesNBlocks.size(); ++i )
         std::cout << "nblockcandides: " << candidatesNBlocks[i].first << " ; " << candidatesNBlocks[i].second << " times prop " << std::endl;
   }

   for( size_t i = 0; i < candidatesNBlocks.size(); ++i )
      toreturn.push_back(candidatesNBlocks[i].first);

   return toreturn;
}

void Seeedpool::addCandidatesNBlocks(
   int                 candidate            /**< candidate for block size */
)
{
   if( candidate > 1 )
   {
      bool alreadyIn = false;
      for(size_t i = 0; i < candidatesNBlocks.size(); ++i )
      {
         if(candidatesNBlocks[i].first == candidate)
         {
            alreadyIn = true;
            ++candidatesNBlocks[i].second;
            break;
         }
      }
      if(!alreadyIn)
      {
         std::cout << "added block number candidate : " << candidate << std::endl;
         candidatesNBlocks.push_back(std::pair<int,int>(candidate, 1) );
      }
   }
   return;
}

void Seeedpool::calcCandidatesNBlocks()
 {
   /**
    * for every subset of constraint classes calculate gcd (greatest common divisors) of the corresponding number of occurrences
    */

   int maximumnclasses = 18; /* if  distribution of classes exceed this number its skipped */

   /** firstly, iterate over all consclassifiers */
   for( size_t classifier = 0; classifier < consclassescollection.size(); ++classifier )
   {
      /** check if there are to  many classes in this distribution and skip it if so */
      if ( consclassescollection[classifier]->getNClasses() > maximumnclasses)
      {
         std::cout << " the current consclass distribution includes " <<  consclassescollection[classifier]->getNClasses() << " classes but only " << maximumnclasses << " are allowed for calcCandidatesNBlocks()" << std::endl;
         continue;
      }

      /** get necessary data of current classifier */
      std::vector< std::vector<int> > subsetsOfConstypes = consclassescollection[classifier]->getAllSubsets( true, true, true );
      std::vector<int> nConssOfClasses = consclassescollection[classifier]->getNConssOfClasses();

      /** start with the cardinalities of the consclasses as candidates */
      for( size_t i = 0; i < nConssOfClasses.size(); ++i)
      {
        addCandidatesNBlocks(nConssOfClasses[i]);
      }

      /** continue with gcd of all cardinalities in this subset */
      for(size_t subset = 0; subset < subsetsOfConstypes.size(); ++subset)
      {
         int greatestCD = 1;

         if( subsetsOfConstypes[subset].size() == 0 || subsetsOfConstypes[subset].size() == 1 )
              continue;

         greatestCD = gcd(nConssOfClasses[subsetsOfConstypes[subset][0]], nConssOfClasses[subsetsOfConstypes[subset][1]]  );

         for( size_t i = 2; i < subsetsOfConstypes[subset].size() ; ++i)
         {
            greatestCD = gcd( greatestCD, nConssOfClasses[subsetsOfConstypes[subset][i]] );
         }

         addCandidatesNBlocks(greatestCD);
      }
   }

   /** secondly, iterate over all varclassifiers */
   for( size_t classifier = 0; classifier < varclassescollection.size(); ++classifier )
   {
      /** check if there are to  many classes in this distribution and skip it if so */
      if ( varclassescollection[classifier]->getNClasses() > maximumnclasses)
      {
         std::cout << " the current varclass distribution includes " <<  varclassescollection[classifier]->getNClasses() << " classes but only " << maximumnclasses << " are allowed for calcCandidatesNBlocks()" << std::endl;
         continue;
      }

      /** get necessary data of current classifier */
      std::vector< std::vector<int> > subsetsOfVartypes = varclassescollection[classifier]->getAllSubsets( true, true, true, true );
      std::vector<int> nVarsOfClasses = varclassescollection[classifier]->getNVarsOfClasses();

      /** start with the cardinalities of the varclasses as candidates */
      for( size_t i = 0; i < nVarsOfClasses.size(); ++i)
      {
         addCandidatesNBlocks(nVarsOfClasses[i]);
      }

      /** continue with gcd of all cardinalities in this subset */
      for(size_t subset = 0; subset < subsetsOfVartypes.size(); ++subset)
      {
         int greatestCD = 1;

         if( subsetsOfVartypes[subset].size() == 0 || subsetsOfVartypes[subset].size() == 1 )
              continue;

         greatestCD = gcd(nVarsOfClasses[subsetsOfVartypes[subset][0]], nVarsOfClasses[subsetsOfVartypes[subset][1]]  );

         for( size_t i = 2; i < subsetsOfVartypes[subset].size() ; ++i)
         {
            greatestCD = gcd( greatestCD, nVarsOfClasses[subsetsOfVartypes[subset][i]] );
         }

         addCandidatesNBlocks(greatestCD);
      }
   }
}

int Seeedpool::getNConssClassDistributions(){
   return (int) consclassescollection.size();
}

int* Seeedpool::getConssClassDistribution(
   int consclassdistr
)
{
   int nconss = consclassescollection[consclassdistr]->getNConss();
   int* output = new int[nconss];
   for ( int i = 0; i < nconss; ++i )
      output[i] = consclassescollection[consclassdistr]->getClassOfCons( i );
   return &output[0];
}

std::vector<int> Seeedpool::getConssClassDistributionVector(
   int consclassdistr
)
{
   int nconss = consclassescollection[consclassdistr]->getNConss();
   std::vector<int> output(nconss, 0);
   for ( int i = 0; i < nconss; ++i )
      output[i] = consclassescollection[consclassdistr]->getClassOfCons( i );
   return output;
}

int Seeedpool::getNClassesOfDistribution( int consclassdistr )
{
   return consclassescollection[consclassdistr]->getNClasses();
}

/** returns number of different constraint classifiers */
int Seeedpool::getNConsClassifiers()
{
   return (int) consclassescollection.size();
}

 /** returns pointer to a constraint classifier */
ConsClassifier* Seeedpool::getConsClassifier( int givenClassifierIndex )
{
   assert( 0 <= givenClassifierIndex && givenClassifierIndex < (int) consclassescollection.size() );

   return consclassescollection[givenClassifierIndex];
}

ConsClassifier* Seeedpool::createConsClassifierForSCIPConstypes()
 {
    /**
     * at first for every subset of constypes calculate gcd (greatest common divisors) of the corresponding number of occurrences
     */
    std::vector<consType> foundConstypes(0);
    std::vector<int> constypesIndices(0);
    std::vector<int> classForCons = std::vector<int>(getNConss(), -1);
    ConsClassifier* classifier;

    for( int i = 0; i < getNConss(); ++i)
    {
       SCIP_CONS* cons;
       bool found = false;
       cons = getConsForIndex(i);
       consType cT = GCGconsGetType(cons);
       size_t constype;

       /** find constype or not */
       for( constype = 0; constype < foundConstypes.size(); ++constype)
       {
          if( foundConstypes[constype] == cT )
          {
             found = true;
             break;
          }
       }
       if( !found )
       {
          foundConstypes.push_back(GCGconsGetType(cons) );
          classForCons[i] = foundConstypes.size() - 1;
       }
       else
          classForCons[i] = constype;
     }

    classifier = new ConsClassifier( scip, "constypes", (int) foundConstypes.size(), getNConss() );

    for( int c = 0; c < classifier->getNClasses(); ++c )
    {
       std::string name;
       std::stringstream text;
       switch (foundConstypes[c])
       {
       case linear:
          name = "linear";
          break;
       case knapsack:
          name = "knapsack";
          break;
       case varbound:
          name = "varbound";
          break;
       case setpacking:
          name = "setpacking";
          break;
       case setcovering:
          name = "setcovering";
          break;
       case setpartitioning:
          name = "setpartitioning";
          break;
       case logicor:
          name= "logicor";
          break;
       case sos1:
          name = "sos1";
          break;
       case sos2:
          name = "sos2";
          break;
       case unknown:
          name = "unknown";
          break;
       case nconsTypeItems:
          name = "nconsTypeItems";
          break;
       default:
          name = "newConstype";
          break;
       }
       classifier->setClassName( c, name.c_str() );
       text << "This class contains all constraints that are of (SCIP) constype \"" << name << "\".";
       classifier->setClassDescription( c, text.str().c_str() );
    }
    for( int i = 0; i < classifier->getNConss(); ++i )
    {
       classifier->assignConsToClass( i, classForCons[i] );
    }

    std::cout << " consclassifier scipconstypes:" << " yields a classification with " << foundConstypes.size()  << " different constraint classes" << std::endl;

    return classifier;
}

 ConsClassifier* Seeedpool::createConsClassifierForConsnamesDigitFreeIdentical()
  {
     /**
      * at first remove all digits from the consnames
      */
     std::vector<std::string> consnamesToCompare(getNConss(), "");
     std::vector<int> nConssConstype(0);
     std::vector<int> classForCons = std::vector<int>(getNConss(), -1);
     std::vector<std::string> nameClasses(0);
     ConsClassifier* classifier;


     for( int i = 0; i < getNConss(); ++i )
     {
        int nremoved;
        char consname[SCIP_MAXSTRLEN];
        strcpy(consname, SCIPconsGetName(getConsForIndex(i) ) );

        removeDigits(consname, &nremoved);
        consnamesToCompare[i] = std::string(consname);
     }

     /** test of reduced consnames */

     if( false )
     {
        for( int i = 0; i < getNConss(); ++i )
        {
          std::cout << " old consname : " << SCIPconsGetName(getConsForIndex(i) ) << std::endl;
//           std::cout << " new consname : " << consnamesToCompare[i]  << std::endl;
//           std::cout << std::endl;
        }
     }

     for( int i = 0; i < getNConss(); ++i )
     {
        bool belongstoexistingclass = false;
        /** test if string belongs to an existing name class */
        for ( size_t j = 0; j < nameClasses.size(); ++j )
        {
           if ( nameClasses[j].compare(consnamesToCompare[i]) == 0 )
           {
              belongstoexistingclass = true;
              classForCons[i] = j;
              nConssConstype[j]++;
              break;
           }
        }
        if ( !belongstoexistingclass )
        {
           nameClasses.push_back(consnamesToCompare[i] );
           nConssConstype.push_back(1);
           classForCons[i] = nameClasses.size()-1;

        }
     }

     classifier = new ConsClassifier( scip, "consnames", (int) nameClasses.size(), getNConss() );

     for( int c = 0; c < classifier->getNClasses(); ++c )
     {
        std::stringstream text;
        classifier->setClassName( c, nameClasses[c].c_str() );
        text << "This class contains all constraints with name \"" << nameClasses[c] << "\".";
        classifier->setClassDescription( c, text.str().c_str() );
     }
     for( int i = 0; i < classifier->getNConss(); ++i )
     {
        classifier->assignConsToClass( i, classForCons[i] );
     }

     std::cout << " consclassifier digit-reduced consnames (check for identity):" << " yields a classificiation with " << nameClasses.size()  << " different constraint classes" << std::endl;

     return classifier;
}

 ConsClassifier* Seeedpool::createConsClassifierForConsnamesLevenshteinDistanceConnectivity(
    int connectivity
    )
  {
     /**
      * at first remove all digits from the consnames
      */
     std::vector<std::string> consnamesToCompare(getNConss(), "");
     std::vector<int> nConssConstype(0);
     std::vector<int> classForCons = std::vector<int>(getNConss(), -1);
     std::vector<bool> alreadyReached(getNConss(), false);
     std::queue<int> helpqueue = std::queue<int>();
     //std::vector<int> neighborConss(0);
     int nUnreachedConss = getNConss();
     int currentClass = -1;
     int nmaxconss = 5000;

     std::stringstream classifierName;
     classifierName << "lev-dist-" << connectivity;
     ConsClassifier* classifier = new ConsClassifier( scip, classifierName.str().c_str(), 0, getNConss() );


     if (getNConss() > nmaxconss)
     {
        std::cout << " skipped levenshtein distance based constraint classes calculating since number of constraints " << getNConss() << " exceeds limit " << nmaxconss   << std::endl;
        return NULL;
     }


     std::vector< std::vector<int> > levenshteindistances(getNConss(), std::vector<int>(getNConss(), -1) );


     for( int i = 0; i < getNConss(); ++i )
     {
        consnamesToCompare[i] = std::string(SCIPconsGetName(getConsForIndex(i) ));
     }

     for( int i = 0; i < getNConss(); ++i )
     {
        for ( int j = i+1; j < getNConss(); ++j)
        {
           levenshteindistances[i][j] = calcLevenshteinDistance(consnamesToCompare[i], consnamesToCompare[j]);
           levenshteindistances[j][i] = levenshteindistances[i][j];
//           if(levenshteindistances[i][j] == 1)
//              std::cout << " string1 : " << consnamesToCompare[i] << " string2 : " << consnamesToCompare[j] << " distance: " << levenshteindistances[i][j] << std::endl;
        }
     }

     /** do breadth first search */
        while( nUnreachedConss > 0 )
        {
           int firstUnreached = -1;
           currentClass++;
           assert(helpqueue.empty());
           for( int i = 0; i < getNConss(); ++i )
           {
              if( classForCons[i] == -1 )
              {
                 firstUnreached = i;
                 break;
              }
           }

           helpqueue.push(firstUnreached);
//           neighborConss.clear();
//           neighborConss.push_back(firstUnreached);
           alreadyReached[firstUnreached] = true;
           classForCons[firstUnreached] = currentClass;
           --nUnreachedConss;

           while( !helpqueue.empty() )
           {
              int nodecons = helpqueue.front();
              helpqueue.pop();
              for( int j = 0; j < getNConss() ; ++j )
              {

                 if( alreadyReached[j] )
                    continue;

                 if(j == nodecons)
                    continue;

                 if(levenshteindistances[j][nodecons] > connectivity)
                    continue;

                    alreadyReached[j] = true;
                    classForCons[j] = currentClass;
                    --nUnreachedConss;
                    helpqueue.push(j);
                 }
           } //endwhile(!queue.empty() )

           std::stringstream text;
           text << "This class contains all constraints with a name similar to \"" << consnamesToCompare[firstUnreached] << "\".";
           int newClass = classifier->addClass( consnamesToCompare[firstUnreached].c_str(), text.str().c_str(), BOTH );
           assert( newClass == currentClass );

        } // endwhile( !openConss.empty() )

        for( int i = 0; i < classifier->getNConss(); ++i )
        {
           classifier->assignConsToClass( i, classForCons[i] );
        }

        std::cout << " consclassifier levenshtein: connectivity of " << connectivity << " yields a classification with " << currentClass+1  << " different constraint classes" << std::endl;

        return classifier;
}


 ConsClassifier* Seeedpool::createConsClassifierForNNonzeros()
  {
     /**
      * at first remove all digits from the consnames
      */
     std::vector<int> nconssforclass(0);
     std::vector<int> differentNNonzeros(0);
     std::vector<int> classForCons (getNConss(), -1);


     int counterClasses = 0;

     for( int i = 0; i < getNConss(); ++i )
     {
        int nnonzeros = getNVarsForCons(i);
        bool nzalreadyfound = false;

        for ( size_t nzid = 0; nzid < differentNNonzeros.size(); ++nzid )
        {
           if ( nnonzeros == differentNNonzeros[nzid] )
           {
              nzalreadyfound = true;
              classForCons[i] = nzid;
              ++nconssforclass[nzid];
              break;
           }
        }

        if(!nzalreadyfound)
        {
           classForCons[i] = counterClasses;
           ++counterClasses;
           differentNNonzeros.push_back(nnonzeros);
           nconssforclass.push_back(1);
        }
     }

     /** test of reduced consnames */

     if( false )
     {
        std::cout << " nNonzero : nConsWithNNonzero"  << std::endl;
        for( size_t i = 0; i < differentNNonzeros.size(); ++i )
        {
           std::cout << differentNNonzeros[i] << " : " << nconssforclass[i] << std::endl;
//           std::cout << " new consname : " << consnamesToCompare[i]  << std::endl;
//           std::cout << std::endl;
        }
     }

     ConsClassifier* classifier = new ConsClassifier( scip, "nonzeros", (int) differentNNonzeros.size(), getNConss() );

     for( int c = 0; c < classifier->getNClasses(); ++c )
     {
        std::stringstream text;
        text << differentNNonzeros[c];
        classifier->setClassName( c, text.str().c_str() );
        text.str("");
        text.clear();
        text << "This class contains all constraints with " << differentNNonzeros[c] << " nonzero coefficients.";
        classifier->setClassDescription( c, text.str().c_str() );
     }
     for( int i = 0; i < classifier->getNConss(); ++i )
     {
        classifier->assignConsToClass( i, classForCons[i] );
     }

     std::cout << " consclassifier nonzeros: comparison of number of nonzeros" << " yields a classification with " << differentNNonzeros.size()  << " different constraint classes" << std::endl;

     return classifier;
 }

/** adds a constraint classifier if it is no duplicate of an existing classifier */
void Seeedpool::addConsClassifier( ConsClassifier* givenClassifier )
{
   if ( givenClassifier != NULL )
   {
      /** check whether there already exists an equivalent consclassifier */
      ConsClassifier* equiv = NULL;

      for ( size_t i = 0; i < consclassescollection.size(); ++i )
      {
         if ( givenClassifier->classifierIsDuplicateOfClassifier( consclassescollection[i] ) )
         {
            equiv = consclassescollection[i];
            break;
         }
      }

      if ( equiv == NULL )
         consclassescollection.push_back( givenClassifier );
      else
         std::cout << "  consclassifier " << givenClassifier->getName() << " not considered since it offers the same structure as " << equiv->getName() << std::endl;
   }
}

/** adds constraint classifiers with a reduced number of classes */
void Seeedpool::reduceConsclasses()
{
   int maxnclasses = 9;

   if( getNConss() + getNVars() > 50000 )
      maxnclasses = 3;

   for( size_t classifierid = 0; classifierid < consclassescollection.size(); ++classifierid )
   {
      ConsClassifier* newclassifier = consclassescollection[classifierid]->reduceClasses( maxnclasses );

      if ( newclassifier != NULL )
      {
         std::cout <<  "add reduced version of consclassifier " << consclassescollection[classifierid]->getName() << " with " << maxnclasses << " classes" << std::endl;
         addConsClassifier( newclassifier );
      }
   }
}

/** returns number of different variable classifiers */
int Seeedpool::getNVarClassifiers()
{
   return (int) varclassescollection.size();
}

/** returns pointer to a variable classifier */
VarClassifier* Seeedpool::getVarClassifier( int givenClassifierIndex )
{
   assert( 0 <= givenClassifierIndex && givenClassifierIndex < (int) varclassescollection.size() );

   return varclassescollection[givenClassifierIndex];
}

/** returns a new variable classifier
 *  where all variables with identical objective function value are assigned to the same class */
VarClassifier* Seeedpool::createVarClassifierForObjValues()
{
   std::vector<SCIP_Real> foundobjvals( 0 ); /** all found objective function values */
   std::vector<int> classforvars( getNVars(), -1 ); /** vector assigning a class index to each variable */
   int curclassindex; /** stores a var's classindex if the objective value of a var has already been found for another var */
   SCIP_Real curobjval;
   VarClassifier* classifier; /** new VarClassifier */

   for( int v = 0; v < getNVars(); ++v )
   {
      assert( getVarForIndex( v ) != NULL );
      curobjval = SCIPvarGetObj( getVarForIndex( v ) );
      curclassindex = -1;

      /** check whether current objective funtion value already exists */
      for( size_t c = 0; c < foundobjvals.size(); ++c )
      {
         if( SCIPisEQ( scip, curobjval, foundobjvals[c] ) )
         {
            curclassindex = c;
            break;
         }
      }

      /** assign var to class and save objective function value, if it is new */
      if( curclassindex == -1 )
      {
         foundobjvals.push_back( curobjval );
         classforvars[v] = foundobjvals.size() - 1;
      }
      else
      {
         classforvars[v] = curclassindex;
      }
   }

   classifier = new VarClassifier( scip, "varobjvals", (int) foundobjvals.size(), getNVars() );

   /** set up class information */
   for ( int c = 0; c < classifier->getNClasses(); ++c )
   {
      std::stringstream name;
      std::stringstream text;

      name << std::setprecision( 5 ) << foundobjvals[c];
      text << "This class contains all variables with objective function value " << name.str() << ".";

      classifier->setClassName( c, name.str().c_str() );
      classifier->setClassDescription( c, text.str().c_str() );
   }

   /** assign vars according to classforvars vactor */
   for ( int v = 0; v < classifier->getNVars(); ++v )
   {
      classifier->assignVarToClass( v, classforvars[v] );
   }

   std::cout << " varclassifier varobjvals:" << " yields a classification with " << classifier->getNClasses() << " different variable classes" << std::endl;

   return classifier;
}

/** returns a new variable classifier
 *  where all variables are assigned to class zero, positive or negative according to their objective function value sign
 *  all class zero variables are assumed to be only master variables (set via DECOMPINFO) */
VarClassifier* Seeedpool::createVarClassifierForObjValueSigns()
{
   VarClassifier* classifier= new VarClassifier( scip, "varobjvalsigns", 3, getNVars() ); /** new VarClassifier */
   SCIP_Real curobjval;

   /** set up class information */
   classifier->setClassName( 0, "zero" );
   classifier->setClassDescription( 0, "This class contains all variables with objective function value zero." );
   classifier->setClassDecompInfo( 0, MASTER );
   classifier->setClassName( 1, "positive" );
   classifier->setClassDescription( 1, "This class contains all variables with positive objective function value." );
   classifier->setClassDecompInfo( 1, ALL );
   classifier->setClassName( 2, "negative" );
   classifier->setClassDescription( 2, "This class contains all variables with negative objective function value." );
   classifier->setClassDecompInfo( 2, ALL );

   /** assign vars */
   for( int v = 0; v < getNVars(); ++v )
   {
      assert( getVarForIndex( v ) != NULL );
      curobjval = SCIPvarGetObj( getVarForIndex( v ) );

      if( SCIPisZero( scip, curobjval ) )
      {
         classifier->assignVarToClass( v, 0 );
      }
      else if ( SCIPisPositive( scip, curobjval ) )
      {
         classifier->assignVarToClass( v, 1 );
      }
      else
      {
         classifier->assignVarToClass( v, 2 );
      }
   }

   /* remove a class if there is no variable with the respective sign */
   classifier->removeEmptyClasses();

   std::cout << " varclassifier varobjvalsigns:" << " yields a classification with " << classifier->getNClasses() << " different variable classes" << std::endl;

   return classifier;
}

VarClassifier* Seeedpool::createVarClassifierForSCIPVartypes()
{
   std::vector<SCIP_VARTYPE> foundVartypes(0);
   std::vector<int> classForVars = std::vector<int>(getNVars(), -1);
   VarClassifier* classifier;

   for( int i = 0; i < getNVars(); ++i)
   {
      SCIP_VAR* var;
      bool found = false;
      var = getVarForIndex(i);
      SCIP_VARTYPE vT = SCIPvarGetType( var );
      size_t vartype;

      /** find vartype or not */
      for( vartype = 0; vartype < foundVartypes.size(); ++vartype )
      {
         if( foundVartypes[vartype] == vT )
         {
            found = true;
            break;
         }
      }
      if( !found )
      {
         foundVartypes.push_back( vT );
         classForVars[i] = foundVartypes.size() - 1;
      }
      else
         classForVars[i] = vartype;
   }

   classifier = new VarClassifier( scip, "vartypes", (int) foundVartypes.size(), getNVars() );

   for( int c = 0; c < classifier->getNClasses(); ++c )
   {
      std::string name;
      std::stringstream text;
      switch (foundVartypes[c])
      {
          case SCIP_VARTYPE_BINARY:
             name = "bin";
             break;
          case SCIP_VARTYPE_INTEGER:
             name = "int";
             break;
          case SCIP_VARTYPE_IMPLINT:
             name = "impl";
             break;
          case SCIP_VARTYPE_CONTINUOUS:
             name = "cont";
             break;
          default:
             name = "newVartype";
             break;
      }
      classifier->setClassName( c, name.c_str() );
      text << "This class contains all variables that are of (SCIP) vartype \"" << name << "\".";
      classifier->setClassDescription( c, text.str().c_str() );
   }
   for( int i = 0; i < classifier->getNVars(); ++i )
   {
      classifier->assignVarToClass( i, classForVars[i] );
   }

   std::cout << " varclassifier scipvartypes:" << " yields a classification with " << foundVartypes.size()  << " different variable classes" << std::endl;

   return classifier;
}

/** adds a variable classifier if it is no duplicate of an existing variable classifier */
void Seeedpool::addVarClassifier( VarClassifier* givenClassifier )
{
   if ( givenClassifier != NULL )
   {
      /** check whether there already exists an equivalent varclassifier */
      VarClassifier* equiv = NULL;

      for ( size_t i = 0; i < varclassescollection.size(); ++i )
      {
         if ( givenClassifier->classifierIsDuplicateOfClassifier( varclassescollection[i] ) )
         {
            equiv = varclassescollection[i];
            break;
         }
      }

      if ( equiv == NULL )
         varclassescollection.push_back( givenClassifier );
      else
         std::cout << "  varclassifier " << givenClassifier->getName() << " not considered since it offers the same structure as " << equiv->getName() << std::endl;
   }
}

/** adds variable classifiers with a reduced number of classes */
void Seeedpool::reduceVarclasses()
{
   int maxnclasses = 9;

   if( getNConss() + getNVars() > 50000 )
      maxnclasses = 3;

   for( size_t classifierid = 0; classifierid < varclassescollection.size(); ++classifierid )
   {
      VarClassifier* newclassifier = varclassescollection[classifierid]->reduceClasses( maxnclasses );

      if ( newclassifier != NULL )
      {
         std::cout <<  "add reduced version of varclassifier " << varclassescollection[classifierid]->getName() << " with " << maxnclasses << " classes" << std::endl;
         addVarClassifier( newclassifier );
      }
   }
}

std::vector<SeeedPtr> Seeedpool::removeSomeOneblockDecomps(
   std::vector<SeeedPtr> seeeds)
{
   std::vector<SeeedPtr> remainingSeeeds(0);
   std::vector<SeeedPtr> oneBlockSeeeds(0);

   int nmasterconssfirst = 1000;
   int nmasterconsssecond = 1001;

   for( size_t i = 0; i < seeeds.size(); ++i )
   {
      if( seeeds[i]->getNBlocks() == 1)
      {
         if(seeeds[i]->getNMasterconss() < nmasterconssfirst )
         {
            nmasterconsssecond = nmasterconssfirst;
            nmasterconssfirst = seeeds[i]->getNMasterconss();
         }else if(seeeds[i]->getNMasterconss() < nmasterconsssecond )
            nmasterconsssecond = seeeds[i]->getNMasterconss();

      }
      else
         remainingSeeeds.push_back(seeeds[i]);
   }

   for(int i = 0; i < (int) seeeds.size(); ++i)
   {
      if( seeeds[i]->getNBlocks() == 1 && ( seeeds[i]->getNMasterconss() == nmasterconssfirst || seeeds[i]->getNMasterconss() == nmasterconsssecond ) )
         remainingSeeeds.push_back(seeeds[i]);
      else if (seeeds[i]->getNBlocks() == 1)
         oneBlockSeeeds.push_back(seeeds[i]);
   }

   for(int i = 0; i < (int) oneBlockSeeeds.size(); ++i)
   {
      delete oneBlockSeeeds[i];
      oneBlockSeeeds[i] = NULL;
   }

   return remainingSeeeds;
}




/**
 * creates a decomposition for a given seeed
 */
SCIP_RETCODE Seeedpool::createDecompFromSeeed(
   SeeedPtr       seeed,                                 /** seeed the decomposition is created for */
   DEC_DECOMP**   newdecomp                              /** the new decomp created from the seeed */
  )
{
<<<<<<< HEAD

=======
   char detectorchaininfo[SCIP_MAXSTRLEN];
>>>>>>> 5a9ebc3f
   SCIP_HASHMAP* vartoblock;
   SCIP_HASHMAP* constoblock;
   SCIP_HASHMAP* varindex;
   SCIP_HASHMAP* consindex;
   SCIP_VAR*** stairlinkingvars;
   SCIP_VAR*** subscipvars;
   SCIP_VAR**  linkingvars;
   SCIP_CONS**  linkingconss;
   SCIP_CONS*** subscipconss;
   DEC_SCORES scores;
   int* nsubscipconss;
   int* nsubscipvars;
   int* nstairlinkingvars;
   int  nlinkingvars;
   int varcounter = 1;  /* in varindex counting starts with 1 */
   int conscounter = 1; /* in consindex counting starts with 1 */
   int counterstairlinkingvars = 0;
   int size;

   assert(seeed->checkConsistency(this) );

   /* create decomp data structure */
   SCIP_CALL_ABORT( DECdecompCreate( scip, newdecomp) );

   //           seeed->displayConss();
   //     if(seeed->detectorChain.size() > 2)
   //    seeed->showScatterPlot(this);

   /** set nblocks */
   DECdecompSetNBlocks( *newdecomp, seeed->getNBlocks() );

   //detectorchaininfo ;
   /** set constraints */
   if( seeed->getNMasterconss( )  != 0 )
      SCIP_CALL_ABORT ( SCIPallocBufferArray(scip, &linkingconss, seeed->getNMasterconss() ) );
   else  linkingconss = NULL;

   SCIP_CALL_ABORT (SCIPallocBufferArray(scip, &nsubscipconss, seeed->getNBlocks() ) );
   SCIP_CALL_ABORT (SCIPallocBufferArray(scip, &subscipconss, seeed->getNBlocks() ) );

   SCIP_CALL_ABORT( SCIPhashmapCreate( &constoblock, SCIPblkmem(scip), seeed->getNConss() ) );
   SCIP_CALL_ABORT( SCIPhashmapCreate( &consindex, SCIPblkmem(scip), seeed->getNConss() ) );

   /* set linking constraints */
   for (int c = 0; c < seeed->getNMasterconss() ; ++c)
   {
      int consid = seeed->getMasterconss()[c];
      SCIP_CONS* scipcons = consToScipCons[consid];
      linkingconss[c] = scipcons;
      SCIP_CALL_ABORT( SCIPhashmapInsert(constoblock, scipcons, (void*) (size_t) (seeed->getNBlocks() + 1) ) );
      SCIP_CALL_ABORT( SCIPhashmapInsert(consindex, scipcons, (void*) (size_t) conscounter) );
      conscounter++;
   }

   if (seeed->getNMasterconss() != 0 )
      DECdecompSetLinkingconss(scip, *newdecomp, linkingconss, seeed->getNMasterconss());
   else
      linkingconss = NULL;
   /* set block constraints */
   for ( int b = 0; b < seeed->getNBlocks(); ++b )
   {
      SCIP_CALL_ABORT( SCIPallocBufferArray(scip, &subscipconss[b], seeed->getNConssForBlock(b) ) );
      nsubscipconss[b] = seeed->getNConssForBlock(b);
      for( int c = 0; c < seeed->getNConssForBlock(b); ++c )
      {
         int consid  = seeed->getConssForBlock(b)[c];
         SCIP_CONS* scipcons = consToScipCons[consid];

         assert(scipcons != NULL);
         subscipconss[b][c] = scipcons;
         SCIP_CALL_ABORT( SCIPhashmapInsert(constoblock, scipcons, (void*) (size_t) (b + 1 ) ) ) ;
         SCIP_CALL_ABORT( SCIPhashmapInsert(consindex, scipcons, (void*) (size_t) conscounter) );
         conscounter++;
      }
   }

   DECdecompSetSubscipconss(scip, *newdecomp, subscipconss, nsubscipconss );

   DECdecompSetConstoblock(*newdecomp, constoblock);
   DECdecompSetConsindex(*newdecomp, consindex);

   /* finished setting constraint data structures */
   /** now: set variables */
   SCIP_CALL_ABORT( SCIPallocBufferArray(scip, &nsubscipvars, seeed->getNBlocks() ) );
   SCIP_CALL_ABORT( SCIPallocBufferArray(scip, &subscipvars, seeed->getNBlocks() ) );
   SCIP_CALL_ABORT( SCIPallocBufferArray(scip, &stairlinkingvars, seeed->getNBlocks() ) );
   SCIP_CALL_ABORT( SCIPallocBufferArray(scip, &nstairlinkingvars, seeed->getNBlocks() ) );

   SCIP_CALL_ABORT( SCIPhashmapCreate( &vartoblock, SCIPblkmem(scip), seeed->getNVars() ) );
   SCIP_CALL_ABORT( SCIPhashmapCreate( &varindex, SCIPblkmem(scip), seeed->getNVars() ) );

   /** set linkingvars */
   nlinkingvars = seeed->getNLinkingvars() + seeed->getNMastervars() + seeed->getNTotalStairlinkingvars();

   if( nlinkingvars != 0 )
      SCIP_CALL_ABORT( SCIPallocBufferArray(scip, &linkingvars, nlinkingvars) );
   else
      linkingvars = NULL;

   for( int v = 0; v < seeed->getNLinkingvars(); ++v )
   {
      int var = seeed->getLinkingvars()[v];
      SCIP_VAR* scipvar = SCIPvarGetProbvar( varToScipVar[var] );
      assert(scipvar != NULL);

      linkingvars[v] = scipvar;
      SCIP_CALL_ABORT( SCIPhashmapInsert(vartoblock, scipvar, (void*) (size_t) (seeed->getNBlocks() + 2) ) );
      SCIP_CALL_ABORT( SCIPhashmapInsert(varindex, scipvar, (void*) (size_t) varcounter) );
      varcounter++;
   }

   for( int v = 0; v < seeed->getNMastervars(); ++v )
   {
      int var = seeed->getMastervars()[v];
      SCIP_VAR* scipvar = SCIPvarGetProbvar( varToScipVar[var] );
      linkingvars[v+seeed->getNLinkingvars()] = scipvar;
      SCIP_CALL_ABORT( SCIPhashmapInsert(vartoblock, scipvar, (void*) (size_t) (seeed->getNBlocks() + 1) ) );
      SCIP_CALL_ABORT( SCIPhashmapInsert(varindex, scipvar, (void*) (size_t) varcounter) );
      varcounter++;
   }

   /* set block variables */
   for ( int b = 0; b < seeed->getNBlocks(); ++b )
   {
      if(seeed->getNVarsForBlock(b) > 0)
         SCIP_CALL_ABORT(SCIPallocBufferArray(scip, &subscipvars[b], seeed->getNVarsForBlock(b) ) );
      else subscipvars[b] = NULL;

      if(seeed->getNStairlinkingvars(b) > 0)
         SCIP_CALL_ABORT( SCIPallocBufferArray(scip, &stairlinkingvars[b], seeed->getNStairlinkingvars(b) ) );
      else stairlinkingvars[b] = NULL;

      nsubscipvars[b] = seeed->getNVarsForBlock(b);
      nstairlinkingvars[b] = seeed->getNStairlinkingvars(b);

      for ( int v = 0; v < seeed->getNVarsForBlock(b); ++v )
      {
         int var = seeed->getVarsForBlock(b)[v];
         SCIP_VAR* scipvar = SCIPvarGetProbvar( varToScipVar[var] );
         assert(scipvar != NULL);

         subscipvars[b][v] = scipvar;
         SCIP_CALL_ABORT( SCIPhashmapInsert(vartoblock, scipvar, (void*) (size_t) (b + 1) ) );
         SCIP_CALL_ABORT( SCIPhashmapInsert(varindex, scipvar, (void*) (size_t) varcounter) );
         varcounter++;
      }

      for ( int v = 0; v < seeed->getNStairlinkingvars(b); ++v )
      {
         int var = seeed->getStairlinkingvars(b)[v];
         SCIP_VAR* scipvar = SCIPvarGetProbvar( varToScipVar[var] );
         assert(scipvar != NULL);

         stairlinkingvars[b][v] = scipvar;
         linkingvars[seeed->getNLinkingvars() + seeed->getNMastervars() + counterstairlinkingvars ] = scipvar;
         SCIP_CALL_ABORT( SCIPhashmapInsert(vartoblock, scipvar, (void*) (size_t) (seeed->getNBlocks() + 2) ) );
         SCIP_CALL_ABORT( SCIPhashmapInsert(varindex, scipvar, (void*) (size_t) varcounter) );
         varcounter++;
         counterstairlinkingvars++;
      }
   }

   DECdecompSetSubscipvars(scip, *newdecomp, subscipvars, nsubscipvars);
   DECdecompSetStairlinkingvars(scip, *newdecomp, stairlinkingvars, nstairlinkingvars);
   DECdecompSetLinkingvars(scip, *newdecomp, linkingvars, nlinkingvars, seeed->getNMastervars());
   DECdecompSetVarindex(*newdecomp, varindex);
   DECdecompSetVartoblock(*newdecomp, vartoblock) ;

   /** free stuff */

   /** free constraints */
   SCIPfreeBufferArrayNull(scip, &(linkingconss));
   SCIPfreeBufferArrayNull(scip, &(nsubscipconss));
   for( int b = seeed->getNBlocks()-1; b >= 0; --b )
   {
      SCIPfreeBufferArrayNull(scip, &(subscipconss[b]));
   }
   SCIPfreeBufferArrayNull(scip, &(subscipconss));

   /** free vars stuff */
   SCIPfreeBufferArrayNull(scip, &(linkingvars) );
   for( int b = seeed->getNBlocks()-1; b >= 0; --b )
   {
      if( nsubscipvars[b] != 0 )
      {
         SCIPfreeBufferArrayNull(scip, &(subscipvars[b]));
      }
   }

   SCIPfreeBufferArrayNull(scip, &(subscipvars) );
   SCIPfreeBufferArrayNull(scip, &(nsubscipvars));

   for( int b = seeed->getNBlocks()-1; b >= 0; --b )
   {
      if( nstairlinkingvars[b] != 0 )
      {
         SCIPfreeBufferArrayNull(scip, &(stairlinkingvars[b]));
      }
   }
   SCIPfreeBufferArrayNull(scip, &(stairlinkingvars) );
   SCIPfreeBufferArrayNull(scip, &(nstairlinkingvars));

   /** set detectorchain */
   int ndetectors = seeed->getNDetectors();
   (*newdecomp)->sizedetectorchain = ndetectors;
   size = SCIPcalcMemGrowSize(scip, (*newdecomp)->sizedetectorchain);
   SCIP_CALL_ABORT( SCIPallocBlockMemoryArray(scip, &(*newdecomp)->detectorchain, size) ); /** free in decomp.c:469 */
   for( int k = 0; k < ndetectors; ++k )
   {
      if(k != ndetectors-1 || !seeed->getFinishedByFinisher() )
      {
         //          std::cout << " added detector of " << i << "-th seeed to its detetcor chain" << std::endl;
         (*newdecomp)->detectorchain[k] = seeed->getDetectorchain()[k];
      }else
         (*newdecomp)->detectorchain[k] = seeed->getDetectorchain()[k];
   }

   /** set statistical detector chain data */
   DECdecompSetSeeedID(*newdecomp, seeed->getID() );
   if( seeed->getNDetectors() > 0 )
   {
      DECdecompSetDetectorClockTimes(scip, *newdecomp, &(seeed->detectorClockTimes[0]) );
      DECdecompSetDetectorPctVarsToBorder(scip, *newdecomp, &(seeed->pctVarsToBorder[0] ) );
      DECdecompSetDetectorPctVarsToBlock(scip, *newdecomp, &(seeed->pctVarsToBlock[0] ) );
      DECdecompSetDetectorPctVarsFromOpen(scip, *newdecomp, &(seeed->pctVarsFromFree[0] ) );
      DECdecompSetDetectorPctConssToBorder(scip, *newdecomp, &(seeed->pctConssToBorder[0] ) );
      DECdecompSetDetectorPctConssToBlock(scip, *newdecomp, &(seeed->pctConssToBlock[0] ) );
      DECdecompSetDetectorPctConssFromOpen(scip, *newdecomp, &(seeed->pctConssFromFree[0] ) );
      DECdecompSetNNewBlocks(scip, *newdecomp, &(seeed->nNewBlocks[0] ) );
   }


   /** set detector chain info string */
   SCIPsnprintf( detectorchaininfo, SCIP_MAXSTRLEN, "") ;
   if( seeed->usergiven == USERGIVEN::PARTIAL || seeed->usergiven == USERGIVEN::COMPLETE || seeed->usergiven == USERGIVEN::COMPLETED_CONSTOMASTER)
   {
      seeed->buildDecChainString();
   }
   SCIP_CALL(DECdecompSetDetectorChainString(scip, *newdecomp, seeed->detectorchainstring ) );

   /** set dectype */
   if( (*newdecomp)->nlinkingvars == seeed->getNTotalStairlinkingvars() && (*newdecomp)->nlinkingconss == 0 && DECdecompGetNLinkingvars((*newdecomp)) > 0)
   {
      (*newdecomp)->type = DEC_DECTYPE_STAIRCASE;
   }
   else if( (*newdecomp)->nlinkingvars > 0 || seeed->getNTotalStairlinkingvars() > 0 )
   {
      (*newdecomp)->type = DEC_DECTYPE_ARROWHEAD;
   }
   else if( (*newdecomp)->nlinkingconss > 0)
   {
      (*newdecomp)->type = DEC_DECTYPE_BORDERED;
   }
   else if( (*newdecomp)->nlinkingconss == 0 && seeed->getNTotalStairlinkingvars() == 0)
   {
      (*newdecomp)->type = DEC_DECTYPE_DIAGONAL;
   }
   else
   {
      (*newdecomp)->type = DEC_DECTYPE_UNKNOWN;
   }


   SCIP_CALL(DECevaluateDecomposition(scip, *newdecomp, &scores) );

   assert(scores.maxwhitescore == seeed->getMaxWhiteScore() );
   assert(DECdecompCheckConsistency(scip, (*newdecomp) ) );
   assert(!SCIPhashmapIsEmpty((*newdecomp)->constoblock));
   assert(!SCIPhashmapIsEmpty((*newdecomp)->vartoblock));

   return SCIP_OKAY;
}

/** creates a seeed for a given decomposition
 *  the resulting seeed will not have a detectorchaininfo or any ancestor or finishing detector data */
SCIP_RETCODE Seeedpool::createSeeedFromDecomp(
      DEC_DECOMP* decomp,                                    /** decomposition the seeed is created for */
      SeeedPtr*   newseeed                                   /** the new seeed created from the decomp */
  )
{
<<<<<<< HEAD
   assert( decomp != NULL );
   assert( DECdecompCheckConsistency( scip, decomp ) );
   assert( nConss == DECdecompGetNConss( decomp ) );
   assert( DECdecompGetPresolved( decomp ) );
   assert( transformed );

   /* create new seeed and initialize its data */
   SeeedPtr seeed = new Seeed( scip, getNewIdForSeeed(), nDetectors, nConss, nVars );
   seeed->setNBlocks( DECdecompGetNBlocks( decomp ) );
   /* @todo delete this after merging with seeedpool_cleanup !!! */
   seeed->calcOpenconss();
   seeed->calcOpenvars();

   assert( seeed->getNOpenconss() == nConss );
   assert( seeed->getNOpenvars() == nVars );

   SCIP_CONS** linkingconss = DECdecompGetLinkingconss( decomp );
   int nlinkingconss = DECdecompGetNLinkingconss( decomp );
   SCIP_HASHMAP* constoblock = DECdecompGetConstoblock( decomp );
   int nblock;

   /* set linking conss */
   for( int c = 0; c < nlinkingconss; ++c )
   {
      seeed->bookAsMasterCons( getIndexForCons( linkingconss[c] ) );
   }

   /* set block conss */
   for( int c = 0; c < nConss; ++c )
   {
      nblock = (int) (size_t) SCIPhashmapGetImage( constoblock, (void*) (size_t) getConsForIndex( c ) );
      if( nblock >= 1 && nblock <= seeed->getNBlocks() )
      {
         seeed->bookAsBlockCons( c, nblock - 1 );
      }
   }
=======
   *newseeed = new Seeed(scip, this->getNewIdForSeeed(), this->getNDetectors(), this->getNConss(), this->getNVars() );
>>>>>>> 5a9ebc3f

   SCIP_VAR*** stairlinkingvars = DECdecompGetStairlinkingvars( decomp );
   int* nstairlinkingvars = DECdecompGetNStairlinkingvars( decomp );
   int varindex;
   SCIP_HASHMAP* vartoblock = DECdecompGetVartoblock( decomp );

   /* set stairlinkingvars */
   for( int b = 0; b < seeed->getNBlocks(); ++b )
   {
      for( int v = 0; v < nstairlinkingvars[b]; ++v )
      {
         if( stairlinkingvars[b][v] != NULL )
         {
            /* @todo probvar re-transformation? -> SCIPgetTransformedVar(...) might do (see SCIP doc)? */
            varindex = getIndexForVar( stairlinkingvars[b][v] );
            seeed->bookAsStairlinkingVar( varindex, b );
         }
      }
   }

   /* flush booked conss and vars in order to be able to check whether a var is already assigned to stairlinking */
   seeed->flushBooked();

   /* set other vars */
   for( int v = 0; v < getNVars(); ++v )
   {
      nblock = (int) (size_t) SCIPhashmapGetImage( vartoblock, (void*) (size_t) SCIPvarGetProbvar( getVarForIndex( v ) ) );
      if( nblock == seeed->getNBlocks() + 2 && !seeed->isVarStairlinkingvar( v ) )
      {
         seeed->bookAsLinkingVar( v );
      }
      else if( nblock == seeed->getNBlocks() + 1 )
      {
         seeed->bookAsMasterVar( v );
      }
      else if( nblock >= 1 && nblock <= seeed->getNBlocks() )
      {
         seeed->bookAsBlockVar( v, nblock - 1 );
      }
   }

   seeed->flushBooked();

   /* now all conss and vars should be assigned */
   assert( seeed->isComplete() );

   /*set all detector-related information*/
   for( int i = 0; i < DECdecompGetDetectorChainSize( decomp ); ++i )
   {
      seeed->setDetectorPropagated( DECdecompGetDetectorChain( decomp )[i] );
      seeed->addClockTime( DECdecompGetDetectorClockTimes( decomp )[i] );
      seeed->addPctConssFromFree( 1 - *(DECdecompGetDetectorPctConssFromOpen( decomp )) );
      seeed->addPctConssToBlock( *(DECdecompGetDetectorPctConssToBlock( decomp )) );
      seeed->addPctConssToBorder( *(DECdecompGetDetectorPctConssToBorder( decomp )) );
      seeed->addPctVarsFromFree( 1 - *(DECdecompGetDetectorPctVarsFromOpen( decomp )) );
      seeed->addPctVarsToBlock( *(DECdecompGetDetectorPctVarsToBlock( decomp )) );
      seeed->addPctVarsToBorder( *(DECdecompGetDetectorPctVarsToBorder( decomp )) );
      seeed->addNNewBlocks( *(DECdecompGetNNewBlocks( decomp )) );
   }

   seeed->setDetectorChainString( DECdecompGetDetectorChainString( scip, decomp ) );

   /* detectorchaininfo cannot be set in the seeed as the detectors do not store the corresponding strings

   /* calc maxwhitescore and hashvalue */
   prepareSeeed( seeed );

   assert( DECgetMaxWhiteScore( scip, decomp ) == seeed->getMaxWhiteScore() );
   assert( seeed->checkConsistency( this ) );

   *newseeed = seeed;

   return SCIP_OKAY;
}


/**
 * returns transformation information
 */
SCIP_Bool Seeedpool::getTransformedInfo(
   )
{
   return transformed;
}

} /* namespace gcg */<|MERGE_RESOLUTION|>--- conflicted
+++ resolved
@@ -2678,11 +2678,6 @@
    DEC_DECOMP**   newdecomp                              /** the new decomp created from the seeed */
   )
 {
-<<<<<<< HEAD
-
-=======
-   char detectorchaininfo[SCIP_MAXSTRLEN];
->>>>>>> 5a9ebc3f
    SCIP_HASHMAP* vartoblock;
    SCIP_HASHMAP* constoblock;
    SCIP_HASHMAP* varindex;
@@ -2963,7 +2958,6 @@
       SeeedPtr*   newseeed                                   /** the new seeed created from the decomp */
   )
 {
-<<<<<<< HEAD
    assert( decomp != NULL );
    assert( DECdecompCheckConsistency( scip, decomp ) );
    assert( nConss == DECdecompGetNConss( decomp ) );
@@ -3000,9 +2994,6 @@
          seeed->bookAsBlockCons( c, nblock - 1 );
       }
    }
-=======
-   *newseeed = new Seeed(scip, this->getNewIdForSeeed(), this->getNDetectors(), this->getNConss(), this->getNVars() );
->>>>>>> 5a9ebc3f
 
    SCIP_VAR*** stairlinkingvars = DECdecompGetStairlinkingvars( decomp );
    int* nstairlinkingvars = DECdecompGetNStairlinkingvars( decomp );
