/* * * * * * * * * * * * * * * * * * * * * * * * * * * * * * * * * * * * * * */
/*                                                                           */
/*                  This file is part of the program                         */
/*          GCG --- Generic Column Generation                                */
/*                  a Dantzig-Wolfe decomposition based extension            */
/*                  of the branch-cut-and-price framework                    */
/*         SCIP --- Solving Constraint Integer Programs                      */
/*                                                                           */
/* Copyright (C) 2010-2018 Operations Research, RWTH Aachen University       */
/*                         Zuse Institute Berlin (ZIB)                       */
/*                                                                           */
/* This program is free software; you can redistribute it and/or             */
/* modify it under the terms of the GNU Lesser General Public License        */
/* as published by the Free Software Foundation; either version 3            */
/* of the License, or (at your option) any later version.                    */
/*                                                                           */
/* This program is distributed in the hope that it will be useful,           */
/* but WITHOUT ANY WARRANTY; without even the implied warranty of            */
/* MERCHANTABILITY or FITNESS FOR A PARTICULAR PURPOSE.  See the             */
/* GNU Lesser General Public License for more details.                       */
/*                                                                           */
/* You should have received a copy of the GNU Lesser General Public License  */
/* along with this program; if not, write to the Free Software               */
/* Foundation, Inc., 51 Franklin St, Fifth Floor, Boston, MA 02110-1301, USA.*/
/*                                                                           */
/* * * * * * * * * * * * * * * * * * * * * * * * * * * * * * * * * * * * * * */

/**@file   class_seeedpool.cpp
 * @brief  class with functions for seeedpoolnTotalSeeeds
 * @author Michael Bastubbe
 * @author Julius Hense
 */

/*---+----1----+----2----+----3----+----4----+----5----+----6----+----7----+----8----+----9----+----0----+----1----+----2*/

/*@todo don't disable lint */
/*lint -e64 disable useless and wrong lint warning */

/*@todo this looks like a workaround, is disabling warnings a good idea? */
#ifdef __INTEL_COMPILER
#ifndef _OPENMP
#pragma warning disable 3180  /* disable wrong and useless omp warnings */
#endif
#endif

//#define WRITE_ORIG_CONSTYPES
// #define SCIP_DEBUG

#include "scip/scipdefplugins.h"
#include "gcg.h"
#include "objscip/objscip.h"
#include "scip/scip.h"
#include "class_seeedpool.h"
#include "struct_detector.h"
#include "pub_decomp.h"
#include "struct_decomp.h"
#include "cons_decomp.h"
#include "decomp.h"
#include "scip_misc.h"
#include "scip/clock.h"
#include "scip/cons.h"
#include "scip/scip.h"
#include "scip/var.h"
#include <algorithm>
#include <list>
#include <iostream>
#include <stdio.h>
#include <sstream>
#include <iomanip>
#include <queue>
#include <fstream>
#include <exception>
<<<<<<< HEAD
=======
/** needed for exponential distributed random dual variables */
#include <random>

>>>>>>> b8867b06
#include "reader_gp.h"


#ifdef _OPENMP
#include <omp.h>
#endif

#define DEFAULT_RANDSEED         23          /**< initial random seed */

#define SCIP_CALL_EXC( x ) do                                                                                 \
                       {                                                                                      \
                          SCIP_RETCODE _restat_;                                                              \
                          if( ( _restat_ = ( x ) ) != SCIP_OKAY )                                             \
                          {                                                                                   \
                             SCIPerrorMessage( "Error <%d> in function call\n", _restat_);                    \
                             throw std::exception();                                                          \
                          }                                                                                   \
                       }                                                                                      \
                       while( false )

#define ENUM_TO_STRING( x ) # x
#define DEFAULT_THREADS    0     /**< number of threads (0 is OpenMP default) */


//#ifdef WITH_PRINTORIGCONSTYPES
/** constraint type */
enum SCIP_Constype_orig
{
   SCIP_CONSTYPE_EMPTY         =  0,         /**<  */
   SCIP_CONSTYPE_FREE          =  1,         /**<  */
   SCIP_CONSTYPE_SINGLETON     =  2,         /**<  */
   SCIP_CONSTYPE_AGGREGATION   =  3,         /**<  */
   SCIP_CONSTYPE_VARBOUND      =  4,         /**<  */
   SCIP_CONSTYPE_SETPARTITION  =  5,         /**<  */
   SCIP_CONSTYPE_SETPACKING    =  6,         /**<  */
   SCIP_CONSTYPE_SETCOVERING   =  7,         /**<  */
   SCIP_CONSTYPE_CARDINALITY   =  8,         /**<  */
   SCIP_CONSTYPE_INVKNAPSACK   =  9,         /**<  */
   SCIP_CONSTYPE_EQKNAPSACK    = 10,         /**<  */
   SCIP_CONSTYPE_BINPACKING    = 11,         /**<  */
   SCIP_CONSTYPE_KNAPSACK      = 12,         /**<  */
   SCIP_CONSTYPE_INTKNAPSACK   = 13,         /**<  */
   SCIP_CONSTYPE_MIXEDBINARY   = 14,         /**<  */
   SCIP_CONSTYPE_GENERAL       = 15          /**<  */
};
typedef enum SCIP_Constype_orig SCIP_CONSTYPE_ORIG;

enum GCG_Random_dual_methods
{
   GCG_RANDOM_DUAL_NAIVE                  =  0,         /**<  */
   GCG_RANDOM_DUAL_EXPECTED_EQUAL         =  1,         /**<  */
   GCG_RANDOM_DUAL_EXPECTED_OVERESTIMATE  =  2         /**<  */
};
typedef enum GCG_Random_dual_methods GCG_RANDOM_DUAL_METHOD;
//#endif




namespace gcg{

/** local methods */

struct sort_decr
{
   bool operator()(
      const std::pair<int, int> &left,
      const std::pair<int, int> &right)
   {
      if( left.second != right.second )
         return left.second > right.second;
      else return left.first < right.first;
   }
};

struct sort_pred
{
   bool operator()(
      const std::pair<int, int> &left,
      const std::pair<int, int> &right)
   {
      return left.second < right.second;
   }
};


SCIP_RETCODE Seeedpool::calculateDualvalsOptimalOrigLP()
{

   SCIP* scipcopy;
   SCIP_HASHMAP* origtocopiedconss;
   SCIP_Bool valid;
   int nvars;
   SCIP_VAR** copiedvars;

   int nconss;

   SCIPverbMessage(scip, SCIP_VERBLEVEL_HIGH, NULL, "startetd calculating optimal dual values for original lp\n");

   SCIPhashmapCreate(&origtocopiedconss, SCIPblkmem(scip), SCIPgetNConss(scip) );

   SCIPcreate(&scipcopy);
  // SCIPincludeDefaultPlugins(scipcopy);


   SCIPcopy(scip, scipcopy, NULL, origtocopiedconss, "", FALSE, FALSE, FALSE, &valid );

   nconss = getNConss();

   assert(SCIPgetNConss(scip) == getNConss() );

   nvars = SCIPgetNVars(scipcopy);
   copiedvars = SCIPgetVars(scipcopy);

   dualvalsoptimaloriglp = std::vector<SCIP_Real>(getNConss(), 0.);

   for( int var = 0; var < nvars ; ++var )
   {
      SCIP_VAR* copyvar = copiedvars[var];
      SCIP_Bool infeasible;

      if( SCIPvarGetType(copyvar) == SCIP_VARTYPE_BINARY )
         SCIPchgVarUbGlobal(scipcopy, copyvar, 1. );

      SCIPchgVarType(scipcopy, copyvar, SCIP_VARTYPE_CONTINUOUS, &infeasible);
   }

   copiedvars = SCIPgetVars(scipcopy);

   /** deactivate presolving */
   SCIPsetIntParam(scipcopy, "presolving/maxrounds", 0);

   /** deactivate separating */
   SCIPsetIntParam(scipcopy, "separating/maxrounds", 0);
   SCIPsetIntParam(scipcopy, "separating/maxroundsroot", 0);

   /** deactivate propagating */
   SCIPsetIntParam(scipcopy, "propagating/maxrounds", 0);
   SCIPsetIntParam(scipcopy, "propagating/maxroundsroot", 0);

   /** solve lp */
   SCIPsetIntParam(scipcopy, "lp/solvefreq", 1);

   /** only root node */
   SCIPsetLongintParam(scipcopy, "limits/nodes", 1);

   SCIPsetIntParam(scipcopy, "display/verblevel", SCIP_VERBLEVEL_FULL);

   SCIPtransformProb(scipcopy);

//   SCIPstartDive(scipcopy);
//   SCIPconstructLP(scipcopy, FALSE);
//   SCIPsolveDiveLP(scipcopy, -1, &lperror, &cutoff );



  // SCIPwriteTransProblem(scipcopy, "lporig.lp", "lp", FALSE);

   //SCIPwriteParams(scipcopy, "lporig.set", TRUE, TRUE);

   SCIPsolve(scipcopy);

  // SCIPprintStatistics( scipcopy, NULL );

  // assert(FALSE);

   for( int c = 0; c < nconss; ++c )
   {
      SCIP_CONS* cons;
      SCIP_CONS* copiedcons;

      cons = getConsForIndex(c);
      if( !transformed && SCIPconsGetTransformed(cons) != NULL )
         cons = SCIPconsGetTransformed(cons);
      else if ( !transformed )
      {
         SCIPwarningMessage(scip, "Could not find constraint for random dual variable initilization when calculating strong decomposition score; skip cons: %s \n", SCIPconsGetName(cons));
         continue;
      }
      copiedcons = (SCIP_CONS*) SCIPhashmapGetImage(origtocopiedconss, (void*) cons);

      assert(copiedcons != NULL);
      assert( !SCIPconsIsTransformed(copiedcons) );

      if( SCIPconsGetTransformed(copiedcons) != NULL )
         copiedcons = SCIPconsGetTransformed(copiedcons);

      dualvalsoptimaloriglp[c] = GCGconsGetDualsol(scipcopy, copiedcons);
      if( !SCIPisFeasEQ(scip, 0., dualvalsoptimaloriglp[c]) )
         SCIPverbMessage(scip, SCIP_VERBLEVEL_HIGH, NULL, "optimal dual sol of constraint %s is %f \n", SCIPconsGetName(cons), dualvalsoptimaloriglp[c]);
   }

   SCIPverbMessage(scip, SCIP_VERBLEVEL_HIGH, NULL, "finished calculating optimal dual values for original lp, start freeing\n");

   SCIPhashmapFree(&origtocopiedconss);
   SCIPfree(&scipcopy);

   SCIPverbMessage(scip, SCIP_VERBLEVEL_HIGH, NULL, "finished freeing\n");

  return SCIP_OKAY;
}

/** is constraint ranged row, i.e., -inf < lhs < rhs < inf? */
static
SCIP_Bool isRangedRow(
   SCIP*                 scip,               /**< SCIP data structure */
   SCIP_Real             lhs,
   SCIP_Real             rhs
   )
{
   assert(scip != NULL);

   return !(SCIPisEQ(scip, lhs, rhs)
      || SCIPisInfinity(scip, -lhs) || SCIPisInfinity(scip, rhs) );
}

/** is constraint ranged row, i.e., -inf < lhs < rhs < inf? */
static
SCIP_Bool isFiniteNonnegativeIntegral(
   SCIP*                 scip,               /**< SCIP data structure */
   SCIP_Real             x                   /**< value */
   )
{
   assert(scip != NULL);

   return (!SCIPisInfinity(scip, x) && !SCIPisNegative(scip, x) && SCIPisIntegral(scip, x));
}

/** creates the pricing problem constraints */
static
SCIP_RETCODE createTestPricingprobConss(
   SCIP*                 scip,               /**< SCIP data structure */
   SCIP*                 subscip,            /**< the relaxator data data structure */
   Seeedpool*            seeedpool,
   SeeedPtr              seeed,              /**< seeed corresponding to the decomposition to test */
   int                   block,
   SCIP_HASHMAP*         hashorig2pricingvar /**< hashmap mapping original to corresponding pricing variables */
   )
{
   SCIP_CONS* newcons;
   SCIP_HASHMAP* hashorig2pricingconstmp;
   int c;
   char name[SCIP_MAXSTRLEN];
   SCIP_Bool success;

   assert(scip != NULL);

//   subscipconss = DECdecompGetSubscipconss(relaxdata->decdecomp);
//   nsubscipconss = DECdecompGetNSubscipconss(relaxdata->decdecomp);

   SCIP_CALL( SCIPhashmapCreate(&hashorig2pricingconstmp, SCIPblkmem(scip), seeedpool->getNConss() ) ); /*lint !e613*/

   assert(hashorig2pricingvar != NULL);
   for( c = 0; c < seeed->getNConssForBlock(block); ++c )
   {
      SCIP_CONS* cons;

      cons = seeedpool->getConsForIndex( seeed->getConssForBlock(block)[c] );

      SCIPdebugMessage("copying %s to pricing problem %d\n", SCIPconsGetName(cons), block);
      if( !SCIPconsIsActive(cons) )
      {
         SCIPdebugMessage("skipping, cons <%s> inactive\n", SCIPconsGetName(cons) );
         continue;
      }
      SCIP_CALL( SCIPgetTransformedCons(scip, cons, &cons) );
      assert(cons != NULL);

      /* copy the constraint */
      (void) SCIPsnprintf(name, SCIP_MAXSTRLEN, "p%d_%s", block, SCIPconsGetName(cons));
      SCIP_CALL( SCIPgetConsCopy(scip, subscip, cons, &newcons, SCIPconsGetHdlr(cons),
         hashorig2pricingvar, hashorig2pricingconstmp, name,
         TRUE, TRUE, TRUE, TRUE, TRUE, FALSE, FALSE, TRUE, FALSE, FALSE, TRUE, &success) );

      /* constraint was successfully copied */
      assert(success);

      SCIP_CALL( SCIPaddCons(subscip, newcons) );
#ifndef NDEBUG
      {
         SCIP_VAR** curvars;
         int ncurvars;

         ncurvars = GCGconsGetNVars(subscip, newcons);
         curvars = NULL;
         if( ncurvars > 0 )
         {
            SCIP_CALL( SCIPallocBufferArray(scip, &curvars, ncurvars) );
            SCIP_CALL( GCGconsGetVars(subscip, newcons, curvars, ncurvars) );

            SCIPfreeBufferArrayNull(scip, &curvars);
         }
      }
#endif
SCIP_CALL( SCIPreleaseCons(subscip, &newcons) );
   }

   SCIPhashmapFree(&hashorig2pricingconstmp);

   return SCIP_OKAY;
}



/** sets the pricing problem parameters */
static
SCIP_RETCODE setTestpricingProblemParameters(
   SCIP*                 scip,               /**< SCIP data structure of the pricing problem */
   int                   clocktype,          /**< clocktype to use in the pricing problem */
   SCIP_Real             infinity,           /**< values larger than this are considered infinity in the pricing problem */
   SCIP_Real             epsilon,            /**< absolute values smaller than this are considered zero in the pricing problem */
   SCIP_Real             sumepsilon,         /**< absolute values of sums smaller than this are considered zero in the pricing problem */
   SCIP_Real             feastol,            /**< feasibility tolerance for constraints in the pricing problem */
   SCIP_Real             lpfeastol,          /**< primal feasibility tolerance of LP solver in the pricing problem */
   SCIP_Real             dualfeastol,        /**< feasibility tolerance for reduced costs in LP solution in the pricing problem */
   SCIP_Bool             enableppcuts,       /**< should ppcuts be stored for sepa_basis */
   SCIP_Real             timelimit            /**< limit of time */
   )
{
   assert(scip != NULL);

   /* disable conflict analysis */
   SCIP_CALL( SCIPsetBoolParam(scip, "conflict/useprop", FALSE) );
   SCIP_CALL( SCIPsetCharParam(scip, "conflict/useinflp", 'o') );
   SCIP_CALL( SCIPsetCharParam(scip, "conflict/useboundlp", 'o') );
   SCIP_CALL( SCIPsetBoolParam(scip, "conflict/usesb", FALSE) );
   SCIP_CALL( SCIPsetBoolParam(scip, "conflict/usepseudo", FALSE) );

   /* reduce the effort spent for hash tables */
   SCIP_CALL( SCIPsetBoolParam(scip, "misc/usevartable", FALSE) );
   SCIP_CALL( SCIPsetBoolParam(scip, "misc/useconstable", FALSE) );
   SCIP_CALL( SCIPsetBoolParam(scip, "misc/usesmalltables", TRUE) );

   /* disable expensive presolving */
   /* @todo test whether this really helps, perhaps set presolving emphasis to fast? */
   SCIP_CALL( SCIPsetBoolParam(scip, "constraints/linear/presolpairwise", FALSE) );
   SCIP_CALL( SCIPsetBoolParam(scip, "constraints/setppc/presolpairwise", FALSE) );
   SCIP_CALL( SCIPsetBoolParam(scip, "constraints/logicor/presolpairwise", FALSE) );
   SCIP_CALL( SCIPsetBoolParam(scip, "constraints/linear/presolusehashing", FALSE) );
   SCIP_CALL( SCIPsetBoolParam(scip, "constraints/setppc/presolusehashing", FALSE) );
   SCIP_CALL( SCIPsetBoolParam(scip, "constraints/logicor/presolusehashing", FALSE) );

   /* disable dual fixing presolver for the moment, because we want to avoid variables fixed to infinity */
   SCIP_CALL( SCIPsetIntParam(scip, "propagating/dualfix/freq", -1) );
   SCIP_CALL( SCIPsetIntParam(scip, "propagating/dualfix/maxprerounds", 0) );
   SCIP_CALL( SCIPfixParam(scip, "propagating/dualfix/freq") );
   SCIP_CALL( SCIPfixParam(scip, "propagating/dualfix/maxprerounds") );

   /* disable solution storage ! */
   SCIP_CALL( SCIPsetIntParam(scip, "limits/maxorigsol", 0) );
   SCIP_CALL( SCIPsetRealParam(scip, "limits/time", timelimit ) );

   /* disable multiaggregation because of infinite values */
   SCIP_CALL( SCIPsetBoolParam(scip, "presolving/donotmultaggr", TRUE) );

   /* @todo enable presolving and propagation of xor constraints if bug is fixed */

   /* disable presolving and propagation of xor constraints as work-around for a SCIP bug */
   SCIP_CALL( SCIPsetIntParam(scip, "constraints/xor/maxprerounds", 0) );
   SCIP_CALL( SCIPsetIntParam(scip, "constraints/xor/propfreq", -1) );

   /* disable output to console */
   SCIP_CALL( SCIPsetIntParam(scip, "display/verblevel", (int)SCIP_VERBLEVEL_NORMAL) );
#if SCIP_VERSION > 210
   SCIP_CALL( SCIPsetBoolParam(scip, "misc/printreason", FALSE) );
#endif
   SCIP_CALL( SCIPsetIntParam(scip, "limits/maxorigsol", 0) );
   SCIP_CALL( SCIPfixParam(scip, "limits/maxorigsol") );

   /* do not abort subproblem on CTRL-C */
   SCIP_CALL( SCIPsetBoolParam(scip, "misc/catchctrlc", FALSE) );

   /* set clock type */
   SCIP_CALL( SCIPsetIntParam(scip, "timing/clocktype", clocktype) );

   SCIP_CALL( SCIPsetBoolParam(scip, "misc/calcintegral", FALSE) );
   SCIP_CALL( SCIPsetBoolParam(scip, "misc/finitesolutionstore", TRUE) );

   SCIP_CALL( SCIPsetRealParam(scip, "numerics/infinity", infinity) );
   SCIP_CALL( SCIPsetRealParam(scip, "numerics/epsilon", epsilon) );
   SCIP_CALL( SCIPsetRealParam(scip, "numerics/sumepsilon", sumepsilon) );
   SCIP_CALL( SCIPsetRealParam(scip, "numerics/feastol", feastol) );
   SCIP_CALL( SCIPsetRealParam(scip, "numerics/lpfeastol", lpfeastol) );
   SCIP_CALL( SCIPsetRealParam(scip, "numerics/dualfeastol", dualfeastol) );

   /* jonas' stuff */
   if( enableppcuts )
   {
      int pscost;
      int prop;

      SCIP_CALL( SCIPgetIntParam(scip, "branching/pscost/priority", &pscost) );
      SCIP_CALL( SCIPgetIntParam(scip, "propagating/maxroundsroot", &prop) );
      SCIP_CALL( SCIPsetIntParam(scip, "branching/pscost/priority", 11000) );
      SCIP_CALL( SCIPsetIntParam(scip, "propagating/maxroundsroot", 0) );
      SCIP_CALL( SCIPsetPresolving(scip, SCIP_PARAMSETTING_OFF, TRUE) );
   }
   return SCIP_OKAY;
}




/** returns true if there exists an unfinished child in childsfinished array */
SCIP_Bool unfinishedChildExists(
   std::vector<SCIP_Bool> const& childsfinished
   )
{
   for( size_t s = 0; s < childsfinished.size(); ++ s )
   {
      if( ! childsfinished[s] )
         return true;
   }
   return false;
}

/** returns first unfinished child in childfinished array (-1 if there is none) */
int getFirstUnfinishedChild(
   std::vector<SCIP_Bool> const& childsfinished,
   std::vector<int> const& childs
   )
{
   for( size_t s = 0; s < childsfinished.size(); ++ s )
   {
      if( ! childsfinished[s] )
         return childs[s];
   }
   return - 1;
}

/** returns index of first unfinished child in childfinished array (-1 if there is none) */
int getFirstUnfinishedChildId(
   std::vector<SCIP_Bool> const& childsfinished,
   std::vector<int> const& childs
   )
{
   for( size_t s = 0; s < childsfinished.size(); ++ s )
   {
      if( ! childsfinished[s] )
         return (int) s;
   }
   return - 1;
}

/** sets next possible child finished (should equal child)
 *  returns true if next child is the last unfinished child */
SCIP_Bool finishNextChild(
   std::vector<int>& childs,
   std::vector<SCIP_Bool>& childsfinished,
   int child
   )
{
   for( size_t s = 0; s < childsfinished.size(); ++ s )
   {
      if( ! childsfinished[s] )
      {
         assert( childs[s] == child );
         childsfinished[s] = true;
         return s == childsfinished.size() - 1;
      }
   }
   return false;
}


/** writes detector call round information to passed parameter */
SCIP_RETCODE getDetectorCallRoundInfo(
   SCIP* scip,
   const char* detectorname,
   SCIP_Bool transformed,
   int* maxcallround,
   int* mincallround,
   int* freqcallround
   )
{
   char setstr[SCIP_MAXSTRLEN];
   if( transformed )
   {
      (void) SCIPsnprintf( setstr, SCIP_MAXSTRLEN, "detection/detectors/%s/maxcallround", detectorname );
      SCIP_CALL( SCIPgetIntParam( scip, setstr, maxcallround ) );
      (void) SCIPsnprintf( setstr, SCIP_MAXSTRLEN, "detection/detectors/%s/mincallround", detectorname );
      SCIP_CALL( SCIPgetIntParam( scip, setstr, mincallround ) );
      (void) SCIPsnprintf( setstr, SCIP_MAXSTRLEN, "detection/detectors/%s/freqcallround", detectorname );
      SCIP_CALL_ABORT( SCIPgetIntParam( scip, setstr, freqcallround ) );
   }
   else
   {
      (void) SCIPsnprintf( setstr, SCIP_MAXSTRLEN, "detection/detectors/%s/origmaxcallround", detectorname );
      SCIP_CALL( SCIPgetIntParam( scip, setstr, maxcallround ) );
      (void) SCIPsnprintf( setstr, SCIP_MAXSTRLEN, "detection/detectors/%s/origmincallround", detectorname );
      SCIP_CALL( SCIPgetIntParam( scip, setstr, mincallround ) );
      (void) SCIPsnprintf( setstr, SCIP_MAXSTRLEN, "detection/detectors/%s/origfreqcallround", detectorname );
      SCIP_CALL( SCIPgetIntParam( scip, setstr, freqcallround ) );
   }

   return SCIP_OKAY;
}


/** returns TRUE if seeed i has a greater MaxWhiteScore than seeed j */
SCIP_Bool cmpSeeedsMaxWhite(
   SeeedPtr i,
   SeeedPtr j
   )
{
   return ( i->getMaxWhiteScore() > j->getMaxWhiteScore() );
}


/** returns TRUE if seeed i has a greater border area score than seeed j */
SCIP_Bool cmpSeeedsBorderArea(
   SeeedPtr i,
   SeeedPtr j
   )
{
   return ( i->getScore( BORDER_AREA ) > j->getScore( BORDER_AREA ) );
}


/** returns TRUE if seeed i has a greater score than seeed j */
SCIP_Bool cmpSeeedsClassic(
   SeeedPtr i,
   SeeedPtr j
   )
{
   return ( i->getScore( CLASSIC )  > j->getScore( CLASSIC ) );
}

/** returns TRUE if seeed i has a greater score than seeed j */
SCIP_Bool cmpSeeedsFWhite(
   SeeedPtr i,
   SeeedPtr j
   )
{
   return ( i->getScore( MAX_FORESSEEING_WHITE )  > j->getScore( MAX_FORESSEEING_WHITE ) );
}

/** returns TRUE if seeed i has a greater score than seeed j */
SCIP_Bool cmpSeeedsAggFWhite(
   SeeedPtr i,
   SeeedPtr j
   )
{
   return ( i->getScore( MAX_FORESEEING_AGG_WHITE )  > j->getScore( MAX_FORESEEING_AGG_WHITE ) );
}


/** returns TRUE if seeed i has a greater score than seeed j */
SCIP_Bool cmpSeeedsPPCfWhite(
   SeeedPtr i,
   SeeedPtr j
   )
{
   return ( i->getScore( SETPART_FWHITE )  > j->getScore( SETPART_FWHITE ) );
}

/** returns TRUE if seeed i has a greater score than seeed j */
SCIP_Bool cmpSeeedsPPCaggFWhite(
   SeeedPtr i,
   SeeedPtr j
   )
{
   return ( i->getScore( SETPART_AGG_FWHITE )  > j->getScore( SETPART_AGG_FWHITE ) );
}


/** returns TRUE if seeed i has a greater score than seeed j */
SCIP_Bool cmpSeeedsBenders(
   SeeedPtr i,
   SeeedPtr j
   )
{
   return ( i->getScore( BENDERS )  > j->getScore( BENDERS ) );
}


/* method to thin out the vector of given seeeds */
std::vector<SeeedPtr> thinout(
   std::vector<SeeedPtr> finishedseeeds,
   size_t ndecomps,
   SCIP_Bool addtrivialdecomp
   )
{
   std::vector<SeeedPtr> justbest( 0 );
   for( size_t dec = 0; dec < ndecomps && dec < finishedseeeds.size(); ++ dec )
   {
      justbest.push_back( finishedseeeds[dec] );
   }

   if( addtrivialdecomp )
   {
      for( size_t dec = 0; dec < finishedseeeds.size(); ++ dec )
      {
         if( finishedseeeds[dec]->getNMasterconss() == 0 && finishedseeeds[dec]->getNLinkingvars() == 0
            && finishedseeeds[dec]->getNBlocks() == 1 )
         {
            justbest.push_back( finishedseeeds[dec] );
         }
      }
   }
   return justbest;
}


/** returns levenshtein distance between two strings */
int calcLevenshteinDistance(
   std::string s,
   std::string t
   )
{
   /* easy cases */
   if( s.compare( t ) == 0 )
      return 0;
   if( s.length() == 0 )
      return t.length();
   if( t.length() == 0 )
      return s.length();

   /* vectors to store integer distances */
   std::vector<int> prev( t.length() + 1 );
   std::vector<int> curr( t.length() + 1 );

   /* initialize prev (previous row of distances) */
   for( size_t i = 0; i < prev.size(); ++i )
   {
      prev[i] = i;
   }
   for( size_t i = 0; i < s.length(); ++i )
   {
      /* calculate curr (row distances) from the previous one */

      curr[0] = i + 1;

      /* fill remaining of row using 'Bellman' equality */
      for( size_t j = 0; j < t.length(); ++j )
      {
         int cost = ( s[i] == t[j] ) ? 0 : 1;
         curr[j + 1] = std::min( curr[j] + 1, std::min( prev[j + 1] + 1, prev[j] + cost ) );
      }

      /* copy curr to prev for next iteration */
      for( size_t j = 0; j < prev.size(); ++j )
         prev[j] = curr[j];
   }

   return curr[t.length()];
}


/** removes all digits from string str */
void removeDigits(
   char *str,
   int *nremoved
   )
{
   char digits[11] = "0123456789";
   * nremoved = 0;

   for( int i = 0; i < 10; ++ i )
   {
      char digit = digits[i];
      size_t j = 0;
      while( j < strlen( str ) )
      {
         if( str[j] == digit )
         {
            * nremoved = * nremoved + 1;
            for( size_t k = j; k < strlen( str ); ++ k )
            {
               str[k] = str[k + 1];
            }
         }
         else
            ++ j;
      }
   }
}


/** method to calculate the greatest common divisor */
int gcd(
   int a,
   int b
   )
{
   return b == 0 ? a : gcd( b, a % b );
}


/** returns the relevant representative of a cons */
SCIP_CONS* consGetRelevantRepr(
   SCIP* scip,
   SCIP_CONS* cons
   )
{
   return cons;
}


/** returns the relevant representative of a var */
SCIP_VAR* varGetRelevantRepr(
   SCIP* scip,
   SCIP_VAR* var
   )
{
   return SCIPvarGetProbvar( var );
}

/** returns the relevant representative of a var */
SCIP_Bool varIsFixedToZero(
   SCIP* scip,
   SCIP_VAR* var
   )
{

   return ( SCIPisEQ(scip, SCIPvarGetLbGlobal(var), SCIPvarGetUbGlobal(var) ) && SCIPisEQ(scip, SCIPvarGetUbGlobal(var), 0. ) );
}



/** returns FALSE if there exists a seeed in seeeds that is a duplicate of compseeed */
SCIP_Bool seeedIsNoDuplicateOfSeeeds(
   SeeedPtr compseeed,
   std::vector<SeeedPtr> const & seeeds,
   bool sort
   )
{
   assert( compseeed != NULL );
   SCIP_Bool isduplicate;

   for( size_t i = 0; i < seeeds.size(); ++ i )
   {
      assert( seeeds[i] != NULL );

      compseeed->isEqual( seeeds[i], & isduplicate, sort );
      if( isduplicate )
         return false;
   }
   return true;
}


/** returns FALSE if there exists a seed in currSeeeds or finishedSeeeds that is a duplicate of seeed */
SCIP_Bool seeedIsNoDuplicate(
   SeeedPtr seeed,
   std::vector<SeeedPtr> const & currseeeds,
   std::vector<SeeedPtr> const & finishedseeeds,
   bool sort
   )
{
   SCIP_Bool bool1 = seeedIsNoDuplicateOfSeeeds( seeed, currseeeds, sort );
   SCIP_Bool bool2 = seeedIsNoDuplicateOfSeeeds( seeed, finishedseeeds, sort );
   return ( bool1 && bool2 );
}


/** constructor */
Seeedpool::Seeedpool(
   SCIP* givenScip,
   const char* conshdlrName,
   SCIP_Bool _transformed,
   SCIP_Bool _benders
   ) :
   scip( givenScip ), incompleteSeeeds( 0 ), currSeeeds( 0 ), ancestorseeeds( 0 ), unpresolvedfixedtozerovars(0),
   nVars( SCIPgetNVars( givenScip ) ), nConss( SCIPgetNConss( givenScip ) ), nDetectors( 0 ),
   nFinishingDetectors( 0 ), nPostprocessingDetectors(0), nnonzeros( 0 ), candidatesNBlocks( 0 ),   dualvalsrandom(std::vector<SCIP_Real>(0)), dualvalsoptimaloriglp(std::vector<SCIP_Real>(0)) , dualvalsrandomset(FALSE), dualvalsoptimaloriglpcalculated(FALSE), transformed( _transformed ), benders(_benders),
   classificationtime(0.), nblockscandidatescalctime(0.), postprocessingtime(0.), scorecalculatingtime(0.), translatingtime(0.)
{
   SCIP_CONS** conss;
   SCIP_VAR** vars;

   int ndetectors;
   DEC_Detector** detectors;
   SCIP_Bool createconssadj;
   SCIP_Bool useconnected;
   SCIP_Bool useconssadj;

   createconssadj = TRUE;

   if( transformed )
      SCIPgetBoolParam(scip, "detection/detectors/connectedbase/enabled", &useconnected);
   else
      SCIPgetBoolParam(scip, "detection/detectors/connectedbase/origenabled", &useconnected);

   SCIPgetBoolParam(scip, "detection/detectors/connectedbase/useconssadj", &useconssadj);


   if( ! transformed )
   {
      nVars = SCIPgetNOrigVars( scip );
      nConss = SCIPgetNOrigConss( scip );
   }

   int relevantVarCounter = 0;
   int relevantConsCounter = 0;

   detectors = SCIPconshdlrDecompGetDetectors(scip);
   ndetectors = SCIPconshdlrDecompGetNDetectors(scip);

   /** set detection data */
   SCIP_CALL_ABORT( SCIPgetIntParam( givenScip, "detection/maxrounds", & maxndetectionrounds ) );

   assert( ndetectors > 0 );


   /** set up enabled detectors and store them */
   for( int d = 0; d < ndetectors; ++d )
   {
      DEC_DETECTOR* detector;
      detector = detectors[d];

      assert( detector != NULL );
      if( transformed )
      {
         if( ! detector->enabled || detector->propagateSeeed == NULL )
            continue;
      }
      else
      {
         if( ! detector->enabledOrig || detector->propagateSeeed == NULL )
            continue;
      }

      scipDetectorToIndex[detector] = nDetectors;
      detectorToScipDetector.push_back( detector );
      ++ nDetectors;
   }

   /** set up enabled finishing detectors */
   for( int d = 0; d < ndetectors; ++d )
   {
      DEC_DETECTOR* detector;

      detector = detectors[d];
      assert( detector != NULL );
      if( ! detector->enabledFinishing || detector->finishSeeed == NULL )
         continue;

      scipFinishingDetectorToIndex[detector] = nFinishingDetectors;
      detectorToFinishingScipDetector.push_back( detector );
      ++ nFinishingDetectors;
   }

   /** set up enabled postprocessing detectors */
   for( int d = 0; d < ndetectors; ++d )
   {
      DEC_DETECTOR* detector;

      detector = detectors[d];
      assert( detector != NULL );
      if( ! detector->enabledPostprocessing || detector->postprocessSeeed == NULL )
         continue;

      scipPostprocessingDetectorToIndex[detector] = nPostprocessingDetectors;
      detectorToPostprocessingScipDetector.push_back( detector );
      ++nPostprocessingDetectors;
   }

   /** initilize matrix datastructures */
   if( transformed )
   {
      conss = SCIPgetConss( scip );
      vars = SCIPgetVars( scip );
   }
   else
   {
      conss = SCIPgetOrigConss( scip );
      vars = SCIPgetOrigVars( scip );
   }

   /** assign an index to every cons and var
    * @TODO: are all constraints/variables relevant? (probvars etc)  */
   for( int i = 0; i < nConss; ++ i )
   {
      SCIP_CONS* relevantCons;

      relevantCons = transformed ? consGetRelevantRepr( scip, conss[i] ) : conss[i];

      if( SCIPconsIsDeleted( relevantCons ) || SCIPconsIsObsolete(relevantCons) )
      {
         continue;
      }


      if( relevantCons != NULL )
      {
         scipConsToIndex[relevantCons] = relevantConsCounter;
         consToScipCons.push_back( relevantCons );
         SCIPcaptureCons(scip, relevantCons);

         ++relevantConsCounter;
      }
      else
      {
         SCIPverbMessage(scip, SCIP_VERBLEVEL_FULL, NULL, "relevant cons is NULL\n");
      }
   }

   for( int i = 0; i < nVars; ++ i )
   {
      SCIP_VAR* relevantVar;

      relevantVar = NULL;

      if( transformed )
         relevantVar = varGetRelevantRepr( scip, vars[i] );
      else
         relevantVar = vars[i];


      if( varIsFixedToZero(scip, vars[i]) )
      {
         unpresolvedfixedtozerovars.push_back(relevantVar);
         continue;
      }

      if( relevantVar != NULL )
      {
         scipVarToIndex[relevantVar] = relevantVarCounter;
         varToScipVar.push_back( relevantVar );
         ++ relevantVarCounter;
      }
   }

    /** from here on nVars and nConss represents the relevant numbers */
   nVars = relevantVarCounter;
   nConss = relevantConsCounter;
   SCIPverbMessage(scip, SCIP_VERBLEVEL_FULL, NULL, " nvars: %d / nconss: %d \n", nVars, nConss  );
   varsForConss = std::vector<std::vector<int>>( nConss );
   valsForConss = std::vector < std::vector < SCIP_Real >> ( nConss );
   conssForVars = std::vector<std::vector<int>>( nVars );

   assert( (int) varToScipVar.size() == nVars );
   assert( (int) consToScipCons.size() == nConss );

    /** assumption: now every relevant constraint and variable has its index
    * and is stored in the corresponding unordered_map */
   /** find constraint <-> variable relationships and store them in both directions */
   for( int i = 0; i < (int) consToScipCons.size(); ++ i )
   {
      SCIP_CONS* cons;
      SCIP_VAR** currVars;
      SCIP_Real* currVals;
      int nCurrVars;

      cons = consToScipCons[i];

      nCurrVars = GCGconsGetNVars( scip, cons );

      if( nCurrVars == 0 )
         continue;

      assert(SCIPconsGetName( cons) != NULL);

      SCIP_CALL_ABORT( SCIPallocBufferArray( scip, & currVars, nCurrVars ) );
      SCIP_CALL_ABORT( SCIPallocBufferArray( scip, & currVals, nCurrVars ) );
      SCIP_CALL_ABORT( GCGconsGetVars( scip, cons, currVars, nCurrVars ) );
      SCIP_CALL_ABORT( GCGconsGetVals( scip, cons, currVals, nCurrVars ) );

      for( int currVar = 0; currVar < nCurrVars; ++ currVar )
      {
         int varIndex;
         unordered_map<SCIP_VAR*, int>::const_iterator iterVar;

         if( varIsFixedToZero(scip, currVars[currVar]) )
            continue;

         /*@todo remove this after the bug is fixed */
         /* because of the bug of GCGconsGet*()-methods some variables have to be negated */
         if( ! SCIPvarIsNegated( currVars[currVar] ) )
            iterVar = scipVarToIndex.find( currVars[currVar] );
         else
            iterVar = scipVarToIndex.find( SCIPvarGetNegatedVar( currVars[currVar] ) );

         if( iterVar == scipVarToIndex.end() )
            continue;

         varIndex = iterVar->second;

         varsForConss[i].push_back( varIndex );
         conssForVars[varIndex].push_back( i );
         valsForConss[i].push_back( currVals[currVar] );
         valsMap[std::pair<int, int>( i, varIndex )] = currVals[currVar];
         ++ nnonzeros;
      }
      SCIPfreeBufferArrayNull( scip, & currVals );
      SCIPfreeBufferArrayNull( scip, & currVars );

   }

   SCIPgetBoolParam(scip, "detection/conssadjcalculated", &createconssadj );
   createconssadj = createconssadj && (getNConss() < 1000);


   if( !createconssadj )
      SCIPsetBoolParam(scip, "detection/conssadjcalculated", FALSE );

   if( createconssadj )
   {
      createConssAdjacency();
   }

   /*  init  seeedpool with empty seeed */
   SeeedPtr emptyseeed = new Seeed( scip, SCIPconshdlrDecompGetNextSeeedID( scip ), this );
   SCIP_Bool onlybinmaster;
   SCIP_Bool onlycontsubpr;

   SCIPgetBoolParam(scip, "detection/benders/onlybinmaster", &onlybinmaster);
   SCIPgetBoolParam(scip, "detection/benders/onlycontsubpr", &onlycontsubpr);
   if( onlybinmaster )
   {
      emptyseeed->initOnlyBinMaster();
      emptyseeed->considerImplicits();
   }


   addSeeedToCurr( emptyseeed );
   addSeeedToAncestor(emptyseeed);

   for( int i = 0; i < SCIPconshdlrDecompGetNBlockNumberCandidates( scip ); ++i )
   {
      addUserCandidatesNBlocks(SCIPconshdlrDecompGetBlockNumberCandidate( scip, i ) );
   }

} //end constructor


/** destructor */
Seeedpool::~Seeedpool()
{
   for( int c = 0; c < nConss; ++c )
   {
      SCIP_CONS* cons;

      cons = getConsForIndex(c);
      SCIPreleaseCons(scip, &cons);
   }


   for( size_t i = 0; i < ancestorseeeds.size(); ++i )
   {
      size_t help = ancestorseeeds.size() - i - 1;
      if( ancestorseeeds[help] != NULL && ancestorseeeds[help]->getID() >= 0 )
      {
         delete ancestorseeeds[help];
      }

   }


   for( size_t i = 0; i < finishedSeeeds.size(); ++i )
   {
      size_t help = finishedSeeeds.size() - i - 1;
      if( finishedSeeeds[help] != NULL && finishedSeeeds[help]->getID() >= 0 )
      {
         delete finishedSeeeds[help];
      }
   }

   for( size_t i = 0; i < incompleteSeeeds.size(); ++i )
   {
      size_t help = incompleteSeeeds.size() - i - 1;
      if( incompleteSeeeds[help] != NULL && incompleteSeeeds[help]->getID() >= 0 )
         delete incompleteSeeeds[help];
   }


   for( size_t i = 0; i < consclassescollection.size(); ++ i )
   {
      size_t help = consclassescollection.size() - i - 1;
      if( consclassescollection[help] != NULL )
         delete consclassescollection[help];
   }

   for( size_t i = 0; i < varclassescollection.size(); ++ i )
   {
      size_t help = varclassescollection.size() - i - 1;
      if( varclassescollection[help] != NULL )
         delete varclassescollection[help];
   }
}


/** creates constraint and variable classifiers, and deduces block number candidates */
SCIP_RETCODE Seeedpool::calcClassifierAndNBlockCandidates(
   SCIP* givenScip /**< SCIP data structure */
   )
{
   SCIP_Bool conssclassnnonzeros;
   SCIP_Bool conssclassscipconstypes;
   SCIP_Bool conssclassmiplibconstypes;
   SCIP_Bool conssclassconsnamenonumbers;
   SCIP_Bool conssclassconsnamelevenshtein;
   SCIP_Bool varclassscipvartypes;
   SCIP_Bool varclassobjvals;
   SCIP_Bool varclassobjvalsigns;
   SCIP_CLOCK* classificationclock;
   SCIP_CLOCK* nblockcandnclock;

   SCIPcreateClock( scip, & classificationclock );
   SCIPcreateClock( scip, & nblockcandnclock );
   SCIP_CALL( SCIPstartClock( scip, classificationclock ) );

   if( transformed )
   {
      SCIPgetBoolParam( scip, "detection/consclassifier/nnonzeros/enabled", & conssclassnnonzeros );
      SCIPgetBoolParam( scip, "detection/consclassifier/scipconstype/enabled", & conssclassscipconstypes );
      SCIPgetBoolParam( scip, "detection/consclassifier/miplibconstype/enabled", & conssclassmiplibconstypes );
      SCIPgetBoolParam( scip, "detection/consclassifier/consnamenonumbers/enabled", & conssclassconsnamenonumbers );
      SCIPgetBoolParam( scip, "detection/consclassifier/consnamelevenshtein/enabled", & conssclassconsnamelevenshtein );
      SCIPgetBoolParam( scip, "detection/varclassifier/scipvartype/enabled", & varclassscipvartypes );
        SCIPgetBoolParam(scip, "detection/varclassifier/objectivevalues/enabled", &varclassobjvals);
        SCIPgetBoolParam(scip, "detection/varclassifier/objectivevaluesigns/enabled", &varclassobjvalsigns);
   }
   else
   {
      SCIPgetBoolParam( scip, "detection/consclassifier/nnonzeros/origenabled", & conssclassnnonzeros );
      SCIPgetBoolParam( scip, "detection/consclassifier/scipconstype/origenabled", & conssclassscipconstypes );
      SCIPgetBoolParam( scip, "detection/consclassifier/miplibconstype/origenabled", & conssclassmiplibconstypes );
      SCIPgetBoolParam( scip, "detection/consclassifier/consnamenonumbers/origenabled", & conssclassconsnamenonumbers );
      SCIPgetBoolParam( scip, "detection/consclassifier/consnamelevenshtein/origenabled", & conssclassconsnamelevenshtein );
      SCIPgetBoolParam( scip, "detection/varclassifier/scipvartype/origenabled", & varclassscipvartypes );
        SCIPgetBoolParam(scip, "detection/varclassifier/objectivevalues/origenabled", &varclassobjvals);
        SCIPgetBoolParam(scip, "detection/varclassifier/objectivevaluesigns/origenabled", &varclassobjvalsigns);
   }



   if( conssclassnnonzeros )
      addConsClassifier( createConsClassifierForNNonzeros() );
   if( conssclassscipconstypes )
      addConsClassifier( createConsClassifierForSCIPConstypes() );
   if( conssclassmiplibconstypes )
      addConsClassifier( createConsClassifierForMiplibConstypes() );

   if( conssclassconsnamenonumbers )
      addConsClassifier( createConsClassifierForConsnamesDigitFreeIdentical() );
   if( conssclassconsnamelevenshtein )
      addConsClassifier( createConsClassifierForConsnamesLevenshteinDistanceConnectivity( 1 ) );

   if( varclassscipvartypes )
      addVarClassifier( createVarClassifierForSCIPVartypes() );
     if ( varclassobjvals )
        addVarClassifier( createVarClassifierForObjValues() );
     if ( varclassobjvalsigns )
        addVarClassifier( createVarClassifierForObjValueSigns() );


   reduceConsclasses();
   reduceVarclasses();

   SCIP_CALL( SCIPstopClock( scip, classificationclock ) );
   classificationtime = SCIPgetClockTime( scip, classificationclock );
   SCIPfreeClock( scip, & classificationclock );

   SCIP_CALL( SCIPstartClock( scip, nblockcandnclock ) );
   calcCandidatesNBlocks();
   SCIP_CALL( SCIPstopClock( scip, nblockcandnclock ) );
   nblockscandidatescalctime = SCIPgetClockTime( scip, nblockcandnclock );
   SCIPfreeClock( scip, & nblockcandnclock );


   return SCIP_OKAY;
}

void Seeedpool::createConssAdjacency()
{

   std::vector<std::list<int>> conssadjacenciestemp( consToScipCons.size(), std::list<int>(0) );

   /** find constraint <-> constraint relationships and store them in both directions */
   for( size_t i = 0; i < consToScipCons.size(); ++i )
   {
      for( size_t varid = 0; varid < varsForConss[i].size(); ++varid )
      {
         int var = varsForConss[i][varid];

         for( size_t otherconsid = 0; otherconsid < conssForVars[var].size(); ++otherconsid )
         {
            int othercons = conssForVars[var][otherconsid];
            if( othercons == (int) i )
               continue;

            std::list<int>::iterator consiter = std::lower_bound( conssadjacenciestemp[i].begin(),conssadjacenciestemp[i].end(), othercons);

            if( consiter == conssadjacenciestemp[i].end() || *consiter != othercons )
               conssadjacenciestemp[i].insert(consiter, othercons);
         }
      }

   }

   for( size_t i = 0; i < consToScipCons.size(); ++ i )
   {
      conssadjacencies.push_back(std::vector<int>(0));
      std::list<int>::iterator consiter = conssadjacenciestemp[i].begin();
      std::list<int>::iterator consiterend = conssadjacenciestemp[i].end();
      for( ; consiter != consiterend; ++consiter )
      {
         conssadjacencies[i].push_back(*consiter);
      }
   }

}



/** constructs seeeds using the registered detectors
 *  @return user has to free seeeds */
std::vector<SeeedPtr> Seeedpool::findSeeeds()
{
   /** 1) read parameter, as there are: maxrounds
    *  2) loop rounds
    *  3) every seeed in seeeds
    *  4) every detector not registered yet propagates seeed
    *  5)  */

   bool displaySeeeds = false;
   int verboseLevel;
   std::vector<int> successDetectors;
   std::vector<SeeedPtr> delSeeeds;
   bool duplicate;
   SCIP_CLOCK* postprocessingclock;
   SCIPcreateClock( scip, & postprocessingclock );


   successDetectors = std::vector<int>( nDetectors, 0 );

   delSeeeds = std::vector < SeeedPtr > ( 0 );

   verboseLevel = 1;

   /** set detection data */
   SCIP_CALL_ABORT( SCIPgetIntParam( scip, "detection/maxrounds", & maxndetectionrounds ) );


    /** @TODO this does not look well streamlined: currseeeds should be empty here, and seeedstopopulate should be the only seeeds to poopulate */
   for( size_t i = 0; i < currSeeeds.size(); ++ i )
   {
      SCIP_CALL_ABORT( prepareSeeed( currSeeeds[i] ) );
       if( currSeeeds[i]->getID() < 0 )
          currSeeeds[i]->setID(getNewIdForSeeed() );
   }

   /** add translated original seeeds (of unpresolved problem) */
   for( size_t i = 0; i < seeedstopopulate.size(); ++ i )
   {
      SCIP_CALL_ABORT( prepareSeeed( seeedstopopulate[i] ) );
      if( seeedIsNoDuplicateOfSeeeds( seeedstopopulate[i], currSeeeds, true ) )
         currSeeeds.push_back( seeedstopopulate[i] );
       else
          continue;
       if( seeedstopopulate[i]->getID() < 0 )
          seeedstopopulate[i]->setID(getNewIdForSeeed() );
   }

   for( int round = 0; round < maxndetectionrounds; ++ round )
   {
      SCIPverbMessage(scip, SCIP_VERBLEVEL_HIGH, NULL, "Begin of detection round %d of %d total rounds \n", round, maxndetectionrounds);
      if( currSeeeds.size() == 0 )
      {
         SCIPverbMessage(scip, SCIP_VERBLEVEL_HIGH, NULL, "Detection loop can be aborted since there are no more partial decompositions to refine! \n" );
         break;
      }


      std::vector<SeeedPtr> nextSeeeds = std::vector < SeeedPtr > ( 0 );
      std::vector<SeeedPtr> currSeeedsToDelete = std::vector < SeeedPtr > ( 0 );

#pragma omp parallel for schedule( static, 1 )
      for( size_t s = 0; s < currSeeeds.size(); ++ s )
      {
         SeeedPtr seeedPtr;
         seeedPtr = currSeeeds[s];

#pragma omp critical ( ostream )
         {
            if( displaySeeeds || verboseLevel >= 1 )
            {
               SCIPverbMessage(scip, SCIP_VERBLEVEL_HIGH, NULL, "Start to propagate seeed with id %d (%d of %d in round %d) \n", seeedPtr->getID(), s, currSeeeds.size(), round);
               if( displaySeeeds )
                  seeedPtr->displaySeeed();
            }
         }

         /** the current seeed is handled by all detectors */
         for( int d = 0; d < nDetectors; ++ d )
         {
            SEEED_PROPAGATION_DATA* seeedPropData;
            seeedPropData = new SEEED_PROPAGATION_DATA();
            seeedPropData->seeedpool = this;
            seeedPropData->nNewSeeeds = 0;
            DEC_DETECTOR* detector;
            std::vector<SeeedPtr>::const_iterator newSIter;
            std::vector<SeeedPtr>::const_iterator newSIterEnd;
            int maxcallround;
            int mincallround;
            int freqcallround;
            const char* detectorname;
            SCIP_CLOCK* detectorclock;

            detector = detectorToScipDetector[d];
            detectorname = DECdetectorGetName( detector );
            SCIP_RESULT result = SCIP_DIDNOTFIND;

            /** if the seeed is also propagated by the detector go on with the next detector */
            if( seeedPtr->isPropagatedBy( detector ) && ! detector->usefulRecall )
               continue;

            /** check if detector is callable in current detection round */
            SCIP_CALL_ABORT(
               getDetectorCallRoundInfo( scip, detectorname, transformed, & maxcallround, & mincallround,
                  & freqcallround ) );

            if( maxcallround < round || mincallround > round || ( ( round - mincallround ) % freqcallround != 0 ) )
               continue;

#pragma omp critical ( seeedcount )
            seeedPropData->seeedToPropagate = new gcg::Seeed( seeedPtr );

            /** new seeeds are created by the current detector */
#pragma omp critical ( clock )
            SCIPcreateClock( scip, & detectorclock );
            SCIP_CALL_ABORT( SCIPstartClock( scip, detectorclock ) );

            if( verboseLevel >= 1 )
            {
#pragma omp critical ( scipinfo )
               SCIPverbMessage( scip, SCIP_VERBLEVEL_FULL, NULL, "Detector %s started to propagate seeed with id %d )  \n",
                  DECdetectorGetName( detectorToScipDetector[d] ), seeedPtr->getID() );
            }

            SCIP_CALL_ABORT(
               detectorToScipDetector[d]->propagateSeeed( scip, detectorToScipDetector[d], seeedPropData, & result ) );

            for( int j = 0; j < seeedPropData->nNewSeeeds; ++ j )
            {
#pragma omp critical ( seeedcount )

               seeedPropData->newSeeeds[j]->setID( getNewIdForSeeed() );
               prepareSeeed( seeedPropData->newSeeeds[j] );
               assert( seeedPropData->newSeeeds[j]->checkConsistency( ) );
               seeedPropData->newSeeeds[j]->addDecChangesFromAncestor( seeedPtr );
               seeedPropData->newSeeeds[j]->setDetectorPropagated(detectorToScipDetector[d]);
            }

            SCIP_CALL_ABORT( SCIPstopClock( scip, detectorclock ) );

#pragma omp critical ( clockcount )
            detectorToScipDetector[d]->dectime += SCIPgetClockTime( scip, detectorclock );

#pragma omp critical ( clock )
            SCIPfreeClock( scip, & detectorclock );

            if( seeedPropData->nNewSeeeds != 0 && ( displaySeeeds ) )
            {
#pragma omp critical ( ostream )
               SCIPverbMessage( scip, SCIP_VERBLEVEL_FULL, NULL, "Detector %s found %d new seeed%s: \n",
                                 DECdetectorGetName( detectorToScipDetector[d] ), seeedPropData->nNewSeeeds, (seeedPropData->nNewSeeeds == 1 ? "": "s") );
#pragma omp critical ( ostream )
               SCIPverbMessage( scip, SCIP_VERBLEVEL_FULL, NULL, "%d", seeedPropData->newSeeeds[0]->getID() );
               for( int j = 1; j < seeedPropData->nNewSeeeds; ++ j )
               {
#pragma omp critical ( ostream )
                  SCIPverbMessage( scip, SCIP_VERBLEVEL_FULL, NULL, ", %d", seeedPropData->newSeeeds[0]->getID() );
               }
#pragma omp critical ( ostream )
               SCIPverbMessage( scip, SCIP_VERBLEVEL_FULL, NULL, "\n" );

               if( displaySeeeds )
               {
                  for( int j = 0; j < seeedPropData->nNewSeeeds; ++ j )
                  {
#pragma omp critical ( ostream )
                     seeedPropData->newSeeeds[j]->displaySeeed();
                  }

               }
            }
            else if( displaySeeeds )
            {
#pragma omp critical ( ostream )
               SCIPverbMessage( scip, SCIP_VERBLEVEL_FULL, NULL, "Detector %s found 0 new seeeds.\n", DECdetectorGetName( detectorToScipDetector[d] ) );
            }

            /** if a new seeed is no duplicate it is either added to the nextRoundSeeeds or the finishedSeeeds  */
            for( int seeed = 0; seeed < seeedPropData->nNewSeeeds; ++ seeed )
            {
               SCIP_Bool noduplicate;
               if( seeedPropData->newSeeeds[seeed]->isComplete() )
                  seeedPropData->newSeeeds[seeed]->deleteEmptyBlocks(false);
#pragma omp critical ( seeedptrstore )
               noduplicate = seeedIsNoDuplicate( seeedPropData->newSeeeds[seeed], nextSeeeds, finishedSeeeds, false );
               if( ! seeedPropData->newSeeeds[seeed]->isTrivial() && noduplicate )
               {
                  if( seeedPropData->newSeeeds[seeed]->getNOpenconss() == 0
                     && seeedPropData->newSeeeds[seeed]->getNOpenvars() == 0 )
                  {
                     if( verboseLevel > 2 )
                     {
#pragma omp critical ( ostream )
                        {
                           SCIPverbMessage( scip, SCIP_VERBLEVEL_FULL, NULL, "Seeed %d is added to finished seeeds.\n", seeedPropData->newSeeeds[seeed]->getID() );
                           seeedPropData->newSeeeds[seeed]->showVisualisation();
                        }
                     }
#pragma omp critical ( seeedptrstore )
                     {
                        assert( seeedPropData->newSeeeds[seeed]->getID() >= 0 );
                        addSeeedToFinished( seeedPropData->newSeeeds[seeed], &noduplicate );
                     }
                  }
                  else
                  {
                     if( verboseLevel > 2 )
                     {
#pragma omp critical ( ostream )
                        {
                           SCIPverbMessage( scip, SCIP_VERBLEVEL_FULL, NULL, "Seeed %d is addded to next round seeeds!\n", seeedPropData->newSeeeds[seeed]->getID() );
                           seeedPropData->newSeeeds[seeed]->showVisualisation();
                        }
                     }
#pragma omp critical ( seeedptrstore )
                     {
                        nextSeeeds.push_back( seeedPropData->newSeeeds[seeed] );
                     }
                  }
               }
               else
               {
                  delete seeedPropData->newSeeeds[seeed];
                  seeedPropData->newSeeeds[seeed] = NULL;
               }
            }

            /** cleanup propagation data structure */
            delete seeedPropData->seeedToPropagate;
            SCIPfreeMemoryArrayNull( scip, & seeedPropData->newSeeeds );
            seeedPropData->newSeeeds = NULL;
            seeedPropData->nNewSeeeds = 0;
            delete seeedPropData;
         } // end for detectors

         SCIPverbMessage( scip, SCIP_VERBLEVEL_HIGH, NULL, "Start finishing of partial decomposition %d.\n", seeedPtr->getID() );
         for( int d = 0; d < nFinishingDetectors; ++ d )
         {
            DEC_DETECTOR* detector = detectorToFinishingScipDetector[d];
            SCIP_RESULT result = SCIP_DIDNOTFIND;
            SEEED_PROPAGATION_DATA* seeedPropData;
            seeedPropData = new SEEED_PROPAGATION_DATA();
            seeedPropData->seeedpool = this;
            seeedPropData->nNewSeeeds = 0;
#pragma omp critical ( seeedcount )
            seeedPropData->seeedToPropagate = new gcg::Seeed( seeedPtr );

            if( verboseLevel > 2 )
#pragma omp critical ( ostream )
            {
               SCIPverbMessage( scip, SCIP_VERBLEVEL_FULL, NULL, "Check if finisher of detector %s  is enabled. \n", DECdetectorGetName( detectorToFinishingScipDetector[d] ) );
            }

            /** if the finishing of the detector is not enabled go on with the next detector */
            if( ! detector->enabledFinishing )
               continue;

            if( verboseLevel > 2 )
#pragma omp critical ( ostream )
            {
               SCIPverbMessage(scip, SCIP_VERBLEVEL_FULL, NULL, "Call finisher for detector %s\n",
                  DECdetectorGetName( detectorToFinishingScipDetector[d] ) );
            }
            SCIP_CALL_ABORT(
               detectorToFinishingScipDetector[d]->finishSeeed( scip, detectorToFinishingScipDetector[d], seeedPropData,
                  & result ) );

            for( int finished = 0; finished < seeedPropData->nNewSeeeds; ++ finished )
            {
               SeeedPtr seeed = seeedPropData->newSeeeds[finished];
               seeed->deleteEmptyBlocks(false);
#pragma omp critical ( seeedcount )
               seeed->setID( getNewIdForSeeed() );
               seeed->sort();
               seeed->calcHashvalue();
               seeed->setSeeedpool(this);
               seeed->addDecChangesFromAncestor( seeedPtr );
               seeed->setFinishedByFinisher( true );
               seeed->setFinishingDetectorPropagated(detectorToFinishingScipDetector[d]);
#pragma omp critical ( seeedptrstore )
               {
                  SCIP_Bool success;
                  addSeeedToFinished( seeed, &success );
                  if( !success )
                  {
                     bool isIdentical = false;
                     for( size_t h = 0; h < finishedSeeeds.size(); ++ h )
                     {
                        if( seeed == finishedSeeeds[h] )
                        {
                           isIdentical = true;
                           break;
                        }
                     }

                     if( ! isIdentical )
                     {
                        currSeeedsToDelete.push_back( seeed );
                     }
                  }
               }
            }
            SCIPfreeMemoryArrayNull( scip, & seeedPropData->newSeeeds );
            delete seeedPropData->seeedToPropagate;
            seeedPropData->newSeeeds = NULL;
            seeedPropData->nNewSeeeds = 0;
            delete seeedPropData;
         }
          #pragma omp critical (seeedptrstore)
          addSeeedToAncestor(seeedPtr);
      } // end for currseeeds

      for( size_t s = 0; s < currSeeedsToDelete.size(); ++ s )
      {
         delete currSeeedsToDelete[s];
         currSeeedsToDelete[s] = NULL;
      }

      currSeeeds = nextSeeeds;
   } // end for rounds

   /** complete the currseeeds with finishing detectors and add them to finished seeeds */
#pragma omp parallel for schedule( static, 1 )
   for( size_t i = 0; i < currSeeeds.size(); ++ i )
   {
      SeeedPtr seeedPtr = currSeeeds[i];
      for( int d = 0; d < nFinishingDetectors; ++ d )
      {
         DEC_DETECTOR* detector = detectorToFinishingScipDetector[d];
         SCIP_RESULT result = SCIP_DIDNOTFIND;
         SEEED_PROPAGATION_DATA* seeedPropData;
         seeedPropData = new SEEED_PROPAGATION_DATA();
         seeedPropData->seeedpool = this;
         seeedPropData->nNewSeeeds = 0;

#pragma omp critical ( seeedcount )
         seeedPropData->seeedToPropagate = new gcg::Seeed( seeedPtr );

         if( verboseLevel > 2 )
            SCIPverbMessage(scip, SCIP_VERBLEVEL_FULL, NULL, "check if finisher of detector %s is enabled\n",
               DECdetectorGetName( detectorToFinishingScipDetector[d] ) );

         /** if the finishing of the detector is not enabled go on with the next detector */
         if( ! detector->enabledFinishing )
            continue;

         SCIPverbMessage(scip, SCIP_VERBLEVEL_FULL, NULL, "call finisher for detector %s \n", DECdetectorGetName( detectorToFinishingScipDetector[d] ) );

         SCIP_CALL_ABORT(
            detectorToFinishingScipDetector[d]->finishSeeed( scip, detectorToFinishingScipDetector[d], seeedPropData,
               & result ) );

         for( int finished = 0; finished < seeedPropData->nNewSeeeds; ++ finished )
         {
            SeeedPtr seeed = seeedPropData->newSeeeds[finished];
            seeed->deleteEmptyBlocks(false);
#pragma omp critical ( seeedcount )
            seeed->setID( getNewIdForSeeed() );

            seeed->calcHashvalue();
            seeed->addDecChangesFromAncestor( seeedPtr );
            seeed->setFinishedByFinisher( true );
            seeed->setSeeedpool(this);
            seeed->setFinishingDetectorPropagated(detectorToFinishingScipDetector[d] );

            if( seeedIsNoDuplicateOfSeeeds( seeed, finishedSeeeds, false ) )
            {
               if( verboseLevel > 2 )
               {
                  SCIPverbMessage(scip, SCIP_VERBLEVEL_FULL, NULL, " Seeed %d is finished from next round seeeds!\n", seeed->getID() );
                  seeed->showVisualisation();
               }
#pragma omp critical ( seeedptrstore )
               {
                  SCIP_Bool success;
                  assert( seeed->getID() >= 0 );
                  addSeeedToFinished( seeed, &success  );
               }
            }
            else
               delete seeed;

            SCIPfreeMemoryArrayNull( scip, & seeedPropData->newSeeeds );
            seeedPropData->newSeeeds = NULL;
            seeedPropData->nNewSeeeds = 0;
         }

         delete seeedPropData->seeedToPropagate;
         delete seeedPropData;
      }
#pragma omp critical ( seeedptrstore )
       addSeeedToAncestor(seeedPtr);
   } // end for finishing curr seeeds

   SCIPverbMessage(scip, SCIP_VERBLEVEL_FULL, NULL, "%d  finished seeeds are found.\n", (int) finishedSeeeds.size() );

   if( displaySeeeds )
   {
      for( size_t i = 0; i < finishedSeeeds.size(); ++ i )
      {
         SCIPverbMessage(scip, SCIP_VERBLEVEL_FULL, NULL, "%d-th finished seeed:\n", (int) i );
         finishedSeeeds[i]->displaySeeed();
      }
   }

   /** count the successful refinement calls for each detector */
   for( size_t i = 0; i < finishedSeeeds.size(); ++ i )
   {
      assert( finishedSeeeds[i]->checkConsistency( ) );
      assert( finishedSeeeds[i]->getNOpenconss() == 0 );
      assert( finishedSeeeds[i]->getNOpenvars() == 0 );

      SCIP_CALL_ABORT( finishedSeeeds[i]->buildDecChainString() );
      for( int d = 0; d < nDetectors; ++ d )
      {
         if( finishedSeeeds[i]->isPropagatedBy( detectorToScipDetector[d] ) )
            successDetectors[d] += 1;
      }
   }

   /** preliminary output detector stats */

   SCIPverbMessage(scip, SCIP_VERBLEVEL_HIGH, NULL, "Measured running time per detector: \n" );

   for( int i = 0; i < nDetectors; ++ i )
   {
      if( SCIPgetVerbLevel(scip) >= SCIP_VERBLEVEL_HIGH )
      {
         std::cout << "Detector " << std::setw( 25 ) << std::setiosflags( std::ios::left )
         << DECdetectorGetName( detectorToScipDetector[i] ) << " \t worked on \t " << successDetectors[i] << " of "
         << finishedSeeeds.size() << "\t and took a total time of \t" << detectorToScipDetector[i]->dectime << std::endl;
      }
   }

   SCIPdebugMessage("Started score calculating of finished decompositions\n");
   if( (int) finishedSeeeds.size() != 0 )
   {
       SCIP_Real maxscore = finishedSeeeds[0]->getScore( SCIPconshdlrDecompGetCurrScoretype( scip ) );
      //            SeeedPtr bestSeeed = finishedSeeeds[0];
      for( size_t i = 1; i < finishedSeeeds.size(); ++ i )
      {
          SCIP_Real score = finishedSeeeds[i]->getScore( SCIPconshdlrDecompGetCurrScoretype( scip ) );
         if( score > maxscore )
         {
            maxscore = score;
         }
      }
   }
   SCIPdebugMessage("Finished score calculating of finished decompositions\n");

   SCIPdebugMessage("Started marking curr seeeds for deletion\n");
   /** delete the seeeds */
   for( size_t c = 0; c < currSeeeds.size(); ++c )
   {
      duplicate = false;
      SCIP_CALL_ABORT( currSeeeds[c]->buildDecChainString() );
      for( size_t d = 0; d < delSeeeds.size(); ++ d )
      {
         if( currSeeeds[c] == delSeeeds[d] )
         {
            duplicate = true;
            break;
         }
      }
      if( ! duplicate )
      {
         delSeeeds.push_back( currSeeeds[c] );
      }
   }

   /** postprocess the finished seeeds */
   std::vector<SeeedPtr >postprocessed(0);
   SCIPverbMessage(scip, SCIP_VERBLEVEL_HIGH, NULL, "Started postprocessing of decompositions...\n");
   SCIP_CALL_ABORT( SCIPstartClock( scip, postprocessingclock ) );
#pragma omp parallel for schedule( static, 1 )
   for( size_t c = 0 ; c < finishedSeeeds.size(); ++c )
   {
      SeeedPtr seeedPtr = finishedSeeeds[c];
      for( int d = 0; d < getNPostprocessingDetectors(); ++d )
      {
         DEC_DETECTOR* detector = detectorToPostprocessingScipDetector[d];
         SCIP_RESULT result = SCIP_DIDNOTFIND;
         SEEED_PROPAGATION_DATA* seeedPropData;
         seeedPropData = new SEEED_PROPAGATION_DATA();
         seeedPropData->seeedpool = this;
         seeedPropData->nNewSeeeds = 0;

#pragma omp critical ( seeedcount )
         seeedPropData->seeedToPropagate = new gcg::Seeed( seeedPtr );

         if( verboseLevel > 2 )
            SCIPverbMessage(scip, SCIP_VERBLEVEL_FULL, NULL, "check if postprocessor of detector %s is enabled\n",
               DECdetectorGetName( detectorToPostprocessingScipDetector[d] ) );

         /** if the postprocessing of the detector is not enabled go on with the next detector */
         if( ! detector->enabledPostprocessing )
            continue;


         SCIPverbMessage(scip, SCIP_VERBLEVEL_FULL, NULL, "call finisher for detector %s \n", DECdetectorGetName( detectorToPostprocessingScipDetector[d] ) );

         SCIP_CALL_ABORT(
            detectorToPostprocessingScipDetector[d]->postprocessSeeed( scip, detectorToPostprocessingScipDetector[d], seeedPropData,
               & result ) );

         for( int finished = 0; finished < seeedPropData->nNewSeeeds; ++ finished )
         {
            SeeedPtr seeed = seeedPropData->newSeeeds[finished];
#pragma omp critical ( seeedcount )
            seeed->setID( getNewIdForSeeed() );

            seeed->calcHashvalue();
            seeed->addDecChangesFromAncestor( seeedPtr );
            seeed->setFinishedByFinisher( true );
            seeed->setSeeedpool(this);
            seeed->setDetectorPropagated(detectorToPostprocessingScipDetector[d]);

            if( seeedIsNoDuplicateOfSeeeds( seeed, finishedSeeeds, false ) && seeedIsNoDuplicateOfSeeeds( seeed, postprocessed, false )  )
            {
               if( verboseLevel > 2 )
               {
                  SCIPverbMessage(scip, SCIP_VERBLEVEL_FULL, NULL, " Seeed %d is finished from next round seeeds!\n", seeed->getID() );
                  seeed->showVisualisation();
               }
#pragma omp critical ( seeedptrstore )
               {
                  assert( seeed->getID() >= 0 );
                  postprocessed.push_back( seeed);
               }
            }
            else
               delete seeed;

         }
         SCIPfreeMemoryArrayNull( scip, & seeedPropData->newSeeeds );
         seeedPropData->newSeeeds = NULL;
         seeedPropData->nNewSeeeds = 0;
         delete seeedPropData->seeedToPropagate;
         delete seeedPropData;
      }
//#pragma omp critical ( seeedptrstore )
//       addSeeedToAncestor(seeedPtr);

   } // end for postprocessing finished seeeds
   SCIP_CALL_ABORT( SCIPstopClock( scip, postprocessingclock ) );
   postprocessingtime = SCIPgetClockTime( scip, postprocessingclock );
   for( size_t c = 0; c < postprocessed.size(); ++c)
      addSeeedToFinishedUnchecked(postprocessed[c]);
   SCIPverbMessage(scip, SCIP_VERBLEVEL_HIGH, NULL, "...finished postprocessing of decompositions. Added %d new decomps. \n", postprocessed.size());
   SCIP_CALL_ABORT( SCIPfreeClock( scip, & postprocessingclock ) );


   sortAllRelevantSeeeds();
   return finishedSeeeds;
 }


/* sorts seeeds in finished seeeds data structure according to their score */
 void Seeedpool::sortFinishedForScore()
{
   if( SCIPconshdlrDecompGetCurrScoretype(scip) == scoretype::MAX_WHITE )
      std::sort(finishedSeeeds.begin(), finishedSeeeds.end(), cmpSeeedsMaxWhite);

   if( SCIPconshdlrDecompGetCurrScoretype(scip) == scoretype::BORDER_AREA )
      std::sort(finishedSeeeds.begin(), finishedSeeeds.end(), cmpSeeedsBorderArea);

   if( SCIPconshdlrDecompGetCurrScoretype(scip) == scoretype::CLASSIC )
      std::sort(finishedSeeeds.begin(), finishedSeeeds.end(), cmpSeeedsClassic);

   if( SCIPconshdlrDecompGetCurrScoretype(scip) == scoretype::MAX_FORESSEEING_WHITE )
      std::sort(finishedSeeeds.begin(), finishedSeeeds.end(), cmpSeeedsFWhite);

   if( SCIPconshdlrDecompGetCurrScoretype(scip) == scoretype::MAX_FORESEEING_AGG_WHITE )
         std::sort(finishedSeeeds.begin(), finishedSeeeds.end(), cmpSeeedsAggFWhite);

   if( SCIPconshdlrDecompGetCurrScoretype(scip) == scoretype::SETPART_FWHITE )
      std::sort(finishedSeeeds.begin(), finishedSeeeds.end(), cmpSeeedsPPCfWhite);

   if( SCIPconshdlrDecompGetCurrScoretype(scip) == scoretype::SETPART_AGG_FWHITE )
      std::sort(finishedSeeeds.begin(), finishedSeeeds.end(), cmpSeeedsPPCaggFWhite);

   if( SCIPconshdlrDecompGetCurrScoretype(scip) == scoretype::BENDERS )
      std::sort(finishedSeeeds.begin(), finishedSeeeds.end(), cmpSeeedsBenders);


}

 /** method to complete a set of incomplete seeeds with the help of all included detectors that implement a finishing method
 *  @return set of completed decomposition */
std::vector<SeeedPtr> Seeedpool::finishIncompleteSeeeds(
   std::vector<SeeedPtr> incompleteseeeds
   )
{
   std::vector<SeeedPtr> finisheds( 0, NULL );
   int verboseLevel = 1;

#pragma omp parallel for schedule( static, 1 )
   for( size_t i = 0; i < incompleteseeeds.size(); ++ i )
   {
      SeeedPtr seeedPtr = incompleteseeeds[i];

      for( int d = 0; d < nFinishingDetectors; ++ d )
      {
         DEC_DETECTOR* detector = detectorToFinishingScipDetector[d];
         SCIP_RESULT result = SCIP_DIDNOTFIND;
         SEEED_PROPAGATION_DATA* seeedPropData;
         seeedPropData = new SEEED_PROPAGATION_DATA();
         seeedPropData->seeedpool = this;
         seeedPropData->nNewSeeeds = 0;

#pragma omp critical ( seeedcount )
         seeedPropData->seeedToPropagate = new gcg::Seeed( seeedPtr );

         if( verboseLevel > 2 )
            SCIPverbMessage(scip, SCIP_VERBLEVEL_FULL, NULL, "check if finisher of detector %s is enabled\n", DECdetectorGetName( detectorToScipDetector[d] ) );

         /** if the finishing of the detector is not enabled go on with the next detector */
         if( ! detector->enabledFinishing )
            continue;

         SCIPverbMessage(scip, SCIP_VERBLEVEL_FULL, NULL, "call finisher for detector %s\n", DECdetectorGetName( detectorToFinishingScipDetector[d] ) );

         SCIP_CALL_ABORT(
            detectorToFinishingScipDetector[d]->finishSeeed( scip, detectorToFinishingScipDetector[d], seeedPropData,
               & result ) );

         for( int finished = 0; finished < seeedPropData->nNewSeeeds; ++ finished )
         {
            SeeedPtr seeed = seeedPropData->newSeeeds[finished];
#pragma omp critical ( seeedcount )
            seeed->setID( getNewIdForSeeed() );

            seeed->calcHashvalue();
            seeed->addDecChangesFromAncestor( seeedPtr );
            seeed->setFinishedByFinisher( true );

            if( seeedIsNoDuplicateOfSeeeds( seeed, finishedSeeeds, false ) )
            {
               if( verboseLevel > 2 )
               {
                  SCIPverbMessage(scip, SCIP_VERBLEVEL_FULL, NULL, "seeed %d is finished from next round seeeds! \n", seeed->getID() );
                  seeed->showVisualisation();
               }
#pragma omp critical ( seeedptrstore )
               {
                  assert( seeed->getID() >= 0 );
                  finisheds.push_back( seeed );
               }
            }

            SCIPfreeMemoryArrayNull( scip, & seeedPropData->newSeeeds );
            seeedPropData->newSeeeds = NULL;
            seeedPropData->nNewSeeeds = 0;
         }

         delete seeedPropData->seeedToPropagate;
         delete seeedPropData;
      }
   } // end for finishing curr seeeds
   return finisheds;
}


/** calls findSeeeds method and translates the resulting seeeds into decompositions */
void Seeedpool::findDecompositions()
{
   std::vector<int> successDetectors;

   successDetectors = std::vector<int>( nDetectors, 0 );

   finishedSeeeds = findSeeeds();

   /* sort the seeeds according to maximum white measure */
   sortFinishedForScore();

}


/*SCIP_RETCODE DECdecompCheckConsistency(DEC_DECOMP* decomp)
{
   int c;
   int b;
   int v;

   for( v = 0; v < SCIPgetNVars(scip); ++v )
   {
      assert(SCIPhashmapExists(DECdecompGetVartoblock(decomp), SCIPgetVars(scip)[v]));
   }
}*/

/** returns seeed with the corresponding id or NULL if there is no finished seeed with that id */
gcg::Seeed* Seeedpool::findFinishedSeeedByID(
     int      seeedid
     )
  {
     for( size_t fs = 0; fs < finishedSeeeds.size(); ++fs )
     {
        if ( finishedSeeeds[fs]->getID() == seeedid )
           return finishedSeeeds[fs];
     }

     return NULL;
  }



/** adds a seeed to ancestor seeeds */
void Seeedpool::addSeeedToAncestor(
   SeeedPtr seeed
   )
{
   ancestorseeeds.push_back( seeed );
}


/** adds a seeed to current seeeds */
void Seeedpool::addSeeedToCurr(
   SeeedPtr seeed
   )
{
   if( seeedIsNoDuplicateOfSeeeds(seeed, currSeeeds, false) )
      currSeeeds.push_back( seeed );
}


/** adds a seeed to finished seeeds */
void Seeedpool::addSeeedToFinished(
   SeeedPtr seeed,
   SCIP_Bool* success
   )
{
   if( seeedIsNoDuplicateOfSeeeds(seeed, finishedSeeeds, false) )
   {
      finishedSeeeds.push_back( seeed );
      *success = TRUE;
   }
   else
   {
      *success = FALSE;
   }
   return;
}


/** adds a seeed to finished seeeds withou checking for duplicates, dev has to check this on his own*/
void Seeedpool::addSeeedToFinishedUnchecked(
   SeeedPtr seeed
   )
{
   finishedSeeeds.push_back( seeed );

   return;
}


/** adds a seeed to incomplete seeeds */
void Seeedpool::addSeeedToIncomplete(
   SeeedPtr seeed,
   SCIP_Bool* success
   )
{
   *success = FALSE;
   if( seeedIsNoDuplicateOfSeeeds(seeed, incompleteSeeeds, false) )
   {
      incompleteSeeeds.push_back( seeed );
      *success = TRUE;
   }
   return;
}

SCIP_Bool Seeedpool::isSeeedDuplicateofIncomplete(
   SeeedPtr seeed
   )
{
   return !(seeedIsNoDuplicateOfSeeeds(seeed, incompleteSeeeds, false));
}

SCIP_Bool Seeedpool::isSeeedDuplicateofFinished(
   SeeedPtr seeed
   )
{
   return !(seeedIsNoDuplicateOfSeeeds(seeed, finishedSeeeds, false));
}

SCIP_Bool Seeedpool::areThereContinuousVars(){

   for( int v = 0; v < getNVars(); ++v )
   {
      if( SCIPvarGetType( getVarForIndex(v)) == SCIP_VARTYPE_CONTINUOUS  || SCIPvarGetType( getVarForIndex(v)) == SCIP_VARTYPE_IMPLINT   )
         return TRUE;
   }
   return FALSE;
}

/** calculates the strong decomposition score of a seeed */
/*
 *  strong decompositon score is defined as follows:
 */
SCIP_RETCODE Seeedpool::calcStrongDecompositionScore(
   SeeedPtr seeed,
   SCIP_Real* score
   )
{
   SCIP_Bool hittimelimit;
   SCIP_Bool errorpricing;
   //std::vector<SCIP_Real> randomdualvals;

   /** @TODO introduce scip parameters */
   SCIP_Real timelimit;
   SCIP_Real timelimitfast;

   /** @TODO use and introduce scip parameter limit (for a pricing problem to be considered fractional solvable) of difference optimal value of LP-Relaxation and optimal value of artificial pricing problem */
   /** SCIP_Real gaplimitsolved; */

   /** @TODO use and introduce scip parameter weighted limit (for a pricing problem to be considered fractional solvable) difference optimal value of LP-Relaxation and optimal value of artificial pricing problem */
   /** SCIP_Real gaplimitbeneficial; */

   SCIP_Real scorecoef_fastbenefical;
   SCIP_Real scorecoef_mediumbenefical;
   /** SCIP_Real scorecoef_fastlittlebenefical; */
   /** SCIP_Real scorecoef_mediumlittlebenefical; */
   SCIP_Real scorecoef_fastnobenefical;
   SCIP_Real scorecoef_mediumnobenefical;

   int npricingconss;

   SCIP_Real infinity;
   SCIP_Real epsilon;
   SCIP_Real sumepsilon;
   SCIP_Real feastol;
   SCIP_Real lpfeastol;
   SCIP_Real dualfeastol;
   SCIP_Bool enableppcuts;

   SCIP_Bool benefical;
   SCIP_Bool fast;

   SCIP_Bool writesubproblem;

   int clocktype;

   SCIP_Real dualvalmethodcoef;

   if( !transformed )
   {
      SCIPverbMessage(scip, SCIP_VERBLEVEL_MINIMAL, NULL, " \n Attention! Strong decomposition score is not implemented for decomps belonging to the original problem \n\n");
      return SCIP_OKAY;
   }

   *score = 0.;
   npricingconss = 0;

   writesubproblem = FALSE;

 // randomdualvals = std::vector<SCIP_Real>(getNConss(),0. );

   SCIPgetRealParam(scip, "detection/strong_detection/coeffactororigvsrandom", &dualvalmethodcoef);

   timelimit = 30.;
   timelimitfast  =  0.1 * timelimit;

   /**gaplimitsolved = 0.;
   gaplimitbeneficial = 0.3; */

   scorecoef_fastbenefical = 1.;
   scorecoef_mediumbenefical = 0.75;

   /** not used yes */
/*   scorecoef_fastlittlebenefical = 0.75; */
/*   scorecoef_mediumlittlebenefical = 0.5; */

   scorecoef_fastnobenefical = 0.3;
   scorecoef_mediumnobenefical = 0.1;

   /* get numerical tolerances of the original SCIP instance in order to use the same numerical tolerances in master and pricing problems */
   SCIP_CALL( SCIPgetRealParam(scip, "numerics/infinity", &infinity) );
   SCIP_CALL( SCIPgetRealParam(scip, "numerics/epsilon", &epsilon) );
   SCIP_CALL( SCIPgetRealParam(scip, "numerics/sumepsilon", &sumepsilon) );
   SCIP_CALL( SCIPgetRealParam(scip, "numerics/feastol", &feastol) );
   SCIP_CALL( SCIPgetRealParam(scip, "numerics/lpfeastol", &lpfeastol) );
   SCIP_CALL( SCIPgetRealParam(scip, "numerics/dualfeastol", &dualfeastol) );

   /* get clocktype of the original SCIP instance in order to use the same clocktype in master and pricing problems */
   SCIP_CALL( SCIPgetIntParam(scip, "timing/clocktype", &clocktype) );


   enableppcuts = FALSE;
   SCIP_CALL( SCIPgetBoolParam(scip, "sepa/basis/enableppcuts", &enableppcuts) );



   for ( int block = 0; block < seeed->getNBlocks(); ++block )
   {
      npricingconss += seeed->getNConssForBlock(block);
   }

   /* for every pricing problem calculate a corresponding score coeff and break if a pricing problem cannot be solved in the timelimit */
   for ( int block = 0; block < seeed->getNBlocks(); ++block )
   {
      SCIP* subscip;
      char name[SCIP_MAXSTRLEN];
      SCIP_HASHMAP* hashpricingvartoindex;
      SCIP_HASHMAP* hashorig2pricingvar;
      SCIP_Real score_coef;
      SCIP_Real weight_subproblem;
      std::stringstream subname;

      hittimelimit = FALSE;
      errorpricing = FALSE;


      subname << "temp_pp_" << block << ".lp";
      std::vector<SCIP_VAR*> indextopricingvar;

      SCIPverbMessage(scip, SCIP_VERBLEVEL_HIGH, NULL, "started calculate strong decomposition subproblem for block %d \n", block );

      indextopricingvar = std::vector<SCIP_VAR*>(getNVars(), NULL);

      SCIP_CALL( SCIPhashmapCreate(&hashpricingvartoindex, SCIPblkmem(scip), getNVars()) ); /*lint !e613*/
      SCIP_CALL( SCIPhashmapCreate(&hashorig2pricingvar, SCIPblkmem(scip), getNVars()) ); /*lint !e613*/

      (void) SCIPsnprintf(name, SCIP_MAXSTRLEN, "testpricing_block_%d", block);

      benefical = FALSE;
      fast = FALSE;
      score_coef = 0.0;
      weight_subproblem = (SCIP_Real) seeed->getNConssForBlock(block) / npricingconss;

      /** build subscip */
      SCIP_CALL( SCIPcreate(&subscip) );
      SCIP_CALL( SCIPincludeDefaultPlugins(subscip) );
      SCIP_CALL( setTestpricingProblemParameters(subscip, clocktype, infinity, epsilon, sumepsilon, feastol, lpfeastol, dualfeastol, enableppcuts, timelimit) );
      SCIP_CALL( SCIPsetIntParam(subscip, "presolving/maxrounds", 0) );
      SCIP_CALL( SCIPsetIntParam(subscip, "lp/solvefreq", 1) );
      SCIP_CALL( SCIPcreateProb(subscip, name, NULL, NULL, NULL, NULL, NULL, NULL, NULL) );

      SCIPverbMessage(scip, SCIP_VERBLEVEL_HIGH, NULL, "started calculate strong decomposition, timelimit: %f  timelimitfast: %f \n",  timelimit, timelimitfast );


      /** copy variables */
      for( int var = 0; var < seeed->getNVarsForBlock(block); ++var )
      {
         int varid;
         SCIP_VAR* origprobvar;
         SCIP_VAR* pricingprobvar;
         SCIP_Real obj;


         varid = seeed->getVarsForBlock(block)[var];

         if ( transformed )
            origprobvar = getVarForIndex(varid);
         else
            origprobvar = SCIPvarGetProbvar(getVarForIndex(varid));

         /** calculate obj val from shuffled */
         obj = SCIPvarGetObj(origprobvar);
         for( int c = 0; c < getNConssForVar(varid); ++c )
         {
            int consid;
            SCIP_Real dualval;

            dualval = 0.;

            consid = getConssForVar(varid)[c];
            if ( seeed->isConsMastercons(consid) )
            {
               if( SCIPisEQ( scip, dualvalmethodcoef, 0.0) )
                  dualval = getDualvalRandom(consid);
               else if( SCIPisEQ( scip, dualvalmethodcoef, 1.0) )
                  dualval = getDualvalOptimalLP(consid);
               else
                  dualval = dualvalmethodcoef * getDualvalOptimalLP(consid) + (1.- dualvalmethodcoef) * getDualvalRandom(consid);
               obj -= dualval * getVal(consid, varid);
            }
         }

         /** round variable objective coeffs to decrease numerical troubles */
  //       obj = SCIPfloor(scip, obj * 100 + 0.5 )/100.;

         (void) SCIPsnprintf(name, SCIP_MAXSTRLEN, "pr%d_%s", block, SCIPvarGetName(origprobvar));
         SCIP_CALL( SCIPcreateVar(subscip, &pricingprobvar, name, SCIPvarGetLbGlobal(origprobvar),
                  SCIPvarGetUbGlobal(origprobvar), obj, SCIPvarGetType(origprobvar),
                  TRUE, FALSE, NULL, NULL, NULL, NULL, NULL) );
         SCIPhashmapSetImage(hashorig2pricingvar, origprobvar, pricingprobvar);
         SCIPhashmapSetImage(hashpricingvartoindex, pricingprobvar, (void*) (size_t)varid);
         indextopricingvar[varid] = pricingprobvar;
         SCIP_CALL( SCIPaddVar(subscip, pricingprobvar) );
      }

      /** copy constraints */
      SCIP_CALL( createTestPricingprobConss(scip, subscip, this, seeed, block, hashorig2pricingvar) );

      SCIP_CALL(SCIPtransformProb(subscip) );
      /** set parameter for subscip */

      if( writesubproblem )
         SCIPwriteTransProblem(subscip, subname.str().c_str(), "lp", FALSE);

      /** solve subscip */
      SCIPverbMessage(scip, SCIP_VERBLEVEL_HIGH, NULL, "started solving subproblem for block %d \n", block );
      SCIP_CALL( SCIPsolve(subscip) );

      SCIPverbMessage(scip, SCIP_VERBLEVEL_HIGH, NULL, "finished solving subproblem in %f seconds \n", SCIPgetSolvingTime(subscip) );

      SCIPsolve(subscip);

      if( SCIPgetStatus(subscip) != SCIP_STATUS_OPTIMAL )
      {
         if( SCIPgetStatus(subscip) == SCIP_STATUS_TIMELIMIT )
            hittimelimit = TRUE;
         else
            errorpricing = TRUE;
      }

      if ( errorpricing || hittimelimit)
      {
         if( hittimelimit )
            SCIPverbMessage(scip,  SCIP_VERBLEVEL_FULL, NULL, "Hit timelimit in pricing problem %d \n.", block);
         else
            SCIPverbMessage(scip,  SCIP_VERBLEVEL_FULL, NULL, "Error in pricing problem %d \n.", block);

         *score = 0.;
         SCIPhashmapFree(&hashpricingvartoindex);
         SCIPfree(&subscip);

         /**SCIPfreeRandom(scip, &randnumgen ); */

         return SCIP_OKAY;
      }


      /** get coefficient */
      if ( !SCIPisEQ( scip,  SCIPgetFirstLPLowerboundRoot(subscip), SCIPgetDualbound(subscip) ) )
         benefical = TRUE;

      SCIPverbMessage(scip, SCIP_VERBLEVEL_HIGH, NULL, "first dual bound: %f ; dual bound end: %f \n",SCIPgetFirstLPLowerboundRoot(subscip), SCIPgetDualbound(subscip)   );

      if( SCIPisFeasLE( scip, SCIPgetSolvingTime(subscip), timelimitfast ) )
         fast = TRUE;

      if ( fast && benefical )
         score_coef = scorecoef_fastbenefical;

      if ( !fast && benefical )
         score_coef = scorecoef_mediumbenefical;

      if ( fast && !benefical )
         score_coef = scorecoef_fastnobenefical;

      if ( !fast && !benefical )
         score_coef = scorecoef_mediumnobenefical;

      SCIPverbMessage(scip, SCIP_VERBLEVEL_HIGH, NULL, "scorecoef for subproblem %d is %f with weighting factor %f\n", block, score_coef, weight_subproblem );

      *score += score_coef * weight_subproblem;

    //  SCIPprintStatistics(subscip, NULL);


      /** free stuff */
      for( int var = 0; var < seeed->getNVarsForBlock(block); ++var )
      {
         int varid = seeed->getVarsForBlock(block)[var];
         SCIPreleaseVar(subscip, &indextopricingvar[varid]);
      }

      SCIPhashmapFree(&hashpricingvartoindex);

      SCIPfree(&subscip);
   }// end for blocks


   /**SCIPfreeRandom(scip, &randnumgen ); */
   /** consider coefficients   */

   return SCIP_OKAY;
}


/** clears ancestor seeed data structure */
void Seeedpool::clearAncestorSeeeds()
{
   ancestorseeeds.clear();
}

/** clears current seeed data structure */
void Seeedpool::clearCurrentSeeeds()
{
   currSeeeds.clear();
}

/** clears finished seeed data structure */
void Seeedpool::clearFinishedSeeeds()
{
   finishedSeeeds.clear();
}

/** clears incomplete seeed data structure */
void Seeedpool::clearIncompleteSeeeds()
{
   incompleteSeeeds.clear();
}

/** returns a seeed from ancestor seeed data structure */
SeeedPtr Seeedpool::getAncestorSeeed(
   int seeedindex
   )
{
   assert( 0 <= seeedindex && seeedindex < (int) ancestorseeeds.size() );

   return ancestorseeeds[seeedindex];
}

/** returns a seeed from current (open) seeed data structure */
SeeedPtr Seeedpool::getCurrentSeeed(
   int seeedindex
   )
{
   assert( 0 <= seeedindex && seeedindex < (int) currSeeeds.size() );

   return currSeeeds[seeedindex];
}

/** returns a seeed from finished seeed data structure */
SeeedPtr Seeedpool::getFinishedSeeed(
   int seeedindex
   )
{
   assert( 0 <= seeedindex && seeedindex < (int) finishedSeeeds.size() );

   return finishedSeeeds[seeedindex];
}

/** returns a seeed from incomplete seeed data structure */
SeeedPtr Seeedpool::getIncompleteSeeed(
   int seeedindex
   )
{
   assert( 0 <= seeedindex && seeedindex < (int) incompleteSeeeds.size() );

   return incompleteSeeeds[seeedindex];
}

/** returns size of ancestor seeed data structure */
int Seeedpool::getNAncestorSeeeds()
{
   return ancestorseeeds.size();
}

/** returns size of current (open) seeed data structure */
int Seeedpool::getNCurrentSeeeds()
{
   return currSeeeds.size();
}

/** returns size of finished seeed data structure */
int Seeedpool::getNFinishedSeeeds()
{
   return finishedSeeeds.size();
}

/** returns size of incomplete seeed data structure */
int Seeedpool::getNIncompleteSeeeds()
{
   return incompleteSeeeds.size();
}


/** returns total number of constraints where ranged constraints are counted twice */
int Seeedpool::getNTotalConss(
){
   int nconss = 0;

   for ( int c = 0; c < getNConss(); ++c )
   {
      SCIP_CONS* cons = consToScipCons[c];
      nconss += GCGconsIsRanged(scip, cons) ? 2 : 1;
   }

   return nconss;
}

/** returns the number of nonzero entries in the coefficient matrix */
long Seeedpool::getNTotalNonzeros()
{
   long ntotalnonzeros = nnonzeros;

   for (int c  = 0; c < getNConss(); ++c )
   {
      SCIP_CONS* cons = getScipCons(c);
      if( GCGconsIsRanged(scip, cons) )
      {
         ntotalnonzeros += GCGconsGetNVars(scip, cons);
      }
   }

   return ntotalnonzeros;
}



/** returns true if the given seeed is a duplicate of a seeed that is already contained in
 *  finished seeeds or current seeeds data structure */
bool Seeedpool::hasDuplicate(
   SeeedPtr seeed
   )
{
   assert( seeed != NULL );

   return !seeedIsNoDuplicate( seeed, currSeeeds, finishedSeeeds, true );
}


/** returns whether or not this seeedpool is for detectiong decompositions for benders */
  SCIP_Bool Seeedpool::isForBenders()
  {
        return benders;
  }




/** translates seeeds and classifiers if the index structure of the problem has changed, e.g. due to presolving */
void Seeedpool::translateSeeedData(
   Seeedpool* origpool,
   std::vector<Seeed*> origseeeds,
   std::vector<Seeed*>& newseeeds,
   std::vector<ConsClassifier*> otherconsclassifiers,
   std::vector<ConsClassifier*>& newconsclassifiers,
   std::vector<VarClassifier*> othervarclassifiers,
   std::vector<VarClassifier*>& newvarclassifiers
   )
{
   assert( newseeeds.empty() );
   assert( newconsclassifiers.empty() );
   assert( newvarclassifiers.empty() );

   SCIP_CLOCK* translationclock;

   std::vector<int> rowothertothis;
   std::vector<int> rowthistoother;
   std::vector<int> colothertothis;
   std::vector<int> colthistoother;
   std::vector<int> missingrowinthis;

   SCIP_Bool presolvingdisabled;
   int presolvingrounds;

   presolvingdisabled = FALSE;

   SCIPcreateClock(scip, &translationclock);
   SCIPstartClock(scip, translationclock);

   SCIPgetIntParam(scip, "presolving/maxrounds", &presolvingrounds);

   if ( presolvingrounds == 0)
      presolvingdisabled = TRUE;

   SCIPverbMessage( this->scip, SCIP_VERBLEVEL_HIGH, NULL, "started translate seeed method: presolving is %s \n", (presolvingdisabled ? "disabled, try short method." : "enabled, has to do long version. " ) );

   if( presolvingdisabled )
   {
      missingrowinthis = std::vector<int>(0);
      rowothertothis = std::vector<int>(0);
      rowthistoother = std::vector<int>(0);
      colothertothis = std::vector<int>(0);
      colthistoother = std::vector<int>(0);
      for( int i = 0; i < nConss ; ++i )
      {
         rowothertothis.push_back(i);
         rowthistoother.push_back(i);
      }
      for( int j = 0; j < nVars ; ++j )
      {
         colthistoother.push_back(j);
         colothertothis.push_back(j);
      }
   } else
      calcTranslationMapping( origpool, rowothertothis, rowthistoother, colothertothis, colthistoother, missingrowinthis );

   SCIPverbMessage( this->scip, SCIP_VERBLEVEL_HIGH, NULL,
      " calculated translation; number of missing constraints: %d; number of other seeeds: %d \n", missingrowinthis.size(),
      origseeeds.size() );

   newseeeds = getTranslatedSeeeds( origseeeds, rowothertothis, rowthistoother, colothertothis, colthistoother );
   newconsclassifiers = getTranslatedConsClassifiers( otherconsclassifiers, rowothertothis, rowthistoother );
   newvarclassifiers = getTranslatedVarClassifiers( othervarclassifiers, colothertothis, colthistoother );\

   SCIPstopClock(scip, translationclock);

   translatingtime += SCIPgetClockTime(scip, translationclock);

   SCIPfreeClock(scip, &translationclock);

   return;


}

/** translates seeeds if the index structure of the problem has changed, e.g. due to presolving */
void Seeedpool::translateSeeeds(
   Seeedpool* origpool,
   std::vector<Seeed*> origseeeds,
   std::vector<Seeed*>& newseeeds
   )
{
   assert( newseeeds.empty() );

   int roundspresolving;
   SCIP_Bool presolvingdisabled;

   std::vector<int> rowothertothis( 0 );
   std::vector<int> rowthistoother( 0 );
   std::vector<int> colothertothis( 0 );
   std::vector<int> colthistoother( 0 );
   std::vector<int> missingrowinthis( 0 );

//   SCIPverbMessage( this->scip, SCIP_VERBLEVEL_HIGH, NULL, "started translate seeed method: presolving is %s \n", (presolvingdisabled ? "disabled, try short method." : "enabled, has to do long version. " ) );
//

   SCIPgetIntParam(scip, "presolving/maxrounds", &roundspresolving);

   presolvingdisabled = (roundspresolving == 0);

   presolvingdisabled =  presolvingdisabled &&  (nVars == origpool->getNVars() );
   if( presolvingdisabled && FALSE ) /** @TODO BUG consider removing this shortcut */
   {
      missingrowinthis = std::vector<int>(0);
      rowothertothis = std::vector<int>(0);
      rowthistoother = std::vector<int>(0);
      colothertothis = std::vector<int>(0);
      colthistoother = std::vector<int>(0);
      for( int i = 0; i < nConss ; ++i )
      {
         rowothertothis.push_back(i);
         rowthistoother.push_back(i);
      }
      for( int j = 0; j < nVars ; ++j )
      {
         colthistoother.push_back(j);
         colothertothis.push_back(j);
      }
   } else
      calcTranslationMapping( origpool, rowothertothis, rowthistoother, colothertothis, colthistoother, missingrowinthis );

   SCIPverbMessage( this->scip, SCIP_VERBLEVEL_HIGH, NULL,
      " calculated translation; number of missing constraints: %d; number of other seeeds: %d \n", missingrowinthis.size(),
      origseeeds.size() );

   newseeeds = getTranslatedSeeeds( origseeeds, rowothertothis, rowthistoother, colothertothis, colthistoother );

}

/** calculates necessary data for translating seeeds and classifiers */
void Seeedpool::calcTranslationMapping(
   Seeedpool* origpool,
   std::vector<int>& rowothertothis,
   std::vector<int>& rowthistoother,
   std::vector<int>& colothertothis,
   std::vector<int>& colthistoother,
   std::vector<int>& missingrowinthis
   )
{
   int nrowsother = origpool->nConss;
   int nrowsthis = nConss;
   int ncolsother = origpool->nVars;
   int ncolsthis = nVars;

   std::vector<SCIP_CONS*> origscipconss = origpool->consToScipCons;
   std::vector<SCIP_CONS*> thisscipconss = consToScipCons;
   std::vector<SCIP_VAR*> origscipvars = origpool->varToScipVar;
   std::vector<SCIP_VAR*> thisscipvars = varToScipVar;

   assert(nrowsother == (int) origscipconss.size() );
   assert(nrowsthis == (int) thisscipconss.size() );

   assert(ncolsother == (int) origscipvars.size() );
   assert(ncolsthis == (int) thisscipvars.size() );


//   std::vector<SCIP_CONS*>::const_iterator origiter = origscipconss.begin();
//   std::vector<SCIP_CONS*>::const_iterator origiterend = origscipconss.end();
//
//   std::vector<SCIP_CONS*>::const_iterator thisiter = thisscipconss.begin();
//   std::vector<SCIP_CONS*>::const_iterator thisiterend = thisscipconss.end();
//
//   std::vector<SCIP_VAR*>::const_iterator origitervars = origscipvars.begin();
//   std::vector<SCIP_VAR*>::const_iterator origiterendvars = origscipvars.end();
//
//   std::vector<SCIP_VAR*>::const_iterator thisitervars = thisscipvars.begin();
//   std::vector<SCIP_VAR*>::const_iterator thisiterendvars = thisscipvars.end();


   rowothertothis.assign( nrowsother, - 1 );
   rowthistoother.assign( nrowsthis, - 1 );
   colothertothis.assign( ncolsother, - 1 );
   colthistoother.assign( ncolsthis, - 1 );

   missingrowinthis.clear();

   /* identify new and deleted rows and cols; and identify bijection between maintained variables */
   for( int i = 0; i < nrowsother ; ++i )
   {
      SCIP_CONS* otherrow = origscipconss[i];
      assert( otherrow != NULL );
      SCIP_Bool foundmaintained = false;
 //     thisiter = thisscipconss.begin();
      for( int j2 = i; j2 < nrowsthis + i; ++j2 )
      {
         int j = j2 % nrowsthis;
         SCIP_CONS* thisrow = thisscipconss[j];
         assert( SCIPconsIsTransformed( thisrow ) );

         if( SCIPconsGetTransformed(origscipconss[i]) == thisrow )
         {
            rowothertothis[i] = j;
            rowthistoother[j] = i;
            foundmaintained = true;
            break;
         }

         char buffer[SCIP_MAXSTRLEN];
         assert( this->scip != NULL );
         strcpy( buffer, SCIPconsGetName( thisrow ) + 2 );
         assert( this->scip != NULL );
         if( strcmp( SCIPconsGetName( otherrow ), SCIPconsGetName( thisrow ) ) == 0 )
         {
            rowothertothis[i] = j;
            rowthistoother[j] = i;
            foundmaintained = true;
            break;
         }
      }
      if( ! foundmaintained )
      {
         missingrowinthis.push_back( i );
      }
   }

   for( int i = 0; i < ncolsother; ++i )
   {
      SCIP_VAR* othervar;
      SCIP_VAR* probvar;
      SCIP_CALL_ABORT( SCIPgetTransformedVar(scip, origscipvars[i], &othervar ) );
      if (othervar == NULL)
         continue;

      probvar = SCIPvarGetProbvar(othervar);
      if ( probvar == NULL )
         continue;

      for( int j2 = i; j2 < ncolsthis + i; ++j2 )
      {
         int j = j2 % ncolsthis;
         if( probvar == thisscipvars[j] )
         {
            colothertothis[i] = j;
            colthistoother[j] = i;
            break;
         }
      }
   }

   if ( FALSE )
   {
      for ( int i  = 0; i < (int) rowothertothis.size(); ++i )
         std::cout << (rowothertothis[i] == i) << " " ;

      std::cout << std::endl;

      for ( int i  = 0; i < (int) colothertothis.size(); ++i )
         std::cout << ( colothertothis[i] == i ) << " " ;
      std::cout << std::endl;
   }
}

/** returns translated seeeds derived from given mapping data */
std::vector<Seeed*> Seeedpool::getTranslatedSeeeds(
   std::vector<Seeed*>& origseeeds,
   std::vector<int>& rowothertothis,
   std::vector<int>& rowthistoother,
   std::vector<int>& colothertothis,
   std::vector<int>& colthistoother
   )
{
   std::vector<Seeed*> newseeeds( 0 );

   for( size_t s = 0; s < origseeeds.size(); ++ s )
   {
      SeeedPtr otherseeed;
      SeeedPtr newseeed;

      otherseeed = origseeeds[s];

      std::vector<int> probvarismatchedinfo = std::vector<int>(getNVars(), -1);

      SCIPverbMessage( this->scip, SCIP_VERBLEVEL_FULL, NULL, " transform seeed %d \n", otherseeed->getID() );

      newseeed = new Seeed( scip, this->getNewIdForSeeed(), this );

      /** prepare new seeed */
      newseeed->setNBlocks( otherseeed->getNBlocks() );

      newseeed->setUsergiven( otherseeed->getUsergiven() );

      /** set all (which have representative in the unpresolved seeed) constraints according to their representatives in the unpresolved seeed */
      for( int b = 0; b < otherseeed->getNBlocks(); ++ b )
      {
         for( int i = 0; i < otherseeed->getNConssForBlock( b ); i ++ )
         {
            int thiscons = rowothertothis[otherseeed->getConssForBlock( b )[i]];
            if( thiscons != - 1 )
            {
               newseeed->bookAsBlockCons( thiscons, b );
            }
         }
      }

      for( int i = 0; i < otherseeed->getNMasterconss(); i ++ )
      {
         int thiscons = rowothertothis[otherseeed->getMasterconss()[i]];
         if( thiscons != - 1 )
         {
            newseeed->bookAsMasterCons( thiscons );
         }
      }

      /** set linking and master vars according to their representatives in the unpresolved seeed */


      for( int j = 0; j < otherseeed->getNLinkingvars(); j ++ )
      {
         int thisvar = colothertothis[otherseeed->getLinkingvars()[j]];
         if( thisvar != - 1 && probvarismatchedinfo[thisvar] == -1 )
         {
            probvarismatchedinfo[thisvar] = 1;
            newseeed->bookAsLinkingVar(thisvar);
         }
         else
            if(  thisvar != - 1 )
            {
               assert( probvarismatchedinfo[thisvar] == 1 ); /** if this not fulfilled this probvar was assigned as master only variable but should be linking var*/
            }
      }

      for( int j = 0; j < otherseeed->getNMastervars(); j ++ )
      {
         int thisvar = colothertothis[otherseeed->getMastervars()[j]];
         if( thisvar != - 1 && probvarismatchedinfo[thisvar] == -1 )
         {
            probvarismatchedinfo[thisvar] = 2;
            newseeed->bookAsMasterVar( thisvar );
         }
         else
            if(  thisvar != - 1 )
            {
               assert( probvarismatchedinfo[thisvar] == 2 ); /** if this not fulfilled this probvar was assigned as linking only variable but should be master var*/
            }
      }

      newseeed->flushBooked();

      newseeed->setDetectorchain( otherseeed->getDetectorchainVector() );
      newseeed->setAncestorList( otherseeed->getAncestorList() );

      newseeed->addAncestorID( otherseeed->getID() );

      newseeed->copyClassifierStatistics( otherseeed );

      for( int i = 0; i < otherseeed->getNDetectors(); ++i )
      {
         newseeed->addClockTime( otherseeed->getDetectorClockTime( i ) );
         newseeed->addPctConssFromFree( otherseeed->getPctConssFromFree( i ) );
         newseeed->addPctConssToBlock( otherseeed->getPctConssToBlock( i ) );
         newseeed->addPctConssToBorder( otherseeed->getPctConssToBorder( i ) );
         newseeed->addPctVarsFromFree( otherseeed->getPctVarsFromFree( i ) );
         newseeed->addPctVarsToBlock( otherseeed->getPctVarsToBlock( i ) );
         newseeed->addPctVarsToBorder( otherseeed->getPctVarsToBorder( i ) );
         newseeed->addNNewBlocks( otherseeed->getNNewBlocks( i ) );
      }

      newseeed->setDetectorChainString( otherseeed->getDetectorChainString() );
      newseeed->setStemsFromUnpresolved( this->transformed );
      newseeed->setFinishedByFinisherUnpresolved( otherseeed->getFinishedByFinisher() );

      if( otherseeed->getFinishedByFinisher() )
         newseeed->setFinishedUnpresolvedBy( otherseeed->getDetectorchain()[otherseeed->getNDetectors() - 1] );

      newseeed->setFinishedByFinisher( otherseeed->getFinishedByFinisher() );
      newseeed->sort();
      newseeed->considerImplicits( );
      newseeed->deleteEmptyBlocks(benders);
      newseeed->getScore( SCIPconshdlrDecompGetCurrScoretype( scip ) ) ;

      if( newseeed->checkConsistency(  ) )
         newseeeds.push_back( newseeed );
      else
      {
         delete newseeed;
         newseeed = NULL;
      }

   }

   return newseeeds;
}

/** returns translated ConsClassifiers derived from given mapping data */
std::vector<ConsClassifier*> Seeedpool::getTranslatedConsClassifiers(
   std::vector<ConsClassifier*>& otherclassifiers,
   std::vector<int>& rowothertothis,
   std::vector<int>& rowthistoother
   )
{
   std::vector<ConsClassifier*> newclassifiers( 0 );

   for( size_t i = 0; i < otherclassifiers.size(); ++ i )
   {
      ConsClassifier* oldclassifier = otherclassifiers[i];
      ConsClassifier* newclassifier;
      std::stringstream newname;

      newname << oldclassifier->getName() << "-origp";
      newclassifier = new ConsClassifier( scip, newname.str().c_str(), oldclassifier->getNClasses(),
         (int) rowthistoother.size() );
      int bufferclassindex = - 1;

      /** copy class information */
      for( int j = 0; j < oldclassifier->getNClasses(); ++ j )
      {
         newclassifier->setClassName( j, oldclassifier->getClassName( j ) );
         newclassifier->setClassDescription( j, oldclassifier->getClassDescription( j ) );
         newclassifier->setClassDecompInfo( j, oldclassifier->getClassDecompInfo( j ) );
      }

      /** assign new conss to classes */
      for( int c = 0; c < (int) rowthistoother.size(); ++ c )
      {
         if( rowthistoother[c] != - 1 )
         {
            newclassifier->assignConsToClass( c, oldclassifier->getClassOfCons( rowthistoother[c] ) );
         }
         else
         {
            if( bufferclassindex == - 1 )
            {
               bufferclassindex = newclassifier->addClass( "buffer",
                  "This class contains constraints which are new in the presolved problem.", BOTH );
            }
            newclassifier->assignConsToClass( c, bufferclassindex );
         }
      }

      /** remove empty classes */
      newclassifier->removeEmptyClasses();

      newclassifiers.push_back( newclassifier );
   }

   return newclassifiers;
}

/** returns translated VarClassifiers derived from given mapping data */
std::vector<VarClassifier*> Seeedpool::getTranslatedVarClassifiers(
   std::vector<VarClassifier*>& otherclassifiers,
   std::vector<int>& colothertothis,
   std::vector<int>& colthistoother
   )
{
   std::vector<VarClassifier*> newclassifiers( 0 );

   for( size_t i = 0; i < otherclassifiers.size(); ++ i )
   {
      VarClassifier* oldclassifier = otherclassifiers[i];
      VarClassifier* newclassifier;
      std::stringstream newname;

      newname << oldclassifier->getName() << "-origp";
      newclassifier = new VarClassifier( scip, newname.str().c_str(), oldclassifier->getNClasses(),
         (int) colthistoother.size() );
      int bufferclassindex = - 1;

      /** copy class information */
      for( int j = 0; j < oldclassifier->getNClasses(); ++ j )
      {
         newclassifier->setClassName( j, oldclassifier->getClassName( j ) );
         newclassifier->setClassDescription( j, oldclassifier->getClassDescription( j ) );
         newclassifier->setClassDecompInfo( j, oldclassifier->getClassDecompInfo( j ) );
      }

      /** assign new vars to classes */
      for( int c = 0; c < (int) colthistoother.size(); ++ c )
      {
         if( colthistoother[c] != - 1 )
         {
            newclassifier->assignVarToClass( c, oldclassifier->getClassOfVar( colthistoother[c] ) );
         }
         else
         {
            if( bufferclassindex == - 1 )
            {
               bufferclassindex = newclassifier->addClass( "buffer",
                  "This class contains variables which are new in the presolved problem.", ALL );
            }
            newclassifier->assignVarToClass( c, bufferclassindex );
         }
      }

      /** remove empty classes */
      newclassifier->removeEmptyClasses();

      newclassifiers.push_back( newclassifier );
   }

   return newclassifiers;
}

/** registers translated seeeds from the original problem */
void Seeedpool::populate(
   std::vector<SeeedPtr> seeeds
   )
{
   seeedstopopulate = seeeds;
}

/** sorts the seeed and calculates a its implicit assignments, hashvalue and evaluation */
SCIP_RETCODE Seeedpool::prepareSeeed(
   SeeedPtr seeed
   )
{
   seeed->setSeeedpool(this);
   seeed->considerImplicits( );
   seeed->deleteEmptyBlocks(true);
   seeed->calcHashvalue();

   return SCIP_OKAY;
}

bool Seeedpool::isConsCardinalityCons(
      int  consindexd
      )
{
   SCIP_CONS* cons;

   cons = consToScipCons[consindexd];

   assert(cons != NULL);

   return GCGgetConsIsCardinalityCons(scip, cons);


}

/** is cons with specified indec partitioning, packing, or covering constraint?*/
bool Seeedpool::isConsSetppc(
      int  consindexd
      )
{
   SCIP_CONS* cons;

   cons = consToScipCons[consindexd];

   assert(cons != NULL);

   if( strcmp(SCIPconshdlrGetName(SCIPconsGetHdlr(cons)), "setppc") == 0 )
         {
            switch( SCIPgetTypeSetppc(scip, cons) )
            {
            case SCIP_SETPPCTYPE_COVERING:
               return true;
               break;
            case SCIP_SETPPCTYPE_PARTITIONING:
               return true;

            case SCIP_SETPPCTYPE_PACKING:
               return true;
            }
         }
         else if( strcmp(SCIPconshdlrGetName(SCIPconsGetHdlr(cons)), "logicor") == 0 )
         {
            return true;
         }
         else if( strcmp(SCIPconshdlrGetName(SCIPconsGetHdlr(cons)), "linear") == 0 )
         {
            SCIP_SETPPCTYPE type;

            if( GCGgetConsIsSetppc(scip, cons, &type) )
            {
               switch( type )
               {
               case SCIP_SETPPCTYPE_COVERING:
                  return true;
               case SCIP_SETPPCTYPE_PARTITIONING:
               return true;
               case SCIP_SETPPCTYPE_PACKING:
               return true;
               }
            }

         }

   return false;
}

/** is cons with specified indec partitioning, or packing  constraint?*/
bool Seeedpool::isConsSetpp(
      int  consindexd
      )
{
   SCIP_CONS* cons;

   cons = consToScipCons[consindexd];

   assert(cons != NULL);

   if( strcmp(SCIPconshdlrGetName(SCIPconsGetHdlr(cons)), "setppc") == 0 )
         {
            switch( SCIPgetTypeSetppc(scip, cons) )
            {
            case SCIP_SETPPCTYPE_PARTITIONING:
               return true;

            case SCIP_SETPPCTYPE_PACKING:
               return true;
            case SCIP_SETPPCTYPE_COVERING:
               return false;

            }
         }
         else if( strcmp(SCIPconshdlrGetName(SCIPconsGetHdlr(cons)), "linear") == 0 )
         {
            SCIP_SETPPCTYPE type;

            if( GCGgetConsIsSetppc(scip, cons, &type) )
            {
               switch( type )
               {
               case SCIP_SETPPCTYPE_PARTITIONING:
               return true;
               case SCIP_SETPPCTYPE_PACKING:
               return true;
               case SCIP_SETPPCTYPE_COVERING:
                  return false;

               }
            }

         }

   return false;
}




/** sorts seeeds in allrelevantseeeds data structure by ascending id */
void Seeedpool::sortAllRelevantSeeeds()
{
   int maxid = 0;
   std::vector<SeeedPtr> tmpAllRelevantSeeeds( 0 );

   for( size_t i = 0; i < ancestorseeeds.size(); ++ i )
   {
      if( ancestorseeeds[i]->getID() > maxid )
         maxid = ancestorseeeds[i]->getID();
   }

   tmpAllRelevantSeeeds = std::vector < SeeedPtr > ( maxid + 1, NULL );

   for( size_t i = 0; i < ancestorseeeds.size(); ++ i )
   {
      if( ancestorseeeds[i]->getID() < 0 )
         continue;
      tmpAllRelevantSeeeds[ancestorseeeds[i]->getID()] = ancestorseeeds[i];
   }

   ancestorseeeds = tmpAllRelevantSeeeds;
}

/** returns the variable indices of the matrix for a constraint */
const int* Seeedpool::getVarsForCons(
   int cons
   )
{
   return & varsForConss[cons][0];
}

/** returns the coefficients of the matrix for a constraint */
const SCIP_Real * Seeedpool::getValsForCons(
   int cons
   )
{
   return & valsForConss[cons][0];
}

/** returns the constraint indices of the coefficient matrix for a variable */
const int* Seeedpool::getConssForVar(
   int var
   )
{
   return & conssForVars[var][0];
}

/** returns the value of the optimal lp relaxation dual value of the given constrainr rid correspondoning problem of the seeedpool; if it is not calculated yet it will be calculated */
SCIP_Real  Seeedpool::getDualvalOptimalLP(
   int  consindex
   )
{
   if( !dualvalsoptimaloriglpcalculated )
      calculateDualvalsOptimalOrigLP();
   dualvalsoptimaloriglpcalculated = TRUE;

   return dualvalsoptimaloriglp[consindex];
}

/** return the a random value of the dual variable of the corresponding ; if it is not calculated yet it will be calculated */
SCIP_Real  Seeedpool::getDualvalRandom(
   int  consindex
){

   if( !dualvalsrandomset )
      shuffleDualvalsRandom();
   dualvalsrandomset = TRUE;

   return dualvalsrandom[consindex];

}




/** returns the constraint indices of the coefficient matrix for a constraint */
const int* Seeedpool::getConssForCons(
   int cons
   )
{
   return & conssadjacencies[cons][0];
}



/** returns the number of variables for a given constraint */
int Seeedpool::getNVarsForCons(
   int cons
   )
{
   return varsForConss[cons].size();
}

/** returns the number of constraints for a given variable */
int Seeedpool::getNConssForVar(
   int var
   )
{
   return conssForVars[var].size();
}

/** returns the number of constraints for a given variable */
int Seeedpool::getNConssForCons(
   int cons
   )
{
   return conssadjacencies[cons].size();
}


/** returns the SCIP variable related to a variable index */
SCIP_VAR* Seeedpool::getVarForIndex(
   int varIndex
   )
{
   return varToScipVar[varIndex];
}

/** returns the SCIP constraint related to a constraint index */
SCIP_CONS* Seeedpool::getConsForIndex(
   int consIndex
   )
{
   return consToScipCons[consIndex];
}

/** returns the SCIP detector related to a detector index */
DEC_DETECTOR* Seeedpool::getDetectorForIndex(
   int detectorIndex
   )
{
   return detectorToScipDetector[detectorIndex];
}

/** returns the SCIP detector related to a finishing detector index */
DEC_DETECTOR* Seeedpool::getFinishingDetectorForIndex(
   int detectorIndex
   )
{
   return detectorToFinishingScipDetector[detectorIndex];
}


/** returns the SCIP detector related to a postprocessing detector index */
DEC_DETECTOR* Seeedpool::getPostprocessingDetectorForIndex(
   int detectorIndex
   )
{
   return detectorToPostprocessingScipDetector[detectorIndex];
}


/** returns a coefficient from the coefficient matrix */
SCIP_Real Seeedpool::getVal(
   int row,
   int col
   )
{
   unordered_map<std::pair<int, int>, SCIP_Real, pair_hash>::const_iterator iter = valsMap.find(
      std::pair<int, int>( row, col ) );

   if( iter == valsMap.end() )
      return 0.;

   return iter->second;
}

/** returns the variable index related to a SCIP variable */
int Seeedpool::getIndexForVar(
   SCIP_VAR* var
   )
{
   return scipVarToIndex[var];
}

/** returns the constraint index related to a SCIP constraint */
int Seeedpool::getIndexForCons(
   SCIP_CONS* cons
   )
{
   return scipConsToIndex[cons];
}

/** returns the detector index related to a detector */
int Seeedpool::getIndexForDetector(
   DEC_DETECTOR* detector
   )
{
   return scipDetectorToIndex[detector];
}

/** returns the finishing detector index related to a detector */
int Seeedpool::getIndexForFinishingDetector(
   DEC_DETECTOR* detector
   )
{
   return scipFinishingDetectorToIndex[detector];
}

/** returns the postprocessing detector index related to a detector */
int Seeedpool::getIndexForPostprocessingDetector(
   DEC_DETECTOR* detector
   )
{
   return scipPostprocessingDetectorToIndex[detector];
}



/** returns a new unique id for a seeed */
int Seeedpool::getNewIdForSeeed()
{
   return SCIPconshdlrDecompGetNextSeeedID( scip );
}

/** returns the number of detectors used in the seeedpool */
int Seeedpool::getNDetectors()
{
   return nDetectors;
}

/** returns the number of nonzero entries in the coefficient matrix */
int Seeedpool::getNNonzeros()
{
   return nnonzeros;
}

/** returns the number of finishing detectors used in the seeedpool */
int Seeedpool::getNFinishingDetectors()
{
   return nFinishingDetectors;
}

/** returns the number of postprocessing detectors used in the seeedpool */
int Seeedpool::getNPostprocessingDetectors()
{
   return nPostprocessingDetectors;
}


/** returns the number of variables considered in the seeedpool */
int Seeedpool::getNVars()
{
   return nVars;
}

/** returns the number of constraints considered in the seeedpool */
int Seeedpool::getNConss()
{
   return nConss;
}

/* returns associated scip */

SCIP* Seeedpool::getScip()
{
   return scip;
}

/** returns scip cons for corresponing id */
SCIP_CONS* Seeedpool::getScipCons(
   int consid
   )
{
   return consToScipCons[consid];
}

/** returns scip var for corresponing id */
SCIP_VAR* Seeedpool::getScipVar(
   int varid
){
   return varToScipVar[varid];
}



/** returns the candidates for block size sorted in descending order by how often a candidate was added */
std::vector<int> Seeedpool::getSortedCandidatesNBlocks()
{
   std::vector<int> toreturn( 0 );
   SCIP_Bool output = false;

   /** first: get the block number candidates directly given by the user */
   if( output && !usercandidatesnblocks.empty() )
   {
      SCIPverbMessage(scip, SCIP_VERBLEVEL_FULL, NULL, "number of user block number candidates: %d  \n", usercandidatesnblocks.size() );
   }

   for( size_t i = 0; i < usercandidatesnblocks.size() ; ++i)
   {
      toreturn.push_back( usercandidatesnblocks[i]);

      if( output )
      {
         SCIPverbMessage(scip, SCIP_VERBLEVEL_FULL, NULL, "%d  \n", usercandidatesnblocks[i] );
      }

   }

   /** second: sort the current candidates */
   std::sort( candidatesNBlocks.begin(), candidatesNBlocks.end(), sort_decr() );

   /** optional: print sorted candidates */
   if( output )
   {
      SCIPverbMessage(scip, SCIP_VERBLEVEL_FULL, NULL, "nCandidates: %d ", candidatesNBlocks.size() );


      for( size_t i = 0; i < candidatesNBlocks.size(); ++ i )
         SCIPverbMessage(scip, SCIP_VERBLEVEL_FULL, NULL, "nblockcandides: %d , %d times prop", candidatesNBlocks[i].first, candidatesNBlocks[i].second );
   }

   /** secondly: push candidates to output vector */
   for( size_t i = 0; i < candidatesNBlocks.size(); ++ i )
      toreturn.push_back( candidatesNBlocks[i].first );

   return toreturn;
}


/** returns the candidates for block size sorted in descending order by how often a candidate was added */
std::vector<std::pair<int, int>> Seeedpool::getSortedCandidatesNBlocksFull()
{
   std::vector<std::pair<int, int> > toreturn( 0 );
   SCIP_Bool output = false;

   /** first: get the block number candidates directly given by the user */
   if( output && !usercandidatesnblocks.empty() )
   {
      SCIPverbMessage(scip, SCIP_VERBLEVEL_FULL, NULL, "number of user block number candidates: %d  \n", usercandidatesnblocks.size() );
   }

   for( size_t i = 0; i < usercandidatesnblocks.size() ; ++i)
   {
      toreturn.push_back( std::pair<int, int>(usercandidatesnblocks[i], INT_MAX ) );

      if( output )
      {
         SCIPverbMessage(scip, SCIP_VERBLEVEL_FULL, NULL, "%d  \n", usercandidatesnblocks[i] );
      }

   }

   /** second: sort the current candidates */
   std::sort( candidatesNBlocks.begin(), candidatesNBlocks.end(), sort_decr() );

   /** optional: print sorted candidates */
   if( output )
   {
      SCIPverbMessage(scip, SCIP_VERBLEVEL_FULL, NULL, "nCandidates: %d ", candidatesNBlocks.size() );


      for( size_t i = 0; i < candidatesNBlocks.size(); ++ i )
         SCIPverbMessage(scip, SCIP_VERBLEVEL_FULL, NULL, "nblockcandides: %d , %d times prop", candidatesNBlocks[i].first, candidatesNBlocks[i].second );
   }

   /** secondly: push candidates to output vector */
   for( size_t i = 0; i < candidatesNBlocks.size(); ++ i )
      toreturn.push_back( candidatesNBlocks[i] );

   return toreturn;
}


/** adds a candidate for block number and counts how often a candidate is added */
void Seeedpool::addCandidatesNBlocks(
   int candidate
   )
{
   if( candidate > 1 )
   {
      bool alreadyIn = false;
      for( size_t i = 0; i < candidatesNBlocks.size(); ++ i )
      {
         if( candidatesNBlocks[i].first == candidate )
         {
            alreadyIn = true;
            ++ candidatesNBlocks[i].second;
            break;
         }
      }
      if( ! alreadyIn )
      {
         SCIPverbMessage(scip, SCIP_VERBLEVEL_FULL, NULL, "added block number candidate: %d \n", candidate );
         candidatesNBlocks.push_back( std::pair<int, int>( candidate, 1 ) );
      }
   }
}

/** adds a candidate for block number and counts how often a candidate is added */
void Seeedpool::addCandidatesNBlocksNVotes(
   int candidate,
   int nvotes
   )
{
   if( candidate > 1 )
   {
      bool alreadyIn = false;
      for( size_t i = 0; i < candidatesNBlocks.size(); ++ i )
      {
         if( candidatesNBlocks[i].first == candidate )
         {
            alreadyIn = true;
            candidatesNBlocks[i].second += nvotes;
            break;
         }
      }
      if( ! alreadyIn )
      {
         SCIPverbMessage(scip, SCIP_VERBLEVEL_FULL, NULL, "added block number candidate: %d \n", candidate );
         candidatesNBlocks.push_back( std::pair<int, int>( candidate, nvotes ) );
      }
   }
}



/** adds a candidate for block size given by the user */
void Seeedpool::addUserCandidatesNBlocks(
   int candidate
   )
{
   bool alreadyIn = false;
   for( size_t i = 0; i < candidatesNBlocks.size(); ++i )
   {
      if( usercandidatesnblocks[i] == candidate )
      {
         SCIPverbMessage(scip, SCIP_VERBLEVEL_DIALOG, NULL, "is already given by the user as a block number candidate, there is no advantage in adding it twice \n" );
         return;
      }
   }
   if( !alreadyIn )
   {
      SCIPverbMessage(scip, SCIP_VERBLEVEL_DIALOG, NULL, "added user block number candidate: %d \n", candidate );
      usercandidatesnblocks.push_back(candidate);
   }
}

/** returns number of user-given block size candidates */
int Seeedpool::getNUserCandidatesNBlocks()
{
   return (int) usercandidatesnblocks.size();
}

/** calculates and adds block size candidates using constraint classifications and variable classifications */
void Seeedpool::calcCandidatesNBlocks()
{
   /* strategy: for every subset of constraint classes and variable classes calculate gcd (greatest common divisors)
    * of the corresponding number of constraints/variables assigned to this class */

   /* if  distribution of classes exceeds this number it is skipped */
   int maximumnclasses;
   SCIP_Bool medianvarspercons;

   /** used for nvars / medianofnvars per conss */
   std::vector<int> nvarspercons(0);
   std::list<int>::iterator iter;
   int candidate = -1;


   SCIPgetBoolParam(scip, "detection/blocknumbercandidates/medianvarspercons", &medianvarspercons);
   SCIPgetIntParam(scip, "detection/maxnclassesfornblockcandidates", &maximumnclasses);

   /** firstly, iterate over all consclassifiers */
   for( size_t classifier = 0; classifier < consclassescollection.size(); ++ classifier )
   {

      /** check if there are too many classes in this distribution and skip it if so */
      if( consclassescollection[classifier]->getNClasses() > maximumnclasses )
      {
         SCIPverbMessage(scip, SCIP_VERBLEVEL_HIGH, NULL, " the current consclass distribution includes %d classes but only %d are allowed for calcCandidatesNBlocks()\n", consclassescollection[classifier]->getNClasses(), maximumnclasses );
         continue;
      }

      /** get necessary data of current classifier */
      std::vector < std::vector<int> > subsetsOfConstypes = consclassescollection[classifier]->getAllSubsets( true, true,
         true );
      std::vector<int> nConssOfClasses = consclassescollection[classifier]->getNConssOfClasses();

      /** start with the cardinalities of the consclasses as candidates */
      for( size_t i = 0; i < nConssOfClasses.size(); ++ i )
      {
         addCandidatesNBlocks( nConssOfClasses[i] );
      }

      /** continue with gcd of all cardinalities in this subset */
      for( size_t subset = 0; subset < subsetsOfConstypes.size(); ++ subset )
      {
         int greatestCD = 1;

         if( subsetsOfConstypes[subset].size() == 0 || subsetsOfConstypes[subset].size() == 1 )
            continue;

         greatestCD = gcd( nConssOfClasses[subsetsOfConstypes[subset][0]], nConssOfClasses[subsetsOfConstypes[subset][1]] );

         for( size_t i = 2; i < subsetsOfConstypes[subset].size(); ++ i )
         {
            greatestCD = gcd( greatestCD, nConssOfClasses[subsetsOfConstypes[subset][i]] );
         }

         addCandidatesNBlocks( greatestCD );
      }
   }

   /** secondly, iterate over all varclassifiers */
   for( size_t classifier = 0; classifier < varclassescollection.size(); ++ classifier )
   {
      /** check if there are too many classes in this distribution and skip it if so */
      if( varclassescollection[classifier]->getNClasses() > maximumnclasses )
      {
         SCIPverbMessage(scip, SCIP_VERBLEVEL_HIGH, NULL, " the current varclass distribution includes %d classes but only %d are allowed for calcCandidatesNBlocks()\n", varclassescollection[classifier]->getNClasses(), maximumnclasses );
         continue;
      }

      /** get necessary data of current classifier */
      std::vector < std::vector<int> > subsetsOfVartypes = varclassescollection[classifier]->getAllSubsets( true, true, true,
         true );
      std::vector<int> nVarsOfClasses = varclassescollection[classifier]->getNVarsOfClasses();

      /** start with the cardinalities of the varclasses as candidates */
      for( size_t i = 0; i < nVarsOfClasses.size(); ++ i )
      {
         addCandidatesNBlocks( nVarsOfClasses[i] );
      }

      /** continue with gcd of all cardinalities in this subset */
      for( size_t subset = 0; subset < subsetsOfVartypes.size(); ++ subset )
      {
         int greatestCD = 1;

         if( subsetsOfVartypes[subset].size() == 0 || subsetsOfVartypes[subset].size() == 1 )
            continue;

         greatestCD = gcd( nVarsOfClasses[subsetsOfVartypes[subset][0]], nVarsOfClasses[subsetsOfVartypes[subset][1]] );

         for( size_t i = 2; i < subsetsOfVartypes[subset].size(); ++ i )
         {
            greatestCD = gcd( greatestCD, nVarsOfClasses[subsetsOfVartypes[subset][i]] );
         }

         addCandidatesNBlocks( greatestCD );
      }
   }


   /** block number candidate could be nvars / median of nvarsinconss  only calculate if desired*/
   if( medianvarspercons )
   {
      for( int c = 0; c < getNConss(); ++c )
      {
         nvarspercons.push_back(getNVarsForCons(c) );
      }
      std::sort(nvarspercons.begin(), nvarspercons.end() );
      candidate = (int) getNVars() / nvarspercons[(int)getNConss()/2];

      addCandidatesNBlocks(candidate);
   }

}

/** adds a constraint classifier if it is no duplicate of an existing classifier */
void Seeedpool::addConsClassifier(
   ConsClassifier* givenClassifier
   )
{
   SCIP_Bool allowduplicates;

   SCIPgetBoolParam(scip, "detection/allowclassifierduplicates/enabled", &allowduplicates);

   if( givenClassifier != NULL )
   {
      /** check whether there already exists an equivalent consclassifier */
      ConsClassifier* equiv = NULL;

      for( size_t i = 0; !allowduplicates && i < consclassescollection.size(); ++ i )
      {
         if( givenClassifier->classifierIsDuplicateOfClassifier( consclassescollection[i] ) )
         {
            equiv = consclassescollection[i];
            break;
         }
      }

      if( equiv == NULL )
         consclassescollection.push_back( givenClassifier );
      else
      {
         SCIPverbMessage(scip, SCIP_VERBLEVEL_HIGH, NULL, " Consclassifier \"%s\" is not considered since it offers the same structure as \"%s\" consclassifier\n", givenClassifier->getName(), equiv->getName() );
         delete givenClassifier;
      }
   }
}

/** returns a new constraint classifier
 *  where all constraints with identical SCIP constype are assigned to the same class */
ConsClassifier* Seeedpool::createConsClassifierForSCIPConstypes()
{
   std::vector<consType> foundConstypes( 0 );
   std::vector<int> constypesIndices( 0 );
   std::vector<int> classForCons = std::vector<int>( getNConss(), - 1 );
   ConsClassifier* classifier;

   /** firstly, assign all constraints to classindices */
   for( int i = 0; i < getNConss(); ++ i )
   {
      SCIP_CONS* cons;
      bool found = false;
      cons = getConsForIndex( i );
      consType cT = GCGconsGetType( cons );
      size_t constype;

      /** check whether the constraint's constype is new */
      for( constype = 0; constype < foundConstypes.size(); ++ constype )
      {
         if( foundConstypes[constype] == cT )
         {
            found = true;
            break;
         }
      }
      /** if it is new, create a new classindex */
      if( ! found )
      {
         foundConstypes.push_back( GCGconsGetType( cons ) );
         classForCons[i] = foundConstypes.size() - 1;
      }
      else
         classForCons[i] = constype;
   }

   /** secondly, use these information to create a ConsClassifier */
   classifier = new ConsClassifier( scip, "constypes", (int) foundConstypes.size(), getNConss() );

   /** set class names and descriptions of every class */
   for( int c = 0; c < classifier->getNClasses(); ++ c )
   {
      std::string name;
      std::stringstream text;
      switch( foundConstypes[c] )
      {
         case linear:
            name = "linear";
            break;
         case knapsack:
            name = "knapsack";
            break;
         case varbound:
            name = "varbound";
            break;
         case setpacking:
            name = "setpacking";
            break;
         case setcovering:
            name = "setcovering";
            break;
         case setpartitioning:
            name = "setpartitioning";
            break;
         case logicor:
            name = "logicor";
            break;
         case sos1:
            name = "sos1";
            break;
         case sos2:
            name = "sos2";
            break;
         case unknown:
            name = "unknown";
            break;
         case nconsTypeItems:
            name = "nconsTypeItems";
            break;
         default:
            name = "newConstype";
            break;
      }
      classifier->setClassName( c, name.c_str() );
      text << "This class contains all constraints that are of (SCIP) constype \"" << name << "\".";
      classifier->setClassDescription( c, text.str().c_str() );
   }

   /** copy the constraint assignment information found in first step */
   for( int i = 0; i < classifier->getNConss(); ++ i )
   {
      classifier->assignConsToClass( i, classForCons[i] );
   }

   SCIPverbMessage(scip, SCIP_VERBLEVEL_HIGH, NULL, " Consclassifier \"%s\" yields a classification with %d different constraint classes \n", classifier->getName(), (int) foundConstypes.size() );
   return classifier;
}


/** returns a new constraint classifier
 *  where all constraints with identical SCIP constype are assigned to the same class */
ConsClassifier* Seeedpool::createConsClassifierForMiplibConstypes()
{
   std::vector<int> nfoundconstypesrangedsinglecount( (int) SCIP_CONSTYPE_GENERAL + 1, 0 );
   std::vector<int> nfoundconstypesrangeddoublecount( (int) SCIP_CONSTYPE_GENERAL + 1, 0 );

   std::vector<int> classforcons = std::vector<int>( getNConss(), -1 );
   ConsClassifier* classifier;

   /** firstly, assign all constraints to classindices */
   for( int c = 0; c < getNConss(); ++ c )
   {
      SCIP_CONS* cons;
      SCIP_Real lhs;
      SCIP_Real rhs;
      SCIP_Real* vals;
      SCIP_VAR** vars;
      int nvars;
      int i;

      cons = getConsForIndex( c );

      nvars =  GCGconsGetNVars(scip, cons );

      lhs = GCGconsGetLhs(scip, cons);
      rhs = GCGconsGetRhs(scip, cons);
      if( nvars != 0 )
      {
         SCIP_CALL_ABORT( SCIPallocBufferArray(scip, &vals, nvars));
         SCIP_CALL_ABORT( SCIPallocBufferArray(scip, &vars, nvars));
         SCIP_CALL_ABORT( GCGconsGetVals(scip, cons, vals, nvars ) );
         SCIP_CALL_ABORT( GCGconsGetVars(scip, cons, vars, nvars ) );
      }

      for( i = 0; i < nvars; i++ )
      {
         assert(!SCIPisZero(scip, vals[i]) );
      }


      /* is constraint of type SCIP_CONSTYPE_EMPTY? */
      if( nvars == 0 )
      {
         SCIPdebugMsg(scip, "classified as EMPTY: ");
         SCIPdebugPrintCons(scip, cons, NULL);
         nfoundconstypesrangedsinglecount[SCIP_CONSTYPE_EMPTY]++;
         nfoundconstypesrangeddoublecount[SCIP_CONSTYPE_EMPTY]++;
         classforcons[c] = SCIP_CONSTYPE_EMPTY;
         continue;
      }

      /* is constraint of type SCIP_CONSTYPE_FREE? */
      if( SCIPisInfinity(scip, rhs) && SCIPisInfinity(scip, -lhs) )
      {
         SCIPdebugMsg(scip, "classified as FREE: ");
         SCIPdebugPrintCons(scip, cons, NULL);
         nfoundconstypesrangeddoublecount[SCIP_CONSTYPE_FREE]++;
         nfoundconstypesrangedsinglecount[SCIP_CONSTYPE_FREE]++;
         classforcons[c] = SCIP_CONSTYPE_FREE;
         SCIPfreeBufferArray(scip, &vars);
         SCIPfreeBufferArray(scip, &vals);
         continue;
      }

      /* is constraint of type SCIP_CONSTYPE_SINGLETON? */
      if( nvars == 1 )
      {
         SCIPdebugMsg(scip, "classified as SINGLETON: ");
         SCIPdebugPrintCons(scip, cons, NULL);
         nfoundconstypesrangeddoublecount[SCIP_CONSTYPE_SINGLETON] += 2 ;
         nfoundconstypesrangedsinglecount[SCIP_CONSTYPE_SINGLETON]++;
         classforcons[c] = SCIP_CONSTYPE_SINGLETON;
         SCIPfreeBufferArray(scip, &vars) ;
         SCIPfreeBufferArray(scip, &vals) ;
         continue;
      }

      /* is constraint of type SCIP_CONSTYPE_AGGREGATION? */
      if( nvars == 2 && SCIPisEQ(scip, lhs, rhs) )
      {
         SCIPdebugMsg(scip, "classified as AGGREGATION: ");
         SCIPdebugPrintCons(scip, cons, NULL);
         nfoundconstypesrangeddoublecount[SCIP_CONSTYPE_AGGREGATION]++;
         nfoundconstypesrangedsinglecount[SCIP_CONSTYPE_AGGREGATION]++;
         classforcons[c] = SCIP_CONSTYPE_AGGREGATION;
         SCIPfreeBufferArray(scip, &vars) ;
         SCIPfreeBufferArray(scip, &vals) ;
         continue;
      }

      /* is constraint of type SCIP_CONSTYPE_{VARBOUND}? */
      if( nvars == 2 )
      {
         SCIPdebugMsg(scip, "classified as VARBOUND: ");
         SCIPdebugPrintCons(scip, cons, NULL);
         nfoundconstypesrangeddoublecount[SCIP_CONSTYPE_VARBOUND] += 2 ;
         nfoundconstypesrangedsinglecount[SCIP_CONSTYPE_VARBOUND]++;
         classforcons[c] = SCIP_CONSTYPE_VARBOUND;
         SCIPfreeBufferArray(scip, &vars) ;
         SCIPfreeBufferArray(scip, &vals) ;
         continue;
      }

      /* is constraint of type SCIP_CONSTYPE_{SETPARTITION, SETPACKING, SETCOVERING, CARDINALITY, INVKNAPSACK}? */
      {
         SCIP_Real scale;
         SCIP_Real b;
         SCIP_Bool unmatched;
         int nnegbinvars;

         unmatched = FALSE;
         nnegbinvars = 0;

         scale = REALABS(vals[0]);
         for( i = 0; i < nvars && !unmatched; i++ )
         {
            unmatched = unmatched || SCIPvarGetType(vars[i]) == SCIP_VARTYPE_CONTINUOUS;
            unmatched = unmatched || SCIPisLE(scip, SCIPvarGetLbGlobal(vars[i]), -1.0);
            unmatched = unmatched || SCIPisGE(scip, SCIPvarGetUbGlobal(vars[i]), 2.0);
            unmatched = unmatched || !SCIPisEQ(scip, REALABS(vals[i]), scale);

            if( vals[i] < 0.0 )
               nnegbinvars++;
         }

         if( !unmatched )
         {
            if( SCIPisEQ(scip, lhs, rhs) )
            {
               b = rhs/scale + nnegbinvars;
               if( SCIPisEQ(scip, 1.0, b) )
               {
                  SCIPdebugMsg(scip, "classified as SETPARTITION: ");
                  SCIPdebugPrintCons(scip, cons, NULL);
                  nfoundconstypesrangeddoublecount[SCIP_CONSTYPE_SETPARTITION] += 1 ;
                  nfoundconstypesrangedsinglecount[SCIP_CONSTYPE_SETPARTITION]++;
                  classforcons[c] = SCIP_CONSTYPE_SETPARTITION;
                  SCIPfreeBufferArray(scip, &vars) ;
                  SCIPfreeBufferArray(scip, &vals) ;
                  continue;
               }
               else if( SCIPisIntegral(scip, b) && !SCIPisNegative(scip, b) )
               {
                  SCIPdebugMsg(scip, "classified as CARDINALITY: ");
                  SCIPdebugPrintCons(scip, cons, NULL);
                  nfoundconstypesrangeddoublecount[SCIP_CONSTYPE_CARDINALITY] += 1 ;
                  nfoundconstypesrangedsinglecount[SCIP_CONSTYPE_CARDINALITY]++;
                  classforcons[c] = SCIP_CONSTYPE_CARDINALITY;
                  SCIPfreeBufferArray(scip, &vars);
                  SCIPfreeBufferArray(scip, &vals);
                  continue;
               }
            }

            b = rhs/scale + nnegbinvars;
            if( SCIPisEQ(scip, 1.0, b) )
            {
               SCIPdebugMsg(scip, "classified as SETPACKING: ");
               SCIPdebugPrintCons(scip, cons, NULL);
               nfoundconstypesrangeddoublecount[SCIP_CONSTYPE_SETPACKING] += 1 ;
               nfoundconstypesrangedsinglecount[SCIP_CONSTYPE_SETPACKING]++;
               classforcons[c] = SCIP_CONSTYPE_SETPACKING;
               rhs = SCIPinfinity(scip);
            }
            else if( SCIPisIntegral(scip, b) && !SCIPisNegative(scip, b) )
            {
               SCIPdebugMsg(scip, "classified as INVKNAPSACK: ");
               SCIPdebugPrintCons(scip, cons, NULL);
               nfoundconstypesrangeddoublecount[SCIP_CONSTYPE_INVKNAPSACK] += 1 ;
                nfoundconstypesrangedsinglecount[SCIP_CONSTYPE_INVKNAPSACK]++;
                classforcons[c] = SCIP_CONSTYPE_INVKNAPSACK;
               rhs = SCIPinfinity(scip);
            }

            b = lhs/scale + nnegbinvars;
            if( SCIPisEQ(scip, 1.0, b) )
            {
               SCIPdebugMsg(scip, "classified as SETCOVERING: ");
               SCIPdebugPrintCons(scip, cons, NULL);
               nfoundconstypesrangeddoublecount[SCIP_CONSTYPE_SETCOVERING] += 1 ;
               nfoundconstypesrangedsinglecount[SCIP_CONSTYPE_SETCOVERING]++;
               classforcons[c] = SCIP_CONSTYPE_SETCOVERING;
               lhs = -SCIPinfinity(scip);
            }

            if( SCIPisInfinity(scip, -lhs) && SCIPisInfinity(scip, rhs) )
            {
               SCIPfreeBufferArray(scip, &vars);
               SCIPfreeBufferArray(scip, &vals);
               continue;
            }
         }
      }

      /* is constraint of type SCIP_CONSTYPE_{EQKNAPSACK, BINPACKING, KNAPSACK}? */
      /* @todo If coefficients or rhs are not integral, we currently do not check
       * if the constraint could be scaled (finitely), such that they are.
       */
      {
         SCIP_Real b;
         SCIP_Bool unmatched;

         b = rhs;
         unmatched = FALSE;
         for( i = 0; i < nvars && !unmatched; i++ )
         {
            unmatched = unmatched || SCIPvarGetType(vars[i]) == SCIP_VARTYPE_CONTINUOUS;
            unmatched = unmatched || SCIPisLE(scip, SCIPvarGetLbGlobal(vars[i]), -1.0);
            unmatched = unmatched || SCIPisGE(scip, SCIPvarGetUbGlobal(vars[i]), 2.0);
            unmatched = unmatched || !SCIPisIntegral(scip, vals[i]);

            if( SCIPisNegative(scip, vals[i]) )
               b -= vals[i];
         }
         unmatched = unmatched || !isFiniteNonnegativeIntegral(scip, b);

         if( !unmatched )
         {
            if( SCIPisEQ(scip, lhs, rhs) )
            {
               SCIPdebugMsg(scip, "classified as EQKNAPSACK: ");
               SCIPdebugPrintCons(scip, cons, NULL);
               nfoundconstypesrangeddoublecount[SCIP_CONSTYPE_EQKNAPSACK] += 1 ;
               nfoundconstypesrangedsinglecount[SCIP_CONSTYPE_EQKNAPSACK]++;
               classforcons[c] = SCIP_CONSTYPE_EQKNAPSACK;
               SCIPfreeBufferArray(scip, &vars);
               SCIPfreeBufferArray(scip, &vals);
               continue;
            }
            else
            {
               SCIP_Bool matched;

               matched = FALSE;
               for( i = 0; i < nvars && !matched; i++ )
               {
                  matched = matched || SCIPisEQ(scip, b, REALABS(vals[i]));
               }

               SCIPdebugMsg(scip, "classified as %s: ", matched ? "BINPACKING" : "KNAPSACK");
               SCIPdebugPrintCons(scip, cons, NULL);
               nfoundconstypesrangeddoublecount[matched ? SCIP_CONSTYPE_BINPACKING : SCIP_CONSTYPE_KNAPSACK] += 1 ;
               nfoundconstypesrangedsinglecount[matched ? SCIP_CONSTYPE_BINPACKING : SCIP_CONSTYPE_KNAPSACK]++;
               classforcons[c] = matched ? SCIP_CONSTYPE_BINPACKING : SCIP_CONSTYPE_KNAPSACK;

            }

            if( SCIPisInfinity(scip, -lhs) )
            {
               SCIPfreeBufferArray(scip, &vars);
               SCIPfreeBufferArray(scip, &vals);
               continue;
            }
            else
               rhs = SCIPinfinity(scip);
         }
      }

      /* is constraint of type SCIP_CONSTYPE_{INTKNAPSACK}? */
      {
         SCIP_Real b;
         SCIP_Bool unmatched;

         unmatched = FALSE;

         b = rhs;
         unmatched = unmatched || !isFiniteNonnegativeIntegral(scip, b);

         for( i = 0; i < nvars && !unmatched; i++ )
         {
            unmatched = unmatched || SCIPvarGetType(vars[i]) == SCIP_VARTYPE_CONTINUOUS;
            unmatched = unmatched || SCIPisNegative(scip, SCIPvarGetLbGlobal(vars[i]));
            unmatched = unmatched || !SCIPisIntegral(scip, vals[i]);
            unmatched = unmatched || SCIPisNegative(scip, vals[i]);
         }

         if( !unmatched )
         {
            SCIPdebugMsg(scip, "classified as INTKNAPSACK: ");
            SCIPdebugPrintCons(scip, cons, NULL);
            nfoundconstypesrangeddoublecount[SCIP_CONSTYPE_INTKNAPSACK] += 1 ;
            nfoundconstypesrangedsinglecount[SCIP_CONSTYPE_INTKNAPSACK]++;
            classforcons[c] = SCIP_CONSTYPE_INTKNAPSACK;

            if( SCIPisInfinity(scip, -lhs) )
            {
               SCIPfreeBufferArray(scip, &vars);
               SCIPfreeBufferArray(scip, &vals);
               continue;
            }
            else
               rhs = SCIPinfinity(scip);
         }
      }

      /* is constraint of type SCIP_CONSTYPE_{MIXEDBINARY}? */
      {
         SCIP_Bool unmatched;

         unmatched = FALSE;
         for( i = 0; i < nvars && !unmatched; i++ )
         {
            if( SCIPvarGetType(vars[i]) != SCIP_VARTYPE_CONTINUOUS
               && (SCIPisLE(scip, SCIPvarGetLbGlobal(vars[i]), -1.0)
                  || SCIPisGE(scip, SCIPvarGetUbGlobal(vars[i]), 2.0)) )
               unmatched = TRUE;
         }

         if( !unmatched )
         {
            SCIPdebugMsg(scip, "classified as MIXEDBINARY (%d): ", isRangedRow(scip, lhs, rhs) ? 2 : 1);
            SCIPdebugPrintCons(scip, cons, NULL);
            nfoundconstypesrangeddoublecount[SCIP_CONSTYPE_MIXEDBINARY] += 1 ;
            nfoundconstypesrangedsinglecount[SCIP_CONSTYPE_MIXEDBINARY]++;
            classforcons[c] = SCIP_CONSTYPE_MIXEDBINARY;
            SCIPfreeBufferArray(scip, &vars) ;
            SCIPfreeBufferArray(scip, &vals) ;
            continue;

         }
      }

      /* no special structure detected */
      SCIPdebugMsg(scip, "classified as GENERAL: ");
      SCIPdebugPrintCons(scip, cons, NULL);
      nfoundconstypesrangeddoublecount[SCIP_CONSTYPE_GENERAL] += 1 ;
      nfoundconstypesrangedsinglecount[SCIP_CONSTYPE_GENERAL]++;
      classforcons[c] = SCIP_CONSTYPE_GENERAL;
      SCIPfreeBufferArray(scip, &vars);
      SCIPfreeBufferArray(scip, &vals);
   }




   classifier = new ConsClassifier( scip, "constypes according to miplib", (int) SCIP_CONSTYPE_GENERAL + 1, getNConss() );


   /** set class names and descriptions of every class */
   for( int c = 0; c < classifier->getNClasses(); ++ c )
   {
      std::string name;
      std::stringstream text;
      switch( c )
      {
         case (int) SCIP_CONSTYPE_EMPTY:
            name = "empty";
            break;
         case SCIP_CONSTYPE_FREE:
            name = "free";
            break;
         case SCIP_CONSTYPE_SINGLETON:
            name = "singleton";
            break;
         case SCIP_CONSTYPE_AGGREGATION:
            name = "aggregation";
            break;
         case SCIP_CONSTYPE_VARBOUND:
            name = "varbound";
            break;
         case SCIP_CONSTYPE_SETPARTITION:
            name = "setpartition";
            break;
         case SCIP_CONSTYPE_SETPACKING:
            name = "setpacking";
            break;
         case SCIP_CONSTYPE_SETCOVERING:
            name = "setcovering";
            break;
         case SCIP_CONSTYPE_CARDINALITY:
            name = "cardinality";
            break;
         case SCIP_CONSTYPE_INVKNAPSACK:
            name = "invknapsack";
            break;
         case SCIP_CONSTYPE_EQKNAPSACK:
            name = "eqknapsack";
            break;
         case SCIP_CONSTYPE_BINPACKING:
            name = "binpacking";
            break;
         case SCIP_CONSTYPE_KNAPSACK:
            name = "knapsack";
            break;
         case SCIP_CONSTYPE_INTKNAPSACK:
            name = "intknapsack";
            break;
         case SCIP_CONSTYPE_MIXEDBINARY:
            name = "mixed binary";
            break;
         case SCIP_CONSTYPE_GENERAL:
            name = "general";
            break;
         default:
            name = "unknown";
            break;


      }


#ifdef WRITE_ORIG_CONSTYPES
         myfile << " " <<  nfoundconstypesrangeddoublecount[c] << ",";
#endif

      classifier->setClassName( c, name.c_str() );
      text << "This class contains all constraints that are of (miplib) constype \"" << name << "\".";
      classifier->setClassDescription( c, text.str().c_str() );
   }

#ifdef WRITE_ORIG_CONSTYPES
      myfile << std::endl;
      myfile.close();
#endif



   for( int i = 0; i < classifier->getNConss(); ++ i )
   {
      classifier->assignConsToClass( i, classforcons[i] );
   }



   classifier->removeEmptyClasses();
   SCIPverbMessage(scip, SCIP_VERBLEVEL_HIGH, NULL, " Consclassifier \"%s\" yields a classification with %d different constraint classes \n", classifier->getName(), classifier->getNClasses() );

   return classifier;
}







/** returns a new constraint classifier
 *  where all constraints with identical consname (ignoring digits) are assigned to the same class */
ConsClassifier* Seeedpool::createConsClassifierForConsnamesDigitFreeIdentical()
{
   std::vector < std::string > consnamesToCompare( getNConss(), "" );
   std::vector<int> nConssConstype( 0 );
   std::vector<int> classForCons = std::vector<int>( getNConss(), - 1 );
   std::vector < std::string > nameClasses( 0 );
   ConsClassifier* classifier;

   /** firstly, remove all digits from the consnames */
   for( int i = 0; i < getNConss(); ++ i )
   {
      int nremoved;
      char consname[SCIP_MAXSTRLEN];
      strcpy( consname, SCIPconsGetName( getConsForIndex( i ) ) );

      removeDigits( consname, & nremoved );
      consnamesToCompare[i] = std::string( consname );
   }

   for( int i = 0; i < getNConss(); ++ i )
   {
      /** check if string belongs to an existing name class */
      bool belongstoexistingclass = false;

      for( size_t j = 0; j < nameClasses.size(); ++ j )
      {
         if( nameClasses[j].compare( consnamesToCompare[i] ) == 0 )
         {
            belongstoexistingclass = true;
            classForCons[i] = j;
            nConssConstype[j] ++;
            break;
         }
      }
      /** if not, create a new class */
      if( ! belongstoexistingclass )
      {
         nameClasses.push_back( consnamesToCompare[i] );
         nConssConstype.push_back( 1 );
         classForCons[i] = nameClasses.size() - 1;

      }
   }

   /** secondly, use these information to create a ConsClassifier */
   classifier = new ConsClassifier( scip, "consnames", (int) nameClasses.size(), getNConss() );

   /** set all class names and descriptions */
   for( int c = 0; c < classifier->getNClasses(); ++ c )
   {
      std::stringstream text;
      classifier->setClassName( c, nameClasses[c].c_str() );
      text << "This class contains all constraints with name \"" << nameClasses[c] << "\".";
      classifier->setClassDescription( c, text.str().c_str() );
   }

   /** copy the constraint assignment information found in first step */
   for( int i = 0; i < classifier->getNConss(); ++ i )
   {
      classifier->assignConsToClass( i, classForCons[i] );
   }

   SCIPverbMessage(scip, SCIP_VERBLEVEL_HIGH, NULL, " Consclassifier \"%s\" yields a classification with %d different constraint classes \n", classifier->getName(), classifier->getNClasses() );

   return classifier;
}

/** returns a new constraint classifier
 *  where all constraints whose consnames do not a have levenshtein distance to each other
 *  higher than a given connectivity are assigned to the same class */
ConsClassifier* Seeedpool::createConsClassifierForConsnamesLevenshteinDistanceConnectivity(
   int connectivity
   )
{
   std::vector < std::string > consnamesToCompare( getNConss(), "" );
   std::vector<int> nConssConstype( 0 );
   std::vector<int> classForCons = std::vector<int>( getNConss(), - 1 );
   std::vector<bool> alreadyReached( getNConss(), false );
   std::queue<int> helpqueue = std::queue<int>();
   int nUnreachedConss = getNConss();
   int currentClass = - 1;
   int nmaxconss = 5000;

   std::stringstream classifierName;
   classifierName << "lev-dist-" << connectivity;
   ConsClassifier* classifier = new ConsClassifier( scip, classifierName.str().c_str(), 0, getNConss() );

   /** if number of conss exceeds this number, skip calculating such a classifier */
   if( getNConss() > nmaxconss )
   {

      SCIPverbMessage(scip, SCIP_VERBLEVEL_HIGH, NULL, " skipped levenshtein distance based constraint classes calculating since number of constraints  %d  exceeds limit %d \n", getNConss(), nmaxconss );
      delete classifier;
      return NULL;
   }

   std::vector < std::vector<int> > levenshteindistances( getNConss(), std::vector<int>( getNConss(), - 1 ) );

   /** read consnames */
   for( int i = 0; i < getNConss(); ++ i )
   {
      consnamesToCompare[i] = std::string( SCIPconsGetName( getConsForIndex( i ) ) );
   }

   /** calculate levenshtein distances pairwise */
   for( int i = 0; i < getNConss(); ++ i )
   {
      for( int j = i + 1; j < getNConss(); ++ j )
      {
         levenshteindistances[i][j] = calcLevenshteinDistance( consnamesToCompare[i], consnamesToCompare[j] );
         levenshteindistances[j][i] = levenshteindistances[i][j];
      }
   }

   /** repeat doing breadth first search until every constraint is assigned to a class */
   while( nUnreachedConss > 0 )
   {
      int firstUnreached = - 1;
      currentClass ++;
      assert( helpqueue.empty() );
      for( int i = 0; i < getNConss(); ++ i )
      {
         if( classForCons[i] == - 1 )
         {
            firstUnreached = i;
            break;
         }
      }

      helpqueue.push( firstUnreached );
      alreadyReached[firstUnreached] = true;
      classForCons[firstUnreached] = currentClass;
      -- nUnreachedConss;

      /** consider all constraints which are connected to the current constraint by means of levenshtein distance */
      while( ! helpqueue.empty() )
      {
         int nodecons = helpqueue.front();
         helpqueue.pop();
         for( int j = 0; j < getNConss(); ++ j )
         {

            if( alreadyReached[j] )
               continue;

            if( j == nodecons )
               continue;

            if( levenshteindistances[j][nodecons] > connectivity )
               continue;

            alreadyReached[j] = true;
            classForCons[j] = currentClass;
            -- nUnreachedConss;
            helpqueue.push( j );
         }
      }

      /** create a new class with found constraints in ConsClassifier*/
      std::stringstream text;
      text << "This class contains all constraints with a name similar to \"" << consnamesToCompare[firstUnreached] << "\".";
      classifier->addClass( consnamesToCompare[firstUnreached].c_str(), text.str().c_str(), BOTH );
   }

   /** assign constraint indices to classes */
   for( int i = 0; i < classifier->getNConss(); ++ i )
   {
      classifier->assignConsToClass( i, classForCons[i] );
   }

   SCIPverbMessage(scip, SCIP_VERBLEVEL_HIGH, NULL, " Consclassifier levenshtein: connectivity of %d yields a classification with %d different constraint classes. \n", connectivity, currentClass + 1);

   return classifier;
}

/** returns a new constraint classifier
 *  where all constraints with identical number of nonzero coefficients are assigned to the same class */
ConsClassifier* Seeedpool::createConsClassifierForNNonzeros()
{
   std::vector<int> nconssforclass( 0 );
   std::vector<int> differentNNonzeros( 0 );
   std::vector<int> classForCons( getNConss(), - 1 );
   int counterClasses = 0;

   /** firstly, assign all constraints to classindices */
   for( int i = 0; i < getNConss(); ++ i )
   {
      int consnnonzeros = getNVarsForCons( i );
      bool nzalreadyfound = false;

      /** check if number of nonzeros belongs to an existing class index */
      for( size_t nzid = 0; nzid < differentNNonzeros.size(); ++ nzid )
      {
         if( consnnonzeros == differentNNonzeros[nzid] )
         {
            nzalreadyfound = true;
            classForCons[i] = nzid;
            ++ nconssforclass[nzid];
            break;
         }
      }

      /** if not, create a new class index */
      if( ! nzalreadyfound )
      {
         classForCons[i] = counterClasses;
         ++ counterClasses;
         differentNNonzeros.push_back( consnnonzeros );
         nconssforclass.push_back( 1 );
      }
   }

   /** secondly, use these information to create a ConsClassifier */
   ConsClassifier* classifier = new ConsClassifier( scip, "nonzeros", (int) differentNNonzeros.size(), getNConss() );

   /** set class names and descriptions of every class */
   for( int c = 0; c < classifier->getNClasses(); ++ c )
   {
      std::stringstream text;
      text << differentNNonzeros[c];
      classifier->setClassName( c, text.str().c_str() );
      text.str( "" );
      text.clear();
      text << "This class contains all constraints with " << differentNNonzeros[c] << " nonzero coefficients.";
      classifier->setClassDescription( c, text.str().c_str() );
   }

   /** copy the constraint assignment information found in first step */
   for( int i = 0; i < classifier->getNConss(); ++ i )
   {
      classifier->assignConsToClass( i, classForCons[i] );
   }
   SCIPverbMessage(scip, SCIP_VERBLEVEL_HIGH, NULL, " Consclassifier \"%s\" yields a classification with %d  different constraint classes \n", classifier->getName(), classifier->getNClasses() );

   return classifier;
}

/** returns pointer to a constraint classifier */
ConsClassifier* Seeedpool::getConsClassifier(
   int givenClassifierIndex
   )
{
   assert( 0 <= givenClassifierIndex && givenClassifierIndex < (int) consclassescollection.size() );

   return consclassescollection[givenClassifierIndex];
}

/** returns the assignment of constraints to classes of a classifier as integer array */
int* Seeedpool::getConsClassifierArray(
   int givenClassifierIndex
   )
{
   int nconss = consclassescollection[givenClassifierIndex]->getNConss();
   int* output = new int[nconss];
   for( int i = 0; i < nconss; ++ i )
      output[i] = consclassescollection[givenClassifierIndex]->getClassOfCons( i );
   return & output[0];
}

/** returns number of different constraint classifiers */
int Seeedpool::getNConsClassifiers()
{
   return (int) consclassescollection.size();
}

/** adds constraint classifiers with a reduced number of classes */
void Seeedpool::reduceConsclasses()
{
   /** set the number of classes the classifiers should be reduced to */
   int maxnclasses = 0;

   if( getNConss() + getNVars() >= 50000 )
      SCIPgetIntParam(scip, "detection/maxnclassesperclassifierforlargeprobs", &maxnclasses);
   else
      SCIPgetIntParam(scip, "detection/maxnclassesperclassifier", &maxnclasses);

   for( size_t classifierid = 0; classifierid < consclassescollection.size(); ++ classifierid )
   {
      ConsClassifier* newclassifier = consclassescollection[classifierid]->reduceClasses( maxnclasses );

      if( newclassifier != NULL )
      {
         SCIPverbMessage(scip, SCIP_VERBLEVEL_HIGH, NULL, " Added reduced version of consclassifier %s with %d  different constraint classes \n", consclassescollection[classifierid]->getName(), maxnclasses );
         addConsClassifier( newclassifier );
      }
   }
}

/** adds a variable classifier if it is no duplicate of an existing variable classifier */
void Seeedpool::addVarClassifier(
   VarClassifier* givenClassifier
   )
{
   SCIP_Bool allowduplicates;

   SCIPgetBoolParam(scip, "detection/allowclassifierduplicates/enabled", &allowduplicates);

   if( givenClassifier != NULL )
   {
      /** check whether there already exists an equivalent varclassifier */
      VarClassifier* equiv = NULL;

      for( size_t i = 0; !allowduplicates && i < varclassescollection.size(); ++ i )
      {
         if( givenClassifier->classifierIsDuplicateOfClassifier( varclassescollection[i] ) )
         {
            equiv = varclassescollection[i];
            break;
         }
      }

      if( equiv == NULL )
         varclassescollection.push_back( givenClassifier );
      else
      {
         SCIPverbMessage(scip, SCIP_VERBLEVEL_HIGH, NULL, " Varclassifier \"%s\" is not considered since it offers the same structure as \"%s\"\n", givenClassifier->getName(), equiv->getName() );
         delete givenClassifier;
      }

   }
}

/** returns a new variable classifier
 *  where all variables with identical objective function value are assigned to the same class */
VarClassifier* Seeedpool::createVarClassifierForObjValues()
{
   std::vector<SCIP_Real> foundobjvals( 0 ); /** all found objective function values */
   std::vector<int> classforvars( getNVars(), -1 ); /** vector assigning a class index to each variable */
   int curclassindex; /** stores a var's classindex if the objective value of a var has already been found for another var */
   SCIP_Real curobjval;
   VarClassifier* classifier; /** new VarClassifier */

   for( int v = 0; v < getNVars(); ++v )
   {
      assert( getVarForIndex( v ) != NULL );
      curobjval = SCIPvarGetObj( getVarForIndex( v ) );
      curclassindex = -1;

      /** check whether current objective funtion value already exists */
      for( size_t c = 0; c < foundobjvals.size(); ++c )
      {
         if( SCIPisEQ( scip, curobjval, foundobjvals[c] ) )
         {
            curclassindex = c;
            break;
         }
      }

      /** assign var to class and save objective function value, if it is new */
      if( curclassindex == -1 )
      {
         foundobjvals.push_back( curobjval );
         classforvars[v] = foundobjvals.size() - 1;
      }
      else
      {
         classforvars[v] = curclassindex;
      }
   }

   classifier = new VarClassifier( scip, "varobjvals", (int) foundobjvals.size(), getNVars() );

   /** set up class information */
   for ( int c = 0; c < classifier->getNClasses(); ++c )
   {
      std::stringstream name;
      std::stringstream text;

      name << std::setprecision( 5 ) << foundobjvals[c];
      text << "This class contains all variables with objective function value " << name.str() << ".";

      classifier->setClassName( c, name.str().c_str() );
      classifier->setClassDescription( c, text.str().c_str() );
   }

   /** assign vars according to classforvars vactor */
   for ( int v = 0; v < classifier->getNVars(); ++v )
   {
      classifier->assignVarToClass( v, classforvars[v] );
   }

   SCIPverbMessage(scip, SCIP_VERBLEVEL_HIGH, NULL, " Varclassifier \"%s\" yields a classification with %d different variable classes\n", classifier->getName(), classifier->getNClasses() ) ;

   return classifier;
}

/** returns a new variable classifier
 *  where all variables are assigned to class zero, positive or negative according to their objective function value sign
 *  all class zero variables are assumed to be only master variables (set via DECOMPINFO)
 *  @todo correct? */
VarClassifier* Seeedpool::createVarClassifierForObjValueSigns()
{
   VarClassifier* classifier= new VarClassifier( scip, "varobjvalsigns", 3, getNVars() ); /** new VarClassifier */
   SCIP_Real curobjval;

   /** set up class information */
   classifier->setClassName( 0, "zero" );
   classifier->setClassDescription( 0, "This class contains all variables with objective function value zero." );
   classifier->setClassDecompInfo( 0, MASTER );
   classifier->setClassName( 1, "positive" );
   classifier->setClassDescription( 1, "This class contains all variables with positive objective function value." );
   classifier->setClassDecompInfo( 1, ALL );
   classifier->setClassName( 2, "negative" );
   classifier->setClassDescription( 2, "This class contains all variables with negative objective function value." );
   classifier->setClassDecompInfo( 2, ALL );

   /** assign vars */
   for( int v = 0; v < getNVars(); ++v )
   {
      assert( getVarForIndex( v ) != NULL );
      curobjval = SCIPvarGetObj( getVarForIndex( v ) );

      if( SCIPisZero( scip, curobjval ) )
      {
         classifier->assignVarToClass( v, 0 );
      }
      else if ( SCIPisPositive( scip, curobjval ) )
      {
         classifier->assignVarToClass( v, 1 );
      }
      else
      {
         classifier->assignVarToClass( v, 2 );
      }
   }

   /* remove a class if there is no variable with the respective sign */
   classifier->removeEmptyClasses();

   SCIPverbMessage(scip, SCIP_VERBLEVEL_HIGH, NULL, " Varclassifier \"%s\" yields a classification with %d different variable classes\n", classifier->getName(), classifier->getNClasses() ) ;

   return classifier;
}

/** returns a new variable classifier
 *  where all variables with identical SCIP vartype are assigned to the same class */
VarClassifier* Seeedpool::createVarClassifierForSCIPVartypes()
{
   std::vector < SCIP_VARTYPE > foundVartypes( 0 );
   std::vector<int> classForVars = std::vector<int>( getNVars(), - 1 );
   VarClassifier* classifier;

   SCIP_Bool onlycontsub;
   SCIP_Bool onlybinmaster;

   SCIPgetBoolParam(scip, "detection/benders/onlycontsubpr", &onlycontsub);
   SCIPgetBoolParam(scip, "detection/benders/onlybinmaster", &onlybinmaster);

   /** firstly, assign all variables to classindices */
   for( int i = 0; i < getNVars(); ++ i )
   {
      SCIP_VAR* var;
      bool found = false;
      var = getVarForIndex( i );
      SCIP_VARTYPE vT = SCIPvarGetType( var );
      size_t vartype;

      if( onlycontsub )
      {
         if ( vT == SCIP_VARTYPE_BINARY )
            vT = SCIP_VARTYPE_INTEGER;
         if( vT == SCIP_VARTYPE_IMPLINT )
            vT = SCIP_VARTYPE_CONTINUOUS;
      }

      /** check whether the variable's vartype is new */
      for( vartype = 0; vartype < foundVartypes.size(); ++ vartype )
      {
         if( foundVartypes[vartype] == vT )
         {
            found = true;
            break;
         }
      }
      /** if it is new, create a new class index */
      if( ! found )
      {
         foundVartypes.push_back( vT );
         classForVars[i] = foundVartypes.size() - 1;
      }
      else
         classForVars[i] = vartype;
   }

   /** secondly, use these information to create a VarClassifier */
   classifier = new VarClassifier( scip, "vartypes", (int) foundVartypes.size(), getNVars() );

   /** set class names and descriptions of every class */
   for( int c = 0; c < classifier->getNClasses(); ++ c )
   {
      std::string name;
      std::stringstream text;
      switch( foundVartypes[c] )
      {
         case SCIP_VARTYPE_BINARY:
            name = "bin";
            if( onlybinmaster )
               classifier->setClassDecompInfo(c, gcg::LINKING);
            break;
         case SCIP_VARTYPE_INTEGER:
            name = "int";
            if( onlycontsub )
               classifier->setClassDecompInfo(c, gcg::LINKING);
            if( onlybinmaster )
               classifier->setClassDecompInfo(c, gcg::BLOCK);
            break;
         case SCIP_VARTYPE_IMPLINT:
            name = "impl";
            if( onlybinmaster )
               classifier->setClassDecompInfo(c, gcg::BLOCK);
            break;
         case SCIP_VARTYPE_CONTINUOUS:
            name = "cont";
            if( onlycontsub )
               classifier->setClassDecompInfo(c, gcg::BLOCK);
            if( onlybinmaster )
               classifier->setClassDecompInfo(c, gcg::BLOCK);
            break;
         default:
            name = "newVartype";
            break;
      }
      classifier->setClassName( c, name.c_str() );
      text << "This class contains all variables that are of (SCIP) vartype \"" << name << "\".";
      classifier->setClassDescription( c, text.str().c_str() );
   }

   /** copy the variable assignment information found in first step */
   for( int i = 0; i < classifier->getNVars(); ++ i )
   {
      classifier->assignVarToClass( i, classForVars[i] );
   }

   SCIPverbMessage(scip, SCIP_VERBLEVEL_HIGH, NULL, " Varclassifier \"%s\" yields a classification with %d different variable classes\n", classifier->getName(), classifier->getNClasses() ) ;




   return classifier;
}

/** returns pointer to a variable classifier */
VarClassifier* Seeedpool::getVarClassifier(
   int givenClassifierIndex
   )
{
   assert( 0 <= givenClassifierIndex && givenClassifierIndex < (int) varclassescollection.size() );

   return varclassescollection[givenClassifierIndex];
}

/** returns the assignment of variables to classes of a classifier as integer array */
int* Seeedpool::getVarClassifierArray(
   int givenClassifierIndex
   )
{
   int nvars = varclassescollection[givenClassifierIndex]->getNVars();
   int* output = new int[nvars];
   for( int i = 0; i < nvars; ++ i )
      output[i] = varclassescollection[givenClassifierIndex]->getClassOfVar( i );
   return & output[0];
}

/** returns number of different variable classifiers */
int Seeedpool::getNVarClassifiers()
{
   return (int) varclassescollection.size();
}

/** adds variable classifiers with a reduced number of classes */
void Seeedpool::reduceVarclasses()
{
   /** set the number of classes the classifiers should be reduced to */
   int maxnclasses = 0;

   if( getNConss() + getNVars() >= 50000 )
      SCIPgetIntParam(scip, "detection/maxnclassesperclassifierforlargeprobs", &maxnclasses);
   else
      SCIPgetIntParam(scip, "detection/maxnclassesperclassifier", &maxnclasses);

   for( size_t classifierid = 0; classifierid < varclassescollection.size(); ++ classifierid )
   {
      VarClassifier* newclassifier = varclassescollection[classifierid]->reduceClasses( maxnclasses );

      if( newclassifier != NULL )
      {
         SCIPverbMessage(scip, SCIP_VERBLEVEL_HIGH, NULL, " Added reduced version of varclassifier %s with %d different variable classes\n", varclassescollection[classifierid]->getName(), maxnclasses ) ;
         addVarClassifier( newclassifier );
      }
   }
}

/** returns a vector of seeeds where all seeeds of the given seeeds having only one block are removed
 *  except for the two seeeds with the lowest numbers of masterconss */
std::vector<SeeedPtr> Seeedpool::removeSomeOneblockDecomps(
   std::vector<SeeedPtr> seeeds
   )
{
   std::vector<SeeedPtr> remainingSeeeds( 0 );
   std::vector<SeeedPtr> oneBlockSeeeds( 0 );

   int nmasterconssfirst = 1000;
   int nmasterconsssecond = 1001;

   for( size_t i = 0; i < seeeds.size(); ++ i )
   {
      /** calculate lowest and second lowest number of masterconss of all one block seeeds */
      if( seeeds[i]->getNBlocks() == 1 )
      {
         if( seeeds[i]->getNMasterconss() < nmasterconssfirst )
         {
            nmasterconsssecond = nmasterconssfirst;
            nmasterconssfirst = seeeds[i]->getNMasterconss();
         }
         else if( seeeds[i]->getNMasterconss() < nmasterconsssecond )
            nmasterconsssecond = seeeds[i]->getNMasterconss();

      }
      else
         remainingSeeeds.push_back( seeeds[i] );
   }

   /** the two one block seeeds with lowest number of masterconss remain */
   for( int i = 0; i < (int) seeeds.size(); ++ i )
   {
      if( seeeds[i]->getNBlocks() == 1
         && ( seeeds[i]->getNMasterconss() == nmasterconssfirst || seeeds[i]->getNMasterconss() == nmasterconsssecond ) )
         remainingSeeeds.push_back( seeeds[i] );
      else if( seeeds[i]->getNBlocks() == 1 )
         oneBlockSeeeds.push_back( seeeds[i] );
   }

   /** all other one block seeeds are removed */
   for( int i = 0; i < (int) oneBlockSeeeds.size(); ++ i )
   {
      delete oneBlockSeeeds[i];
      oneBlockSeeeds[i] = NULL;
   }

   return remainingSeeeds;
}


SCIP_RETCODE Seeedpool::shuffleDualvalsRandom()
{

   GCG_RANDOM_DUAL_METHOD usedmethod;
   SCIP_RANDNUMGEN* randnumgen;

   int method;

   SCIPgetIntParam(scip, "detection/strong_detection/dualvalrandommethod", &method);

   /** default method == 1 */
   usedmethod = GCG_RANDOM_DUAL_NAIVE;

   if ( method == 2 )
      usedmethod = GCG_RANDOM_DUAL_EXPECTED_EQUAL;
   else if ( method == 3 )
      usedmethod = GCG_RANDOM_DUAL_EXPECTED_OVERESTIMATE;

   SCIPverbMessage(scip, SCIP_VERBLEVEL_HIGH, NULL, "set dual val random method to %d. \n", method );
   /** other possibilities
   usedmethod = GCG_RANDOM_DUAL_EXPECTED_OVERESTIMATE;
   usedmethod = GCG_RANDOM_DUAL_EXPECTED_EQUAL;
   */

   dualvalsrandom = std::vector<SCIP_Real>(getNConss(), 0.);

   /* create random number generator */
   SCIP_CALL( SCIPcreateRandom(scip, &randnumgen, DEFAULT_RANDSEED, TRUE) );


   /** shuffle dual multipliers of constraints*/

   /** 1) naive approach */
   if( usedmethod == GCG_RANDOM_DUAL_NAIVE )
   {
      for( int c = 0; c < getNConss(); ++c )
      {
         SCIP_Real dualval;
         SCIP_Real factor;
         SCIP_CONS* cons;

         cons = getConsForIndex(c);
         if( SCIPisInfinity( scip, -GCGconsGetLhs(scip, cons) ))
         {
            SCIP_Real modifier;
            modifier = 0.;
            if ( SCIPgetObjsense(scip) != SCIP_OBJSENSE_MAXIMIZE )
               modifier = -1.;

            factor = MAX(1., ABS(GCGconsGetRhs(scip, cons)  ) );
            dualval = SCIPrandomGetReal(randnumgen, 0.+modifier, 1.+modifier  ) * factor;
         }
         else if( SCIPisInfinity( scip, GCGconsGetRhs(scip, cons) ) )
         {
            SCIP_Real modifier;
            modifier = 0.;
            if ( SCIPgetObjsense(scip) != SCIP_OBJSENSE_MINIMIZE )
               modifier = -1.;

            factor = MAX(1., ABS(GCGconsGetLhs(scip, cons)  ) );
            dualval = SCIPrandomGetReal(randnumgen, 0.+modifier, 1.+modifier  ) * factor;

         }
         else
         {
            factor = MAX(1., ABS(GCGconsGetLhs(scip, cons)  ) );
            factor = MAX( factor, ABS(GCGconsGetRhs(scip, cons)   ) );
            dualval = SCIPrandomGetReal(randnumgen, -1., 1. ) * factor;
         }

         dualvalsrandom[c] = dualval;
      }

   } /* end naive approach */

   /** expected equal and expected overestimated approach */
   if( usedmethod == GCG_RANDOM_DUAL_EXPECTED_EQUAL || usedmethod == GCG_RANDOM_DUAL_EXPECTED_OVERESTIMATE)
   {
      SCIP_Real largec  = 0.;
      for( int v = 0; v < getNVars(); ++v )
         largec += ABS( SCIPvarGetObj( getVarForIndex(v) ) );


      for( int c = 0; c < getNConss(); ++c )
      {
         SCIP_Real dualval;
         SCIP_CONS* cons;
         double lambda;

         SCIP_Real divisor = 0.;

         SCIP_Real randomval;

         for( int v = 0; v < getNVarsForCons(c); ++v )
         {
            int var = getVarsForCons(c)[v];
            divisor += ABS( getVal(c, var) );
         }
         if ( usedmethod == GCG_RANDOM_DUAL_EXPECTED_EQUAL )
            divisor *= getNConss();

         /** 1/lambda is the expected value of the distribution */
         lambda = divisor / largec;

         /* formula for exponential distribution requires a uniform random number in (0,1). */
         do
         {
            randomval = SCIPrandomGetReal(randnumgen, 0.0, 1.0);
         }
         while (randomval == 0.0 || randomval == 1.0);
         randomval = -std::log(randomval) / lambda;

         cons = getConsForIndex(c);
         if( SCIPisInfinity( scip, -GCGconsGetLhs(scip, cons) ))
         {
            SCIP_Real modifier;
            modifier = 1.;
            if ( SCIPgetObjsense(scip) != SCIP_OBJSENSE_MAXIMIZE )
               modifier = -1.;

            dualval = modifier * randomval;
         }
         else if( SCIPisInfinity( scip, GCGconsGetRhs(scip, cons) ) )
         {
            SCIP_Real modifier;
            modifier = 1.;
            if ( SCIPgetObjsense(scip) != SCIP_OBJSENSE_MINIMIZE )
               modifier = -1.;

            dualval = modifier * randomval;

         }
         else
         {
            SCIP_Real helpval = SCIPrandomGetReal(randnumgen, -1., 1. );

            if ( helpval < 0. )
               dualval =  -1. * randomval ;
            else dualval = randomval;
         }

         dualvalsrandom[c] = dualval;
      }

   }


   return SCIP_OKAY;

}

/** creates a decomposition for a given seeed */
SCIP_RETCODE Seeedpool::createDecompFromSeeed(
   SeeedPtr seeed,
   DEC_DECOMP** newdecomp
   )
{
   char detectorchaininfo[SCIP_MAXSTRLEN];
   SCIP_HASHMAP* vartoblock;
   SCIP_HASHMAP* constoblock;
   SCIP_HASHMAP* varindex;
   SCIP_HASHMAP* consindex;
   SCIP_VAR*** stairlinkingvars;
   SCIP_VAR*** subscipvars;
   SCIP_VAR** linkingvars;
   SCIP_CONS** linkingconss;
   SCIP_CONS*** subscipconss;

   std::vector<SCIP_Bool> isblockdeleted;
   std::vector<int> ndeletedblocksbefore;
   std::vector<int> mastervaridsfromdeleted;
   std::vector<SCIP_Var*> mastervarsfromdeleted;

   int* nsubscipconss;
   int* nsubscipvars;
   int* nstairlinkingvars;
   int nlinkingvars;
   int varcounter = 1; /* in varindex counting starts with 1 */
   int conscounter = 1; /* in consindex counting starts with 1 */
   int counterstairlinkingvars = 0;
   int size;
   int modifier;
   int nlinkingconss;

   assert( seeed->checkConsistency( ) );
   int ndeletedblocks;
   int nmastervarsfromdeleted;
   ndeletedblocks = 0;
   nmastervarsfromdeleted = 0;
   isblockdeleted = std::vector<SCIP_Bool>(seeed->getNBlocks(), FALSE);
   ndeletedblocksbefore = std::vector<int>(seeed->getNBlocks(), 0);
   mastervarsfromdeleted = std::vector<SCIP_VAR*>(0);
   mastervaridsfromdeleted = std::vector<int>(0);

   /* create decomp data structure */
   SCIP_CALL_ABORT( DECdecompCreate( scip, newdecomp ) );

   /* find out if for some blocks all conss have been deleted */
   for( int b = 0; b < seeed->getNBlocks(); ++b )
   {
      SCIP_Bool iscurblockdeleted = TRUE;
      for( int c = 0; c < seeed->getNConssForBlock( b ); ++c )
      {
         int consid = seeed->getConssForBlock( b )[c];
         SCIP_CONS* scipcons = consToScipCons[consid];

         if( scipcons != NULL && !SCIPconsIsDeleted( scipcons)  )
         {
            iscurblockdeleted = FALSE;
            break;
         }
      }
      if ( iscurblockdeleted )
      {
         ++ndeletedblocks;
         isblockdeleted[b] = TRUE;
         for( int b2 = b+1; b2 < seeed->getNBlocks(); ++b2)
         {
              ++ndeletedblocksbefore[b2];
         }
         /** store deletion information of included vars */
         for( int v = 0; v < seeed->getNVarsForBlock( b ); ++v )
         {
            int varid = seeed->getVarsForBlock( b )[v];
            SCIP_VAR* scipvar = varToScipVar[varid];
            mastervaridsfromdeleted.push_back(varid);
            mastervarsfromdeleted.push_back(scipvar);
            ++nmastervarsfromdeleted;
         }
      }
   }

    /** set nblocks */
   DECdecompSetNBlocks( * newdecomp, seeed->getNBlocks() - ndeletedblocks );

   if( seeed->getNBlocks() - ndeletedblocks == 0 )
   {
      SCIPwarningMessage(scip, "All blocks have been deleted since only deleted constraints are contained, no reformulation is done.\n");
   }

   //detectorchaininfo ;
   /** set constraints */
   if( seeed->getNMasterconss() != 0 )
      SCIP_CALL_ABORT( SCIPallocBufferArray( scip, & linkingconss, seeed->getNMasterconss() ) );
   else
      linkingconss = NULL;

   SCIP_CALL_ABORT( SCIPallocBufferArray( scip, & nsubscipconss, seeed->getNBlocks() - ndeletedblocks ) );
   SCIP_CALL_ABORT( SCIPallocBufferArray( scip, & subscipconss, seeed->getNBlocks() - ndeletedblocks ) );

   SCIP_CALL_ABORT( SCIPhashmapCreate( & constoblock, SCIPblkmem( scip ), seeed->getNConss() ) );
   SCIP_CALL_ABORT( SCIPhashmapCreate( & consindex, SCIPblkmem( scip ), seeed->getNConss() ) );

   /* set linking constraints */
   modifier = 0;
   nlinkingconss = seeed->getNMasterconss();
   for( int c = 0; c < seeed->getNMasterconss(); ++c )
   {
      int consid = seeed->getMasterconss()[c];
      SCIP_CONS* scipcons = ( transformed ? consToScipCons[consid] : SCIPconsGetTransformed(consToScipCons[consid]) ) ;
      if( scipcons == NULL || SCIPconsIsDeleted(scipcons) || SCIPconsIsObsolete(scipcons) )
      {
         --nlinkingconss;
         ++modifier;
      }
      else
      {
         linkingconss[c-modifier] = scipcons;
         SCIP_CALL_ABORT( SCIPhashmapInsert( constoblock, scipcons, (void*) ( size_t )( seeed->getNBlocks() + 1 - ndeletedblocks ) ) );
         SCIP_CALL_ABORT( SCIPhashmapInsert( consindex, scipcons, (void*) (size_t) conscounter ) );
         conscounter ++;
      }
   }

   if( nlinkingconss != 0 )
      DECdecompSetLinkingconss( scip, * newdecomp, linkingconss, nlinkingconss );
   else
      linkingconss = NULL;


   /* set block constraints */
   for( int b = 0; b < seeed->getNBlocks(); ++ b )
   {
      if( isblockdeleted[b] )
         continue;
      modifier = 0;
      SCIP_CALL_ABORT( SCIPallocBufferArray( scip, & subscipconss[b-ndeletedblocksbefore[b]], seeed->getNConssForBlock( b ) ) );
      nsubscipconss[b-ndeletedblocksbefore[b]] = seeed->getNConssForBlock( b );
      for( int c = 0; c < seeed->getNConssForBlock( b ); ++c )
      {
         int consid = seeed->getConssForBlock( b )[c];
         SCIP_CONS* scipcons = ( transformed ? consToScipCons[consid] : SCIPconsGetTransformed( consToScipCons[consid] ) ) ;

         if( scipcons == NULL || SCIPconsIsDeleted(scipcons) )
         {
            --nsubscipconss[b-ndeletedblocksbefore[b]];
            ++modifier;
         }
         else
         {
            assert( scipcons != NULL );
            subscipconss[b-ndeletedblocksbefore[b]][c-modifier] = scipcons;
            SCIPdebugMessage("Set cons %s to block %d + 1 - %d in cons to block\n", SCIPconsGetName(scipcons), b, ndeletedblocksbefore[b] );
            SCIP_CALL_ABORT( SCIPhashmapInsert( constoblock, scipcons, (void*) ( size_t )( b + 1 - ndeletedblocksbefore[b] ) ) );
            SCIP_CALL_ABORT( SCIPhashmapInsert( consindex, scipcons, (void*) (size_t) conscounter ) );
            conscounter ++;
         }
      }
   }

   DECdecompSetSubscipconss( scip, * newdecomp, subscipconss, nsubscipconss );

   DECdecompSetConstoblock( * newdecomp, constoblock );
   DECdecompSetConsindex( * newdecomp, consindex );

   /* finished setting constraint data structures */
   /** now: set variables */
   SCIP_CALL_ABORT( SCIPallocBufferArray( scip, & nsubscipvars, seeed->getNBlocks() - ndeletedblocks ) );
   SCIP_CALL_ABORT( SCIPallocBufferArray( scip, & subscipvars, seeed->getNBlocks() - ndeletedblocks ) );
   SCIP_CALL_ABORT( SCIPallocBufferArray( scip, & nstairlinkingvars, seeed->getNBlocks() - ndeletedblocks ) );
   SCIP_CALL_ABORT( SCIPallocBufferArray( scip, & stairlinkingvars, seeed->getNBlocks() -ndeletedblocks ) );

   SCIP_CALL_ABORT( SCIPhashmapCreate( & vartoblock, SCIPblkmem( scip ), seeed->getNVars() + (int) unpresolvedfixedtozerovars.size() ) );
   SCIP_CALL_ABORT( SCIPhashmapCreate( & varindex, SCIPblkmem( scip ), seeed->getNVars() + (int) unpresolvedfixedtozerovars.size()) );

   /** set linkingvars */
   nlinkingvars = seeed->getNLinkingvars() + seeed->getNMastervars() + seeed->getNTotalStairlinkingvars() + nmastervarsfromdeleted + (int) unpresolvedfixedtozerovars.size();

   if( nlinkingvars != 0 )
      SCIP_CALL_ABORT( SCIPallocBufferArray( scip, & linkingvars, nlinkingvars ) );
   else
      linkingvars = NULL;

   for( int v = 0; v < seeed->getNLinkingvars(); ++ v )
   {
      int var = seeed->getLinkingvars()[v];
      SCIP_VAR* scipvar = SCIPvarGetProbvar( varToScipVar[var] );
      assert( scipvar != NULL );

      linkingvars[v] = scipvar;
      SCIPdebugMessage( "Set var %s to block %d + 2 - %d in var to block\n", SCIPvarGetName(scipvar), seeed->getNBlocks(), ndeletedblocks );
      SCIP_CALL_ABORT( SCIPhashmapInsert( vartoblock, scipvar, (void*) ( size_t )( seeed->getNBlocks() + 2 - ndeletedblocks ) ) );
      SCIP_CALL_ABORT( SCIPhashmapInsert( varindex, scipvar, (void*) (size_t) varcounter ) );
      varcounter ++;
   }

   for( int v = 0; v < seeed->getNMastervars(); ++ v )
   {
      int var = seeed->getMastervars()[v];
      SCIP_VAR* scipvar = SCIPvarGetProbvar( varToScipVar[var] );
      linkingvars[v + seeed->getNLinkingvars()] = scipvar;
      SCIP_CALL_ABORT( SCIPhashmapInsert( vartoblock, scipvar, (void*) ( size_t )( seeed->getNBlocks() + 1 - ndeletedblocks) ) );
      SCIP_CALL_ABORT( SCIPhashmapInsert( varindex, scipvar, (void*) (size_t) varcounter ) );
      varcounter ++;
   }

   for( int v = 0; v < nmastervarsfromdeleted; ++v)
   {
      SCIP_VAR* var;
      var = SCIPvarGetProbvar(mastervarsfromdeleted[v]);

      linkingvars[seeed->getNMastervars() + seeed->getNLinkingvars() + v] = var;
      SCIP_CALL_ABORT( SCIPhashmapInsert( vartoblock, var, (void*) ( size_t )( seeed->getNBlocks() + 1 - ndeletedblocks) ) );
      SCIP_CALL_ABORT( SCIPhashmapInsert( varindex, var, (void*) (size_t) varcounter ) );
      varcounter ++;
   }

   for( int v = 0; v < (int) unpresolvedfixedtozerovars.size(); ++v)
      {
         SCIP_VAR* var;
         var = unpresolvedfixedtozerovars[v];

         linkingvars[seeed->getNMastervars() + seeed->getNLinkingvars() + nmastervarsfromdeleted + v] = var;
         SCIP_CALL_ABORT( SCIPhashmapInsert( vartoblock, var, (void*) ( size_t )( seeed->getNBlocks() + 1 - ndeletedblocks) ) );
         SCIP_CALL_ABORT( SCIPhashmapInsert( varindex, var, (void*) (size_t) varcounter ) );
         varcounter ++;
      }


   /* set block variables */
   for( int b = 0; b < seeed->getNBlocks(); ++ b )
   {
      if( isblockdeleted[b] )
         continue;

      if( seeed->getNVarsForBlock( b ) > 0 )
         SCIP_CALL_ABORT( SCIPallocBufferArray( scip, & subscipvars[b -ndeletedblocksbefore[b]], seeed->getNVarsForBlock( b ) ) );
      else
         subscipvars[b-ndeletedblocksbefore[b]] = NULL;

      if( seeed->getNStairlinkingvars( b ) > 0 )
         SCIP_CALL_ABORT( SCIPallocBufferArray( scip, & stairlinkingvars[b-ndeletedblocksbefore[b]], seeed->getNStairlinkingvars( b ) ) );
      else
         stairlinkingvars[b-ndeletedblocksbefore[b]] = NULL;

      nsubscipvars[b-ndeletedblocksbefore[b]] = seeed->getNVarsForBlock( b );
      nstairlinkingvars[b-ndeletedblocksbefore[b]] = seeed->getNStairlinkingvars( b );

      for( int v = 0; v < seeed->getNVarsForBlock( b ); ++ v )
      {
         int var = seeed->getVarsForBlock( b )[v];
         SCIP_VAR* scipvar = SCIPvarGetProbvar( varToScipVar[var] );
         assert( scipvar != NULL );

         subscipvars[b-ndeletedblocksbefore[b]][v] = scipvar;
         SCIPdebugMessage("Set var %s to block %d + 1 - %d in var to block\n", SCIPvarGetName(scipvar), b, ndeletedblocksbefore[b] );
         assert( !SCIPhashmapExists(vartoblock, scipvar) || SCIPhashmapGetImage(vartoblock, scipvar) == (void*) ( size_t )( b + 1 - ndeletedblocksbefore[b] ) );
         SCIP_CALL_ABORT( SCIPhashmapInsert( vartoblock, scipvar, (void*) ( size_t )( b + 1 - ndeletedblocksbefore[b] ) ) );
         SCIP_CALL_ABORT( SCIPhashmapInsert( varindex, scipvar, (void*) (size_t) varcounter ) );
         varcounter ++;
      }

      for( int v = 0; v < seeed->getNStairlinkingvars( b ); ++ v )
      {
         int var = seeed->getStairlinkingvars( b )[v];
         SCIP_VAR* scipvar = SCIPvarGetProbvar( varToScipVar[var] );
         assert( scipvar != NULL );

         stairlinkingvars[b-ndeletedblocksbefore[b]][v] = scipvar;
         linkingvars[seeed->getNLinkingvars() + seeed->getNMastervars() + nmastervarsfromdeleted + counterstairlinkingvars] = scipvar;
         SCIP_CALL_ABORT( SCIPhashmapInsert( vartoblock, scipvar, (void*) ( size_t )( seeed->getNBlocks() + 2 - ndeletedblocks) ) );
         SCIP_CALL_ABORT( SCIPhashmapInsert( varindex, scipvar, (void*) (size_t) varcounter ) );
         varcounter ++;
         counterstairlinkingvars ++;
      }
   }

   DECdecompSetSubscipvars( scip, * newdecomp, subscipvars, nsubscipvars );
   DECdecompSetStairlinkingvars( scip, * newdecomp, stairlinkingvars, nstairlinkingvars );
   DECdecompSetLinkingvars( scip, * newdecomp, linkingvars, nlinkingvars, (int) unpresolvedfixedtozerovars.size(), seeed->getNMastervars() + nmastervarsfromdeleted );
   DECdecompSetVarindex( * newdecomp, varindex );
   DECdecompSetVartoblock( * newdecomp, vartoblock );

   /** free stuff */


   /** free vars stuff */
   SCIPfreeBufferArrayNull( scip, & ( linkingvars ) );
   for( int b = seeed->getNBlocks() - 1 - ndeletedblocks; b >= 0; --b )
   {
      if( nstairlinkingvars[b] != 0 )
      {
         SCIPfreeBufferArrayNull( scip, & ( stairlinkingvars[b] ) );
      }
   }


   SCIPfreeBufferArrayNull( scip, & ( stairlinkingvars ) );
   SCIPfreeBufferArrayNull( scip, & ( nstairlinkingvars ) );

   for( int b = seeed->getNBlocks() - 1 - ndeletedblocks; b >= 0; --b )
   {
      if( nsubscipvars[b] != 0 )
      {
         SCIPfreeBufferArrayNull( scip, & ( subscipvars[b] ) );
      }
   }

   SCIPfreeBufferArrayNull( scip, & ( subscipvars ) );
   SCIPfreeBufferArrayNull( scip, & ( nsubscipvars ) );


   /** free constraints */
   for( int b = seeed->getNBlocks() - 1 - ndeletedblocks; b >= 0; --b )
   {
      SCIPfreeBufferArrayNull( scip, & ( subscipconss[b] ) );
   }
   SCIPfreeBufferArrayNull( scip, & ( subscipconss ) );


   SCIPfreeBufferArrayNull( scip, & nsubscipconss );
   SCIPfreeBufferArrayNull( scip, & linkingconss );


   /** set detectorchain */
   int ndetectors = seeed->getNDetectors();
   ( * newdecomp )->sizedetectorchain = ndetectors;
   size = SCIPcalcMemGrowSize( scip, ( * newdecomp )->sizedetectorchain );
   SCIP_CALL_ABORT( SCIPallocBlockMemoryArray( scip, & ( * newdecomp )->detectorchain, size ) );
   for( int k = 0; k < ndetectors; ++ k )
   {
      if( k != ndetectors - 1 || ! seeed->getFinishedByFinisher() )
      {
         //          std::cout << " added detector of " << i << "-th seeed to its detetcor chain" << std::endl;
         ( * newdecomp )->detectorchain[k] = seeed->getDetectorchain()[k];
      }
      else
         ( * newdecomp )->detectorchain[k] = seeed->getDetectorchain()[k];
   }

   /** set statistical detector chain data */
   DECdecompSetSeeedID( * newdecomp, seeed->getID() );
   if( seeed->getNDetectors() > 0 )
   {
      DECdecompSetDetectorClockTimes( scip, * newdecomp, & ( seeed->getDetectorClockTimes()[0] ) );
      DECdecompSetDetectorPctVarsToBorder( scip, * newdecomp, & ( seeed->getPctVarsToBorderVector()[0] ) );
      DECdecompSetDetectorPctVarsToBlock( scip, * newdecomp, & ( seeed->getPctVarsToBlockVector()[0] ) );
      DECdecompSetDetectorPctVarsFromOpen( scip, * newdecomp, & ( seeed->getPctVarsFromFreeVector()[0] ) );
      DECdecompSetDetectorPctConssToBorder( scip, * newdecomp, & ( seeed->getPctConssToBorderVector()[0] ) );
      DECdecompSetDetectorPctConssToBlock( scip, * newdecomp, & ( seeed->getPctConssToBlockVector()[0] ) );
      DECdecompSetDetectorPctConssFromOpen( scip, * newdecomp, & ( seeed->getPctConssFromFreeVector()[0] ) );
      DECdecompSetNNewBlocks( scip, * newdecomp, & ( seeed->getNNewBlocksVector()[0] ) );
   }


   /** set detector chain info string */
   SCIPsnprintf( detectorchaininfo, SCIP_MAXSTRLEN, "") ;
   if( seeed->getUsergiven() == USERGIVEN::PARTIAL || seeed->getUsergiven() == USERGIVEN::COMPLETE || seeed->getUsergiven() == USERGIVEN::COMPLETED_CONSTOMASTER)
   {
      seeed->buildDecChainString();
   }
   SCIP_CALL( DECdecompSetDetectorChainString( scip, * newdecomp, seeed->getDetectorChainString() ) );

   /** set dectype */
   if( ( * newdecomp )->nlinkingvars == seeed->getNTotalStairlinkingvars() && ( * newdecomp )->nlinkingconss == 0
      && DECdecompGetNLinkingvars( * newdecomp ) > 0 )
   {
      ( * newdecomp )->type = DEC_DECTYPE_STAIRCASE;
   }
   else if( ( * newdecomp )->nlinkingvars > 0 || seeed->getNTotalStairlinkingvars() > 0 )
   {
      ( * newdecomp )->type = DEC_DECTYPE_ARROWHEAD;
   }
   else if( ( * newdecomp )->nlinkingconss > 0 )
   {
      ( * newdecomp )->type = DEC_DECTYPE_BORDERED;
   }
   else if( ( * newdecomp )->nlinkingconss == 0 && seeed->getNTotalStairlinkingvars() == 0 )
   {
      ( * newdecomp )->type = DEC_DECTYPE_DIAGONAL;
   }
   else
   {
      ( * newdecomp )->type = DEC_DECTYPE_UNKNOWN;
   }


   SCIPdebugMessage(" seeed maxwhitescore: %f\n", seeed->getMaxWhiteScore());

   DECsetMaxWhiteScore(scip, *newdecomp, seeed->getMaxWhiteScore() );

   if( transformed )
      SCIP_CALL(DECdecompAddRemainingConss(scip, *newdecomp) );



   assert(DECdecompCheckConsistency(scip, *newdecomp) );
   /**there might be some remaining constraints assert( DECdecompCheckConsistency( scip, ( * newdecomp ) ) ); hence we do not check this here */
   assert( ! SCIPhashmapIsEmpty( ( * newdecomp )->constoblock ) );
   assert( ! SCIPhashmapIsEmpty( ( * newdecomp )->vartoblock ) );

   return SCIP_OKAY;
}

/** creates a seeed for a given decomposition
 *  the resulting seeed will not have a detectorchaininfo or any ancestor or finishing detector data
 *  only use this method if the seeedpool is for the transformed problem
 *  the resulting seeed may only be added to the seeedpool for the presolved problem */
SCIP_RETCODE Seeedpool::createSeeedFromDecomp(
   DEC_DECOMP* decomp,
   SeeedPtr* newseeed
   )
{
   assert( decomp != NULL );
   assert( DECdecompCheckConsistency( scip, decomp ) );
   assert( nConss == DECdecompGetNConss( decomp ) );
   assert( DECdecompGetPresolved( decomp ) );
   assert( transformed );

//   std::cout << "Linkingvars decomp: " << DECdecompGetNLinkingvars( decomp ) << "\tStairlinkingvars decomp: " << DECdecompGetNTotalStairlinkingvars( decomp ) << "\n";

   /* create new seeed and initialize its data */
   SeeedPtr seeed = new Seeed( scip, getNewIdForSeeed(), this );
   seeed->setNBlocks( DECdecompGetNBlocks( decomp ) );

   assert( seeed->getNOpenconss() == nConss );
   assert( seeed->getNOpenvars() == nVars );

   SCIP_CONS** linkingconss = DECdecompGetLinkingconss( decomp );
   int nlinkingconss = DECdecompGetNLinkingconss( decomp );
   SCIP_HASHMAP* constoblock = DECdecompGetConstoblock( decomp );
   int nblock;

   /* set linking conss */
   for( int c = 0; c < nlinkingconss; ++c )
   {
      seeed->bookAsMasterCons( getIndexForCons( linkingconss[c] ) );
   }

   /* set block conss */
   for( int c = 0; c < nConss; ++c )
   {
      nblock = (int) (size_t) SCIPhashmapGetImage( constoblock, (void*) (size_t) getConsForIndex( c ) );
      if( nblock >= 1 && nblock <= seeed->getNBlocks() )
      {
         seeed->bookAsBlockCons( c, nblock - 1 );
      }
   }

   SCIP_VAR*** stairlinkingvars = DECdecompGetStairlinkingvars( decomp );
   SCIP_HASHMAP* vartoblock = DECdecompGetVartoblock(decomp);
   assert( vartoblock != NULL );

   /* currently, stairlinkingvars of the decomposition are ignored
    * alternatively, a stairlinkingvar detection is done with the newly created seeed */
   if( false && stairlinkingvars != NULL )
   {
      int* nstairlinkingvars = DECdecompGetNStairlinkingvars(decomp);
      int varindex;

      /* set stairlinkingvars */
      for( int b = 0; b < seeed->getNBlocks(); ++b )
      {
         for( int v = 0; v < nstairlinkingvars[b]; ++v )
         {
            if( stairlinkingvars[b][v] != NULL )
            {
               varindex = getIndexForVar(stairlinkingvars[b][v]);
               seeed->bookAsStairlinkingVar(varindex, b);
            }
         }
      }
   }

   /* flush booked conss and vars in order to be able to check whether a var is already assigned to stairlinking */
   seeed->flushBooked();

   /* set other vars */
   for( int v = 0; v < getNVars(); ++v )
   {
      nblock = (int) (size_t) SCIPhashmapGetImage( vartoblock, (void*) (size_t) SCIPvarGetProbvar( getVarForIndex( v ) ) );
      if( nblock == seeed->getNBlocks() + 2 && !seeed->isVarStairlinkingvar( v ) )
      {
         seeed->bookAsLinkingVar( v );
      }
      else if( nblock == seeed->getNBlocks() + 1 )
      {
         seeed->bookAsMasterVar( v );
      }
      else if( nblock >= 1 && nblock <= seeed->getNBlocks() )
      {
         seeed->bookAsBlockVar( v, nblock - 1 );
      }
   }

   seeed->flushBooked();

   /* now all conss and vars should be assigned */
   assert( seeed->isComplete() );
   /*set all detector-related information*/
   for( int i = 0; i < DECdecompGetDetectorChainSize( decomp ); ++i )
   {
      seeed->setDetectorPropagated( DECdecompGetDetectorChain( decomp )[i] );
      seeed->addClockTime( DECdecompGetDetectorClockTimes( decomp )[i] );
      seeed->addPctConssFromFree( 1 - *(DECdecompGetDetectorPctConssFromOpen( decomp )) );
      seeed->addPctConssToBlock( *(DECdecompGetDetectorPctConssToBlock( decomp )) );
      seeed->addPctConssToBorder( *(DECdecompGetDetectorPctConssToBorder( decomp )) );
      seeed->addPctVarsFromFree( 1 - *(DECdecompGetDetectorPctVarsFromOpen( decomp )) );
      seeed->addPctVarsToBlock( *(DECdecompGetDetectorPctVarsToBlock( decomp )) );
      seeed->addPctVarsToBorder( *(DECdecompGetDetectorPctVarsToBorder( decomp )) );
      seeed->addNNewBlocks( *(DECdecompGetNNewBlocks( decomp )) );
   }

   if ( DECdecompGetDetectorChainString( scip, decomp ) != NULL )
      seeed->setDetectorChainString( DECdecompGetDetectorChainString( scip, decomp ) );
   else
   {
      char decchaininfo[SCIP_MAXSTRLEN];
      char str1[2] = "\0"; /* gives {\0, \0} */
      str1[0] = 'U';
      (void) strncat( decchaininfo, str1, 1 );
      seeed->setDetectorChainString( decchaininfo );
   }

   /* detectorchaininfo cannot be set in the seeed as the detectors do not store the corresponding strings */

   /* calc maxwhitescore and hashvalue */
   prepareSeeed( seeed );

   seeed->setIsFromUnpresolved( false );


   assert( seeed->checkConsistency( ) );

   seeed->calcStairlinkingVars( );

//   SCIPdebugMessagePrint( scip, "Reassigned %d of %d linking vars to stairlinking.\n",

   *newseeed = seeed;

   return SCIP_OKAY;
}

/** returns true if the matrix structure corresponds to the transformed problem */
SCIP_Bool Seeedpool::getTransformedInfo()
{
   return transformed;
}

SCIP_RETCODE Seeedpool::printBlockcandidateInformation(
 SCIP*                 givenscip,               /**< SCIP data structure */
 FILE*                 file                /**< output file or NULL for standard output */
)
{

   std::sort( candidatesNBlocks.begin(), candidatesNBlocks.end(), sort_decr() );
   SCIPmessageFPrintInfo(SCIPgetMessagehdlr(givenscip), file, "NBLOCKCANDIDATES   \n" );
   SCIPmessageFPrintInfo(SCIPgetMessagehdlr(givenscip), file, "The following %d candidates for the number of blocks are known: (candidate : number of votes)   \n", (int) candidatesNBlocks.size() );
   for( size_t i  = 0; i  < candidatesNBlocks.size(); ++i )
   {
      if( candidatesNBlocks[i].second != INT_MAX )
         SCIPmessageFPrintInfo(SCIPgetMessagehdlr(givenscip), file, "%d : %d  \n", candidatesNBlocks[i].first, candidatesNBlocks[i].second );
      else
         SCIPmessageFPrintInfo(SCIPgetMessagehdlr(givenscip), file, "%d : %s  \n", candidatesNBlocks[i].first, "user given" );
   }

   return SCIP_OKAY;
}

SCIP_RETCODE Seeedpool::printClassifierInformation(
 SCIP*                 givenscip,               /**< SCIP data structure */
 FILE*                 file                /**< output file or NULL for standard output */
)
{

   /** NCLASSIFIER */
   SCIPmessageFPrintInfo(SCIPgetMessagehdlr(givenscip), file, "CONSCLASSIFIER  \n" );
   SCIPmessageFPrintInfo(SCIPgetMessagehdlr(givenscip), file, "%d  \n", (int) consclassescollection.size()  );

   for( size_t c = 0; c < consclassescollection.size() ; ++c )
   {
      gcg::ConsClassifier* classifier = consclassescollection[c];

      std::vector<std::vector<int> > conssofclasses = std::vector<std::vector<int> >(classifier->getNClasses()) ;
      for( int cons = 0; cons < getNConss(); ++cons )
         conssofclasses[classifier->getClassOfCons(cons)].push_back(cons);

      /** CLASSIFIERNAME */
      SCIPmessageFPrintInfo(SCIPgetMessagehdlr(givenscip), file, "%s  \n",  classifier->getName() );


      /** NCLASSES */
      SCIPmessageFPrintInfo(SCIPgetMessagehdlr(givenscip), file, "%d  \n",  classifier->getNClasses() );

      for( int cl = 0; cl < classifier->getNClasses(); ++cl )
      {
         /** CLASSNAME */
         SCIPmessageFPrintInfo(SCIPgetMessagehdlr(givenscip), file, "%s: %s\n", classifier->getClassName(cl), classifier->getClassDescription(cl) );
         /** NMEMBERS */
         SCIPmessageFPrintInfo(SCIPgetMessagehdlr(givenscip), file, "%d\n",  conssofclasses[cl].size() );
      }
   }

   /** NCLASSIFIER */
   SCIPmessageFPrintInfo(SCIPgetMessagehdlr(givenscip), file, "VARCLASSIFIER  \n" );
      SCIPmessageFPrintInfo(SCIPgetMessagehdlr(givenscip), file, "%d  \n", (int) varclassescollection.size()  );

      for( size_t c = 0; c < varclassescollection.size() ; ++c )
      {
         gcg::VarClassifier* classifier = varclassescollection[c];

         std::vector<std::vector<int> > varsofclasses = std::vector<std::vector<int> >(classifier->getNClasses()) ;
         for( int var = 0; var < getNVars(); ++var )
            varsofclasses[classifier->getClassOfVar(var)].push_back(var);

         /** CLASSIFIERNAME */
         SCIPmessageFPrintInfo(SCIPgetMessagehdlr(givenscip), file, "%s  \n",  classifier->getName() );


         /** NCLASSES */
         SCIPmessageFPrintInfo(SCIPgetMessagehdlr(givenscip), file, "%d  \n",  classifier->getNClasses() );

         for( int cl = 0; cl < classifier->getNClasses(); ++cl )
         {
            /** CLASSNAME */
            SCIPmessageFPrintInfo(SCIPgetMessagehdlr(givenscip), file, "%s: %s\n", classifier->getClassName(cl), classifier->getClassDescription(cl) );
            /** NMEMBERS */
            SCIPmessageFPrintInfo(SCIPgetMessagehdlr(givenscip), file, "%d\n",  varsofclasses[cl].size() );
         }
      }


   return SCIP_OKAY;
}

SCIP_RETCODE Seeedpool::writeMatrix(
   const char*           filename,           /**< filename the output should be written to (including directory) */
   const char*           workfolder          /**< directory in which should be worked */
   )
{
   char problemname[SCIP_MAXSTRLEN];
   char* outputname;
   char filename2[SCIP_MAXSTRLEN];

   gcg::Seeed* matrixseeed;


   matrixseeed = new gcg::Seeed(scip, -1, this);
   matrixseeed->setNBlocks(1);

   for( int i = 0; i < getNConss(); ++i )
      matrixseeed->bookAsBlockCons(i,0);

   for( int i = 0; i < getNVars(); ++i )
      matrixseeed->bookAsBlockVar(i,0);

   matrixseeed->flushBookedCompleteSorted();

   addSeeedToFinishedUnchecked(matrixseeed);

   /* get filename for compiled file */
   (void) SCIPsnprintf(problemname, SCIP_MAXSTRLEN, "%s", GCGgetFilename(scip));
   SCIPsplitFilename(problemname, NULL, &outputname, NULL, NULL);

   strcat(outputname, ".png");
   strcpy(filename2, filename);

   SCIPinfoMessage(scip, NULL, "filename for matrix plot is %s \n", filename );
   SCIPinfoMessage(scip, NULL, "foldername for matrix plot is %s \n", workfolder );


   /* actual writing */
   GCGwriteGpVisualization(scip, filename2, outputname, matrixseeed->getID() );



   return SCIP_OKAY;

}



} /* namespace gcg */<|MERGE_RESOLUTION|>--- conflicted
+++ resolved
@@ -70,12 +70,8 @@
 #include <queue>
 #include <fstream>
 #include <exception>
-<<<<<<< HEAD
-=======
-/** needed for exponential distributed random dual variables */
-#include <random>
-
->>>>>>> b8867b06
+#include <random> /* needed for exponential distributed random dual variables */
+
 #include "reader_gp.h"
 
 
