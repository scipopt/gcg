/* * * * * * * * * * * * * * * * * * * * * * * * * * * * * * * * * * * * * * */
/*                                                                           */
/*                  This file is part of the program                         */
/*          GCG --- Generic Column Generation                                */
/*                  a Dantzig-Wolfe decomposition based extension            */
/*                  of the branch-cut-and-price framework                    */
/*         SCIP --- Solving Constraint Integer Programs                      */
/*                                                                           */
/* Copyright (C) 2010-2015 Operations Research, RWTH Aachen University       */
/*                         Zuse Institute Berlin (ZIB)                       */
/*                                                                           */
/* This program is free software; you can redistribute it and/or             */
/* modify it under the terms of the GNU Lesser General Public License        */
/* as published by the Free Software Foundation; either version 3            */
/* of the License, or (at your option) any later version.                    */
/*                                                                           */
/* This program is distributed in the hope that it will be useful,           */
/* but WITHOUT ANY WARRANTY; without even the implied warranty of            */
/* MERCHANTABILITY or FITNESS FOR A PARTICULAR PURPOSE.  See the             */
/* GNU Lesser General Public License for more details.                       */
/*                                                                           */
/* You should have received a copy of the GNU Lesser General Public License  */
/* along with this program; if not, write to the Free Software               */
/* Foundation, Inc., 51 Franklin St, Fifth Floor, Boston, MA 02110-1301, USA.*/
/*                                                                           */
/* * * * * * * * * * * * * * * * * * * * * * * * * * * * * * * * * * * * * * */

/**@file   class_seeedpool.cpp
 * @brief  class with functions for seeedpoolnTotalSeeeds
 * @author Michael Bastubbe
 * @author Julius Hense
 */

/*---+----1----+----2----+----3----+----4----+----5----+----6----+----7----+----8----+----9----+----0----+----1----+----2*/

/*@todo don't disable lint */
/*lint -e64 disable useless and wrong lint warning */

/*@todo this looks like a workaround, is disabling warnings a good idea? */
#ifdef __INTEL_COMPILER
#ifndef _OPENMP
#pragma warning disable 3180  /* disable wrong and useless omp warnings */
#endif
#endif

//#define WRITE_ORIG_CONSTYPES
//#define SCIP_DEBUG

#include "gcg.h"
#include "objscip/objscip.h"
#include "scip/scip.h"
#include "class_seeedpool.h"
#include "struct_detector.h"
#include "pub_decomp.h"
#include "struct_decomp.h"
#include "cons_decomp.h"
#include "decomp.h"
#include "scip_misc.h"
#include "scip/clock.h"
#include "scip/cons.h"
#include "scip/scip.h"
#include <algorithm>
#include <list>
#include <iostream>
#include <stdio.h>
#include <sstream>
#include <iomanip>
#include <queue>
#include <fstream>
#include <exception>



#ifdef _OPENMP
#include <omp.h>
#endif

#define SCIP_CALL_EXC( x ) do                                                                                 \
                       {                                                                                      \
                          SCIP_RETCODE _restat_;                                                              \
                          if( ( _restat_ = ( x ) ) != SCIP_OKAY )                                             \
                          {                                                                                   \
                             SCIPerrorMessage( "Error <%d> in function call\n", _restat_);                    \
                             throw std::exception();                                                          \
                          }                                                                                   \
                       }                                                                                      \
                       while( false )

#define ENUM_TO_STRING( x ) # x
#define DEFAULT_THREADS    0     /**< number of threads (0 is OpenMP default) */


//#ifdef WITH_PRINTORIGCONSTYPES
/** constraint type */
enum SCIP_Constype_orig
{
   SCIP_CONSTYPE_EMPTY         =  0,         /**<  */
   SCIP_CONSTYPE_FREE          =  1,         /**<  */
   SCIP_CONSTYPE_SINGLETON     =  2,         /**<  */
   SCIP_CONSTYPE_AGGREGATION   =  3,         /**<  */
   SCIP_CONSTYPE_VARBOUND      =  4,         /**<  */
   SCIP_CONSTYPE_SETPARTITION  =  5,         /**<  */
   SCIP_CONSTYPE_SETPACKING    =  6,         /**<  */
   SCIP_CONSTYPE_SETCOVERING   =  7,         /**<  */
   SCIP_CONSTYPE_CARDINALITY   =  8,         /**<  */
   SCIP_CONSTYPE_INVKNAPSACK   =  9,         /**<  */
   SCIP_CONSTYPE_EQKNAPSACK    = 10,         /**<  */
   SCIP_CONSTYPE_BINPACKING    = 11,         /**<  */
   SCIP_CONSTYPE_KNAPSACK      = 12,         /**<  */
   SCIP_CONSTYPE_INTKNAPSACK   = 13,         /**<  */
   SCIP_CONSTYPE_MIXEDBINARY   = 14,         /**<  */
   SCIP_CONSTYPE_GENERAL       = 15          /**<  */
};
typedef enum SCIP_Constype_orig SCIP_CONSTYPE_ORIG;
//#endif




namespace gcg{

/** local methods */

struct sort_decr
{
   bool operator()(
      const std::pair<int, int> &left,
      const std::pair<int, int> &right)
   {
      return left.second > right.second;
   }
};

struct sort_pred
{
   bool operator()(
      const std::pair<int, int> &left,
      const std::pair<int, int> &right)
   {
      return left.second < right.second;
   }
};


/** is constraint ranged row, i.e., -inf < lhs < rhs < inf? */
static
SCIP_Bool isRangedRow(
   SCIP*                 scip,               /**< SCIP data structure */
   SCIP_Real             lhs,
   SCIP_Real             rhs
   )
{
   assert(scip != NULL);

   return !(SCIPisEQ(scip, lhs, rhs)
      || SCIPisInfinity(scip, -lhs) || SCIPisInfinity(scip, rhs) );
}

/** is constraint ranged row, i.e., -inf < lhs < rhs < inf? */
static
SCIP_Bool isFiniteNonnegativeIntegral(
   SCIP*                 scip,               /**< SCIP data structure */
   SCIP_Real             x                   /**< value */
   )
{
   assert(scip != NULL);

   return (!SCIPisInfinity(scip, x) && !SCIPisNegative(scip, x) && SCIPisIntegral(scip, x));
}


/** returns true if there exists an unfinished child in childsfinished array */
SCIP_Bool unfinishedChildExists(
   std::vector<SCIP_Bool> const& childsfinished
   )
{
   for( size_t s = 0; s < childsfinished.size(); ++ s )
   {
      if( ! childsfinished[s] )
         return true;
   }
   return false;
}

/** returns first unfinished child in childfinished array (-1 if there is none) */
int getFirstUnfinishedChild(
   std::vector<SCIP_Bool> const& childsfinished,
   std::vector<int> const& childs
   )
{
   for( size_t s = 0; s < childsfinished.size(); ++ s )
   {
      if( ! childsfinished[s] )
         return childs[s];
   }
   return - 1;
}

/** returns index of first unfinished child in childfinished array (-1 if there is none) */
int getFirstUnfinishedChildId(
   std::vector<SCIP_Bool> const& childsfinished,
   std::vector<int> const& childs
   )
{
   for( size_t s = 0; s < childsfinished.size(); ++ s )
   {
      if( ! childsfinished[s] )
         return (int) s;
   }
   return - 1;
}

/** sets next possible child finished (should equal child)
 *  returns true if next child is the last unfinished child */
SCIP_Bool finishNextChild(
   std::vector<int>& childs,
   std::vector<SCIP_Bool>& childsfinished,
   int child
   )
{
   for( size_t s = 0; s < childsfinished.size(); ++ s )
   {
      if( ! childsfinished[s] )
      {
         assert( childs[s] == child );
         childsfinished[s] = true;
         return s == childsfinished.size() - 1;
      }
   }
   return false;
}


/** writes detector call round information to passed parameter */
SCIP_RETCODE getDetectorCallRoundInfo(
   SCIP* scip,
   const char* detectorname,
   SCIP_Bool transformed,
   int* maxcallround,
   int* mincallround,
   int* freqcallround
   )
{
   char setstr[SCIP_MAXSTRLEN];
   if( transformed )
   {
      (void) SCIPsnprintf( setstr, SCIP_MAXSTRLEN, "detectors/%s/maxcallround", detectorname );
      SCIP_CALL( SCIPgetIntParam( scip, setstr, maxcallround ) );
      (void) SCIPsnprintf( setstr, SCIP_MAXSTRLEN, "detectors/%s/mincallround", detectorname );
      SCIP_CALL( SCIPgetIntParam( scip, setstr, mincallround ) );
      (void) SCIPsnprintf( setstr, SCIP_MAXSTRLEN, "detectors/%s/freqcallround", detectorname );
      SCIP_CALL_ABORT( SCIPgetIntParam( scip, setstr, freqcallround ) );
   }
   else
   {
      (void) SCIPsnprintf( setstr, SCIP_MAXSTRLEN, "detectors/%s/origmaxcallround", detectorname );
      SCIP_CALL( SCIPgetIntParam( scip, setstr, maxcallround ) );
      (void) SCIPsnprintf( setstr, SCIP_MAXSTRLEN, "detectors/%s/origmincallround", detectorname );
      SCIP_CALL( SCIPgetIntParam( scip, setstr, mincallround ) );
      (void) SCIPsnprintf( setstr, SCIP_MAXSTRLEN, "detectors/%s/origfreqcallround", detectorname );
      SCIP_CALL( SCIPgetIntParam( scip, setstr, freqcallround ) );
   }

   return SCIP_OKAY;
}


/** returns TRUE if seeed i has a lower MaxWhiteScore than seeed j */
SCIP_Bool cmpSeeedsMaxWhite(
   SeeedPtr i,
   SeeedPtr j
   )
{
   return ( i->getMaxWhiteScore() < j->getMaxWhiteScore() );
}


/** returns TRUE if seeed i has a lower border area score than seeed j */
SCIP_Bool cmpSeeedsBorderArea(
   SeeedPtr i,
   SeeedPtr j
   )
{
   return ( i->getScore( BORDER_AREA ) < j->getScore( BORDER_AREA ) );
}


/** returns TRUE if seeed i has a lower score than seeed j */
SCIP_Bool cmpSeeedsClassic(
   SeeedPtr i,
   SeeedPtr j
   )
{
   return ( i->getScore( CLASSIC )  < j->getScore( CLASSIC ) );
}


/* method to thin out the vector of given seeeds */
std::vector<SeeedPtr> thinout(
   std::vector<SeeedPtr> finishedseeeds,
   size_t ndecomps,
   SCIP_Bool addtrivialdecomp
   )
{
   std::vector<SeeedPtr> justbest( 0 );
   for( size_t dec = 0; dec < ndecomps && dec < finishedseeeds.size(); ++ dec )
   {
      justbest.push_back( finishedseeeds[dec] );
   }

   if( addtrivialdecomp )
   {
      for( size_t dec = 0; dec < finishedseeeds.size(); ++ dec )
      {
         if( finishedseeeds[dec]->getNMasterconss() == 0 && finishedseeeds[dec]->getNLinkingvars() == 0
            && finishedseeeds[dec]->getNBlocks() == 1 )
         {
            justbest.push_back( finishedseeeds[dec] );
         }
      }
   }
   return justbest;
}


/** returns levenshtein distance between two strings */
int calcLevenshteinDistance(
   std::string s,
   std::string t
   )
{
   // trivial cases
   if( s.compare( t ) == 0 )
      return 0;
   if( s.length() == 0 )
      return t.length();
   if( t.length() == 0 )
      return s.length();

   // create two work vectors of integer distances
   std::vector<int> v0( t.length() + 1 );
   std::vector<int> v1( t.length() + 1 );

   /* initialize v0 (the previous row of distances)
    * this row is A[0][i]: edit distance for an empty s
    * the distance is just the number of characters to delete from t */
   for( size_t i = 0; i < v0.size(); i ++ )
   {
      v0[i] = i;
   }

   for( size_t i = 0; i < s.length(); i ++ )
   {
      // calculate v1 (current row distances) from the previous row v0

      /* first element of v1 is A[i+1][0]
       * edit distance is delete (i+1) chars from s to match empty t */
      v1[0] = i + 1;

      // use formula to fill in the rest of the row
      for( size_t j = 0; j < t.length(); j ++ )
      {
         int cost = ( s[i] == t[j] ) ? 0 : 1;
         v1[j + 1] = std::min( v1[j] + 1, std::min( v0[j + 1] + 1, v0[j] + cost ) );
      }

      // copy v1 (current row) to v0 (previous row) for next iteration
      for( size_t j = 0; j < v0.size(); j ++ )
         v0[j] = v1[j];
   }

   return v1[t.length()];
}


/** removes all digits from string str */
void removeDigits(
   char *str,
   int *nremoved
   )
{
   char digits[11] = "0123456789";
   * nremoved = 0;

   for( int i = 0; i < 10; ++ i )
   {
      char digit = digits[i];
      size_t j = 0;
      while( j < strlen( str ) )
      {
         if( str[j] == digit )
         {
            * nremoved = * nremoved + 1;
            for( size_t k = j; k < strlen( str ); ++ k )
            {
               str[k] = str[k + 1];
            }
         }
         else
            ++ j;
      }
   }
}


/** method to calculate the greatest common divisor */
int gcd(
   int a,
   int b
   )
{
   return b == 0 ? a : gcd( b, a % b );
}


/** returns the relevant representative of a cons */
SCIP_CONS* consGetRelevantRepr(
   SCIP* scip,
   SCIP_CONS* cons
   )
{
   return cons;
}


/** returns the relevant representative of a var */
SCIP_VAR* varGetRelevantRepr(
   SCIP* scip,
   SCIP_VAR* var
   )
{
   return SCIPvarGetProbvar( var );
}


/** returns FALSE if there exists a seeed in seeeds that is a duplicate of compseeed */
SCIP_Bool seeedIsNoDuplicateOfSeeeds(
   SeeedPtr compseeed,
   std::vector<SeeedPtr> const & seeeds,
   bool sort
   )
{
   assert( compseeed != NULL );
   SCIP_Bool isduplicate;

   for( size_t i = 0; i < seeeds.size(); ++ i )
   {
      assert( seeeds[i] != NULL );

      compseeed->isEqual( seeeds[i], & isduplicate, sort );
      if( isduplicate )
         return false;
   }
   return true;
}


/** returns FALSE if there exists a seed in currSeeeds or finishedSeeeds that is a duplicate of seeed */
SCIP_Bool seeedIsNoDuplicate(
   SeeedPtr seeed,
   std::vector<SeeedPtr> const & currseeeds,
   std::vector<SeeedPtr> const & finishedseeeds,
   bool sort
   )
{
   SCIP_Bool bool1 = seeedIsNoDuplicateOfSeeeds( seeed, currseeeds, sort );
   SCIP_Bool bool2 = seeedIsNoDuplicateOfSeeeds( seeed, finishedseeeds, sort );
   return ( bool1 && bool2 );
}


/** constructor */
Seeedpool::Seeedpool(
   SCIP* givenScip,
   const char* conshdlrName,
   SCIP_Bool _transformed
   ) :
   scip( givenScip ), incompleteSeeeds( 0 ), currSeeeds( 0 ), ancestorseeeds( 0 ),
   nVars( SCIPgetNVars( givenScip ) ), nConss( SCIPgetNConss( givenScip ) ), nDetectors( 0 ),
   nFinishingDetectors( 0 ), nnonzeros( 0 ), candidatesNBlocks( 0 ), transformed( _transformed )
{
   SCIP_CONS** conss;
   SCIP_VAR** vars;

   int ndetectors;
   DEC_Detector** detectors;
   SCIP_Bool createconssadj;
   SCIP_Bool useconnected;
   SCIP_Bool useconssadj;

   createconssadj = TRUE;

   if( transformed )
      SCIPgetBoolParam(scip, "detectors/connectedbase/enabled", &useconnected);
   else
      SCIPgetBoolParam(scip, "detectors/connectedbase/origenabled", &useconnected);

   SCIPgetBoolParam(scip, "detectors/connectedbase/useconssadj", &useconssadj);

   createconssadj = useconnected && useconssadj;

   if( ! transformed )
   {
      nVars = SCIPgetNOrigVars( scip );
      nConss = SCIPgetNOrigConss( scip );
   }

   int relevantVarCounter = 0;
   int relevantConsCounter = 0;

   detectors = SCIPconshdlrDecompGetDetectors(scip);
   ndetectors = SCIPconshdlrDecompGetNDetectors(scip);

   /** set detection data */
   SCIP_CALL_ABORT( SCIPgetIntParam( givenScip, "detection/maxrounds", & maxndetectionrounds ) );

   assert( ndetectors > 0 );


   /** set up enabled detectors and store them */
   for( int d = 0; d < ndetectors; ++d )
   {
      DEC_DETECTOR* detector;
      detector = detectors[d];

      assert( detector != NULL );
      if( transformed )
      {
         if( ! detector->enabled || detector->propagateSeeed == NULL )
            continue;
      }
      else
      {
         if( ! detector->enabledOrig || detector->propagateSeeed == NULL )
            continue;
      }

      scipDetectorToIndex[detector] = nDetectors;
      detectorToScipDetector.push_back( detector );
      ++ nDetectors;
   }

   /** set up enabled finishing detectors */
   for( int d = 0; d < ndetectors; ++d )
   {
      DEC_DETECTOR* detector;

      detector = detectors[d];
      assert( detector != NULL );
      if( ! detector->enabledFinishing || detector->finishSeeed == NULL )
         continue;

      scipFinishingDetectorToIndex[detector] = nFinishingDetectors;
      detectorToFinishingScipDetector.push_back( detector );
      ++ nFinishingDetectors;
   }

   /** initilize matrix datastructures */
   if( transformed )
   {
      conss = SCIPgetConss( scip );
      vars = SCIPgetVars( scip );
   }
   else
   {
      conss = SCIPgetOrigConss( scip );
      vars = SCIPgetOrigVars( scip );
   }

   /** assign an index to every cons and var
    * @TODO: are all constraints/variables relevant? (probvars etc)  */
   for( int i = 0; i < nConss; ++ i )
   {
      SCIP_CONS* relevantCons;

      relevantCons = transformed ? consGetRelevantRepr( scip, conss[i] ) : conss[i];

      if( SCIPconsIsDeleted( relevantCons ) || SCIPconsIsObsolete(relevantCons) )
         continue;

      if( relevantCons != NULL )
      {
         scipConsToIndex[relevantCons] = relevantConsCounter;
         consToScipCons.push_back( relevantCons );

        //SCIPcaptureCons(scip, relevantCons);

//         if( relevantConsCounter == 7712 && transformed )
//         {
//            ++ relevantConsCounter;
//            -- relevantConsCounter;
//         }
         ++relevantConsCounter;
      }
      else
      {
         SCIPverbMessage(scip, SCIP_VERBLEVEL_FULL, NULL, "relevant cons is NULL\n");
      }
   }

   for( int i = 0; i < nVars; ++ i )
   {
      SCIP_VAR* relevantVar;

      if( transformed )
         relevantVar = varGetRelevantRepr( scip, vars[i] );
      else
         relevantVar = vars[i];

      if( relevantVar != NULL )
      {
         scipVarToIndex[relevantVar] = relevantVarCounter;
         varToScipVar.push_back( relevantVar );
         ++ relevantVarCounter;
      }
   }

   /** from here on nVars and nConss represents the relevant numbers */
   nVars = relevantVarCounter;
   nConss = relevantConsCounter;
   SCIPverbMessage(scip, SCIP_VERBLEVEL_FULL, NULL, " nvars: %d / nconss: %d \n", nVars, nConss  );
   varsForConss = std::vector<std::vector<int>>( nConss );
   valsForConss = std::vector < std::vector < SCIP_Real >> ( nConss );
   conssForVars = std::vector<std::vector<int>>( nVars );

   assert( (int) varToScipVar.size() == nVars );
   assert( (int) consToScipCons.size() == nConss );

   /** assumption: now every relevant constraint and variable has its index
    * and is stored in the corresponding unordered_map */
   /** find constraint <-> variable relationships and store them in both directions */
   for( int i = 0; i < (int) consToScipCons.size(); ++ i )
   {
      SCIP_CONS* cons;
      SCIP_VAR** currVars;
      SCIP_Real* currVals;
      int nCurrVars;

      cons = consToScipCons[i];

      nCurrVars = GCGconsGetNVars( scip, cons );

      if( nCurrVars == 0 )
         continue;

      assert(SCIPconsGetName( cons) != NULL);

      SCIP_CALL_ABORT( SCIPallocBufferArray( scip, & currVars, nCurrVars ) );
      SCIP_CALL_ABORT( SCIPallocBufferArray( scip, & currVals, nCurrVars ) );
      SCIP_CALL_ABORT( GCGconsGetVars( scip, cons, currVars, nCurrVars ) );
      SCIP_CALL_ABORT( GCGconsGetVals( scip, cons, currVals, nCurrVars ) );

      for( int currVar = 0; currVar < nCurrVars; ++ currVar )
      {
         int varIndex;
         std::tr1::unordered_map<SCIP_VAR*, int>::const_iterator iterVar;

         /*@todo remove this after the bug is fixed */
         /* because of the bug of GCGconsGet*()-methods some variables have to be negated */
         if( ! SCIPvarIsNegated( currVars[currVar] ) )
            iterVar = scipVarToIndex.find( currVars[currVar] );
         else
            iterVar = scipVarToIndex.find( SCIPvarGetNegatedVar( currVars[currVar] ) );

         if( iterVar == scipVarToIndex.end() )
            continue;

         varIndex = iterVar->second;

         varsForConss[i].push_back( varIndex );
         conssForVars[varIndex].push_back( i );
         valsForConss[i].push_back( currVals[currVar] );
         valsMap[std::pair<int, int>( i, varIndex )] = currVals[currVar];
         ++ nnonzeros;
      }
      SCIPfreeBufferArrayNull( scip, & currVals );
      SCIPfreeBufferArrayNull( scip, & currVars );

   }

   if( createconssadj )
   {
      std::vector<std::list<int>> conssadjacenciestemp;

      /** find constraint <-> constraint relationships and store them in both directions */
      for( size_t i = 0; i < consToScipCons.size(); ++ i )
      {
         conssadjacenciestemp.push_back(std::list<int>(0));
         for( size_t varid = 0; varid < varsForConss[i].size(); ++varid )
         {
            int var = varsForConss[i][varid];

            for( size_t otherconsid = 0; otherconsid < conssForVars[var].size(); ++otherconsid )
            {
               int othercons = conssForVars[var][otherconsid];
               if( othercons == (int) i )
                  continue;

               std::list<int>::iterator consiter = std::lower_bound( conssadjacenciestemp[i].begin(),conssadjacenciestemp[i].end(), othercons);

               if( *consiter != othercons )
                  conssadjacenciestemp[i].insert(consiter, othercons);
            }
         }
      }

      for( size_t i = 0; i < consToScipCons.size(); ++ i )
      {
         conssadjacencies.push_back(std::vector<int>(0));
         std::list<int>::iterator consiter = conssadjacenciestemp[i].begin();
         std::list<int>::iterator consiterend = conssadjacenciestemp[i].end();
         for( ; consiter != consiterend; ++consiter )
         {
            conssadjacencies[i].push_back(*consiter);
         }
      }
   }
   /*  init  seeedpool with empty seeed */
   SeeedPtr emptyseeed = new Seeed( scip, SCIPconshdlrDecompGetNextSeeedID( scip ), nConss, nVars );

   addSeeedToCurr( emptyseeed );
   addSeeedToAncestor(emptyseeed);

   for( int i = 0; i < SCIPconshdlrDecompGetNBlockNumberCandidates( scip ); ++i )
   {
      addUserCandidatesNBlocks(SCIPconshdlrDecompGetBlockNumberCandidate( scip, i ) );
   }

} //end constructor


/** destructor */
Seeedpool::~Seeedpool()
{

   for( size_t i = 0; i < ancestorseeeds.size(); ++i )
   {
      size_t help = ancestorseeeds.size() - i - 1;
      if( ancestorseeeds[help] != NULL && ancestorseeeds[help]->getID() >= 0 )
         delete ancestorseeeds[help];
   }


   for( size_t i = 0; i < finishedSeeeds.size(); ++i )
   {
      size_t help = finishedSeeeds.size() - i - 1;
      if( finishedSeeeds[help] != NULL && finishedSeeeds[help]->getID() >= 0 )
         delete finishedSeeeds[help];
   }

   for( size_t i = 0; i < incompleteSeeeds.size(); ++i )
   {
      size_t help = incompleteSeeeds.size() - i - 1;
      if( incompleteSeeeds[help] != NULL && incompleteSeeeds[help]->getID() >= 0 )
         delete incompleteSeeeds[help];
   }


   for( size_t i = 0; i < consclassescollection.size(); ++ i )
   {
      size_t help = consclassescollection.size() - i - 1;
      if( consclassescollection[help] != NULL )
         delete consclassescollection[help];
   }

   for( size_t i = 0; i < varclassescollection.size(); ++ i )
   {
      size_t help = varclassescollection.size() - i - 1;
      if( varclassescollection[help] != NULL )
         delete varclassescollection[help];
   }
}


/** creates constraint and variable classifiers, and deduces block number candidates */
SCIP_RETCODE Seeedpool::calcClassifierAndNBlockCandidates(
   SCIP* givenScip /**< SCIP data structure */
   )
{
   SCIP_Bool conssclassnnonzeros;
   SCIP_Bool conssclassscipconstypes;
   SCIP_Bool conssclassmiplibconstypes;
   SCIP_Bool conssclassconsnamenonumbers;
   SCIP_Bool conssclassconsnamelevenshtein;
   SCIP_Bool varclassscipvartypes;
   SCIP_Bool varclassobjvals;
   SCIP_Bool varclassobjvalsigns;

   if( transformed )
   {
      SCIPgetBoolParam( scip, "detection/consclassifier/nnonzeros/enabled", & conssclassnnonzeros );
      SCIPgetBoolParam( scip, "detection/consclassifier/scipconstype/enabled", & conssclassscipconstypes );
      SCIPgetBoolParam( scip, "detection/consclassifier/miplibconstype/enabled", & conssclassmiplibconstypes );
      SCIPgetBoolParam( scip, "detection/consclassifier/consnamenonumbers/enabled", & conssclassconsnamenonumbers );
      SCIPgetBoolParam( scip, "detection/consclassifier/consnamelevenshtein/enabled", & conssclassconsnamelevenshtein );
      SCIPgetBoolParam( scip, "detection/varclassifier/scipvartype/enabled", & varclassscipvartypes );
        SCIPgetBoolParam(scip, "detection/varclassifier/objectivevalues/enabled", &varclassobjvals);
        SCIPgetBoolParam(scip, "detection/varclassifier/objectivevaluesigns/enabled", &varclassobjvalsigns);
   }
   else
   {
      SCIPgetBoolParam( scip, "detection/consclassifier/nnonzeros/origenabled", & conssclassnnonzeros );
      SCIPgetBoolParam( scip, "detection/consclassifier/scipconstype/origenabled", & conssclassscipconstypes );
      SCIPgetBoolParam( scip, "detection/consclassifier/miplibconstype/origenabled", & conssclassmiplibconstypes );
      SCIPgetBoolParam( scip, "detection/consclassifier/consnamenonumbers/origenabled", & conssclassconsnamenonumbers );
      SCIPgetBoolParam( scip, "detection/consclassifier/consnamelevenshtein/origenabled", & conssclassconsnamelevenshtein );
      SCIPgetBoolParam( scip, "detection/varclassifier/scipvartype/origenabled", & varclassscipvartypes );
        SCIPgetBoolParam(scip, "detection/varclassifier/objectivevalues/origenabled", &varclassobjvals);
        SCIPgetBoolParam(scip, "detection/varclassifier/objectivevaluesigns/origenabled", &varclassobjvalsigns);
   }

   if( conssclassnnonzeros )
      addConsClassifier( createConsClassifierForNNonzeros() );
   if( conssclassscipconstypes )
      addConsClassifier( createConsClassifierForSCIPConstypes() );
   if( conssclassmiplibconstypes )
      addConsClassifier( createConsClassifierForMiplibConstypes() );

   if( conssclassconsnamenonumbers )
      addConsClassifier( createConsClassifierForConsnamesDigitFreeIdentical() );
   if( conssclassconsnamelevenshtein )
      addConsClassifier( createConsClassifierForConsnamesLevenshteinDistanceConnectivity( 1 ) );

   if( varclassscipvartypes )
      addVarClassifier( createVarClassifierForSCIPVartypes() );
     if ( varclassobjvals )
        addVarClassifier( createVarClassifierForObjValues() );
     if ( varclassobjvalsigns )
        addVarClassifier( createVarClassifierForObjValueSigns() );

   reduceConsclasses();
   reduceVarclasses();

   calcCandidatesNBlocks();

   return SCIP_OKAY;
}


/** constructs seeeds using the registered detectors
 *  @return user has to free seeeds */
std::vector<SeeedPtr> Seeedpool::findSeeeds()
{
   /** 1) read parameter, as there are: maxrounds
    *  2) loop rounds
    *  3) every seeed in seeeds
    *  4) every detector not registered yet propagates seeed
    *  5)  */

   bool displaySeeeds = false;
   int verboseLevel;
   std::vector<int> successDetectors;
   std::vector<SeeedPtr> delSeeeds;
   bool duplicate;

   successDetectors = std::vector<int>( nDetectors, 0 );

   delSeeeds = std::vector < SeeedPtr > ( 0 );

   verboseLevel = 1;

   /** set detection data */
   SCIP_CALL_ABORT( SCIPgetIntParam( scip, "detection/maxrounds", & maxndetectionrounds ) );


    /** @TODO this does not look well streamlined: currseeeds should be empty here, and seeedstopopulate should be the only seeeds to poopulate */
   for( size_t i = 0; i < currSeeeds.size(); ++ i )
   {
      SCIP_CALL_ABORT( prepareSeeed( currSeeeds[i] ) );
       if( currSeeeds[i]->getID() < 0 )
          currSeeeds[i]->setID(getNewIdForSeeed() );
   }

   /** add translated original seeeds (of unpresolved problem) */
   for( size_t i = 0; i < seeedstopopulate.size(); ++ i )
   {
      SCIP_CALL_ABORT( prepareSeeed( seeedstopopulate[i] ) );
      if( seeedIsNoDuplicateOfSeeeds( seeedstopopulate[i], currSeeeds, true ) )
         currSeeeds.push_back( seeedstopopulate[i] );
       else
          continue;
       if( seeedstopopulate[i]->getID() < 0 )
          seeedstopopulate[i]->setID(getNewIdForSeeed() );
   }

   for( int round = 0; round < maxndetectionrounds; ++ round )
   {
      SCIPverbMessage(scip, SCIP_VERBLEVEL_HIGH, NULL, "Begin of detection round %d of %d total rounds \n", round, maxndetectionrounds);
      std::vector<SeeedPtr> nextSeeeds = std::vector < SeeedPtr > ( 0 );
      std::vector<SeeedPtr> currSeeedsToDelete = std::vector < SeeedPtr > ( 0 );

#pragma omp parallel for schedule( static, 1 )
      for( size_t s = 0; s < currSeeeds.size(); ++ s )
      {
         SeeedPtr seeedPtr;
         seeedPtr = currSeeeds[s];

#pragma omp critical ( ostream )
         {
            if( displaySeeeds || verboseLevel >= 1 )
            {
               SCIPverbMessage(scip, SCIP_VERBLEVEL_HIGH, NULL, "Start to propagate seeed with id %d (%d of %d in round %d) \n", seeedPtr->getID(), s, currSeeeds.size(), round);
               if( displaySeeeds )
                  seeedPtr->displaySeeed();
            }
         }

         /** the current seeed is handled by all detectors */
         for( int d = 0; d < nDetectors; ++ d )
         {
            SEEED_PROPAGATION_DATA* seeedPropData;
            seeedPropData = new SEEED_PROPAGATION_DATA();
            seeedPropData->seeedpool = this;
            seeedPropData->nNewSeeeds = 0;
            DEC_DETECTOR* detector;
            std::vector<SeeedPtr>::const_iterator newSIter;
            std::vector<SeeedPtr>::const_iterator newSIterEnd;
            int maxcallround;
            int mincallround;
            int freqcallround;
            const char* detectorname;
            SCIP_CLOCK* detectorclock;

            detector = detectorToScipDetector[d];
            detectorname = DECdetectorGetName( detector );
            SCIP_RESULT result = SCIP_DIDNOTFIND;

            /** if the seeed is also propagated by the detector go on with the next detector */
            if( seeedPtr->isPropagatedBy( detector ) && ! detector->usefulRecall )
               continue;

            /** check if detector is callable in current detection round */
            SCIP_CALL_ABORT(
               getDetectorCallRoundInfo( scip, detectorname, transformed, & maxcallround, & mincallround,
                  & freqcallround ) );

            if( maxcallround < round || mincallround > round || ( ( round - mincallround ) % freqcallround != 0 ) )
               continue;

#pragma omp critical ( seeedcount )
            seeedPropData->seeedToPropagate = new gcg::Seeed( seeedPtr );

            /** new seeeds are created by the current detector */
#pragma omp critical ( clock )
            SCIPcreateClock( scip, & detectorclock );
            SCIP_CALL_ABORT( SCIPstartClock( scip, detectorclock ) );

            if( verboseLevel >= 1 )
            {
#pragma omp critical ( scipinfo )
               SCIPverbMessage( scip, SCIP_VERBLEVEL_FULL, NULL, "Detector %s started to propagate seeed with id %d )  \n",
                  DECdetectorGetName( detectorToScipDetector[d] ), seeedPtr->getID() );
            }

            SCIP_CALL_ABORT(
               detectorToScipDetector[d]->propagateSeeed( scip, detectorToScipDetector[d], seeedPropData, & result ) );

            for( int j = 0; j < seeedPropData->nNewSeeeds; ++ j )
            {
#pragma omp critical ( seeedcount )

               seeedPropData->newSeeeds[j]->setID( getNewIdForSeeed() );
               prepareSeeed( seeedPropData->newSeeeds[j] );
               assert( seeedPropData->newSeeeds[j]->checkConsistency( this ) );
               seeedPropData->newSeeeds[j]->addDecChangesFromAncestor( seeedPtr );
            }

            SCIP_CALL_ABORT( SCIPstopClock( scip, detectorclock ) );

#pragma omp critical ( clockcount )
            detectorToScipDetector[d]->dectime += SCIPgetClockTime( scip, detectorclock );

#pragma omp critical ( clock )
            SCIPfreeClock( scip, & detectorclock );

            if( seeedPropData->nNewSeeeds != 0 && ( displaySeeeds ) )
            {
#pragma omp critical ( ostream )
               SCIPverbMessage( scip, SCIP_VERBLEVEL_FULL, NULL, "Detector %s found %d new seeed%s: \n",
                                 DECdetectorGetName( detectorToScipDetector[d] ), seeedPropData->nNewSeeeds, (seeedPropData->nNewSeeeds == 1 ? "": "s") );
#pragma omp critical ( ostream )
               SCIPverbMessage( scip, SCIP_VERBLEVEL_FULL, NULL, "%d", seeedPropData->newSeeeds[0]->getID() );
               for( int j = 1; j < seeedPropData->nNewSeeeds; ++ j )
               {
#pragma omp critical ( ostream )
                  SCIPverbMessage( scip, SCIP_VERBLEVEL_FULL, NULL, ", %d", seeedPropData->newSeeeds[0]->getID() );
               }
#pragma omp critical ( ostream )
               SCIPverbMessage( scip, SCIP_VERBLEVEL_FULL, NULL, "\n" );

               if( displaySeeeds )
               {
                  for( int j = 0; j < seeedPropData->nNewSeeeds; ++ j )
                  {
#pragma omp critical ( ostream )
                     seeedPropData->newSeeeds[j]->displaySeeed();
                  }

               }
            }
            else if( displaySeeeds )
            {
#pragma omp critical ( ostream )
               SCIPverbMessage( scip, SCIP_VERBLEVEL_FULL, NULL, "Detector %s found 0 new seeeds.\n", DECdetectorGetName( detectorToScipDetector[d] ) );
            }

            /** if a new seeed is no duplicate it is either added to the nextRoundSeeeds or the finishedSeeeds  */
            for( int seeed = 0; seeed < seeedPropData->nNewSeeeds; ++ seeed )
            {
               SCIP_Bool noduplicate;
#pragma omp critical ( seeedptrstore )
               noduplicate = seeedIsNoDuplicate( seeedPropData->newSeeeds[seeed], nextSeeeds, finishedSeeeds, false );
               if( ! seeedPropData->newSeeeds[seeed]->isTrivial() && noduplicate )
               {
                  if( seeedPropData->newSeeeds[seeed]->getNOpenconss() == 0
                     && seeedPropData->newSeeeds[seeed]->getNOpenvars() == 0 )
                  {
                     if( verboseLevel > 2 )
                     {
#pragma omp critical ( ostream )
                        {
                           SCIPverbMessage( scip, SCIP_VERBLEVEL_FULL, NULL, "Seeed %d is added to finished seeeds.\n", seeedPropData->newSeeeds[seeed]->getID() );
                           seeedPropData->newSeeeds[seeed]->showVisualisation();
                        }
                     }
#pragma omp critical ( seeedptrstore )
                     {
                        assert( seeedPropData->newSeeeds[seeed]->getID() >= 0 );
                        addSeeedToFinished( seeedPropData->newSeeeds[seeed], &noduplicate );
                     }
                  }
                  else
                  {
                     if( verboseLevel > 2 )
                     {
#pragma omp critical ( ostream )
                        {
                           SCIPverbMessage( scip, SCIP_VERBLEVEL_FULL, NULL, "Seeed %d is addded to next round seeeds!\n", seeedPropData->newSeeeds[seeed]->getID() );
                           seeedPropData->newSeeeds[seeed]->showVisualisation();
                        }
                     }
#pragma omp critical ( seeedptrstore )
                     {
                        nextSeeeds.push_back( seeedPropData->newSeeeds[seeed] );
                     }
                  }
               }
               else
               {
                  delete seeedPropData->newSeeeds[seeed];
                  seeedPropData->newSeeeds[seeed] = NULL;
               }
            }
            /** cleanup propagation data structure */
            delete seeedPropData->seeedToPropagate;
            SCIPfreeMemoryArrayNull( scip, & seeedPropData->newSeeeds );
            seeedPropData->newSeeeds = NULL;
            seeedPropData->nNewSeeeds = 0;
            delete seeedPropData;
         } // end for detectors

         SCIPverbMessage( scip, SCIP_VERBLEVEL_HIGH, NULL, "Start finishing of partial decomposition %d.\n", seeedPtr->getID() );
         for( int d = 0; d < nFinishingDetectors; ++ d )
         {
            DEC_DETECTOR* detector = detectorToFinishingScipDetector[d];
            SCIP_RESULT result = SCIP_DIDNOTFIND;
            SEEED_PROPAGATION_DATA* seeedPropData;
            seeedPropData = new SEEED_PROPAGATION_DATA();
            seeedPropData->seeedpool = this;
            seeedPropData->nNewSeeeds = 0;
#pragma omp critical ( seeedcount )
            seeedPropData->seeedToPropagate = new gcg::Seeed( seeedPtr );

            if( verboseLevel > 2 )
#pragma omp critical ( ostream )
            {
               SCIPverbMessage( scip, SCIP_VERBLEVEL_FULL, NULL, "Check if finisher of detector %s  is enabled. \n", DECdetectorGetName( detectorToFinishingScipDetector[d] ) );
            }

            /** if the finishing of the detector is not enabled go on with the next detector */
            if( ! detector->enabledFinishing )
               continue;

            if( verboseLevel > 2 )
#pragma omp critical ( ostream )
            {
               SCIPverbMessage(scip, SCIP_VERBLEVEL_FULL, NULL, "Call finisher for detector %s\n",
                  DECdetectorGetName( detectorToFinishingScipDetector[d] ) );
            }
            SCIP_CALL_ABORT(
               detectorToFinishingScipDetector[d]->finishSeeed( scip, detectorToFinishingScipDetector[d], seeedPropData,
                  & result ) );

            for( int finished = 0; finished < seeedPropData->nNewSeeeds; ++ finished )
            {
               SeeedPtr seeed = seeedPropData->newSeeeds[finished];
#pragma omp critical ( seeedcount )
               seeed->setID( getNewIdForSeeed() );
               seeed->sort();
               seeed->calcHashvalue();
               seeed->addDecChangesFromAncestor( seeedPtr );
               seeed->setFinishedByFinisher( true );
#pragma omp critical ( seeedptrstore )
               {
                  SCIP_Bool success;
                  addSeeedToFinished( seeed, &success );
                  if( !success )
                  {
                     bool isIdentical = false;
                     for( size_t h = 0; h < finishedSeeeds.size(); ++ h )
                     {
                        if( seeed == finishedSeeeds[h] )
                        {
                           isIdentical = true;
                           break;
                        }
                     }

                     if( ! isIdentical )
                     {
                        currSeeedsToDelete.push_back( seeed );
                     }
                  }
               }
            }
            SCIPfreeMemoryArrayNull( scip, & seeedPropData->newSeeeds );
            delete seeedPropData->seeedToPropagate;
            seeedPropData->newSeeeds = NULL;
            seeedPropData->nNewSeeeds = 0;
            delete seeedPropData;
         }
          #pragma omp critical (seeedptrstore)
          addSeeedToAncestor(seeedPtr);
      } // end for currseeeds

      for( size_t s = 0; s < currSeeedsToDelete.size(); ++ s )
      {
         delete currSeeedsToDelete[s];
         currSeeedsToDelete[s] = NULL;
      }

      currSeeeds = nextSeeeds;
   } // end for rounds

   /** complete the currseeeds with finishing detectors and add them to finished seeeds */
#pragma omp parallel for schedule( static, 1 )
   for( size_t i = 0; i < currSeeeds.size(); ++ i )
   {
      SeeedPtr seeedPtr = currSeeeds[i];
      for( int d = 0; d < nFinishingDetectors; ++ d )
      {
         DEC_DETECTOR* detector = detectorToFinishingScipDetector[d];
         SCIP_RESULT result = SCIP_DIDNOTFIND;
         SEEED_PROPAGATION_DATA* seeedPropData;
         seeedPropData = new SEEED_PROPAGATION_DATA();
         seeedPropData->seeedpool = this;
         seeedPropData->nNewSeeeds = 0;

#pragma omp critical ( seeedcount )
         seeedPropData->seeedToPropagate = new gcg::Seeed( seeedPtr );

         if( verboseLevel > 2 )
            SCIPverbMessage(scip, SCIP_VERBLEVEL_FULL, NULL, "check if finisher of detector %s is enabled\n",
               DECdetectorGetName( detectorToScipDetector[d] ) );

         /** if the finishing of the detector is not enabled go on with the next detector */
         if( ! detector->enabledFinishing )
            continue;

         SCIPverbMessage(scip, SCIP_VERBLEVEL_FULL, NULL, "call finisher for detector %s \n ", DECdetectorGetName( detectorToFinishingScipDetector[d] ) );

         SCIP_CALL_ABORT(
            detectorToFinishingScipDetector[d]->finishSeeed( scip, detectorToFinishingScipDetector[d], seeedPropData,
               & result ) );

         for( int finished = 0; finished < seeedPropData->nNewSeeeds; ++ finished )
         {
            SeeedPtr seeed = seeedPropData->newSeeeds[finished];
#pragma omp critical ( seeedcount )
            seeed->setID( getNewIdForSeeed() );

            seeed->calcHashvalue();
            seeed->addDecChangesFromAncestor( seeedPtr );
            seeed->setFinishedByFinisher( true );

            if( seeedIsNoDuplicateOfSeeeds( seeed, finishedSeeeds, false ) )
            {
               if( verboseLevel > 2 )
               {
                  SCIPverbMessage(scip, SCIP_VERBLEVEL_FULL, NULL, " Seeed %d is finished from next round seeeds!\n", seeed->getID() );
                  seeed->showVisualisation();
               }
#pragma omp critical ( seeedptrstore )
               {
                  SCIP_Bool success;
                  assert( seeed->getID() >= 0 );
                  addSeeedToFinished( seeed, &success  );
               }
            }
            else
               delete seeed;

            SCIPfreeMemoryArrayNull( scip, & seeedPropData->newSeeeds );
            seeedPropData->newSeeeds = NULL;
            seeedPropData->nNewSeeeds = 0;
         }

         delete seeedPropData->seeedToPropagate;
         delete seeedPropData;
      }
#pragma omp critical ( seeedptrstore )
       addSeeedToAncestor(seeedPtr);
   } // end for finishing curr seeeds

   SCIPverbMessage(scip, SCIP_VERBLEVEL_FULL, NULL, "%d  finished seeeds are found.\n", (int) finishedSeeeds.size() );

   if( displaySeeeds )
   {
      for( size_t i = 0; i < finishedSeeeds.size(); ++ i )
      {
         SCIPverbMessage(scip, SCIP_VERBLEVEL_FULL, NULL, "%d-th finished seeed:\n", (int) i );
         finishedSeeeds[i]->displaySeeed();
      }
   }

   /** count the successful refinement calls for each detector */
   for( size_t i = 0; i < finishedSeeeds.size(); ++ i )
   {
      assert( finishedSeeeds[i]->checkConsistency( this ) );
      assert( finishedSeeeds[i]->getNOpenconss() == 0 );
      assert( finishedSeeeds[i]->getNOpenvars() == 0 );

      SCIP_CALL_ABORT( finishedSeeeds[i]->buildDecChainString() );
      for( int d = 0; d < nDetectors; ++ d )
      {
         if( finishedSeeeds[i]->isPropagatedBy( detectorToScipDetector[d] ) )
            successDetectors[d] += 1;
      }
   }

   /** preliminary output detector stats */

   SCIPverbMessage(scip, SCIP_VERBLEVEL_HIGH, NULL, "Measured running time per detector: \n" );

   for( int i = 0; i < nDetectors; ++ i )
   {
      if( SCIPgetVerbLevel(scip) >= SCIP_VERBLEVEL_HIGH )
      {
         std::cout << "Detector " << std::setw( 25 ) << std::setiosflags( std::ios::left )
         << DECdetectorGetName( detectorToScipDetector[i] ) << " \t worked on \t " << successDetectors[i] << " of "
         << finishedSeeeds.size() << "\t and took a total time of \t" << detectorToScipDetector[i]->dectime << std::endl;
      }
   }

   if( (int) finishedSeeeds.size() != 0 )
   {
       SCIP_Real minscore = finishedSeeeds[0]->evaluate( this, SCIPconshdlrDecompGetCurrScoretype( scip ) );
      //            SeeedPtr bestSeeed = finishedSeeeds[0];
      for( size_t i = 1; i < finishedSeeeds.size(); ++ i )
      {
          SCIP_Real score = finishedSeeeds[i]->evaluate( this, SCIPconshdlrDecompGetCurrScoretype( scip ) );
         if( score < minscore )
         {
            minscore = score;
         }
      }
   }

   /** delete the seeeds */
   for( size_t c = 0; c < currSeeeds.size(); ++ c )
   {
      duplicate = false;
      SCIP_CALL_ABORT( currSeeeds[c]->buildDecChainString() );
      for( size_t d = 0; d < delSeeeds.size(); ++ d )
      {
         if( currSeeeds[c] == delSeeeds[d] )
         {
            duplicate = true;
            break;
         }
      }
      if( ! duplicate )
      {
         delSeeeds.push_back( currSeeeds[c] );
      }
   }
   sortAllRelevantSeeeds();
   return finishedSeeeds;
 }


/* sorts seeeds in finished seeeds data structure according to their score */
 void Seeedpool::sortFinishedForScore()
{
   if( SCIPconshdlrDecompGetCurrScoretype(scip) == scoretype::MAX_WHITE )
      std::sort(finishedSeeeds.begin(), finishedSeeeds.end(), cmpSeeedsMaxWhite);

   if( SCIPconshdlrDecompGetCurrScoretype(scip) == scoretype::BORDER_AREA )
      std::sort(finishedSeeeds.begin(), finishedSeeeds.end(), cmpSeeedsBorderArea);

   if( SCIPconshdlrDecompGetCurrScoretype(scip) == scoretype::CLASSIC )
      std::sort(finishedSeeeds.begin(), finishedSeeeds.end(), cmpSeeedsClassic);
}


/** method to complete a set of incomplete seeeds with the help of all included detectors that implement a finishing method
 *  @return set of completed decomposition */
std::vector<SeeedPtr> Seeedpool::finishIncompleteSeeeds(
   std::vector<SeeedPtr> incompleteseeeds
   )
{
   std::vector<SeeedPtr> finisheds( 0, NULL );
   int verboseLevel = 1;

#pragma omp parallel for schedule( static, 1 )
   for( size_t i = 0; i < incompleteseeeds.size(); ++ i )
   {
      SeeedPtr seeedPtr = incompleteseeeds[i];

      for( int d = 0; d < nFinishingDetectors; ++ d )
      {
         DEC_DETECTOR* detector = detectorToFinishingScipDetector[d];
         SCIP_RESULT result = SCIP_DIDNOTFIND;
         SEEED_PROPAGATION_DATA* seeedPropData;
         seeedPropData = new SEEED_PROPAGATION_DATA();
         seeedPropData->seeedpool = this;
         seeedPropData->nNewSeeeds = 0;

#pragma omp critical ( seeedcount )
         seeedPropData->seeedToPropagate = new gcg::Seeed( seeedPtr );

         if( verboseLevel > 2 )
            SCIPverbMessage(scip, SCIP_VERBLEVEL_FULL, NULL, "check if finisher of detector %s is enabled\n", DECdetectorGetName( detectorToScipDetector[d] ) );

         /** if the finishing of the detector is not enabled go on with the next detector */
         if( ! detector->enabledFinishing )
            continue;

         SCIPverbMessage(scip, SCIP_VERBLEVEL_FULL, NULL, "call finisher for detector %s\n", DECdetectorGetName( detectorToFinishingScipDetector[d] ) );

         SCIP_CALL_ABORT(
            detectorToFinishingScipDetector[d]->finishSeeed( scip, detectorToFinishingScipDetector[d], seeedPropData,
               & result ) );

         for( int finished = 0; finished < seeedPropData->nNewSeeeds; ++ finished )
         {
            SeeedPtr seeed = seeedPropData->newSeeeds[finished];
#pragma omp critical ( seeedcount )
            seeed->setID( getNewIdForSeeed() );

            seeed->calcHashvalue();
            seeed->addDecChangesFromAncestor( seeedPtr );
            seeed->setFinishedByFinisher( true );

            if( seeedIsNoDuplicateOfSeeeds( seeed, finishedSeeeds, false ) )
            {
               if( verboseLevel > 2 )
               {
                  SCIPverbMessage(scip, SCIP_VERBLEVEL_FULL, NULL, "seeed %d is finished from next round seeeds! \n", seeed->getID() );
                  seeed->showVisualisation();
               }
#pragma omp critical ( seeedptrstore )
               {
                  assert( seeed->getID() >= 0 );
                  finisheds.push_back( seeed );
               }
            }

            SCIPfreeMemoryArrayNull( scip, & seeedPropData->newSeeeds );
            seeedPropData->newSeeeds = NULL;
            seeedPropData->nNewSeeeds = 0;
         }

         delete seeedPropData->seeedToPropagate;
         delete seeedPropData;
      }
   } // end for finishing curr seeeds
   return finisheds;
}


/** calls findSeeeds method and translates the resulting seeeds into decompositions */
void Seeedpool::findDecompositions()
{
   std::vector<int> successDetectors;

   successDetectors = std::vector<int>( nDetectors, 0 );

   finishedSeeeds = findSeeeds();

   /* sort the seeeds according to maximum white measure */
   sortFinishedForScore();

}


/*SCIP_RETCODE DECdecompCheckConsistency(DEC_DECOMP* decomp)
{
   int c;
   int b;
   int v;

   for( v = 0; v < SCIPgetNVars(scip); ++v )
   {
      assert(SCIPhashmapExists(DECdecompGetVartoblock(decomp), SCIPgetVars(scip)[v]));
   }
}*/


/** adds a seeed to ancestor seeeds */
void Seeedpool::addSeeedToAncestor(
   SeeedPtr seeed
   )
{
   ancestorseeeds.push_back( seeed );
}


/** adds a seeed to current seeeds */
void Seeedpool::addSeeedToCurr(
   SeeedPtr seeed
   )
{
   if( seeedIsNoDuplicateOfSeeeds(seeed, currSeeeds, false) )
      currSeeeds.push_back( seeed );
}


/** adds a seeed to finished seeeds */
void Seeedpool::addSeeedToFinished(
   SeeedPtr seeed,
   SCIP_Bool* success
   )
{
   if( seeedIsNoDuplicateOfSeeeds(seeed, finishedSeeeds, false) )
   {
      finishedSeeeds.push_back( seeed );
      *success = TRUE;
   }
   else
   {
      *success = FALSE;
   }
   return;
}


/** adds a seeed to incomplete seeeds */
void Seeedpool::addSeeedToIncomplete(
   SeeedPtr seeed,
   SCIP_Bool* success
   )
{
   if( seeedIsNoDuplicateOfSeeeds(seeed, incompleteSeeeds, false) )
   {
      incompleteSeeeds.push_back( seeed );
      *success = TRUE;
   }
   *success = FALSE;
   return;
}


/** clears ancestor seeed data structure */
void Seeedpool::clearAncestorSeeeds()
{
   ancestorseeeds.clear();
}

/** clears current seeed data structure */
void Seeedpool::clearCurrentSeeeds()
{
   currSeeeds.clear();
}

/** clears finished seeed data structure */
void Seeedpool::clearFinishedSeeeds()
{
   finishedSeeeds.clear();
}

/** clears incomplete seeed data structure */
void Seeedpool::clearIncompleteSeeeds()
{
   incompleteSeeeds.clear();
}

/** returns a seeed from ancestor seeed data structure */
SeeedPtr Seeedpool::getAncestorSeeed(
   int seeedindex
   )
{
   assert( 0 <= seeedindex && seeedindex < (int) ancestorseeeds.size() );

   return ancestorseeeds[seeedindex];
}

/** returns a seeed from current (open) seeed data structure */
SeeedPtr Seeedpool::getCurrentSeeed(
   int seeedindex
   )
{
   assert( 0 <= seeedindex && seeedindex < (int) currSeeeds.size() );

   return currSeeeds[seeedindex];
}

/** returns a seeed from finished seeed data structure */
SeeedPtr Seeedpool::getFinishedSeeed(
   int seeedindex
   )
{
   assert( 0 <= seeedindex && seeedindex < (int) finishedSeeeds.size() );

   return finishedSeeeds[seeedindex];
}

/** returns a seeed from incomplete seeed data structure */
SeeedPtr Seeedpool::getIncompleteSeeed(
   int seeedindex
   )
{
   assert( 0 <= seeedindex && seeedindex < (int) incompleteSeeeds.size() );

   return incompleteSeeeds[seeedindex];
}

/** returns size of ancestor seeed data structure */
int Seeedpool::getNAncestorSeeeds()
{
   return ancestorseeeds.size();
}

/** returns size of current (open) seeed data structure */
int Seeedpool::getNCurrentSeeeds()
{
   return currSeeeds.size();
}

/** returns size of finished seeed data structure */
int Seeedpool::getNFinishedSeeeds()
{
   return finishedSeeeds.size();
}

/** returns size of incomplete seeed data structure */
int Seeedpool::getNIncompleteSeeeds()
{
   return incompleteSeeeds.size();
}

/** returns true if the given seeed is a duplicate of a seeed that is already contained in
 *  finished seeeds or current seeeds data structure */
bool Seeedpool::hasDuplicate(
   SeeedPtr seeed
   )
{
   assert( seeed != NULL );

   return !seeedIsNoDuplicate( seeed, currSeeeds, finishedSeeeds, true );
}

/** translates seeeds and classifiers if the index structure of the problem has changed, e.g. due to presolving */
void Seeedpool::translateSeeedData(
   Seeedpool* origpool,
   std::vector<Seeed*> origseeeds,
   std::vector<Seeed*>& newseeeds,
   std::vector<ConsClassifier*> otherconsclassifiers,
   std::vector<ConsClassifier*>& newconsclassifiers,
   std::vector<VarClassifier*> othervarclassifiers,
   std::vector<VarClassifier*>& newvarclassifiers
   )
{
   assert( newseeeds.empty() );
   assert( newconsclassifiers.empty() );
   assert( newvarclassifiers.empty() );

   std::vector<int> rowothertothis;
   std::vector<int> rowthistoother;
   std::vector<int> colothertothis;
   std::vector<int> colthistoother;
   std::vector<int> missingrowinthis;

   SCIPverbMessage( this->scip, SCIP_VERBLEVEL_HIGH, NULL, " started translate seeed method \n" );

   calcTranslationMapping( origpool, rowothertothis, rowthistoother, colothertothis, colthistoother, missingrowinthis );

   SCIPverbMessage( this->scip, SCIP_VERBLEVEL_HIGH, NULL,
      " calculated translation; number of missing constraints: %d; number of other seeeds: %d \n", missingrowinthis.size(),
      origseeeds.size() );

   newseeeds = getTranslatedSeeeds( origseeeds, rowothertothis, rowthistoother, colothertothis, colthistoother );
   newconsclassifiers = getTranslatedConsClassifiers( otherconsclassifiers, rowothertothis, rowthistoother );
   newvarclassifiers = getTranslatedVarClassifiers( othervarclassifiers, colothertothis, colthistoother );
}

/** translates seeeds if the index structure of the problem has changed, e.g. due to presolving */
void Seeedpool::translateSeeeds(
   Seeedpool* origpool,
   std::vector<Seeed*> origseeeds,
   std::vector<Seeed*>& newseeeds
   )
{
   assert( newseeeds.empty() );

   std::vector<int> rowothertothis( 0 );
   std::vector<int> rowthistoother( 0 );
   std::vector<int> colothertothis( 0 );
   std::vector<int> colthistoother( 0 );
   std::vector<int> missingrowinthis( 0 );

   SCIPverbMessage( this->scip, SCIP_VERBLEVEL_HIGH, NULL, "started translate seeed method \n" );

   calcTranslationMapping( origpool, rowothertothis, rowthistoother, colothertothis, colthistoother, missingrowinthis );

   SCIPverbMessage( this->scip, SCIP_VERBLEVEL_HIGH, NULL,
      " calculated translation; number of missing constraints: %d; number of other seeeds: %d \n", missingrowinthis.size(),
      origseeeds.size() );

   newseeeds = getTranslatedSeeeds( origseeeds, rowothertothis, rowthistoother, colothertothis, colthistoother );
}

/** calculates necessary data for translating seeeds and classifiers */
void Seeedpool::calcTranslationMapping(
   Seeedpool* origpool,
   std::vector<int>& rowothertothis,
   std::vector<int>& rowthistoother,
   std::vector<int>& colothertothis,
   std::vector<int>& colthistoother,
   std::vector<int>& missingrowinthis
   )
{
   int nrowsother = origpool->nConss;
   int nrowsthis = nConss;
   int ncolsother = origpool->nVars;
   int ncolsthis = nVars;

   std::vector<SCIP_CONS*> origscipconss = origpool->consToScipCons;
   std::vector<SCIP_CONS*> thisscipconss = consToScipCons;
   std::vector<SCIP_VAR*> origscipvars = origpool->varToScipVar;
   std::vector<SCIP_VAR*> thisscipvars = varToScipVar;

   assert(nrowsother == (int) origscipconss.size() );
   assert(nrowsthis == (int) thisscipconss.size() );

   assert(ncolsother == (int) origscipvars.size() );
   assert(ncolsthis == (int) thisscipvars.size() );


//   std::vector<SCIP_CONS*>::const_iterator origiter = origscipconss.begin();
//   std::vector<SCIP_CONS*>::const_iterator origiterend = origscipconss.end();
//
//   std::vector<SCIP_CONS*>::const_iterator thisiter = thisscipconss.begin();
//   std::vector<SCIP_CONS*>::const_iterator thisiterend = thisscipconss.end();
//
//   std::vector<SCIP_VAR*>::const_iterator origitervars = origscipvars.begin();
//   std::vector<SCIP_VAR*>::const_iterator origiterendvars = origscipvars.end();
//
//   std::vector<SCIP_VAR*>::const_iterator thisitervars = thisscipvars.begin();
//   std::vector<SCIP_VAR*>::const_iterator thisiterendvars = thisscipvars.end();


   rowothertothis.assign( nrowsother, - 1 );
   rowthistoother.assign( nrowsthis, - 1 );
   colothertothis.assign( ncolsother, - 1 );
   colthistoother.assign( ncolsthis, - 1 );

   missingrowinthis.clear();

   /* identify new and deleted rows and cols; and identify bijection between maintained variables */
   for( int i = 0; i < nrowsother ; ++i )
   {
      SCIP_CONS* otherrow = origscipconss[i];
      assert( otherrow != NULL );
      SCIP_Bool foundmaintained = false;
 //     thisiter = thisscipconss.begin();
      for( int j2 = i; j2 < nrowsthis + i; ++j2 )
      {
         int j = j2 % nrowsthis;
         SCIP_CONS* thisrow = thisscipconss[j];
         assert( SCIPconsIsTransformed( thisrow ) );
         char buffer[SCIP_MAXSTRLEN];
         assert( this->scip != NULL );
         strcpy( buffer, SCIPconsGetName( thisrow ) + 2 );
         assert( this->scip != NULL );
         if( strcmp( SCIPconsGetName( otherrow ), SCIPconsGetName( thisrow ) ) == 0 )
         {
            rowothertothis[i] = j;
            rowthistoother[j] = i;
            foundmaintained = true;
            break;
         }
      }
      if( ! foundmaintained )
         missingrowinthis.push_back( i );
   }

   for( int i = 0; i < ncolsother; ++i )
   {
      SCIP_VAR* othervar = origscipvars[i];
      for( int j2 = i; j2 < ncolsthis + i; ++j2 )
      {
         int j = j2 % ncolsthis;
         if( othervar == thisscipvars[j] )
         {
            colothertothis[i] = j;
            colthistoother[j] = i;
            break;
         }
      }
   }

   if ( FALSE )
   {
      for ( int i  = 0; i < (int) rowothertothis.size(); ++i )
         std::cout << (rowothertothis[i] == i) << " " ;

   std::cout << std::endl;

      for ( int i  = 0; i < (int) colothertothis.size(); ++i )
         std::cout << ( colothertothis[i] == i ) << " " ;
      std::cout << std::endl;
<<<<<<< HEAD
=======
   }
>>>>>>> 8e815e54
}

/** returns translated seeeds derived from given mapping data */
std::vector<Seeed*> Seeedpool::getTranslatedSeeeds(
   std::vector<Seeed*>& origseeeds,
   std::vector<int>& rowothertothis,
   std::vector<int>& rowthistoother,
   std::vector<int>& colothertothis,
   std::vector<int>& colthistoother
   )
{
   std::vector<Seeed*> newseeeds( 0 );

   for( size_t s = 0; s < origseeeds.size(); ++ s )
   {
      SeeedPtr otherseeed;
      SeeedPtr newseeed;

      otherseeed = origseeeds[s];

      /** ignore seeeds with one block or no block, they are supposed to be found anyway */
      if( otherseeed->getNBlocks() == 1 || otherseeed->getNBlocks() == 0 )
         continue;

      SCIPverbMessage( this->scip, SCIP_VERBLEVEL_FULL, NULL, " transform seeed %d \n", otherseeed->getID() );

      newseeed = new Seeed( scip, this->getNewIdForSeeed(), this->getNConss(), this->getNVars() );

      /** prepare new seeed */
      newseeed->setNBlocks( otherseeed->getNBlocks() );

      newseeed->setUsergiven( otherseeed->getUsergiven() );

      /** set all (which have representative in the unpresolved seeed) constraints according to their representatives in the unpresolved seeed */
      for( int b = 0; b < otherseeed->getNBlocks(); ++ b )
      {
         for( int i = 0; i < otherseeed->getNConssForBlock( b ); i ++ )
         {
            int thiscons = rowothertothis[otherseeed->getConssForBlock( b )[i]];
            if( thiscons != - 1 )
            {
               newseeed->bookAsBlockCons( thiscons, b );
            }
         }
      }

      for( int i = 0; i < otherseeed->getNMasterconss(); i ++ )
      {
         int thiscons = rowothertothis[otherseeed->getMasterconss()[i]];
         if( thiscons != - 1 )
         {
            newseeed->bookAsMasterCons( thiscons );
         }
      }

      /** set linking and master vars according to their representatives in the unpresolved seeed */

      for( int j = 0; j < otherseeed->getNLinkingvars(); j ++ )
      {
         int thisvar = colothertothis[otherseeed->getLinkingvars()[j]];
         if( thisvar != - 1 )
         {
            newseeed->bookAsLinkingVar(thisvar);
         }
      }

      for( int j = 0; j < otherseeed->getNMastervars(); j ++ )
      {
         int thisvar = colothertothis[otherseeed->getMastervars()[j]];
         if( thisvar != - 1 )
         {
            newseeed->bookAsMasterVar( thisvar );
         }
      }

      newseeed->flushBooked();

      newseeed->setDetectorchain( otherseeed->getDetectorchainVector() );
      newseeed->setAncestorList( otherseeed->getAncestorList() );

      newseeed->addAncestorID( otherseeed->getID() );

      newseeed->copyClassifierStatistics( otherseeed );

      for( int i = 0; i < otherseeed->getNDetectors(); ++i )
      {
         newseeed->addClockTime( otherseeed->getDetectorClockTime( i ) );
         newseeed->addPctConssFromFree( otherseeed->getPctConssFromFree( i ) );
         newseeed->addPctConssToBlock( otherseeed->getPctConssToBlock( i ) );
         newseeed->addPctConssToBorder( otherseeed->getPctConssToBorder( i ) );
         newseeed->addPctVarsFromFree( otherseeed->getPctVarsFromFree( i ) );
         newseeed->addPctVarsToBlock( otherseeed->getPctVarsToBlock( i ) );
         newseeed->addPctVarsToBorder( otherseeed->getPctVarsToBorder( i ) );
         newseeed->addNNewBlocks( otherseeed->getNNewBlocks( i ) );
      }

      newseeed->setDetectorChainString( otherseeed->getDetectorChainString() );
      newseeed->setStemsFromUnpresolved( true );
      newseeed->setFinishedByFinisherUnpresolved( otherseeed->getFinishedByFinisher() );

      if( otherseeed->getFinishedByFinisher() )
         newseeed->setFinishedUnpresolvedBy( otherseeed->getDetectorchain()[otherseeed->getNDetectors() - 1] );

      newseeed->setFinishedByFinisher( otherseeed->getFinishedByFinisher() );
      newseeed->sort();
      newseeed->considerImplicits( this );
      newseeed->deleteEmptyBlocks(false);
      newseeed->evaluate( this, SCIPconshdlrDecompGetCurrScoretype( scip ) ) ;

      if( newseeed->checkConsistency( this ) )
         newseeeds.push_back( newseeed );
      else
      {
         delete newseeed;
         newseeed = NULL;
      }
   }

   return newseeeds;
}

/** returns translated ConsClassifiers derived from given mapping data */
std::vector<ConsClassifier*> Seeedpool::getTranslatedConsClassifiers(
   std::vector<ConsClassifier*>& otherclassifiers,
   std::vector<int>& rowothertothis,
   std::vector<int>& rowthistoother
   )
{
   std::vector<ConsClassifier*> newclassifiers( 0 );

   for( size_t i = 0; i < otherclassifiers.size(); ++ i )
   {
      ConsClassifier* oldclassifier = otherclassifiers[i];
      ConsClassifier* newclassifier;
      std::stringstream newname;

      newname << oldclassifier->getName() << "-origp";
      newclassifier = new ConsClassifier( scip, newname.str().c_str(), oldclassifier->getNClasses(),
         (int) rowthistoother.size() );
      int bufferclassindex = - 1;

      /** copy class information */
      for( int j = 0; j < oldclassifier->getNClasses(); ++ j )
      {
         newclassifier->setClassName( j, oldclassifier->getClassName( j ) );
         newclassifier->setClassDescription( j, oldclassifier->getClassDescription( j ) );
         newclassifier->setClassDecompInfo( j, oldclassifier->getClassDecompInfo( j ) );
      }

      /** assign new conss to classes */
      for( int c = 0; c < (int) rowthistoother.size(); ++ c )
      {
         if( rowthistoother[c] != - 1 )
         {
            newclassifier->assignConsToClass( c, oldclassifier->getClassOfCons( rowthistoother[c] ) );
         }
         else
         {
            if( bufferclassindex == - 1 )
            {
               bufferclassindex = newclassifier->addClass( "buffer",
                  "This class contains constraints which are new in the presolved problem.", BOTH );
            }
            newclassifier->assignConsToClass( c, bufferclassindex );
         }
      }

      /** remove empty classes */
      newclassifier->removeEmptyClasses();

      newclassifiers.push_back( newclassifier );
   }

   return newclassifiers;
}

/** returns translated VarClassifiers derived from given mapping data */
std::vector<VarClassifier*> Seeedpool::getTranslatedVarClassifiers(
   std::vector<VarClassifier*>& otherclassifiers,
   std::vector<int>& colothertothis,
   std::vector<int>& colthistoother
   )
{
   std::vector<VarClassifier*> newclassifiers( 0 );

   for( size_t i = 0; i < otherclassifiers.size(); ++ i )
   {
      VarClassifier* oldclassifier = otherclassifiers[i];
      VarClassifier* newclassifier;
      std::stringstream newname;

      newname << oldclassifier->getName() << "-origp";
      newclassifier = new VarClassifier( scip, newname.str().c_str(), oldclassifier->getNClasses(),
         (int) colthistoother.size() );
      int bufferclassindex = - 1;

      /** copy class information */
      for( int j = 0; j < oldclassifier->getNClasses(); ++ j )
      {
         newclassifier->setClassName( j, oldclassifier->getClassName( j ) );
         newclassifier->setClassDescription( j, oldclassifier->getClassDescription( j ) );
         newclassifier->setClassDecompInfo( j, oldclassifier->getClassDecompInfo( j ) );
      }

      /** assign new vars to classes */
      for( int c = 0; c < (int) colthistoother.size(); ++ c )
      {
         if( colthistoother[c] != - 1 )
         {
            newclassifier->assignVarToClass( c, oldclassifier->getClassOfVar( colthistoother[c] ) );
         }
         else
         {
            if( bufferclassindex == - 1 )
            {
               bufferclassindex = newclassifier->addClass( "buffer",
                  "This class contains variables which are new in the presolved problem.", ALL );
            }
            newclassifier->assignVarToClass( c, bufferclassindex );
         }
      }

      /** remove empty classes */
      newclassifier->removeEmptyClasses();

      newclassifiers.push_back( newclassifier );
   }

   return newclassifiers;
}

/** registers translated seeeds from the original problem */
void Seeedpool::populate(
   std::vector<SeeedPtr> seeeds
   )
{
   seeedstopopulate = seeeds;
}

/** sorts the seeed and calculates a its implicit assignments, hashvalue and evaluation */
SCIP_RETCODE Seeedpool::prepareSeeed(
   SeeedPtr seeed
   )
{
   seeed->considerImplicits( this );
   seeed->calcHashvalue();
   seeed->evaluate( this, SCIPconshdlrDecompGetCurrScoretype( scip ) );

   return SCIP_OKAY;
}

bool Seeedpool::isConsCardinalityCons(
      int  consindexd
      )
{
   SCIP_CONS* cons;

   cons = consToScipCons[consindexd];

   assert(cons != NULL);

   return GCGgetConsIsCardinalityCons(scip, cons);


}


bool Seeedpool::isConsSetppc(
      int  consindexd
      )
{
   SCIP_CONS* cons;

   cons = consToScipCons[consindexd];

   assert(cons != NULL);

   if( strcmp(SCIPconshdlrGetName(SCIPconsGetHdlr(cons)), "setppc") == 0 )
         {
            switch( SCIPgetTypeSetppc(scip, cons) )
            {
            case SCIP_SETPPCTYPE_COVERING:
               return true;
               break;
            case SCIP_SETPPCTYPE_PARTITIONING:
               return true;

            case SCIP_SETPPCTYPE_PACKING:
               return true;
            }
         }
         else if( strcmp(SCIPconshdlrGetName(SCIPconsGetHdlr(cons)), "logicor") == 0 )
         {
            return true;
         }
         else if( strcmp(SCIPconshdlrGetName(SCIPconsGetHdlr(cons)), "linear") == 0 )
         {
            SCIP_SETPPCTYPE type;

            if( GCGgetConsIsSetppc(scip, cons, &type) )
            {
               switch( type )
               {
               case SCIP_SETPPCTYPE_COVERING:
                  return true;
               case SCIP_SETPPCTYPE_PARTITIONING:
               return true;
               case SCIP_SETPPCTYPE_PACKING:
               return true;
               }
            }

         }

   return false;
}


/** sorts seeeds in allrelevantseeeds data structure by ascending id */
void Seeedpool::sortAllRelevantSeeeds()
{
   int maxid = 0;
   std::vector<SeeedPtr> tmpAllRelevantSeeeds( 0 );

   for( size_t i = 0; i < ancestorseeeds.size(); ++ i )
   {
      if( ancestorseeeds[i]->getID() > maxid )
         maxid = ancestorseeeds[i]->getID();
   }

   tmpAllRelevantSeeeds = std::vector < SeeedPtr > ( maxid + 1, NULL );

   for( size_t i = 0; i < ancestorseeeds.size(); ++ i )
   {
      if( ancestorseeeds[i]->getID() < 0 )
         continue;
      tmpAllRelevantSeeeds[ancestorseeeds[i]->getID()] = ancestorseeeds[i];
   }

   ancestorseeeds = tmpAllRelevantSeeeds;
}

/** returns the variable indices of the matrix for a constraint */
const int* Seeedpool::getVarsForCons(
   int cons
   )
{
   return & varsForConss[cons][0];
}

/** returns the coefficients of the matrix for a constraint */
const SCIP_Real * Seeedpool::getValsForCons(
   int cons
   )
{
   return & valsForConss[cons][0];
}

/** returns the constraint indices of the coefficient matrix for a variable */
const int* Seeedpool::getConssForVar(
   int var
   )
{
   return & conssForVars[var][0];
}

/** returns the constraint indices of the coefficient matrix for a constraint */
const int* Seeedpool::getConssForCons(
   int cons
   )
{
   return & conssadjacencies[cons][0];
}



/** returns the number of variables for a given constraint */
int Seeedpool::getNVarsForCons(
   int cons
   )
{
   return varsForConss[cons].size();
}

/** returns the number of constraints for a given variable */
int Seeedpool::getNConssForVar(
   int var
   )
{
   return conssForVars[var].size();
}

/** returns the number of constraints for a given variable */
int Seeedpool::getNConssForCons(
   int cons
   )
{
   return conssadjacencies[cons].size();
}


/** returns the SCIP variable related to a variable index */
SCIP_VAR* Seeedpool::getVarForIndex(
   int varIndex
   )
{
   return varToScipVar[varIndex];
}

/** returns the SCIP constraint related to a constraint index */
SCIP_CONS* Seeedpool::getConsForIndex(
   int consIndex
   )
{
   return consToScipCons[consIndex];
}

/** returns the SCIP detector related to a detector index */
DEC_DETECTOR* Seeedpool::getDetectorForIndex(
   int detectorIndex
   )
{
   return detectorToScipDetector[detectorIndex];
}

/** returns the SCIP detector related to a finishing detector index */
DEC_DETECTOR* Seeedpool::getFinishingDetectorForIndex(
   int detectorIndex
   )
{
   return detectorToFinishingScipDetector[detectorIndex];
}

/** returns a coefficient from the coefficient matrix */
SCIP_Real Seeedpool::getVal(
   int row,
   int col
   )
{
   std::tr1::unordered_map<std::pair<int, int>, SCIP_Real, pair_hash>::const_iterator iter = valsMap.find(
      std::pair<int, int>( row, col ) );

   if( iter == valsMap.end() )
      return 0;

   return iter->second;
}

/** returns the variable index related to a SCIP variable */
int Seeedpool::getIndexForVar(
   SCIP_VAR* var
   )
{
   return scipVarToIndex[var];
}

/** returns the constraint index related to a SCIP constraint */
int Seeedpool::getIndexForCons(
   SCIP_CONS* cons
   )
{
   return scipConsToIndex[cons];
}

/** returns the detector index related to a detector */
int Seeedpool::getIndexForDetector(
   DEC_DETECTOR* detector
   )
{
   return scipDetectorToIndex[detector];
}

/** returns the finishing detector index related to a detector */
int Seeedpool::getIndexForFinishingDetector(
   DEC_DETECTOR* detector
   )
{
   return scipFinishingDetectorToIndex[detector];
}

/** returns a new unique id for a seeed */
int Seeedpool::getNewIdForSeeed()
{
   return SCIPconshdlrDecompGetNextSeeedID( scip );
}

/** returns the number of detectors used in the seeedpool */
int Seeedpool::getNDetectors()
{
   return nDetectors;
}

/** returns the number of nonzero entries in the coefficient matrix */
int Seeedpool::getNNonzeros()
{
   return nnonzeros;
}

/** returns the number of finishing detectors used in the seeedpool */
int Seeedpool::getNFinishingDetectors()
{
   return nFinishingDetectors;
}

/** returns the number of variables considered in the seeedpool */
int Seeedpool::getNVars()
{
   return nVars;
}

/** returns the number of constraints considered in the seeedpool */
int Seeedpool::getNConss()
{
   return nConss;
}

/** returns the candidates for block size sorted in descending order by how often a candidate was added */
std::vector<int> Seeedpool::getSortedCandidatesNBlocks()
{
   std::vector<int> toreturn( 0 );
   SCIP_Bool output = false;

   /** first: get the block number candidates directly given by the user */
   if( output && !usercandidatesnblocks.empty() )
   {
      SCIPverbMessage(scip, SCIP_VERBLEVEL_FULL, NULL, "number of user block number candidates: %d  \n", usercandidatesnblocks.size() );
   }

   for( size_t i = 0; i < usercandidatesnblocks.size() ; ++i)
   {
      toreturn.push_back( usercandidatesnblocks[i]);

      if( output )
      {
         SCIPverbMessage(scip, SCIP_VERBLEVEL_FULL, NULL, "%d  \n", usercandidatesnblocks[i] );
      }

   }

   /** second: sort the current candidates */
   std::sort( candidatesNBlocks.begin(), candidatesNBlocks.end(), sort_decr() );

   /** optional: print sorted candidates */
   if( output )
   {
      SCIPverbMessage(scip, SCIP_VERBLEVEL_FULL, NULL, "nCandidates: %d ", candidatesNBlocks.size() );


      for( size_t i = 0; i < candidatesNBlocks.size(); ++ i )
         SCIPverbMessage(scip, SCIP_VERBLEVEL_FULL, NULL, "nblockcandides: %d , %d times prop", candidatesNBlocks[i].first, candidatesNBlocks[i].second );
   }

   /** secondly: push candidates to output vector */
   for( size_t i = 0; i < candidatesNBlocks.size(); ++ i )
      toreturn.push_back( candidatesNBlocks[i].first );

   return toreturn;
}

/** adds a candidate for block size and counts how often a candidate is added */
void Seeedpool::addCandidatesNBlocks(
   int candidate
   )
{
   if( candidate > 1 )
   {
      bool alreadyIn = false;
      for( size_t i = 0; i < candidatesNBlocks.size(); ++ i )
      {
         if( candidatesNBlocks[i].first == candidate )
         {
            alreadyIn = true;
            ++ candidatesNBlocks[i].second;
            break;
         }
      }
      if( ! alreadyIn )
      {
         SCIPverbMessage(scip, SCIP_VERBLEVEL_FULL, NULL, "added block number candidate : %d \n ", candidate );
         candidatesNBlocks.push_back( std::pair<int, int>( candidate, 1 ) );
      }
   }
}

/** adds a candidate for block size given by the user */
void Seeedpool::addUserCandidatesNBlocks(
   int candidate
   )
{
   bool alreadyIn = false;
   for( size_t i = 0; i < candidatesNBlocks.size(); ++i )
   {
      if( usercandidatesnblocks[i] == candidate )
      {
         SCIPverbMessage(scip, SCIP_VERBLEVEL_DIALOG, NULL, "is already given by the user as a block number candidate, there is no advantage in adding it twice \n " );
         return;
      }
   }
   if( !alreadyIn )
   {
      SCIPverbMessage(scip, SCIP_VERBLEVEL_DIALOG, NULL, "added user block number candidate : %d \n ", candidate );
      usercandidatesnblocks.push_back(candidate);
   }
}

/** returns number of user-given block size candidates */
int Seeedpool::getNUserCandidatesNBlocks()
{
   return (int) usercandidatesnblocks.size();
}

/** calculates and adds block size candidates using constraint classifications and variable classifications */
void Seeedpool::calcCandidatesNBlocks()
{
   /* strategy: for every subset of constraint classes and variable classes calculate gcd (greatest common divisors)
    * of the corresponding number of constraints/variables assigned to this class */

   /* if  distribution of classes exceeds this number it is skipped */
   int maximumnclasses = 18;

   /** firstly, iterate over all consclassifiers */
   for( size_t classifier = 0; classifier < consclassescollection.size(); ++ classifier )
   {
      /** check if there are too many classes in this distribution and skip it if so */
      if( consclassescollection[classifier]->getNClasses() > maximumnclasses )
      {
         SCIPverbMessage(scip, SCIP_VERBLEVEL_HIGH, NULL, " the current consclass distribution includes %d classes but only %d are allowed for calcCandidatesNBlocks()\n ", consclassescollection[classifier]->getNClasses(), maximumnclasses );
         continue;
      }

      /** get necessary data of current classifier */
      std::vector < std::vector<int> > subsetsOfConstypes = consclassescollection[classifier]->getAllSubsets( true, true,
         true );
      std::vector<int> nConssOfClasses = consclassescollection[classifier]->getNConssOfClasses();

      /** start with the cardinalities of the consclasses as candidates */
      for( size_t i = 0; i < nConssOfClasses.size(); ++ i )
      {
         addCandidatesNBlocks( nConssOfClasses[i] );
      }

      /** continue with gcd of all cardinalities in this subset */
      for( size_t subset = 0; subset < subsetsOfConstypes.size(); ++ subset )
      {
         int greatestCD = 1;

         if( subsetsOfConstypes[subset].size() == 0 || subsetsOfConstypes[subset].size() == 1 )
            continue;

         greatestCD = gcd( nConssOfClasses[subsetsOfConstypes[subset][0]], nConssOfClasses[subsetsOfConstypes[subset][1]] );

         for( size_t i = 2; i < subsetsOfConstypes[subset].size(); ++ i )
         {
            greatestCD = gcd( greatestCD, nConssOfClasses[subsetsOfConstypes[subset][i]] );
         }

         addCandidatesNBlocks( greatestCD );
      }
   }

   /** secondly, iterate over all varclassifiers */
   for( size_t classifier = 0; classifier < varclassescollection.size(); ++ classifier )
   {
      /** check if there are too many classes in this distribution and skip it if so */
      if( varclassescollection[classifier]->getNClasses() > maximumnclasses )
      {
         SCIPverbMessage(scip, SCIP_VERBLEVEL_HIGH, NULL, " the current varclass distribution includes %d classes but only %d are allowed for calcCandidatesNBlocks()\n ", varclassescollection[classifier]->getNClasses(), maximumnclasses );
         continue;
      }

      /** get necessary data of current classifier */
      std::vector < std::vector<int> > subsetsOfVartypes = varclassescollection[classifier]->getAllSubsets( true, true, true,
         true );
      std::vector<int> nVarsOfClasses = varclassescollection[classifier]->getNVarsOfClasses();

      /** start with the cardinalities of the varclasses as candidates */
      for( size_t i = 0; i < nVarsOfClasses.size(); ++ i )
      {
         addCandidatesNBlocks( nVarsOfClasses[i] );
      }

      /** continue with gcd of all cardinalities in this subset */
      for( size_t subset = 0; subset < subsetsOfVartypes.size(); ++ subset )
      {
         int greatestCD = 1;

         if( subsetsOfVartypes[subset].size() == 0 || subsetsOfVartypes[subset].size() == 1 )
            continue;

         greatestCD = gcd( nVarsOfClasses[subsetsOfVartypes[subset][0]], nVarsOfClasses[subsetsOfVartypes[subset][1]] );

         for( size_t i = 2; i < subsetsOfVartypes[subset].size(); ++ i )
         {
            greatestCD = gcd( greatestCD, nVarsOfClasses[subsetsOfVartypes[subset][i]] );
         }

         addCandidatesNBlocks( greatestCD );
      }
   }
}

/** adds a constraint classifier if it is no duplicate of an existing classifier */
void Seeedpool::addConsClassifier(
   ConsClassifier* givenClassifier
   )
{
   SCIP_Bool detectionstatistics;

   SCIPgetBoolParam(scip, "detection/allowclassifierduplicates/enabled", &detectionstatistics);

   if( givenClassifier != NULL )
   {
      /** check whether there already exists an equivalent consclassifier */
      ConsClassifier* equiv = NULL;

      for( size_t i = 0; !detectionstatistics && i < consclassescollection.size(); ++ i )
      {
         if( givenClassifier->classifierIsDuplicateOfClassifier( consclassescollection[i] ) )
         {
            equiv = consclassescollection[i];
            break;
         }
      }

      if( equiv == NULL )
         consclassescollection.push_back( givenClassifier );
      else
      {
         SCIPverbMessage(scip, SCIP_VERBLEVEL_HIGH, NULL, " consclassifier %s is not considered since it offers the same structure as  %s  consclassifier\n ", givenClassifier->getName(), equiv->getName() );
         delete givenClassifier;
      }
   }
}

/** returns a new constraint classifier
 *  where all constraints with identical SCIP constype are assigned to the same class */
ConsClassifier* Seeedpool::createConsClassifierForSCIPConstypes()
{
   std::vector<consType> foundConstypes( 0 );
   std::vector<int> constypesIndices( 0 );
   std::vector<int> classForCons = std::vector<int>( getNConss(), - 1 );
   ConsClassifier* classifier;

   /** firstly, assign all constraints to classindices */
   for( int i = 0; i < getNConss(); ++ i )
   {
      SCIP_CONS* cons;
      bool found = false;
      cons = getConsForIndex( i );
      consType cT = GCGconsGetType( cons );
      size_t constype;

      /** check whether the constraint's constype is new */
      for( constype = 0; constype < foundConstypes.size(); ++ constype )
      {
         if( foundConstypes[constype] == cT )
         {
            found = true;
            break;
         }
      }
      /** if it is new, create a new classindex */
      if( ! found )
      {
         foundConstypes.push_back( GCGconsGetType( cons ) );
         classForCons[i] = foundConstypes.size() - 1;
      }
      else
         classForCons[i] = constype;
   }

   /** secondly, use these information to create a ConsClassifier */
   classifier = new ConsClassifier( scip, "constypes", (int) foundConstypes.size(), getNConss() );

   /** set class names and descriptions of every class */
   for( int c = 0; c < classifier->getNClasses(); ++ c )
   {
      std::string name;
      std::stringstream text;
      switch( foundConstypes[c] )
      {
         case linear:
            name = "linear";
            break;
         case knapsack:
            name = "knapsack";
            break;
         case varbound:
            name = "varbound";
            break;
         case setpacking:
            name = "setpacking";
            break;
         case setcovering:
            name = "setcovering";
            break;
         case setpartitioning:
            name = "setpartitioning";
            break;
         case logicor:
            name = "logicor";
            break;
         case sos1:
            name = "sos1";
            break;
         case sos2:
            name = "sos2";
            break;
         case unknown:
            name = "unknown";
            break;
         case nconsTypeItems:
            name = "nconsTypeItems";
            break;
         default:
            name = "newConstype";
            break;
      }
      classifier->setClassName( c, name.c_str() );
      text << "This class contains all constraints that are of (SCIP) constype \"" << name << "\".";
      classifier->setClassDescription( c, text.str().c_str() );
   }

   /** copy the constraint assignment information found in first step */
   for( int i = 0; i < classifier->getNConss(); ++ i )
   {
      classifier->assignConsToClass( i, classForCons[i] );
   }

   SCIPverbMessage(scip, SCIP_VERBLEVEL_HIGH, NULL, " Consclassifier %s yields a classification with %d  different constraint classes \n", classifier->getName(), (int) foundConstypes.size() );
   return classifier;
}


/** returns a new constraint classifier
 *  where all constraints with identical SCIP constype are assigned to the same class */
ConsClassifier* Seeedpool::createConsClassifierForMiplibConstypes()
{
   std::vector<int> nfoundconstypesrangedsinglecount( (int) SCIP_CONSTYPE_GENERAL + 1, 0 );
   std::vector<int> nfoundconstypesrangeddoublecount( (int) SCIP_CONSTYPE_GENERAL + 1, 0 );

//   std::vector<int> constypesIndices( 0 );
   std::vector<int> classforcons = std::vector<int>( getNConss(), -1 );
   ConsClassifier* classifier;

   /** firstly, assign all constraints to classindices */
   for( int c = 0; c < getNConss(); ++ c )
   {
      SCIP_CONS* cons;
      SCIP_Real lhs;
      SCIP_Real rhs;
      SCIP_Real* vals;
      SCIP_VAR** vars;
      int nvars;
      int i;

      cons = getConsForIndex( c );

      nvars =  GCGconsGetNVars(scip, cons );

      lhs = GCGconsGetLhs(scip, cons);
      rhs = GCGconsGetRhs(scip, cons);
      if( nvars != 0 )
      {
         SCIP_CALL_ABORT( SCIPallocBufferArray(scip, &vals, nvars));
         SCIP_CALL_ABORT( SCIPallocBufferArray(scip, &vars, nvars));
         SCIP_CALL_ABORT( GCGconsGetVals(scip, cons, vals, nvars ) );
         SCIP_CALL_ABORT( GCGconsGetVars(scip, cons, vars, nvars ) );
      }

      for( i = 0; i < nvars; i++ )
      {
         assert(!SCIPisZero(scip, vals[i]) );
      }


      /* is constraint of type SCIP_CONSTYPE_EMPTY? */
      if( nvars == 0 )
      {
         SCIPdebugMsg(scip, "classified as EMPTY: ");
         SCIPdebugPrintCons(scip, cons, NULL);
         nfoundconstypesrangedsinglecount[SCIP_CONSTYPE_EMPTY]++;
         nfoundconstypesrangeddoublecount[SCIP_CONSTYPE_EMPTY]++;
         classforcons[c] = SCIP_CONSTYPE_EMPTY;
         continue;
      }

      /* is constraint of type SCIP_CONSTYPE_FREE? */
      if( SCIPisInfinity(scip, rhs) && SCIPisInfinity(scip, -lhs) )
      {
         SCIPdebugMsg(scip, "classified as FREE: ");
         SCIPdebugPrintCons(scip, cons, NULL);
         nfoundconstypesrangeddoublecount[SCIP_CONSTYPE_FREE]++;
         nfoundconstypesrangedsinglecount[SCIP_CONSTYPE_FREE]++;
         classforcons[c] = SCIP_CONSTYPE_FREE;
         SCIPfreeBufferArray(scip, &vars);
         SCIPfreeBufferArray(scip, &vals);
         continue;
      }

      /* is constraint of type SCIP_CONSTYPE_SINGLETON? */
      if( nvars == 1 )
      {
         SCIPdebugMsg(scip, "classified as SINGLETON: ");
         SCIPdebugPrintCons(scip, cons, NULL);
         nfoundconstypesrangeddoublecount[SCIP_CONSTYPE_SINGLETON] += 2 ;
         nfoundconstypesrangedsinglecount[SCIP_CONSTYPE_SINGLETON]++;
         classforcons[c] = SCIP_CONSTYPE_SINGLETON;
         SCIPfreeBufferArray(scip, &vars) ;
         SCIPfreeBufferArray(scip, &vals) ;
         continue;
      }

      /* is constraint of type SCIP_CONSTYPE_AGGREGATION? */
      if( nvars == 2 && SCIPisEQ(scip, lhs, rhs) )
      {
         SCIPdebugMsg(scip, "classified as AGGREGATION: ");
         SCIPdebugPrintCons(scip, cons, NULL);
         nfoundconstypesrangeddoublecount[SCIP_CONSTYPE_AGGREGATION]++;
         nfoundconstypesrangedsinglecount[SCIP_CONSTYPE_AGGREGATION]++;
         classforcons[c] = SCIP_CONSTYPE_AGGREGATION;
         SCIPfreeBufferArray(scip, &vars) ;
         SCIPfreeBufferArray(scip, &vals) ;
         continue;
      }

      /* is constraint of type SCIP_CONSTYPE_{VARBOUND}? */
      if( nvars == 2 )
      {
         SCIPdebugMsg(scip, "classified as VARBOUND: ");
         SCIPdebugPrintCons(scip, cons, NULL);
         nfoundconstypesrangeddoublecount[SCIP_CONSTYPE_VARBOUND] += 2 ;
         nfoundconstypesrangedsinglecount[SCIP_CONSTYPE_VARBOUND]++;
         classforcons[c] = SCIP_CONSTYPE_VARBOUND;
         SCIPfreeBufferArray(scip, &vars) ;
         SCIPfreeBufferArray(scip, &vals) ;
         continue;
      }

      /* is constraint of type SCIP_CONSTYPE_{SETPARTITION, SETPACKING, SETCOVERING, CARDINALITY, INVKNAPSACK}? */
      {
         SCIP_Real scale;
         SCIP_Real b;
         SCIP_Bool unmatched;
         int nnegbinvars;

         unmatched = FALSE;
         nnegbinvars = 0;

         scale = REALABS(vals[0]);
         for( i = 0; i < nvars && !unmatched; i++ )
         {
            unmatched = unmatched || SCIPvarGetType(vars[i]) == SCIP_VARTYPE_CONTINUOUS;
            unmatched = unmatched || SCIPisLE(scip, SCIPvarGetLbGlobal(vars[i]), -1.0);
            unmatched = unmatched || SCIPisGE(scip, SCIPvarGetUbGlobal(vars[i]), 2.0);
            unmatched = unmatched || !SCIPisEQ(scip, REALABS(vals[i]), scale);

            if( vals[i] < 0.0 )
               nnegbinvars++;
         }

         if( !unmatched )
         {
            if( SCIPisEQ(scip, lhs, rhs) )
            {
               b = rhs/scale + nnegbinvars;
               if( SCIPisEQ(scip, 1.0, b) )
               {
                  SCIPdebugMsg(scip, "classified as SETPARTITION: ");
                  SCIPdebugPrintCons(scip, cons, NULL);
                  nfoundconstypesrangeddoublecount[SCIP_CONSTYPE_SETPARTITION] += 1 ;
                  nfoundconstypesrangedsinglecount[SCIP_CONSTYPE_SETPARTITION]++;
                  classforcons[c] = SCIP_CONSTYPE_SETPARTITION;
                  SCIPfreeBufferArray(scip, &vars) ;
                  SCIPfreeBufferArray(scip, &vals) ;
                  continue;
               }
               else if( SCIPisIntegral(scip, b) && !SCIPisNegative(scip, b) )
               {
                  SCIPdebugMsg(scip, "classified as CARDINALITY: ");
                  SCIPdebugPrintCons(scip, cons, NULL);
                  nfoundconstypesrangeddoublecount[SCIP_CONSTYPE_CARDINALITY] += 1 ;
                  nfoundconstypesrangedsinglecount[SCIP_CONSTYPE_CARDINALITY]++;
                  classforcons[c] = SCIP_CONSTYPE_CARDINALITY;
                  SCIPfreeBufferArray(scip, &vars);
                  SCIPfreeBufferArray(scip, &vals);
                  continue;
               }
            }

            b = rhs/scale + nnegbinvars;
            if( SCIPisEQ(scip, 1.0, b) )
            {
               SCIPdebugMsg(scip, "classified as SETPACKING: ");
               SCIPdebugPrintCons(scip, cons, NULL);
               nfoundconstypesrangeddoublecount[SCIP_CONSTYPE_SETPACKING] += 1 ;
               nfoundconstypesrangedsinglecount[SCIP_CONSTYPE_SETPACKING]++;
               classforcons[c] = SCIP_CONSTYPE_SETPACKING;
               rhs = SCIPinfinity(scip);
            }
            else if( SCIPisIntegral(scip, b) && !SCIPisNegative(scip, b) )
            {
               SCIPdebugMsg(scip, "classified as INVKNAPSACK: ");
               SCIPdebugPrintCons(scip, cons, NULL);
               nfoundconstypesrangeddoublecount[SCIP_CONSTYPE_INVKNAPSACK] += 1 ;
                nfoundconstypesrangedsinglecount[SCIP_CONSTYPE_INVKNAPSACK]++;
                classforcons[c] = SCIP_CONSTYPE_INVKNAPSACK;
               rhs = SCIPinfinity(scip);
            }

            b = lhs/scale + nnegbinvars;
            if( SCIPisEQ(scip, 1.0, b) )
            {
               SCIPdebugMsg(scip, "classified as SETCOVERING: ");
               SCIPdebugPrintCons(scip, cons, NULL);
               nfoundconstypesrangeddoublecount[SCIP_CONSTYPE_SETCOVERING] += 1 ;
               nfoundconstypesrangedsinglecount[SCIP_CONSTYPE_SETCOVERING]++;
               classforcons[c] = SCIP_CONSTYPE_SETCOVERING;
               lhs = -SCIPinfinity(scip);
            }

            if( SCIPisInfinity(scip, -lhs) && SCIPisInfinity(scip, rhs) )
            {
               SCIPfreeBufferArray(scip, &vars);
               SCIPfreeBufferArray(scip, &vals);
               continue;
            }
         }
      }

      /* is constraint of type SCIP_CONSTYPE_{EQKNAPSACK, BINPACKING, KNAPSACK}? */
      /* @todo If coefficients or rhs are not integral, we currently do not check
       * if the constraint could be scaled (finitely), such that they are.
       */
      {
         SCIP_Real b;
         SCIP_Bool unmatched;

         b = rhs;
         unmatched = FALSE;
         for( i = 0; i < nvars && !unmatched; i++ )
         {
            unmatched = unmatched || SCIPvarGetType(vars[i]) == SCIP_VARTYPE_CONTINUOUS;
            unmatched = unmatched || SCIPisLE(scip, SCIPvarGetLbGlobal(vars[i]), -1.0);
            unmatched = unmatched || SCIPisGE(scip, SCIPvarGetUbGlobal(vars[i]), 2.0);
            unmatched = unmatched || !SCIPisIntegral(scip, vals[i]);

            if( SCIPisNegative(scip, vals[i]) )
               b -= vals[i];
         }
         unmatched = unmatched || !isFiniteNonnegativeIntegral(scip, b);

         if( !unmatched )
         {
            if( SCIPisEQ(scip, lhs, rhs) )
            {
               SCIPdebugMsg(scip, "classified as EQKNAPSACK: ");
               SCIPdebugPrintCons(scip, cons, NULL);
               nfoundconstypesrangeddoublecount[SCIP_CONSTYPE_EQKNAPSACK] += 1 ;
               nfoundconstypesrangedsinglecount[SCIP_CONSTYPE_EQKNAPSACK]++;
               classforcons[c] = SCIP_CONSTYPE_EQKNAPSACK;
               SCIPfreeBufferArray(scip, &vars);
               SCIPfreeBufferArray(scip, &vals);
               continue;
            }
            else
            {
               SCIP_Bool matched;

               matched = FALSE;
               for( i = 0; i < nvars && !matched; i++ )
               {
                  matched = matched || SCIPisEQ(scip, b, REALABS(vals[i]));
               }

               SCIPdebugMsg(scip, "classified as %s: ", matched ? "BINPACKING" : "KNAPSACK");
               SCIPdebugPrintCons(scip, cons, NULL);
               nfoundconstypesrangeddoublecount[matched ? SCIP_CONSTYPE_BINPACKING : SCIP_CONSTYPE_KNAPSACK] += 1 ;
               nfoundconstypesrangedsinglecount[matched ? SCIP_CONSTYPE_BINPACKING : SCIP_CONSTYPE_KNAPSACK]++;
               classforcons[c] = matched ? SCIP_CONSTYPE_BINPACKING : SCIP_CONSTYPE_KNAPSACK;

            }

            if( SCIPisInfinity(scip, -lhs) )
            {
               SCIPfreeBufferArray(scip, &vars);
               SCIPfreeBufferArray(scip, &vals);
               continue;
            }
            else
               rhs = SCIPinfinity(scip);
         }
      }

      /* is constraint of type SCIP_CONSTYPE_{INTKNAPSACK}? */
      {
         SCIP_Real b;
         SCIP_Bool unmatched;

         unmatched = FALSE;

         b = rhs;
         unmatched = unmatched || !isFiniteNonnegativeIntegral(scip, b);

         for( i = 0; i < nvars && !unmatched; i++ )
         {
            unmatched = unmatched || SCIPvarGetType(vars[i]) == SCIP_VARTYPE_CONTINUOUS;
            unmatched = unmatched || SCIPisNegative(scip, SCIPvarGetLbGlobal(vars[i]));
            unmatched = unmatched || !SCIPisIntegral(scip, vals[i]);
            unmatched = unmatched || SCIPisNegative(scip, vals[i]);
         }

         if( !unmatched )
         {
            SCIPdebugMsg(scip, "classified as INTKNAPSACK: ");
            SCIPdebugPrintCons(scip, cons, NULL);
            nfoundconstypesrangeddoublecount[SCIP_CONSTYPE_INTKNAPSACK] += 1 ;
            nfoundconstypesrangedsinglecount[SCIP_CONSTYPE_INTKNAPSACK]++;
            classforcons[c] = SCIP_CONSTYPE_INTKNAPSACK;

            if( SCIPisInfinity(scip, -lhs) )
            {
               SCIPfreeBufferArray(scip, &vars);
               SCIPfreeBufferArray(scip, &vals);
               continue;
            }
            else
               rhs = SCIPinfinity(scip);
         }
      }

      /* is constraint of type SCIP_CONSTYPE_{MIXEDBINARY}? */
      {
         SCIP_Bool unmatched;

         unmatched = FALSE;
         for( i = 0; i < nvars && !unmatched; i++ )
         {
            if( SCIPvarGetType(vars[i]) != SCIP_VARTYPE_CONTINUOUS
               && (SCIPisLE(scip, SCIPvarGetLbGlobal(vars[i]), -1.0)
                  || SCIPisGE(scip, SCIPvarGetUbGlobal(vars[i]), 2.0)) )
               unmatched = TRUE;
         }

         if( !unmatched )
         {
            SCIPdebugMsg(scip, "classified as MIXEDBINARY (%d): ", isRangedRow(scip, lhs, rhs) ? 2 : 1);
            SCIPdebugPrintCons(scip, cons, NULL);
            nfoundconstypesrangeddoublecount[SCIP_CONSTYPE_MIXEDBINARY] += 1 ;
            nfoundconstypesrangedsinglecount[SCIP_CONSTYPE_MIXEDBINARY]++;
            classforcons[c] = SCIP_CONSTYPE_MIXEDBINARY;
            SCIPfreeBufferArray(scip, &vars) ;
            SCIPfreeBufferArray(scip, &vals) ;
            continue;

         }
      }

      /* no special structure detected */
      SCIPdebugMsg(scip, "classified as GENERAL: ");
      SCIPdebugPrintCons(scip, cons, NULL);
      nfoundconstypesrangeddoublecount[SCIP_CONSTYPE_GENERAL] += 1 ;
      nfoundconstypesrangedsinglecount[SCIP_CONSTYPE_GENERAL]++;
      classforcons[c] = SCIP_CONSTYPE_GENERAL;
      SCIPfreeBufferArray(scip, &vars);
      SCIPfreeBufferArray(scip, &vals);
   }




   classifier = new ConsClassifier( scip, "constypes according to miplip", (int) SCIP_CONSTYPE_GENERAL + 1, getNConss() );

#ifdef WRITE_ORIG_CONSTYPES
   std::ofstream myfile;
   myfile.open ("origconstypes.csv", std::ios::app );
   myfile << SCIPgetProbName(scip) << ", ";
#endif



   /** set class names and descriptions of every class */
   for( int c = 0; c < classifier->getNClasses(); ++ c )
   {
      std::string name;
      std::stringstream text;
      switch( c )
      {
         case (int) SCIP_CONSTYPE_EMPTY:
            name = "empty";
            break;
         case SCIP_CONSTYPE_FREE:
            name = "free";
            break;
         case SCIP_CONSTYPE_SINGLETON:
            name = "singleton";
            break;
         case SCIP_CONSTYPE_AGGREGATION:
            name = "aggregation";
            break;
         case SCIP_CONSTYPE_VARBOUND:
            name = "varbound";
            break;
         case SCIP_CONSTYPE_SETPARTITION:
            name = "setpartition";
            break;
         case SCIP_CONSTYPE_SETPACKING:
            name = "setpacking";
            break;
         case SCIP_CONSTYPE_SETCOVERING:
            name = "setcovering";
            break;
         case SCIP_CONSTYPE_CARDINALITY:
            name = "cardinality";
            break;
         case SCIP_CONSTYPE_INVKNAPSACK:
            name = "invknapsack";
            break;
         case SCIP_CONSTYPE_EQKNAPSACK:
            name = "eqknapsack";
            break;
         case SCIP_CONSTYPE_BINPACKING:
            name = "binpacking";
            break;
         case SCIP_CONSTYPE_KNAPSACK:
            name = "knapsack";
            break;
         case SCIP_CONSTYPE_INTKNAPSACK:
            name = "intknapsack";
            break;
         case SCIP_CONSTYPE_MIXEDBINARY:
            name = "mixed binary";
            break;
         case SCIP_CONSTYPE_GENERAL:
            name = "general";
            break;
         default:
            name = "unknown";
            break;


      }


#ifdef WRITE_ORIG_CONSTYPES
         myfile << " " <<  nfoundconstypesrangeddoublecount[c] << ",";
#endif

      classifier->setClassName( c, name.c_str() );
      text << "This class contains all constraints that are of (miplib) constype \"" << name << "\".";
      classifier->setClassDescription( c, text.str().c_str() );
   }

#ifdef WRITE_ORIG_CONSTYPES
      myfile << std::endl;
      myfile.close();
#endif



   for( int i = 0; i < classifier->getNConss(); ++ i )
   {
      classifier->assignConsToClass( i, classforcons[i] );
   }



   classifier->removeEmptyClasses();
   SCIPverbMessage(scip, SCIP_VERBLEVEL_HIGH, NULL, " Consclassifier %s yields a classification with %d  different constraint classes \n", classifier->getName(), classifier->getNClasses() );

   return classifier;
}







/** returns a new constraint classifier
 *  where all constraints with identical consname (ignoring digits) are assigned to the same class */
ConsClassifier* Seeedpool::createConsClassifierForConsnamesDigitFreeIdentical()
{
   std::vector < std::string > consnamesToCompare( getNConss(), "" );
   std::vector<int> nConssConstype( 0 );
   std::vector<int> classForCons = std::vector<int>( getNConss(), - 1 );
   std::vector < std::string > nameClasses( 0 );
   ConsClassifier* classifier;

   /** firstly, remove all digits from the consnames */
   for( int i = 0; i < getNConss(); ++ i )
   {
      int nremoved;
      char consname[SCIP_MAXSTRLEN];
      strcpy( consname, SCIPconsGetName( getConsForIndex( i ) ) );

      removeDigits( consname, & nremoved );
      consnamesToCompare[i] = std::string( consname );
   }

   for( int i = 0; i < getNConss(); ++ i )
   {
      /** check if string belongs to an existing name class */
      bool belongstoexistingclass = false;

      for( size_t j = 0; j < nameClasses.size(); ++ j )
      {
         if( nameClasses[j].compare( consnamesToCompare[i] ) == 0 )
         {
            belongstoexistingclass = true;
            classForCons[i] = j;
            nConssConstype[j] ++;
            break;
         }
      }
      /** if not, create a new class */
      if( ! belongstoexistingclass )
      {
         nameClasses.push_back( consnamesToCompare[i] );
         nConssConstype.push_back( 1 );
         classForCons[i] = nameClasses.size() - 1;

      }
   }

   /** secondly, use these information to create a ConsClassifier */
   classifier = new ConsClassifier( scip, "consnames", (int) nameClasses.size(), getNConss() );

   /** set all class names and descriptions */
   for( int c = 0; c < classifier->getNClasses(); ++ c )
   {
      std::stringstream text;
      classifier->setClassName( c, nameClasses[c].c_str() );
      text << "This class contains all constraints with name \"" << nameClasses[c] << "\".";
      classifier->setClassDescription( c, text.str().c_str() );
   }

   /** copy the constraint assignment information found in first step */
   for( int i = 0; i < classifier->getNConss(); ++ i )
   {
      classifier->assignConsToClass( i, classForCons[i] );
   }

   SCIPverbMessage(scip, SCIP_VERBLEVEL_HIGH, NULL, " Consclassifier %s yields a classification with %d  different constraint classes \n", classifier->getName(), classifier->getNClasses() );

   return classifier;
}

/** returns a new constraint classifier
 *  where all constraints whose consnames do not a have levenshtein distance to each other
 *  higher than a given connectivity are assigned to the same class */
ConsClassifier* Seeedpool::createConsClassifierForConsnamesLevenshteinDistanceConnectivity(
   int connectivity
   )
{
   std::vector < std::string > consnamesToCompare( getNConss(), "" );
   std::vector<int> nConssConstype( 0 );
   std::vector<int> classForCons = std::vector<int>( getNConss(), - 1 );
   std::vector<bool> alreadyReached( getNConss(), false );
   std::queue<int> helpqueue = std::queue<int>();
   int nUnreachedConss = getNConss();
   int currentClass = - 1;
   int nmaxconss = 5000;

   std::stringstream classifierName;
   classifierName << "lev-dist-" << connectivity;
   ConsClassifier* classifier = new ConsClassifier( scip, classifierName.str().c_str(), 0, getNConss() );

   /** if number of conss exceeds this number, skip calculating such a classifier */
   if( getNConss() > nmaxconss )
   {

      SCIPverbMessage(scip, SCIP_VERBLEVEL_HIGH, NULL, " skipped levenshtein distance based constraint classes calculating since number of constraints  %d  exceeds limit %d \n", getNConss(), nmaxconss );
      delete classifier;
      return NULL;
   }

   std::vector < std::vector<int> > levenshteindistances( getNConss(), std::vector<int>( getNConss(), - 1 ) );

   /** read consnames */
   for( int i = 0; i < getNConss(); ++ i )
   {
      consnamesToCompare[i] = std::string( SCIPconsGetName( getConsForIndex( i ) ) );
   }

   /** calculate levenshtein distances pairwise */
   for( int i = 0; i < getNConss(); ++ i )
   {
      for( int j = i + 1; j < getNConss(); ++ j )
      {
         levenshteindistances[i][j] = calcLevenshteinDistance( consnamesToCompare[i], consnamesToCompare[j] );
         levenshteindistances[j][i] = levenshteindistances[i][j];
      }
   }

   /** repeat doing breadth first search until every constraint is assigned to a class */
   while( nUnreachedConss > 0 )
   {
      int firstUnreached = - 1;
      currentClass ++;
      assert( helpqueue.empty() );
      for( int i = 0; i < getNConss(); ++ i )
      {
         if( classForCons[i] == - 1 )
         {
            firstUnreached = i;
            break;
         }
      }

      helpqueue.push( firstUnreached );
      alreadyReached[firstUnreached] = true;
      classForCons[firstUnreached] = currentClass;
      -- nUnreachedConss;

      /** consider all constraints which are connected to the current constraint by means of levenshtein distance */
      while( ! helpqueue.empty() )
      {
         int nodecons = helpqueue.front();
         helpqueue.pop();
         for( int j = 0; j < getNConss(); ++ j )
         {

            if( alreadyReached[j] )
               continue;

            if( j == nodecons )
               continue;

            if( levenshteindistances[j][nodecons] > connectivity )
               continue;

            alreadyReached[j] = true;
            classForCons[j] = currentClass;
            -- nUnreachedConss;
            helpqueue.push( j );
         }
      }

      /** create a new class with found constraints in ConsClassifier*/
      std::stringstream text;
      text << "This class contains all constraints with a name similar to \"" << consnamesToCompare[firstUnreached] << "\".";
      classifier->addClass( consnamesToCompare[firstUnreached].c_str(), text.str().c_str(), BOTH );
   }

   /** assign constraint indices to classes */
   for( int i = 0; i < classifier->getNConss(); ++ i )
   {
      classifier->assignConsToClass( i, classForCons[i] );
   }

   SCIPverbMessage(scip, SCIP_VERBLEVEL_HIGH, NULL, " consclassifier levenshtein: connectivity of %d yields a classification with %d different constraint classes. \n", connectivity, currentClass + 1);

   return classifier;
}

/** returns a new constraint classifier
 *  where all constraints with identical number of nonzero coefficients are assigned to the same class */
ConsClassifier* Seeedpool::createConsClassifierForNNonzeros()
{
   std::vector<int> nconssforclass( 0 );
   std::vector<int> differentNNonzeros( 0 );
   std::vector<int> classForCons( getNConss(), - 1 );
   int counterClasses = 0;

   /** firstly, assign all constraints to classindices */
   for( int i = 0; i < getNConss(); ++ i )
   {
      int consnnonzeros = getNVarsForCons( i );
      bool nzalreadyfound = false;

      /** check if number of nonzeros belongs to an existing class index */
      for( size_t nzid = 0; nzid < differentNNonzeros.size(); ++ nzid )
      {
         if( consnnonzeros == differentNNonzeros[nzid] )
         {
            nzalreadyfound = true;
            classForCons[i] = nzid;
            ++ nconssforclass[nzid];
            break;
         }
      }

      /** if not, create a new class index */
      if( ! nzalreadyfound )
      {
         classForCons[i] = counterClasses;
         ++ counterClasses;
         differentNNonzeros.push_back( consnnonzeros );
         nconssforclass.push_back( 1 );
      }
   }

   /** secondly, use these information to create a ConsClassifier */
   ConsClassifier* classifier = new ConsClassifier( scip, "nonzeros", (int) differentNNonzeros.size(), getNConss() );

   /** set class names and descriptions of every class */
   for( int c = 0; c < classifier->getNClasses(); ++ c )
   {
      std::stringstream text;
      text << differentNNonzeros[c];
      classifier->setClassName( c, text.str().c_str() );
      text.str( "" );
      text.clear();
      text << "This class contains all constraints with " << differentNNonzeros[c] << " nonzero coefficients.";
      classifier->setClassDescription( c, text.str().c_str() );
   }

   /** copy the constraint assignment information found in first step */
   for( int i = 0; i < classifier->getNConss(); ++ i )
   {
      classifier->assignConsToClass( i, classForCons[i] );
   }
   SCIPverbMessage(scip, SCIP_VERBLEVEL_HIGH, NULL, " Consclassifier %s yields a classification with %d  different constraint classes \n", classifier->getName(), classifier->getNClasses() );

   return classifier;
}

/** returns pointer to a constraint classifier */
ConsClassifier* Seeedpool::getConsClassifier(
   int givenClassifierIndex
   )
{
   assert( 0 <= givenClassifierIndex && givenClassifierIndex < (int) consclassescollection.size() );

   return consclassescollection[givenClassifierIndex];
}

/** returns the assignment of constraints to classes of a classifier as integer array */
int* Seeedpool::getConsClassifierArray(
   int givenClassifierIndex
   )
{
   int nconss = consclassescollection[givenClassifierIndex]->getNConss();
   int* output = new int[nconss];
   for( int i = 0; i < nconss; ++ i )
      output[i] = consclassescollection[givenClassifierIndex]->getClassOfCons( i );
   return & output[0];
}

/** returns number of different constraint classifiers */
int Seeedpool::getNConsClassifiers()
{
   return (int) consclassescollection.size();
}

/** adds constraint classifiers with a reduced number of classes */
void Seeedpool::reduceConsclasses()
{
   /** set the number of classes the classifiers should be reduced to */
   int maxnclasses = 0;

   if( getNConss() + getNVars() >= 50000 )
      SCIPgetIntParam(scip, "detection/maxnclassesperclassifierforlargeprobs", &maxnclasses);
   else
      SCIPgetIntParam(scip, "detection/maxnclassesperclassifier", &maxnclasses);

   for( size_t classifierid = 0; classifierid < consclassescollection.size(); ++ classifierid )
   {
      ConsClassifier* newclassifier = consclassescollection[classifierid]->reduceClasses( maxnclasses );

      if( newclassifier != NULL )
      {
         SCIPverbMessage(scip, SCIP_VERBLEVEL_HIGH, NULL, " Added reduced version of consclassifier %s with %d  different constraint classes \n", consclassescollection[classifierid]->getName(), maxnclasses );
         addConsClassifier( newclassifier );
      }
   }
}

/** adds a variable classifier if it is no duplicate of an existing variable classifier */
void Seeedpool::addVarClassifier(
   VarClassifier* givenClassifier
   )
{
   SCIP_Bool detectionstatistics;

   SCIPgetBoolParam(scip, "detection/allowclassifierduplicates/enabled", &detectionstatistics);

   if( givenClassifier != NULL )
   {
      /** check whether there already exists an equivalent varclassifier */
      VarClassifier* equiv = NULL;

      for( size_t i = 0; !detectionstatistics && i < varclassescollection.size(); ++ i )
      {
         if( givenClassifier->classifierIsDuplicateOfClassifier( varclassescollection[i] ) )
         {
            equiv = varclassescollection[i];
            break;
         }
      }

      if( equiv == NULL )
         varclassescollection.push_back( givenClassifier );
      else
      {
         SCIPverbMessage(scip, SCIP_VERBLEVEL_HIGH, NULL, " Varclassifier %s not considered since it offers the same structure as  %s.\n", givenClassifier->getName(), equiv->getName() );
         delete givenClassifier;
      }

   }
}

/** returns a new variable classifier
 *  where all variables with identical objective function value are assigned to the same class */
VarClassifier* Seeedpool::createVarClassifierForObjValues()
{
   std::vector<SCIP_Real> foundobjvals( 0 ); /** all found objective function values */
   std::vector<int> classforvars( getNVars(), -1 ); /** vector assigning a class index to each variable */
   int curclassindex; /** stores a var's classindex if the objective value of a var has already been found for another var */
   SCIP_Real curobjval;
   VarClassifier* classifier; /** new VarClassifier */

   for( int v = 0; v < getNVars(); ++v )
   {
      assert( getVarForIndex( v ) != NULL );
      curobjval = SCIPvarGetObj( getVarForIndex( v ) );
      curclassindex = -1;

      /** check whether current objective funtion value already exists */
      for( size_t c = 0; c < foundobjvals.size(); ++c )
      {
         if( SCIPisEQ( scip, curobjval, foundobjvals[c] ) )
         {
            curclassindex = c;
            break;
         }
      }

      /** assign var to class and save objective function value, if it is new */
      if( curclassindex == -1 )
      {
         foundobjvals.push_back( curobjval );
         classforvars[v] = foundobjvals.size() - 1;
      }
      else
      {
         classforvars[v] = curclassindex;
      }
   }

   classifier = new VarClassifier( scip, "varobjvals", (int) foundobjvals.size(), getNVars() );

   /** set up class information */
   for ( int c = 0; c < classifier->getNClasses(); ++c )
   {
      std::stringstream name;
      std::stringstream text;

      name << std::setprecision( 5 ) << foundobjvals[c];
      text << "This class contains all variables with objective function value " << name.str() << ".";

      classifier->setClassName( c, name.str().c_str() );
      classifier->setClassDescription( c, text.str().c_str() );
   }

   /** assign vars according to classforvars vactor */
   for ( int v = 0; v < classifier->getNVars(); ++v )
   {
      classifier->assignVarToClass( v, classforvars[v] );
   }

   SCIPverbMessage(scip, SCIP_VERBLEVEL_HIGH, NULL, " Varclassifier %s yields a classification with %d different variable classes.\n", classifier->getName(), classifier->getNClasses() ) ;

   return classifier;
}

/** returns a new variable classifier
 *  where all variables are assigned to class zero, positive or negative according to their objective function value sign
 *  all class zero variables are assumed to be only master variables (set via DECOMPINFO)
 *  @todo correct? */
VarClassifier* Seeedpool::createVarClassifierForObjValueSigns()
{
   VarClassifier* classifier= new VarClassifier( scip, "varobjvalsigns", 3, getNVars() ); /** new VarClassifier */
   SCIP_Real curobjval;

   /** set up class information */
   classifier->setClassName( 0, "zero" );
   classifier->setClassDescription( 0, "This class contains all variables with objective function value zero." );
   classifier->setClassDecompInfo( 0, MASTER );
   classifier->setClassName( 1, "positive" );
   classifier->setClassDescription( 1, "This class contains all variables with positive objective function value." );
   classifier->setClassDecompInfo( 1, ALL );
   classifier->setClassName( 2, "negative" );
   classifier->setClassDescription( 2, "This class contains all variables with negative objective function value." );
   classifier->setClassDecompInfo( 2, ALL );

   /** assign vars */
   for( int v = 0; v < getNVars(); ++v )
   {
      assert( getVarForIndex( v ) != NULL );
      curobjval = SCIPvarGetObj( getVarForIndex( v ) );

      if( SCIPisZero( scip, curobjval ) )
      {
         classifier->assignVarToClass( v, 0 );
      }
      else if ( SCIPisPositive( scip, curobjval ) )
      {
         classifier->assignVarToClass( v, 1 );
      }
      else
      {
         classifier->assignVarToClass( v, 2 );
      }
   }

   /* remove a class if there is no variable with the respective sign */
   classifier->removeEmptyClasses();

   SCIPverbMessage(scip, SCIP_VERBLEVEL_HIGH, NULL, " Varclassifier %s yields a classification with %d different variable classes.\n", classifier->getName(), classifier->getNClasses() ) ;

   return classifier;
}

/** returns a new variable classifier
 *  where all variables with identical SCIP vartype are assigned to the same class */
VarClassifier* Seeedpool::createVarClassifierForSCIPVartypes()
{
   std::vector < SCIP_VARTYPE > foundVartypes( 0 );
   std::vector<int> classForVars = std::vector<int>( getNVars(), - 1 );
   VarClassifier* classifier;

   /** firstly, assign all variables to classindices */
   for( int i = 0; i < getNVars(); ++ i )
   {
      SCIP_VAR* var;
      bool found = false;
      var = getVarForIndex( i );
      SCIP_VARTYPE vT = SCIPvarGetType( var );
      size_t vartype;

      /** check whether the variable's vartype is new */
      for( vartype = 0; vartype < foundVartypes.size(); ++ vartype )
      {
         if( foundVartypes[vartype] == vT )
         {
            found = true;
            break;
         }
      }
      /** if it is new, create a new class index */
      if( ! found )
      {
         foundVartypes.push_back( vT );
         classForVars[i] = foundVartypes.size() - 1;
      }
      else
         classForVars[i] = vartype;
   }

   /** secondly, use these information to create a VarClassifier */
   classifier = new VarClassifier( scip, "vartypes", (int) foundVartypes.size(), getNVars() );

   /** set class names and descriptions of every class */
   for( int c = 0; c < classifier->getNClasses(); ++ c )
   {
      std::string name;
      std::stringstream text;
      switch( foundVartypes[c] )
      {
         case SCIP_VARTYPE_BINARY:
            name = "bin";
            break;
         case SCIP_VARTYPE_INTEGER:
            name = "int";
            break;
         case SCIP_VARTYPE_IMPLINT:
            name = "impl";
            break;
         case SCIP_VARTYPE_CONTINUOUS:
            name = "cont";
            break;
         default:
            name = "newVartype";
            break;
      }
      classifier->setClassName( c, name.c_str() );
      text << "This class contains all variables that are of (SCIP) vartype \"" << name << "\".";
      classifier->setClassDescription( c, text.str().c_str() );
   }

   /** copy the variable assignment information found in first step */
   for( int i = 0; i < classifier->getNVars(); ++ i )
   {
      classifier->assignVarToClass( i, classForVars[i] );
   }

   SCIPverbMessage(scip, SCIP_VERBLEVEL_HIGH, NULL, " Varclassifier %s yields a classification with %d different variable classes.\n", classifier->getName(), classifier->getNClasses() ) ;

   return classifier;
}

/** returns pointer to a variable classifier */
VarClassifier* Seeedpool::getVarClassifier(
   int givenClassifierIndex
   )
{
   assert( 0 <= givenClassifierIndex && givenClassifierIndex < (int) varclassescollection.size() );

   return varclassescollection[givenClassifierIndex];
}

/** returns the assignment of variables to classes of a classifier as integer array */
int* Seeedpool::getVarClassifierArray(
   int givenClassifierIndex
   )
{
   int nvars = varclassescollection[givenClassifierIndex]->getNVars();
   int* output = new int[nvars];
   for( int i = 0; i < nvars; ++ i )
      output[i] = varclassescollection[givenClassifierIndex]->getClassOfVar( i );
   return & output[0];
}

/** returns number of different variable classifiers */
int Seeedpool::getNVarClassifiers()
{
   return (int) varclassescollection.size();
}

/** adds variable classifiers with a reduced number of classes */
void Seeedpool::reduceVarclasses()
{
   /** set the number of classes the classifiers should be reduced to */
   int maxnclasses = 0;

   if( getNConss() + getNVars() >= 50000 )
      SCIPgetIntParam(scip, "detection/maxnclassesperclassifierforlargeprobs", &maxnclasses);
   else
      SCIPgetIntParam(scip, "detection/maxnclassesperclassifier", &maxnclasses);

   for( size_t classifierid = 0; classifierid < varclassescollection.size(); ++ classifierid )
   {
      VarClassifier* newclassifier = varclassescollection[classifierid]->reduceClasses( maxnclasses );

      if( newclassifier != NULL )
      {
         SCIPverbMessage(scip, SCIP_VERBLEVEL_HIGH, NULL, " Added reduced version of varclassifier %s with %d different variable classes.\n", varclassescollection[classifierid]->getName(), maxnclasses ) ;
         addVarClassifier( newclassifier );
      }
   }
}

/** returns a vector of seeeds where all seeeds of the given seeeds having only one block are removed
 *  except for the two seeeds with the lowest numbers of masterconss */
std::vector<SeeedPtr> Seeedpool::removeSomeOneblockDecomps(
   std::vector<SeeedPtr> seeeds
   )
{
   std::vector<SeeedPtr> remainingSeeeds( 0 );
   std::vector<SeeedPtr> oneBlockSeeeds( 0 );

   int nmasterconssfirst = 1000;
   int nmasterconsssecond = 1001;

   for( size_t i = 0; i < seeeds.size(); ++ i )
   {
      /** calculate lowest and second lowest number of masterconss of all one block seeeds */
      if( seeeds[i]->getNBlocks() == 1 )
      {
         if( seeeds[i]->getNMasterconss() < nmasterconssfirst )
         {
            nmasterconsssecond = nmasterconssfirst;
            nmasterconssfirst = seeeds[i]->getNMasterconss();
         }
         else if( seeeds[i]->getNMasterconss() < nmasterconsssecond )
            nmasterconsssecond = seeeds[i]->getNMasterconss();

      }
      else
         remainingSeeeds.push_back( seeeds[i] );
   }

   /** the two one block seeeds with lowest number of masterconss remain */
   for( int i = 0; i < (int) seeeds.size(); ++ i )
   {
      if( seeeds[i]->getNBlocks() == 1
         && ( seeeds[i]->getNMasterconss() == nmasterconssfirst || seeeds[i]->getNMasterconss() == nmasterconsssecond ) )
         remainingSeeeds.push_back( seeeds[i] );
      else if( seeeds[i]->getNBlocks() == 1 )
         oneBlockSeeeds.push_back( seeeds[i] );
   }

   /** all other one block seeeds are removed */
   for( int i = 0; i < (int) oneBlockSeeeds.size(); ++ i )
   {
      delete oneBlockSeeeds[i];
      oneBlockSeeeds[i] = NULL;
   }

   return remainingSeeeds;
}

/** creates a decomposition for a given seeed */
SCIP_RETCODE Seeedpool::createDecompFromSeeed(
   SeeedPtr seeed,
   DEC_DECOMP** newdecomp
   )
{
   char detectorchaininfo[SCIP_MAXSTRLEN];
   SCIP_HASHMAP* vartoblock;
   SCIP_HASHMAP* constoblock;
   SCIP_HASHMAP* varindex;
   SCIP_HASHMAP* consindex;
   SCIP_VAR*** stairlinkingvars;
   SCIP_VAR*** subscipvars;
   SCIP_VAR** linkingvars;
   SCIP_CONS** linkingconss;
   SCIP_CONS*** subscipconss;
   DEC_SCORES scores;
   int* nsubscipconss;
   int* nsubscipvars;
   int* nstairlinkingvars;
   int nlinkingvars;
   int varcounter = 1; /* in varindex counting starts with 1 */
   int conscounter = 1; /* in consindex counting starts with 1 */
   int counterstairlinkingvars = 0;
   int size;
   int modifier;
   int nlinkingconss;

   assert( seeed->checkConsistency( this ) );

   /* create decomp data structure */
   SCIP_CALL_ABORT( DECdecompCreate( scip, newdecomp ) );

   /** set nblocks */
   DECdecompSetNBlocks( * newdecomp, seeed->getNBlocks() );

   //detectorchaininfo ;
   /** set constraints */
   if( seeed->getNMasterconss() != 0 )
      SCIP_CALL_ABORT( SCIPallocBufferArray( scip, & linkingconss, seeed->getNMasterconss() ) );
   else
      linkingconss = NULL;

   SCIP_CALL_ABORT( SCIPallocBufferArray( scip, & nsubscipconss, seeed->getNBlocks() ) );
   SCIP_CALL_ABORT( SCIPallocBufferArray( scip, & subscipconss, seeed->getNBlocks() ) );

   SCIP_CALL_ABORT( SCIPhashmapCreate( & constoblock, SCIPblkmem( scip ), seeed->getNConss() ) );
   SCIP_CALL_ABORT( SCIPhashmapCreate( & consindex, SCIPblkmem( scip ), seeed->getNConss() ) );

   /* set linking constraints */
   modifier = 0;
   nlinkingconss = seeed->getNMasterconss();
   for( int c = 0; c < seeed->getNMasterconss(); ++ c )
   {
      int consid = seeed->getMasterconss()[c];
      SCIP_CONS* scipcons = consToScipCons[consid];
      if( SCIPconsIsDeleted( scipcons) || scipcons == NULL || SCIPconsIsObsolete(scipcons))
      {
         --nlinkingconss;
         ++modifier;
      }
      else
      {
         linkingconss[c-modifier] = scipcons;
         SCIP_CALL_ABORT( SCIPhashmapInsert( constoblock, scipcons, (void*) ( size_t )( seeed->getNBlocks() + 1 ) ) );
         SCIP_CALL_ABORT( SCIPhashmapInsert( consindex, scipcons, (void*) (size_t) conscounter ) );
         conscounter ++;
      }
   }

   if( nlinkingconss != 0 )
      DECdecompSetLinkingconss( scip, * newdecomp, linkingconss, nlinkingconss );
   else
      linkingconss = NULL;
   /* set block constraints */
   for( int b = 0; b < seeed->getNBlocks(); ++ b )
   {
      modifier = 0;
      SCIP_CALL_ABORT( SCIPallocBufferArray( scip, & subscipconss[b], seeed->getNConssForBlock( b ) ) );
      nsubscipconss[b] = seeed->getNConssForBlock( b );
      for( int c = 0; c < seeed->getNConssForBlock( b ); ++ c )
      {
         int consid = seeed->getConssForBlock( b )[c];
         SCIP_CONS* scipcons = consToScipCons[consid];

         if( SCIPconsIsDeleted( scipcons) || scipcons == NULL )
            {
               --nsubscipconss[b];
               ++modifier;
            }
         else
         {
            assert( scipcons != NULL );
            subscipconss[b][c-modifier] = scipcons;
            SCIP_CALL_ABORT( SCIPhashmapInsert( constoblock, scipcons, (void*) ( size_t )( b + 1 ) ) );
            SCIP_CALL_ABORT( SCIPhashmapInsert( consindex, scipcons, (void*) (size_t) conscounter ) );
            conscounter ++;
         }
      }
   }

   DECdecompSetSubscipconss( scip, * newdecomp, subscipconss, nsubscipconss );

   DECdecompSetConstoblock( * newdecomp, constoblock );
   DECdecompSetConsindex( * newdecomp, consindex );

   /* finished setting constraint data structures */
   /** now: set variables */
   SCIP_CALL_ABORT( SCIPallocBufferArray( scip, & nsubscipvars, seeed->getNBlocks() ) );
   SCIP_CALL_ABORT( SCIPallocBufferArray( scip, & subscipvars, seeed->getNBlocks() ) );
   SCIP_CALL_ABORT( SCIPallocBufferArray( scip, & nstairlinkingvars, seeed->getNBlocks() ) );
   SCIP_CALL_ABORT( SCIPallocBufferArray( scip, & stairlinkingvars, seeed->getNBlocks() ) );

   SCIP_CALL_ABORT( SCIPhashmapCreate( & vartoblock, SCIPblkmem( scip ), seeed->getNVars() ) );
   SCIP_CALL_ABORT( SCIPhashmapCreate( & varindex, SCIPblkmem( scip ), seeed->getNVars() ) );

   /** set linkingvars */
   nlinkingvars = seeed->getNLinkingvars() + seeed->getNMastervars() + seeed->getNTotalStairlinkingvars();

   if( nlinkingvars != 0 )
      SCIP_CALL_ABORT( SCIPallocBufferArray( scip, & linkingvars, nlinkingvars ) );
   else
      linkingvars = NULL;

   for( int v = 0; v < seeed->getNLinkingvars(); ++ v )
   {
      int var = seeed->getLinkingvars()[v];
      SCIP_VAR* scipvar = SCIPvarGetProbvar( varToScipVar[var] );
      assert( scipvar != NULL );

      linkingvars[v] = scipvar;
      SCIP_CALL_ABORT( SCIPhashmapInsert( vartoblock, scipvar, (void*) ( size_t )( seeed->getNBlocks() + 2 ) ) );
      SCIP_CALL_ABORT( SCIPhashmapInsert( varindex, scipvar, (void*) (size_t) varcounter ) );
      varcounter ++;
   }

   for( int v = 0; v < seeed->getNMastervars(); ++ v )
   {
      int var = seeed->getMastervars()[v];
      SCIP_VAR* scipvar = SCIPvarGetProbvar( varToScipVar[var] );
      linkingvars[v + seeed->getNLinkingvars()] = scipvar;
      SCIP_CALL_ABORT( SCIPhashmapInsert( vartoblock, scipvar, (void*) ( size_t )( seeed->getNBlocks() + 1 ) ) );
      SCIP_CALL_ABORT( SCIPhashmapInsert( varindex, scipvar, (void*) (size_t) varcounter ) );
      varcounter ++;
   }

   /* set block variables */
   for( int b = 0; b < seeed->getNBlocks(); ++ b )
   {
      if( seeed->getNVarsForBlock( b ) > 0 )
         SCIP_CALL_ABORT( SCIPallocBufferArray( scip, & subscipvars[b], seeed->getNVarsForBlock( b ) ) );
      else
         subscipvars[b] = NULL;

      if( seeed->getNStairlinkingvars( b ) > 0 )
         SCIP_CALL_ABORT( SCIPallocBufferArray( scip, & stairlinkingvars[b], seeed->getNStairlinkingvars( b ) ) );
      else
         stairlinkingvars[b] = NULL;

      nsubscipvars[b] = seeed->getNVarsForBlock( b );
      nstairlinkingvars[b] = seeed->getNStairlinkingvars( b );

      for( int v = 0; v < seeed->getNVarsForBlock( b ); ++ v )
      {
         int var = seeed->getVarsForBlock( b )[v];
         SCIP_VAR* scipvar = SCIPvarGetProbvar( varToScipVar[var] );
         assert( scipvar != NULL );

         subscipvars[b][v] = scipvar;
         SCIP_CALL_ABORT( SCIPhashmapInsert( vartoblock, scipvar, (void*) ( size_t )( b + 1 ) ) );
         SCIP_CALL_ABORT( SCIPhashmapInsert( varindex, scipvar, (void*) (size_t) varcounter ) );
         varcounter ++;
      }

      for( int v = 0; v < seeed->getNStairlinkingvars( b ); ++ v )
      {
         int var = seeed->getStairlinkingvars( b )[v];
         SCIP_VAR* scipvar = SCIPvarGetProbvar( varToScipVar[var] );
         assert( scipvar != NULL );

         stairlinkingvars[b][v] = scipvar;
         linkingvars[seeed->getNLinkingvars() + seeed->getNMastervars() + counterstairlinkingvars] = scipvar;
         SCIP_CALL_ABORT( SCIPhashmapInsert( vartoblock, scipvar, (void*) ( size_t )( seeed->getNBlocks() + 2 ) ) );
         SCIP_CALL_ABORT( SCIPhashmapInsert( varindex, scipvar, (void*) (size_t) varcounter ) );
         varcounter ++;
         counterstairlinkingvars ++;
      }
   }

   DECdecompSetSubscipvars( scip, * newdecomp, subscipvars, nsubscipvars );
   DECdecompSetStairlinkingvars( scip, * newdecomp, stairlinkingvars, nstairlinkingvars );
   DECdecompSetLinkingvars( scip, * newdecomp, linkingvars, nlinkingvars, seeed->getNMastervars() );
   DECdecompSetVarindex( * newdecomp, varindex );
   DECdecompSetVartoblock( * newdecomp, vartoblock );

   /** free stuff */


   /** free vars stuff */
   SCIPfreeBufferArrayNull( scip, & ( linkingvars ) );
   for( int b = seeed->getNBlocks() - 1; b >= 0; -- b )
   {
      if( nstairlinkingvars[b] != 0 )
      {
         SCIPfreeBufferArrayNull( scip, & ( stairlinkingvars[b] ) );
      }
   }


   SCIPfreeBufferArrayNull( scip, & ( stairlinkingvars ) );
   SCIPfreeBufferArrayNull( scip, & ( nstairlinkingvars ) );

   for( int b = seeed->getNBlocks() - 1; b >= 0; -- b )
   {
      if( nsubscipvars[b] != 0 )
      {
         SCIPfreeBufferArrayNull( scip, & ( subscipvars[b] ) );
      }
   }

   SCIPfreeBufferArrayNull( scip, & ( subscipvars ) );
   SCIPfreeBufferArrayNull( scip, & ( nsubscipvars ) );


   /** free constraints */
   for( int b = seeed->getNBlocks() - 1; b >= 0; -- b )
   {
      SCIPfreeBufferArrayNull( scip, & ( subscipconss[b] ) );
   }
   SCIPfreeBufferArrayNull( scip, & ( subscipconss ) );


   SCIPfreeBufferArrayNull( scip, & nsubscipconss );
   SCIPfreeBufferArrayNull( scip, & linkingconss );


   /** set detectorchain */
   int ndetectors = seeed->getNDetectors();
   ( * newdecomp )->sizedetectorchain = ndetectors;
   size = SCIPcalcMemGrowSize( scip, ( * newdecomp )->sizedetectorchain );
   SCIP_CALL_ABORT( SCIPallocBlockMemoryArray( scip, & ( * newdecomp )->detectorchain, size ) );
   for( int k = 0; k < ndetectors; ++ k )
   {
      if( k != ndetectors - 1 || ! seeed->getFinishedByFinisher() )
      {
         //          std::cout << " added detector of " << i << "-th seeed to its detetcor chain" << std::endl;
         ( * newdecomp )->detectorchain[k] = seeed->getDetectorchain()[k];
      }
      else
         ( * newdecomp )->detectorchain[k] = seeed->getDetectorchain()[k];
   }

   /** set statistical detector chain data */
   DECdecompSetSeeedID( * newdecomp, seeed->getID() );
   if( seeed->getNDetectors() > 0 )
   {
      DECdecompSetDetectorClockTimes( scip, * newdecomp, & ( seeed->getDetectorClockTimes()[0] ) );
      DECdecompSetDetectorPctVarsToBorder( scip, * newdecomp, & ( seeed->getPctVarsToBorderVector()[0] ) );
      DECdecompSetDetectorPctVarsToBlock( scip, * newdecomp, & ( seeed->getPctVarsToBlockVector()[0] ) );
      DECdecompSetDetectorPctVarsFromOpen( scip, * newdecomp, & ( seeed->getPctVarsFromFreeVector()[0] ) );
      DECdecompSetDetectorPctConssToBorder( scip, * newdecomp, & ( seeed->getPctConssToBorderVector()[0] ) );
      DECdecompSetDetectorPctConssToBlock( scip, * newdecomp, & ( seeed->getPctConssToBlockVector()[0] ) );
      DECdecompSetDetectorPctConssFromOpen( scip, * newdecomp, & ( seeed->getPctConssFromFreeVector()[0] ) );
      DECdecompSetNNewBlocks( scip, * newdecomp, & ( seeed->getNNewBlocksVector()[0] ) );
   }


   /** set detector chain info string */
   SCIPsnprintf( detectorchaininfo, SCIP_MAXSTRLEN, "") ;
   if( seeed->getUsergiven() == USERGIVEN::PARTIAL || seeed->getUsergiven() == USERGIVEN::COMPLETE || seeed->getUsergiven() == USERGIVEN::COMPLETED_CONSTOMASTER)
   {
      seeed->buildDecChainString();
   }
   SCIP_CALL( DECdecompSetDetectorChainString( scip, * newdecomp, seeed->getDetectorChainString() ) );

   /** set dectype */
   if( ( * newdecomp )->nlinkingvars == seeed->getNTotalStairlinkingvars() && ( * newdecomp )->nlinkingconss == 0
      && DECdecompGetNLinkingvars( * newdecomp ) > 0 )
   {
      ( * newdecomp )->type = DEC_DECTYPE_STAIRCASE;
   }
   else if( ( * newdecomp )->nlinkingvars > 0 || seeed->getNTotalStairlinkingvars() > 0 )
   {
      ( * newdecomp )->type = DEC_DECTYPE_ARROWHEAD;
   }
   else if( ( * newdecomp )->nlinkingconss > 0 )
   {
      ( * newdecomp )->type = DEC_DECTYPE_BORDERED;
   }
   else if( ( * newdecomp )->nlinkingconss == 0 && seeed->getNTotalStairlinkingvars() == 0 )
   {
      ( * newdecomp )->type = DEC_DECTYPE_DIAGONAL;
   }
   else
   {
      ( * newdecomp )->type = DEC_DECTYPE_UNKNOWN;
   }


   //SCIP_CALL( DECevaluateDecomposition( scip, * newdecomp, & scores ) );

   std::cout <<" seeed maxwhitescore: " << seeed->getMaxWhiteScore() << std::endl;

   scores.maxwhitescore = seeed->getMaxWhiteScore();

   DECsetMaxWhiteScore(scip, *newdecomp, seeed->getMaxWhiteScore() );


   assert( scores.maxwhitescore == seeed->getMaxWhiteScore() );
   assert( DECdecompCheckConsistency( scip, ( * newdecomp ) ) );
   assert( ! SCIPhashmapIsEmpty( ( * newdecomp )->constoblock ) );
   assert( ! SCIPhashmapIsEmpty( ( * newdecomp )->vartoblock ) );

   return SCIP_OKAY;
}

/** creates a seeed for a given decomposition
 *  the resulting seeed will not have a detectorchaininfo or any ancestor or finishing detector data
 *  only use this method if the seeedpool is for the transformed problem
 *  the resulting seeed may only be added to the seeedpool for the presolved problem */
SCIP_RETCODE Seeedpool::createSeeedFromDecomp(
   DEC_DECOMP* decomp,
   SeeedPtr* newseeed
   )
{
   assert( decomp != NULL );
   assert( DECdecompCheckConsistency( scip, decomp ) );
   assert( nConss == DECdecompGetNConss( decomp ) );
   assert( DECdecompGetPresolved( decomp ) );
   assert( transformed );

//   std::cout << "Linkingvars decomp: " << DECdecompGetNLinkingvars( decomp ) << "\tStairlinkingvars decomp: " << DECdecompGetNTotalStairlinkingvars( decomp ) << "\n";

   /* create new seeed and initialize its data */
   SeeedPtr seeed = new Seeed( scip, getNewIdForSeeed(), nConss, nVars );
   seeed->setNBlocks( DECdecompGetNBlocks( decomp ) );

   assert( seeed->getNOpenconss() == nConss );
   assert( seeed->getNOpenvars() == nVars );

   SCIP_CONS** linkingconss = DECdecompGetLinkingconss( decomp );
   int nlinkingconss = DECdecompGetNLinkingconss( decomp );
   SCIP_HASHMAP* constoblock = DECdecompGetConstoblock( decomp );
   int nblock;

   /* set linking conss */
   for( int c = 0; c < nlinkingconss; ++c )
   {
      seeed->bookAsMasterCons( getIndexForCons( linkingconss[c] ) );
   }

   /* set block conss */
   for( int c = 0; c < nConss; ++c )
   {
      nblock = (int) (size_t) SCIPhashmapGetImage( constoblock, (void*) (size_t) getConsForIndex( c ) );
      if( nblock >= 1 && nblock <= seeed->getNBlocks() )
      {
         seeed->bookAsBlockCons( c, nblock - 1 );
      }
   }

   SCIP_VAR*** stairlinkingvars = DECdecompGetStairlinkingvars( decomp );
   SCIP_HASHMAP* vartoblock = DECdecompGetVartoblock(decomp);
   assert( vartoblock != NULL );

   /* currently, stairlinkingvars of the decomposition are ignored
    * alternatively, a stairlinkingvar detection is done with the newly created seeed */
   if( false && stairlinkingvars != NULL )
   {
      int* nstairlinkingvars = DECdecompGetNStairlinkingvars(decomp);
      int varindex;

      /* set stairlinkingvars */
      for( int b = 0; b < seeed->getNBlocks(); ++b )
      {
         for( int v = 0; v < nstairlinkingvars[b]; ++v )
         {
            if( stairlinkingvars[b][v] != NULL )
            {
               varindex = getIndexForVar(stairlinkingvars[b][v]);
               seeed->bookAsStairlinkingVar(varindex, b);
            }
         }
      }
   }

   /* flush booked conss and vars in order to be able to check whether a var is already assigned to stairlinking */
   seeed->flushBooked();

   /* set other vars */
   for( int v = 0; v < getNVars(); ++v )
   {
      nblock = (int) (size_t) SCIPhashmapGetImage( vartoblock, (void*) (size_t) SCIPvarGetProbvar( getVarForIndex( v ) ) );
      if( nblock == seeed->getNBlocks() + 2 && !seeed->isVarStairlinkingvar( v ) )
      {
         seeed->bookAsLinkingVar( v );
      }
      else if( nblock == seeed->getNBlocks() + 1 )
      {
         seeed->bookAsMasterVar( v );
      }
      else if( nblock >= 1 && nblock <= seeed->getNBlocks() )
      {
         seeed->bookAsBlockVar( v, nblock - 1 );
      }
   }

   seeed->flushBooked();

   /* now all conss and vars should be assigned */
   assert( seeed->isComplete() );
   /*set all detector-related information*/
   for( int i = 0; i < DECdecompGetDetectorChainSize( decomp ); ++i )
   {
      seeed->setDetectorPropagated( DECdecompGetDetectorChain( decomp )[i] );
      seeed->addClockTime( DECdecompGetDetectorClockTimes( decomp )[i] );
      seeed->addPctConssFromFree( 1 - *(DECdecompGetDetectorPctConssFromOpen( decomp )) );
      seeed->addPctConssToBlock( *(DECdecompGetDetectorPctConssToBlock( decomp )) );
      seeed->addPctConssToBorder( *(DECdecompGetDetectorPctConssToBorder( decomp )) );
      seeed->addPctVarsFromFree( 1 - *(DECdecompGetDetectorPctVarsFromOpen( decomp )) );
      seeed->addPctVarsToBlock( *(DECdecompGetDetectorPctVarsToBlock( decomp )) );
      seeed->addPctVarsToBorder( *(DECdecompGetDetectorPctVarsToBorder( decomp )) );
      seeed->addNNewBlocks( *(DECdecompGetNNewBlocks( decomp )) );
   }

   if ( DECdecompGetDetectorChainString( scip, decomp ) != NULL )
      seeed->setDetectorChainString( DECdecompGetDetectorChainString( scip, decomp ) );

   /* detectorchaininfo cannot be set in the seeed as the detectors do not store the corresponding strings */

   /* calc maxwhitescore and hashvalue */
   prepareSeeed( seeed );

   seeed->setIsFromUnpresolved( false );

//   SCIPdebugMessagePrint(scip, "Check. DEC: %f, seeed: %f\n", DECgetMaxWhiteScore( scip, decomp ), seeed->getMaxWhiteScore() );

//   assert( DECgetMaxWhiteScore( scip, decomp ) == seeed->getMaxWhiteScore() );

   assert( seeed->checkConsistency( this ) );

   seeed->calcStairlinkingVars( this );

//   SCIPdebugMessagePrint( scip, "Reassigned %d of %d linking vars to stairlinking.\n",
//      seeed->getNTotalStairlinkingvars(), seeed->getNTotalStairlinkingvars() + seeed->getNLinkingvars() );

   *newseeed = seeed;

   return SCIP_OKAY;
}

/** returns true if the matrix structure corresponds to the transformed problem */
SCIP_Bool Seeedpool::getTransformedInfo()
{
   return transformed;
}

SCIP_RETCODE Seeedpool::printBlockcandidateInformation(
 SCIP*                 givenscip,               /**< SCIP data structure */
 FILE*                 file                /**< output file or NULL for standard output */
)
{

   std::sort( candidatesNBlocks.begin(), candidatesNBlocks.end(), sort_decr() );
   SCIPmessageFPrintInfo(SCIPgetMessagehdlr(givenscip), file, "%d  \n", (int) candidatesNBlocks.size() );
   for( size_t i  = 0; i  < candidatesNBlocks.size(); ++i )
   {
      SCIPmessageFPrintInfo(SCIPgetMessagehdlr(givenscip), file, "%d : %d  \n", candidatesNBlocks[i].first, candidatesNBlocks[i].second );
   }

   return SCIP_OKAY;
}

SCIP_RETCODE Seeedpool::printClassifierInformation(
 SCIP*                 givenscip,               /**< SCIP data structure */
 FILE*                 file                /**< output file or NULL for standard output */
)
{

   /** NCLASSIFIER */
   SCIPmessageFPrintInfo(SCIPgetMessagehdlr(givenscip), file, "%d  \n", (int) consclassescollection.size()  );

   for( size_t c = 0; c < consclassescollection.size() ; ++c )
   {
      gcg::ConsClassifier* classifier = consclassescollection[c];

      std::vector<std::vector<int> > conssofclasses = std::vector<std::vector<int> >(classifier->getNClasses()) ;
      for( int cons = 0; cons < getNConss(); ++cons )
         conssofclasses[classifier->getClassOfCons(cons)].push_back(cons);

      /** CLASSIFIERNAME */
      SCIPmessageFPrintInfo(SCIPgetMessagehdlr(givenscip), file, "%s  \n",  classifier->getName() );


      /** NCLASSES */
      SCIPmessageFPrintInfo(SCIPgetMessagehdlr(givenscip), file, "%d  \n",  classifier->getNClasses() );

      for( int cl = 0; cl < classifier->getNClasses(); ++cl )
      {
         /** CLASSNAME */
         SCIPmessageFPrintInfo(SCIPgetMessagehdlr(givenscip), file, "%s: %s\n", classifier->getClassName(cl), classifier->getClassDescription(cl) );
         /** NMEMBERS */
         SCIPmessageFPrintInfo(SCIPgetMessagehdlr(givenscip), file, "%d\n",  conssofclasses[cl].size() );
      }
   }

   /** NCLASSIFIER */
      SCIPmessageFPrintInfo(SCIPgetMessagehdlr(givenscip), file, "%d  \n", (int) varclassescollection.size()  );

      for( size_t c = 0; c < varclassescollection.size() ; ++c )
      {
         gcg::VarClassifier* classifier = varclassescollection[c];

         std::vector<std::vector<int> > varsofclasses = std::vector<std::vector<int> >(classifier->getNClasses()) ;
         for( int var = 0; var < getNVars(); ++var )
            varsofclasses[classifier->getClassOfVar(var)].push_back(var);

         /** CLASSIFIERNAME */
         SCIPmessageFPrintInfo(SCIPgetMessagehdlr(givenscip), file, "%s  \n",  classifier->getName() );


         /** NCLASSES */
         SCIPmessageFPrintInfo(SCIPgetMessagehdlr(givenscip), file, "%d  \n",  classifier->getNClasses() );

         for( int cl = 0; cl < classifier->getNClasses(); ++cl )
         {
            /** CLASSNAME */
            SCIPmessageFPrintInfo(SCIPgetMessagehdlr(givenscip), file, "%s: %s\n", classifier->getClassName(cl), classifier->getClassDescription(cl) );
            /** NMEMBERS */
            SCIPmessageFPrintInfo(SCIPgetMessagehdlr(givenscip), file, "%d\n",  varsofclasses[cl].size() );
         }
      }


   return SCIP_OKAY;
}




} /* namespace gcg */<|MERGE_RESOLUTION|>--- conflicted
+++ resolved
@@ -1720,10 +1720,7 @@
       for ( int i  = 0; i < (int) colothertothis.size(); ++i )
          std::cout << ( colothertothis[i] == i ) << " " ;
       std::cout << std::endl;
-<<<<<<< HEAD
-=======
-   }
->>>>>>> 8e815e54
+   }
 }
 
 /** returns translated seeeds derived from given mapping data */
