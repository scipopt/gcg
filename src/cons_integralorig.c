--- conflicted
+++ resolved
@@ -305,21 +305,7 @@
 
       solval = SCIPgetSolVal(origprob, origsol, origvars[v]);
 
-<<<<<<< HEAD
-      if( !SCIPisFeasIntegral(scip, solval) )
-=======
-      for( i = 0; i < nmastervars; i++ )
-      {
-         SCIP_Real varsolval;
-
-         varsolval = SCIPgetSolVal(scip, sol, mastervars[i]);
-
-         if( SCIPisPositive(scip, varsolval) )
-            solval += mastervals[i] * varsolval;
-      }
-
       if( !SCIPisFeasIntegral(origprob, solval) )
->>>>>>> fe25bddd
       {
          *result = SCIP_INFEASIBLE;
 
