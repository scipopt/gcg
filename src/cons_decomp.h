--- conflicted
+++ resolved
@@ -160,7 +160,7 @@
    );
 
 /** @brief Gets the best known decomposition
- * 
+ *
  * @note caller has to free returned DEC_DECOMP
  * @returns the decomposition if available and NULL otherwise */
 extern
@@ -170,10 +170,10 @@
    );
 
 /** @brief Gets the currently considered best partialdec
- * 
+ *
  * If there is a partialdec marked to be returned (e.g. by /DECwriteAllDecomps), it is written.
  * Else, the currently "best" decomp is returned.
- * 
+ *
  * @returns partialdec to write if one can be found, or partialdecwrapper->partialdec = NULL otherwise */
 extern
 SCIP_RETCODE DECgetPartialdecToWrite(
@@ -192,34 +192,11 @@
    );
 
 /**
-<<<<<<< HEAD
- * @brief includes one classifier
- * @param scip scip data structure
- * @param name name of the classifier
- * @param description describing main idea of this classifier
- * @param enabledOrig whether classifier is enabled by default for the original problem
- * @param enabledPresolved whether classifier is enabled by default for the original problem
- * @param classifierdata the associated classifier data (or NULL)
- * @param DEC_DECL_FREEDETECTOR((*freeDetector)) destructor of classifier (or NULL)
- * @param DEC_DECL_INITDETECTOR((*initDetector)) initialization method of classifier (or NULL)
- * @param DEC_DECL_CLASSIFIER((*exitDetector)) the method that will classify constraints or variables (must not be NULL)
-=======
  * @brief includes one constraint classifier
->>>>>>> 00bd0e38
  * @returns scip return code
  */
 extern
 SCIP_RETCODE DECincludeConsClassifier(
-<<<<<<< HEAD
-   SCIP*                 scip,
-   const char*           name,
-   const char*           description,
-   int                   priority,
-   SCIP_Bool             enabled,
-   DEC_CLASSIFIERDATA*   classifierdata,
-   DEC_DECL_FREECONSCLASSIFIER((*freeClassifier)),
-   DEC_DECL_CONSCLASSIFY((*classify))
-=======
    SCIP*                 scip,            /**< scip data structure */
    const char*           name,            /**< name of the classifier */
    const char*           description,     /**< describing main idea of this classifier */
@@ -227,7 +204,6 @@
    SCIP_Bool             enabled,         /**< whether the classifier should be enabled by default */
    DEC_DECL_FREECONSCLASSIFIER((*freeClassifier)),  /**< destructor of classifier (or NULL) */
    DEC_DECL_CONSCLASSIFY((*classify))               /**< the method that will classify constraints or variables (must not be NULL) */
->>>>>>> 00bd0e38
    );
 
 /**
@@ -236,48 +212,6 @@
  */
 extern
 SCIP_RETCODE DECincludeDetector(
-<<<<<<< HEAD
-   SCIP*                 scip,
-   const char*           name,
-   const char            decchar,
-   const char*           description,
-   int                   freqCallRound,
-   int                   maxCallRound,
-   int                   minCallRound,
-   int                   freqCallRoundOriginal,
-   int                   maxCallRoundOriginal,
-   int                   minCallRoundOriginal,
-   int                   priority,
-   SCIP_Bool             enabled,
-   SCIP_Bool             enabledFinishing,
-   SCIP_Bool             enabledPostprocessing,
-   SCIP_Bool             skip,
-   SCIP_Bool             usefulRecall,
-   DEC_DETECTORDATA      *detectordata,
-   DEC_DECL_FREEDETECTOR((*freeDetector)),
-   DEC_DECL_INITDETECTOR((*initDetector)),
-   DEC_DECL_EXITDETECTOR((*exitDetector)),
-   DEC_DECL_PROPAGATEPARTIALDEC((*propagatePartialdecDetector)),
-   DEC_DECL_FINISHPARTIALDEC((*finishPartialdecDetector)),
-   DEC_DECL_POSTPROCESSPARTIALDEC((*postprocessPartialdecDetector)),
-   DEC_DECL_SETPARAMAGGRESSIVE((*setParamAggressiveDetector)),
-   DEC_DECL_SETPARAMDEFAULT((*setParamDefaultDetector)),
-   DEC_DECL_SETPARAMFAST((*setParamFastDetector))
-   );
-
-/**
- * @brief includes one classifier
- * @param scip scip data structure
- * @param name name of the classifier
- * @param description description of the classifier
- * @param priority priority how early classifier is invoked
- * @param enabledOrig whether classifier is enabled by default for the original problem
- * @param enabledPresolved whether classifier is enabled by default for the original problem
- * @param classifierdata the associated classifier data (or NULL)
- * @param DEC_DECL_FREEDETECTOR((*freeDetector)) destructor of classifier (or NULL)
- * @param DEC_DECL_INITDETECTOR((*initDetector)) initialization method of classifier (or NULL)
- * @param DEC_DECL_CLASSIFIER method that will classify variables (must not be NULL)
-=======
    SCIP*                 scip,                    /**< scip data structure */
    const char*           name,                    /**< name of the detector */
    const char            decchar,                 /**< char that is used in detector chain history for this detector */
@@ -308,21 +242,10 @@
 
 /**
  * @brief includes one variable classifier
->>>>>>> 00bd0e38
  * @returns scip return code
  */
 extern
 SCIP_RETCODE DECincludeVarClassifier(
-<<<<<<< HEAD
-   SCIP*                 scip,
-   const char*           name,
-   const char*           description,
-   int                   priority,
-   SCIP_Bool             enabled,
-   DEC_CLASSIFIERDATA*   classifierdata,
-   DEC_DECL_FREEVARCLASSIFIER((*freeClassifier)),
-   DEC_DECL_VARCLASSIFY((*classify))
-=======
    SCIP*                 scip,          /**< scip data structure */
    const char*           name,          /**< name of the classifier */
    const char*           description,   /**< description of the classifier */
@@ -330,7 +253,6 @@
    SCIP_Bool             enabled,       /**< whether the classifier should be enabled by default */
    DEC_DECL_FREEVARCLASSIFIER((*freeClassifier)),   /**< destructor of classifier (or NULL) */
    DEC_DECL_VARCLASSIFY((*classify))                /**< method that will classify variables (must not be NULL) */
->>>>>>> 00bd0e38
    );
 
 /** @brief writes out a list of all detectors */
@@ -350,7 +272,7 @@
    SCIP_Bool             presolved           /**< should decomps for preoslved problem be written */
    );
 
-/** @brief writes all selected decompositions 
+/** @brief writes all selected decompositions
  * @returns scip return code
 */
 extern
@@ -392,7 +314,7 @@
 
 /**
  * @brief creates a pure matrix partialdecomp (i.e. all cons/vars to one single block)
- * 
+ *
  * matrix is added to list of all partialdecs
  * @returns id of matrix partialdec
  */
@@ -445,7 +367,7 @@
 
 /**
  * @brief calculates the benders score of a partialdec
- * 
+ *
  * in detail:
  * bendersscore = max ( 0., 1 - ( 1 - blockareascore + (1 - borderareascore - bendersareascore ) ) ) with
  * blockareascore = blockarea / totalarea
@@ -468,7 +390,7 @@
 
 /**
  * @brief calculates the border area score of a partialdec
- * 
+ *
  * 1 - fraction of border area to complete area
  * @return scip return code
  */
@@ -490,7 +412,7 @@
 
 /**
  * @brief calculates the classic score of a partialdec
- * 
+ *
  * @return scip return code
  */
 extern
@@ -502,9 +424,9 @@
 
 /**
  * @brief calculates the maxforeseeingwhiteagg score of a partialdec
- * 
+ *
  * maximum foreseeing white area score with respect to aggregatable blocks
- * (i.e. maximize fraction of white area score considering problem with copied linking variables 
+ * (i.e. maximize fraction of white area score considering problem with copied linking variables
  * and corresponding master constraints;
  * white area is nonblock and nonborder area, stairlinking variables count as linking)
  * @return scip return code
@@ -518,8 +440,8 @@
 
 /**
  * @brief calculates the maximum foreseeing white area score of a partialdec
- * 
- * maximum foreseeing white area score 
+ *
+ * maximum foreseeing white area score
  * (i.e. maximize fraction of white area score considering problem with copied linking variables and
  * corresponding master constraints; white area is nonblock and nonborder area, stairlinking variables count as linking)
  * @return scip return code
@@ -533,7 +455,7 @@
 
 /**
  * @brief calculates the maximum white area score of a partialdec
- * 
+ *
  * score corresponding to the max white measure according to aggregated blocks
  * @return scip return code
  */
@@ -546,7 +468,7 @@
 
 /**
  * @brief calculates the setpartitioning maximum foreseeing white area score of a partialdec
- * 
+ *
  * setpartitioning maximum foreseeing white area score
  * (i.e. convex combination of maximum foreseeing white area score and
  * a boolean score rewarding a master containing only setppc and cardinality constraints)
@@ -561,7 +483,7 @@
 
 /**
  * @brief calculates the setpartfwhiteagg score of a partialdec
- * 
+ *
  * setpartitioning maximum foreseeing white area score with respect to aggregateable
  * (i.e. convex combination of maximum foreseeing white area score and a boolean score
  * rewarding a master containing only setppc and cardinality constraints)
@@ -585,9 +507,9 @@
    SCIP_Real* score     /**< score pointer to store the calculated score */
    );
 
-/** 
+/**
  * @brief check whether partialdecs are consistent
- * 
+ *
  * Checks whether
  *  1) the predecessors of all finished partialdecs in both detprobdatas can be found
  *  2) selected list is synchron with selected information in partialdecs
@@ -601,7 +523,7 @@
 
 /**
  * @brief run classification of vars and cons
- * 
+ *
  * @returns scip return code
  */
 extern
@@ -663,9 +585,9 @@
 
 /**
  * @brief sets freeing of detection data of original problem during exit to true
- * 
- * used before calling SCIPfreeTransform(), 
- * set to true to revoke presolving 
+ *
+ * used before calling SCIPfreeTransform(),
+ * set to true to revoke presolving
  * (e.g. if unpresolved decomposition is used, and transformation is not successful)
  */
 extern
@@ -781,13 +703,13 @@
    );
 
 /** @brief gets number of active constraints during the detection of the decomp with given id
- * 
+ *
  * Gets the number of constraints that were active while detecting the decomposition originating from the partialdec with the
  * given id, this method is used to decide if the problem has changed since detection, if so the aggregation information
  * needs to be recalculated
- * 
+ *
  * @note if the partialdec is not complete the function returns -1
- * 
+ *
  * @returns number of constraints that were active while detecting the decomposition
  */
 extern
@@ -1019,7 +941,7 @@
    );
 
 /** @brief sets detector parameters values
- * 
+ *
  * sets detector parameters values to
  *
  *  - SCIP_PARAMSETTING_DEFAULT which are the default values of all detector parameters
