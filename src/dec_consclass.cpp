/* * * * * * * * * * * * * * * * * * * * * * * * * * * * * * * * * * * * * * */
/*                                                                           */
/*                  This file is part of the program                         */
/*          GCG --- Generic Column Generation                                */
/*                  a Dantzig-Wolfe decomposition based extension            */
/*                  of the branch-cut-and-price framework                    */
/*         SCIP --- Solving Constraint Integer Programs                      */
/*                                                                           */
/* Copyright (C) 2010-2015 Operations Research, RWTH Aachen University       */
/*                         Zuse Institute Berlin (ZIB)                       */
/*                                                                           */
/* This program is free software; you can redistribute it and/or             */
/* modify it under the terms of the GNU Lesser General Public License        */
/* as published by the Free Software Foundation; either version 3            */
/* of the License, or (at your option) any later version.                    */
/*                                                                           */
/* This program is distributed in the hope that it will be useful,           */
/* but WITHOUT ANY WARRANTY; without even the implied warranty of            */
/* MERCHANTABILITY or FITNESS FOR A PARTICULAR PURPOSE.  See the             */
/* GNU Lesser General Public License for more details.                       */
/*                                                                           */
/* You should have received a copy of the GNU Lesser General Public License  */
/* along with this program; if not, write to the Free Software               */
/* Foundation, Inc., 51 Franklin St, Fifth Floor, Boston, MA 02110-1301, USA.*/
/*                                                                           */
/* * * * * * * * * * * * * * * * * * * * * * * * * * * * * * * * * * * * * * */

/**@file   dec_consclass.cpp
 * @ingroup DETECTORS
 * @brief  detector consclass (put your description here)
 * @author Michael Bastubbe
 */

/*---+----1----+----2----+----3----+----4----+----5----+----6----+----7----+----8----+----9----+----0----+----1----+----2*/

#include "dec_consclass.h"
#include "cons_decomp.h"
#include "class_seeed.h"
#include "class_seeedpool.h"
#include "class_consclassifier.h"
#include "gcg.h"
#include "scip/cons_setppc.h"
#include "scip/scip.h"
#include "scip_misc.h"
#include "scip/clock.h"

#include <sstream>

#include <iostream>

/* constraint handler properties */
#define DEC_DETECTORNAME          "consclass"       /**< name of detector */
#define DEC_DESC                  "detector consclass" /**< description of detector*/
#define DEC_FREQCALLROUND         1           /** frequency the detector gets called in detection loop ,ie it is called in round r if and only if minCallRound <= r <= maxCallRound AND  (r - minCallRound) mod freqCallRound == 0 */
#define DEC_MAXCALLROUND          0           /** last round the detector gets called                              */
#define DEC_MINCALLROUND          0           /** first round the detector gets called                              */
#define DEC_FREQCALLROUNDORIGINAL 1           /** frequency the detector gets called in detection loop while detecting the original problem   */
#define DEC_MAXCALLROUNDORIGINAL  INT_MAX     /** last round the detector gets called while detecting the original problem                            */
#define DEC_MINCALLROUNDORIGINAL  0           /** first round the detector gets called while detecting the original problem    */
#define DEC_PRIORITY              0           /**< priority of the constraint handler for separation */
#define DEC_DECCHAR               'c'         /**< display character of detector */
#define DEC_ENABLED               TRUE        /**< should the detection be enabled */
#define DEC_ENABLEDORIGINAL       TRUE        /**< should the detection of the original problem be enabled */
#define DEC_ENABLEDFINISHING      FALSE        /**< should the detection be enabled */
#define DEC_SKIP                  FALSE       /**< should detector be skipped if other detectors found decompositions */
#define DEC_USEFULRECALL          FALSE       /**< is it useful to call this detector on a descendant of the propagated seeed */

#define DEFAULT_MAXIMUMNCLASSES     7
#define AGGRESSIVE_MAXIMUMNCLASSES  10
#define FAST_MAXIMUMNCLASSES        5

#define SET_MULTIPLEFORSIZETRANSF   12500

/*
 * Data structures
 */

/** @todo fill in the necessary detector data */

/** detector handler data */
struct DEC_DetectorData
{
};

/*
 * Local methods
 */

/* put your local methods here, and declare them static */

/*
 * detector callback methods
 */

/** destructor of detector to free user data (called when GCG is exiting) */
#define freeConsclass NULL

/** destructor of detector to free detector data (called before the solving process begins) */
#if 0
static
DEC_DECL_EXITDETECTOR(exitConsclass)
{ /*lint --e{715}*/

   SCIPerrorMessage("Exit function of detector <%s> not implemented!\n", DEC_DETECTORNAME);
   SCIPABORT();

   return SCIP_OKAY;
}
#else
#define exitConsclass NULL
#endif

/** detection initialization function of detector (called before solving is about to begin) */
#if 0
static
DEC_DECL_INITDETECTOR(initConsclass)
{ /*lint --e{715}*/

   SCIPerrorMessage("Init function of detector <%s> not implemented!\n", DEC_DETECTORNAME);
   SCIPABORT();

   return SCIP_OKAY;
}
#else
#define initConsclass NULL
#endif

/** detection function of detector */
static DEC_DECL_DETECTSTRUCTURE(detectConsclass)
{ /*lint --e{715}*/
   *result = SCIP_DIDNOTFIND;

   SCIPerrorMessage("Detection function of detector <%s> not implemented!\n", DEC_DETECTORNAME)
;   SCIPABORT(); /*lint --e{527}*/

   return SCIP_OKAY;
}

#define finishSeeedConsclass NULL

static DEC_DECL_PROPAGATESEEED(propagateSeeedConsclass)
{
  *result = SCIP_DIDNOTFIND;
  char decinfo[SCIP_MAXSTRLEN];

  SCIP_CLOCK* temporaryClock;

  if ( seeedPropagationData->seeedToPropagate->getNOpenconss() != seeedPropagationData->seeedpool->getNConss() )
  {
     SCIPverbMessage(scip, SCIP_VERBLEVEL_HIGH, NULL, " abort dec_consclass cause there are %d many open vars of %d total vars and %d many open conss of %d  total conss \n ", seeedPropagationData->seeedToPropagate->getNOpenvars(), seeedPropagationData->seeedpool->getNVars(), seeedPropagationData->seeedToPropagate->getNOpenconss() ,seeedPropagationData->seeedpool->getNConss() );
    *result = SCIP_SUCCESS;
     return SCIP_OKAY;
  }

  SCIP_CALL_ABORT( SCIPcreateClock(scip, &temporaryClock) );
  SCIP_CALL_ABORT( SCIPstartClock(scip, temporaryClock) );

  std::vector<gcg::Seeed*> foundseeeds(0);

  gcg::Seeed* seeedOrig;
  gcg::Seeed* seeed;

  int maximumnclasses;

  SCIPgetIntParam(scip, "detectors/consclass/maxnclasses", &maximumnclasses); /* if  distribution of classes exceed this number its skipped */

<<<<<<< HEAD
  SCIPverbMessage(scip, SCIP_VERBLEVEL_HIGH, NULL, " in dec_consclass: there are %d many different constraintclasses   \n ", seeedPropagationData->seeedpool->getNConsClassifiers() );

=======
  SCIPverbMessage(scip, SCIP_VERBLEVEL_HIGH, NULL, "started dec_consclass: there are %d different constraint classifications \n ", seeedPropagationData->seeedpool->getNConsClassifiers() );
>>>>>>> 56475d35

  for( int classifierIndex = 0; classifierIndex < seeedPropagationData->seeedpool->getNConsClassifiers(); ++classifierIndex )
  {
    gcg::ConsClassifier* classifier = seeedPropagationData->seeedpool->getConsClassifier( classifierIndex );
    std::vector<int> consclassindices_master = std::vector<int>(0);

    if ( classifier->getNClasses() > maximumnclasses )
    {
       std::cout << " the current consclass distribution includes " <<  classifier->getNClasses() << " classes but only " << maximumnclasses << " are allowed for propagateSeeed() of cons class detector" << std::endl;
       continue;
    }

<<<<<<< HEAD
    SCIPverbMessage(scip, SCIP_VERBLEVEL_HIGH, NULL, " the current constraint classifier %s consists %d many different classes   \n ", classifier->getName(), classifier->getNClasses() );
=======
    SCIPverbMessage(scip, SCIP_VERBLEVEL_HIGH, NULL, "current classification %s has %d different classes \n ", classifier->getName(), classifier->getNClasses() );

>>>>>>> 56475d35

    seeedOrig = seeedPropagationData->seeedToPropagate;

    for( int i = 0; i < classifier->getNClasses(); ++ i )
    {
       if ( classifier->getClassDecompInfo( i ) == gcg::ONLY_MASTER )
             consclassindices_master.push_back( i );
    }

    std::vector< std::vector<int> > subsetsOfConsclasses = classifier->getAllSubsets( true, false, false );

    for( size_t subset = 0; subset < subsetsOfConsclasses.size(); ++subset )
    {
       if( subsetsOfConsclasses[subset].size() == 0 && consclassindices_master.size() == 0 )
          continue;

       seeed = new gcg::Seeed(seeedOrig);

       /** book open conss that have a) type of the current subset or b) decomp info ONLY_MASTER as master conss */
       for( int i = 0; i < seeed->getNOpenconss(); ++i )
       {
          bool foundCons = false;
          for( size_t consclassId = 0; consclassId < subsetsOfConsclasses[subset].size(); ++consclassId )
          {
              if( classifier->getClassOfCons( seeed->getOpenconss()[i] ) == subsetsOfConsclasses[subset][consclassId] )
              {
                  seeed->bookAsMasterCons(seeed->getOpenconss()[i]);
                  foundCons = true;
                  break;
              }
          }
          /** only check consclassindices_master if current cons has not already been found in a subset */
          if ( !foundCons )
          {
             for( size_t consclassId = 0; consclassId < consclassindices_master.size(); ++consclassId )
             {
                if( classifier->getClassOfCons( seeed->getOpenconss()[i] ) == consclassindices_master[consclassId] )
                {
                   seeed->bookAsMasterCons(seeed->getOpenconss()[i]);
                   break;
                }
             }
          }
       }

       /** set decinfo to: consclass_<classfier_name>:<master_class_name#1>-...-<master_class_name#n> */
       std::stringstream decdesc;
       decdesc << "consclass" << "\\_" << classifier->getName() << ": \\\\ ";
       for ( size_t consclassId = 0; consclassId < subsetsOfConsclasses[subset].size(); ++consclassId )
       {
          if ( consclassId > 0 )
          {
             decdesc << "-";
          }
          decdesc << classifier->getClassName( subsetsOfConsclasses[subset][consclassId] );
       }
       for ( size_t consclassId = 0; consclassId < consclassindices_master.size(); ++consclassId )
       {
          if ( consclassId > 0 || subsetsOfConsclasses[subset].size() > 0)
          {
             decdesc << "-";
          }
          decdesc << classifier->getClassName( consclassindices_master[consclassId] );
       }

       seeed->flushBooked();
       (void) SCIPsnprintf(decinfo, SCIP_MAXSTRLEN, decdesc.str().c_str());
       seeed->addDetectorChainInfo(decinfo);
       seeed->setDetectorPropagated(detector);


       foundseeeds.push_back(seeed);
    }
  }

  SCIP_CALL_ABORT( SCIPstopClock(scip, temporaryClock ) );

  SCIP_CALL( SCIPallocMemoryArray(scip, &(seeedPropagationData->newSeeeds), foundseeeds.size() ) );
  seeedPropagationData->nNewSeeeds  = foundseeeds.size();

  SCIPinfoMessage(scip, NULL, "dec_consclass found %d new seeeds \n", seeedPropagationData->nNewSeeeds  );

  for( int s = 0; s < seeedPropagationData->nNewSeeeds; ++s )
  {
     seeedPropagationData->newSeeeds[s] = foundseeeds[s];
     seeedPropagationData->newSeeeds[s]->addClockTime(SCIPclockGetTime(temporaryClock )  );
  }

  SCIP_CALL_ABORT(SCIPfreeClock(scip, &temporaryClock) );

  *result = SCIP_SUCCESS;

   return SCIP_OKAY;
}

static
DEC_DECL_SETPARAMAGGRESSIVE(setParamAggressiveConsclass)
{
   char setstr[SCIP_MAXSTRLEN];
   SCIP_Real modifier;

   int newval;
   const char* name = DECdetectorGetName(detector);

   (void) SCIPsnprintf(setstr, SCIP_MAXSTRLEN, "detectors/%s/enabled", name);
   SCIP_CALL( SCIPsetBoolParam(scip, setstr, TRUE) );

   (void) SCIPsnprintf(setstr, SCIP_MAXSTRLEN, "detectors/%s/origenabled", name);
   SCIP_CALL( SCIPsetBoolParam(scip, setstr, TRUE) );

   (void) SCIPsnprintf(setstr, SCIP_MAXSTRLEN, "detectors/%s/finishingenabled", name);
   SCIP_CALL( SCIPsetBoolParam(scip, setstr, FALSE ) );


   modifier = ((SCIP_Real)SCIPgetNConss(scip) + (SCIP_Real)SCIPgetNVars(scip) ) / SET_MULTIPLEFORSIZETRANSF;
   modifier = log(modifier) / log(2.);

   if (!SCIPisFeasPositive(scip, modifier) )
      modifier = -1.;

   modifier = SCIPfloor(scip, modifier);

   newval = MAX( 6, AGGRESSIVE_MAXIMUMNCLASSES - modifier );
   (void) SCIPsnprintf(setstr, SCIP_MAXSTRLEN, "detectors/%s/maxnclasses", name);

   SCIP_CALL( SCIPsetIntParam(scip, setstr, newval ) );
   SCIPinfoMessage(scip, NULL, "\n%s = %d\n", setstr, newval);


   return SCIP_OKAY;

}


static
DEC_DECL_SETPARAMDEFAULT(setParamDefaultConsclass)
{
   char setstr[SCIP_MAXSTRLEN];
   SCIP_Real modifier;

   int newval;
   const char* name = DECdetectorGetName(detector);

   (void) SCIPsnprintf(setstr, SCIP_MAXSTRLEN, "detectors/%s/enabled", name);
   SCIP_CALL( SCIPsetBoolParam(scip, setstr, TRUE) );

   (void) SCIPsnprintf(setstr, SCIP_MAXSTRLEN, "detectors/%s/origenabled", name);
   SCIP_CALL( SCIPsetBoolParam(scip, setstr, TRUE ) );

   (void) SCIPsnprintf(setstr, SCIP_MAXSTRLEN, "detectors/%s/finishingenabled", name);
   SCIP_CALL( SCIPsetBoolParam(scip, setstr, FALSE ) );

   modifier = ( (SCIP_Real)SCIPgetNConss(scip) + (SCIP_Real)SCIPgetNVars(scip) ) / SET_MULTIPLEFORSIZETRANSF;
   modifier = log(modifier) / log(2);

   if (!SCIPisFeasPositive(scip, modifier) )
      modifier = -1.;

   modifier = SCIPfloor(scip, modifier);

   newval = MAX( 6, DEFAULT_MAXIMUMNCLASSES - modifier );
   (void) SCIPsnprintf(setstr, SCIP_MAXSTRLEN, "detectors/%s/maxnclasses", name);

   SCIP_CALL( SCIPsetIntParam(scip, setstr, newval ) );
   SCIPinfoMessage(scip, NULL, "\n%s = %d\n", setstr, newval);

   return SCIP_OKAY;

}

static
DEC_DECL_SETPARAMFAST(setParamFastConsclass)
{
   char setstr[SCIP_MAXSTRLEN];
   SCIP_Real modifier;
   int newval;

   const char* name = DECdetectorGetName(detector);

   (void) SCIPsnprintf(setstr, SCIP_MAXSTRLEN, "detectors/%s/enabled", name);
   SCIP_CALL( SCIPsetBoolParam(scip, setstr, TRUE) );

   (void) SCIPsnprintf(setstr, SCIP_MAXSTRLEN, "detectors/%s/origenabled", name);
   SCIP_CALL( SCIPsetBoolParam(scip, setstr, FALSE) );

   (void) SCIPsnprintf(setstr, SCIP_MAXSTRLEN, "detectors/%s/finishingenabled", name);
   SCIP_CALL( SCIPsetBoolParam(scip, setstr, FALSE ) );

   modifier = ( (SCIP_Real)SCIPgetNConss(scip) + (SCIP_Real)SCIPgetNVars(scip) ) / SET_MULTIPLEFORSIZETRANSF;

   modifier = log(modifier) / log(2);

   if (!SCIPisFeasPositive(scip, modifier) )
      modifier = -1.;

   modifier = SCIPfloor(scip, modifier);

   (void) SCIPsnprintf(setstr, SCIP_MAXSTRLEN, "detectors/%s/maxnclasses", name);

   newval = MAX( 6, FAST_MAXIMUMNCLASSES - modifier );

   SCIP_CALL( SCIPsetIntParam(scip, setstr, newval ) );
   SCIPinfoMessage(scip, NULL, "\n%s = %d\n", setstr, newval);

   return SCIP_OKAY;

}



/*
 * detector specific interface methods
 */

/** creates the handler for consclass detector and includes it in SCIP */
SCIP_RETCODE SCIPincludeDetectorConsclass(SCIP* scip /**< SCIP data structure */
)
{
   DEC_DETECTORDATA* detectordata;
   char setstr[SCIP_MAXSTRLEN];

   /**@todo create consclass detector data here*/
   detectordata = NULL;

   SCIP_CALL(
      DECincludeDetector(scip, DEC_DETECTORNAME, DEC_DECCHAR, DEC_DESC, DEC_FREQCALLROUND, DEC_MAXCALLROUND,
         DEC_MINCALLROUND, DEC_FREQCALLROUNDORIGINAL, DEC_MAXCALLROUNDORIGINAL, DEC_MINCALLROUNDORIGINAL, DEC_PRIORITY, DEC_ENABLED, DEC_ENABLEDORIGINAL, DEC_ENABLEDFINISHING, DEC_SKIP, DEC_USEFULRECALL, detectordata, detectConsclass,
         freeConsclass, initConsclass, exitConsclass, propagateSeeedConsclass, finishSeeedConsclass, setParamAggressiveConsclass, setParamDefaultConsclass, setParamFastConsclass));

   /**@todo add consclass detector parameters */

   const char* name = DEC_DETECTORNAME;
   (void) SCIPsnprintf(setstr, SCIP_MAXSTRLEN, "detectors/%s/maxnclasses", name);
   SCIP_CALL( SCIPaddIntParam(scip, setstr, "maximum number of classes ",  NULL, FALSE, DEFAULT_MAXIMUMNCLASSES, 1, INT_MAX, NULL, NULL ) );

   return SCIP_OKAY;
}<|MERGE_RESOLUTION|>--- conflicted
+++ resolved
@@ -164,12 +164,8 @@
 
   SCIPgetIntParam(scip, "detectors/consclass/maxnclasses", &maximumnclasses); /* if  distribution of classes exceed this number its skipped */
 
-<<<<<<< HEAD
   SCIPverbMessage(scip, SCIP_VERBLEVEL_HIGH, NULL, " in dec_consclass: there are %d many different constraintclasses   \n ", seeedPropagationData->seeedpool->getNConsClassifiers() );
 
-=======
-  SCIPverbMessage(scip, SCIP_VERBLEVEL_HIGH, NULL, "started dec_consclass: there are %d different constraint classifications \n ", seeedPropagationData->seeedpool->getNConsClassifiers() );
->>>>>>> 56475d35
 
   for( int classifierIndex = 0; classifierIndex < seeedPropagationData->seeedpool->getNConsClassifiers(); ++classifierIndex )
   {
@@ -182,12 +178,7 @@
        continue;
     }
 
-<<<<<<< HEAD
     SCIPverbMessage(scip, SCIP_VERBLEVEL_HIGH, NULL, " the current constraint classifier %s consists %d many different classes   \n ", classifier->getName(), classifier->getNClasses() );
-=======
-    SCIPverbMessage(scip, SCIP_VERBLEVEL_HIGH, NULL, "current classification %s has %d different classes \n ", classifier->getName(), classifier->getNClasses() );
-
->>>>>>> 56475d35
 
     seeedOrig = seeedPropagationData->seeedToPropagate;
 
