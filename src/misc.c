/* * * * * * * * * * * * * * * * * * * * * * * * * * * * * * * * * * * * * * */
/*                                                                           */
/*                  This file is part of the program                         */
/*          GCG --- Generic Column Generation                                */
/*                  a Dantzig-Wolfe decomposition based extension            */
/*                  of the branch-cut-and-price framework                    */
/*         SCIP --- Solving Constraint Integer Programs                      */
/*                                                                           */
/* Copyright (C) 2010-2018 Operations Research, RWTH Aachen University       */
/*                         Zuse Institute Berlin (ZIB)                       */
/*                                                                           */
/* This program is free software; you can redistribute it and/or             */
/* modify it under the terms of the GNU Lesser General Public License        */
/* as published by the Free Software Foundation; either version 3            */
/* of the License, or (at your option) any later version.                    */
/*                                                                           */
/* This program is distributed in the hope that it will be useful,           */
/* but WITHOUT ANY WARRANTY; without even the implied warranty of            */
/* MERCHANTABILITY or FITNESS FOR A PARTICULAR PURPOSE.  See the             */
/* GNU Lesser General Public License for more details.                       */
/*                                                                           */
/* You should have received a copy of the GNU Lesser General Public License  */
/* along with this program; if not, write to the Free Software               */
/* Foundation, Inc., 51 Franklin St, Fifth Floor, Boston, MA 02110-1301, USA.*/
/*                                                                           */
/* * * * * * * * * * * * * * * * * * * * * * * * * * * * * * * * * * * * * * */

/**@file    misc.c
 * @brief   miscellaneous methods
 * @author  Gerald Gamrath
 * @author  Martin Bergner
 */

/*---+----1----+----2----+----3----+----4----+----5----+----6----+----7----+----8----+----9----+----0----+----1----+----2*/

#include "gcg.h"
#include "relax_gcg.h"
#include "pricer_gcg.h"
#include "pub_gcgvar.h"
#include "cons_decomp.h"
<<<<<<< HEAD
#include "gcgsort.h"
#include <string.h>

/** computes the generator of mastervar for the entry in origvar
 * @return entry of the generator corresponding to origvar */
static
SCIP_Real getGeneratorEntry(
   SCIP_VAR*             mastervar,          /**< current mastervariable */
   SCIP_VAR*             origvar             /**< corresponding origvar */
   )
{
   int i;
   SCIP_VAR** origvars;
   SCIP_Real* origvals;
   int norigvars;

   assert(mastervar != NULL);
   assert(origvar != NULL);

   origvars = GCGmasterVarGetOrigvars(mastervar);
   norigvars = GCGmasterVarGetNOrigvars(mastervar);
   origvals = GCGmasterVarGetOrigvals(mastervar);

   for( i = 0; i < norigvars; ++i )
   {
      if( origvars[i] == origvar )
      {
         return origvals[i];
      }
   }

   return 0;
}

/** comparefunction for lexicographical sort */
static
GCG_DECL_SORTPTRCOMP(mastervarcomp)
{
   SCIP* origprob = (SCIP *) userdata; /* TODO: continue here */
   SCIP_VAR* mastervar1;
   SCIP_VAR* mastervar2;
   SCIP_VAR** origvars;
   int norigvars;
   int i;

   mastervar1 = elem1;
   mastervar2 = elem2;

   assert(mastervar1 != NULL);
   assert(mastervar2 != NULL);

   if( GCGvarGetBlock(mastervar1) < 0 )
   {
      SCIPdebugMessage("linkingvar or directy transferred var\n");
   }
   if( GCGvarGetBlock(mastervar2) < 0 )
   {
      SCIPdebugMessage("linkingvar or directy transferred var\n");
   }

   /* TODO: get all original variables (need scip...maybe from pricer via function and scip_ */
   origvars = SCIPgetVars(origprob);
   norigvars = SCIPgetNVars(origprob);

   for( i = 0; i < norigvars; ++i )
   {
      if( SCIPvarGetType(origvars[i]) > SCIP_VARTYPE_INTEGER )
         continue;

      if( SCIPisFeasGT(origprob, getGeneratorEntry(mastervar1, origvars[i]), getGeneratorEntry(mastervar2, origvars[i])) )
         return -1;
      if( SCIPisFeasLT(origprob, getGeneratorEntry(mastervar1, origvars[i]), getGeneratorEntry(mastervar2, origvars[i])) )
         return 1;
   }

   return 0;
}

=======
#include <unistd.h>


#include <string.h>

>>>>>>> 42ca66a8

/** transforms given solution of the master problem into solution of the original problem
 *  @todo think about types of epsilons used in this method
 */
SCIP_RETCODE GCGtransformMastersolToOrigsol(
   SCIP*                 scip,               /**< SCIP data structure */
   SCIP_SOL*             mastersol,          /**< solution of the master problem, or NULL for current LP solution */
   SCIP_SOL**            origsol             /**< pointer to store the new created original problem's solution */
   )
{
   SCIP* masterprob;
   int npricingprobs;
   int* blocknrs;
   SCIP_Real* blockvalue;
   SCIP_Real increaseval;
   SCIP_VAR** mastervars;
   SCIP_VAR** mastervarsall;
   SCIP_Real* mastervals;
   int nmastervarsall;
   int nmastervars;
   SCIP_VAR** vars;
   int nvars;
   SCIP_Real feastol;
   SCIP_Bool discretization;
   int i;
   int j;

   assert(scip != NULL);
   assert(origsol != NULL);

   masterprob = GCGgetMasterprob(scip);
   npricingprobs = GCGgetNPricingprobs(scip);

   assert( !SCIPisInfinity(scip, SCIPgetSolOrigObj(masterprob, mastersol)) );

   SCIP_CALL( SCIPcreateSol(scip, origsol, GCGrelaxGetProbingheur(scip)) );

   SCIP_CALL( SCIPallocBufferArray(scip, &blockvalue, npricingprobs) );
   SCIP_CALL( SCIPallocBufferArray(scip, &blocknrs, npricingprobs) );

   SCIP_CALL( SCIPgetBoolParam(scip, "relaxing/gcg/discretization", &discretization) );

   if( discretization && (SCIPgetNContVars(scip) > 0) )
   {
      /* get variables of the master problem and their solution values */
      SCIP_CALL( SCIPgetVarsData(masterprob, &mastervarsall, &nmastervarsall, NULL, NULL, NULL, NULL) );

      assert(mastervarsall != NULL);
      assert(nmastervarsall >= 0);

      SCIP_CALL( SCIPallocBufferArray(scip, &mastervars, nmastervarsall) );

      SCIP_CALL( SCIPallocBufferArray(scip, &mastervals, nmastervarsall) );

      SCIP_CALL( SCIPgetSolVals(masterprob, mastersol, nmastervarsall, mastervarsall, mastervals) );

      nmastervars = 0;

      for( i = 0; i < nmastervarsall; ++i )
      {
         SCIP_Real solval;

         assert( i >= nmastervars );
         solval = mastervals[i];

         if( SCIPisPositive(scip, solval) )
         {
            mastervars[nmastervars] = mastervarsall[i];
            mastervals[nmastervars] = solval;

            ++nmastervars;
         }
      }

      /* sort mastervariables lexicographically */
      GCGsortPtrPtr((void**)mastervars, (void**) mastervals, mastervarcomp, scip, nmastervars );
   }
   else
   {
      /* get variables of the master problem and their solution values */
      SCIP_CALL( SCIPgetVarsData(masterprob, &mastervars, &nmastervars, NULL, NULL, NULL, NULL) );

      assert(mastervars != NULL);
      assert(nmastervars >= 0);

      SCIP_CALL( SCIPallocBufferArray(scip, &mastervals, nmastervars) );

      SCIP_CALL( SCIPgetSolVals(masterprob, mastersol, nmastervars, mastervars, mastervals) );
   }

   /* initialize the block values for the pricing problems */
   for( i = 0; i < npricingprobs; i++ )
   {
      blockvalue[i] = 0.0;
      blocknrs[i] = 0;
   }

   /* loop over all given master variables */
   for( i = 0; i < nmastervars; i++ )
   {
      SCIP_VAR** origvars;
      int norigvars;
      SCIP_Real* origvals;
      SCIP_Bool isray;
      int blocknr;

      origvars = GCGmasterVarGetOrigvars(mastervars[i]);
      norigvars = GCGmasterVarGetNOrigvars(mastervars[i]);
      origvals = GCGmasterVarGetOrigvals(mastervars[i]);
      blocknr = GCGvarGetBlock(mastervars[i]);
      isray = GCGmasterVarIsRay(mastervars[i]);

      assert(GCGvarIsMaster(mastervars[i]));

      /** @todo handle infinite master solution values */
      assert(!SCIPisInfinity(scip, mastervals[i]));

      /* first of all, handle variables representing rays */
      if( isray )
      {
         assert(blocknr >= 0);
         /* we also want to take into account variables representing rays, that have a small value (between normal and feas eps),
          * so we do no feas comparison here */
         if( SCIPisPositive(masterprob, mastervals[i]) )
         {
            /* loop over all original variables contained in the current master variable */
            for( j = 0; j < norigvars; j++ )
            {
               if( SCIPisZero(scip, origvals[j]) )
                  continue;

               assert(!SCIPisZero(scip, origvals[j]));

               /* the original variable is a linking variable: just transfer the solution value of the direct copy (this is done later) */
               if( GCGoriginalVarIsLinking(origvars[j]) )
                  continue;

               SCIPdebugMessage("Increasing value of %s by %f because of %s\n", SCIPvarGetName(origvars[j]), origvals[j] * mastervals[i], SCIPvarGetName(mastervars[i]));
               /* increase the corresponding value */
               SCIP_CALL( SCIPincSolVal(scip, *origsol, origvars[j], origvals[j] * mastervals[i]) );
            }
         }
         mastervals[i] = 0.0;
         continue;
      }

      /* variable was directly transferred to the master problem (only in linking conss or linking variable) */
      /** @todo this may be the wrong place for this case, handle it before the while loop
       * and remove the similar case in the next while loop */
      if( blocknr == -1 )
      {
         assert(norigvars == 1);
         assert(origvals[0] == 1.0);

         /* increase the corresponding value */
         SCIPdebugMessage("Increasing value of %s by %f because of %s\n", SCIPvarGetName(origvars[0]), origvals[0] * mastervals[i],  SCIPvarGetName(mastervars[i]));
         SCIP_CALL( SCIPincSolVal(scip, *origsol, origvars[0], origvals[0] * mastervals[i]) );
         mastervals[i] = 0.0;
         continue;
      }

      /* handle the variables with value >= 1 to get integral values in original solution */
      while( SCIPisFeasGE(masterprob, mastervals[i], 1.0) )
      {
         assert(blocknr >= 0);
         /* loop over all original variables contained in the current master variable */
         for( j = 0; j < norigvars; j++ )
         {
            SCIP_VAR* pricingvar;
            int norigpricingvars;
            SCIP_VAR** origpricingvars;
            if( SCIPisZero(scip, origvals[j]) )
               continue;
            assert(!SCIPisZero(scip, origvals[j]));

            /* the original variable is a linking variable: just transfer the solution value of the direct copy (this is done above) */
            if( GCGoriginalVarIsLinking(origvars[j]) )
               continue;

            pricingvar = GCGoriginalVarGetPricingVar(origvars[j]);
            assert(GCGvarIsPricing(pricingvar));

            norigpricingvars = GCGpricingVarGetNOrigvars(pricingvar);
            origpricingvars = GCGpricingVarGetOrigvars(pricingvar);

            /* just in case a variable has a value higher than the number of blocks, it represents */
            if( norigpricingvars <= blocknrs[blocknr] )
            {
               SCIPdebugMessage("Increasing value of %s by %f because of %s\n", SCIPvarGetName(origpricingvars[norigpricingvars-1]), mastervals[i] * origvals[j], SCIPvarGetName(mastervars[i]));
               /* increase the corresponding value */
               SCIP_CALL( SCIPincSolVal(scip, *origsol, origpricingvars[norigpricingvars-1], mastervals[i] * origvals[j]) );
               mastervals[i] = 1.0;
            }
            /* this should be default */
            else
            {
               SCIPdebugMessage("Increasing value of %s by %f because of %s\n", SCIPvarGetName(origpricingvars[blocknrs[blocknr]]), origvals[j], SCIPvarGetName(mastervars[i]) );
               /* increase the corresponding value */
               SCIP_CALL( SCIPincSolVal(scip, *origsol, origpricingvars[blocknrs[blocknr]], origvals[j]) );
            }
         }
         mastervals[i] = mastervals[i] - 1.0;
         blocknrs[blocknr]++;
      }
      assert(!SCIPisFeasNegative(masterprob, mastervals[i]));
   }

   /* TODO: Change order of mastervars */

   /* loop over all given master variables */
   for( i = 0; i < nmastervars; i++ )
   {
      SCIP_VAR** origvars;
      int norigvars;
      SCIP_Real* origvals;
      int blocknr;

      origvars = GCGmasterVarGetOrigvars(mastervars[i]);
      norigvars = GCGmasterVarGetNOrigvars(mastervars[i]);
      origvals = GCGmasterVarGetOrigvals(mastervars[i]);
      blocknr = GCGvarGetBlock(mastervars[i]);

      if( SCIPisFeasZero(masterprob, mastervals[i]) )
      {
         continue;
      }
      assert(SCIPisFeasGE(masterprob, mastervals[i], 0.0) && SCIPisFeasLT(masterprob, mastervals[i], 1.0));

      while( SCIPisFeasPositive(masterprob, mastervals[i]) )
      {
         assert(blocknr >= 0);
         assert(GCGvarIsMaster(mastervars[i]));
         assert(!GCGmasterVarIsRay(mastervars[i]));

         increaseval = MIN(mastervals[i], 1.0 - blockvalue[blocknr]);
         /* loop over all original variables contained in the current master variable */
         for( j = 0; j < norigvars; j++ )
         {
            SCIP_VAR* pricingvar;
            int norigpricingvars;
            SCIP_VAR** origpricingvars;

            if( SCIPisZero(scip, origvals[j]) )
               continue;

            /* the original variable is a linking variable: just transfer the solution value of the direct copy (this is done above) */
            if( GCGoriginalVarIsLinking(origvars[j]) )
               continue;

            pricingvar = GCGoriginalVarGetPricingVar(origvars[j]);
            assert(GCGvarIsPricing(pricingvar));

            norigpricingvars = GCGpricingVarGetNOrigvars(pricingvar);
            origpricingvars = GCGpricingVarGetOrigvars(pricingvar);

            if( norigpricingvars <= blocknrs[blocknr] )
            {
               increaseval = mastervals[i];

               SCIPdebugMessage("Increasing value of %s by %f because of %s\n", SCIPvarGetName(origpricingvars[norigpricingvars-1]), origvals[j] * increaseval, SCIPvarGetName(mastervars[i]) );
               /* increase the corresponding value */
               SCIP_CALL( SCIPincSolVal(scip, *origsol, origpricingvars[norigpricingvars-1], origvals[j] * increaseval) );
            }
            else
            {
               /* increase the corresponding value */
               SCIPdebugMessage("Increasing value of %s by %f because of %s\n", SCIPvarGetName(origpricingvars[blocknrs[blocknr]]), origvals[j] * increaseval, SCIPvarGetName(mastervars[i]) );
               SCIP_CALL( SCIPincSolVal(scip, *origsol, origpricingvars[blocknrs[blocknr]], origvals[j] * increaseval) );
            }
         }

         mastervals[i] = mastervals[i] - increaseval;
         if( SCIPisFeasZero(masterprob, mastervals[i]) )
         {
            mastervals[i] = 0.0;
         }
         blockvalue[blocknr] += increaseval;

         /* if the value assigned to the block is equal to 1, this block is full and we take the next block */
         if( SCIPisFeasGE(masterprob, blockvalue[blocknr], 1.0) )
         {
            blockvalue[blocknr] = 0.0;
            blocknrs[blocknr]++;
         }
      }
   }

   SCIPfreeBufferArray(scip, &mastervals);

   if( discretization && (SCIPgetNContVars(scip) > 0) )
   {
      SCIPfreeBufferArray(scip, &mastervars);
   }

   SCIPfreeBufferArray(scip, &blocknrs);
   SCIPfreeBufferArray(scip, &blockvalue);

   /* if the solution violates one of its bounds by more than feastol
    * and less than 10*feastol, round it and print a warning
    */
   SCIP_CALL( SCIPgetVarsData(scip, &vars, &nvars, NULL, NULL, NULL, NULL) );
   SCIP_CALL( SCIPgetRealParam(scip, "numerics/feastol", &feastol) );

   for( i = 0; i < nvars; ++i )
   {
      SCIP_Real solval;
      SCIP_Real lb;
      SCIP_Real ub;

      solval = SCIPgetSolVal(scip, *origsol, vars[i]);
      lb = SCIPvarGetLbLocal(vars[i]);
      ub = SCIPvarGetUbLocal(vars[i]);

      if( SCIPisFeasGT(scip, solval, ub) && EPSEQ(solval, ub, 10 * feastol) )
      {
         SCIP_CALL( SCIPsetSolVal(scip, *origsol, vars[i], ub) );
         SCIPwarningMessage(scip, "Variable %s rounded from %g to %g in relaxation solution\n",
            SCIPvarGetName(vars[i]), solval, ub);
      }
      else if( SCIPisFeasLT(scip, solval, lb) && EPSEQ(solval, lb, 10 * feastol) )
      {
         SCIP_CALL( SCIPsetSolVal(scip, *origsol, vars[i], lb) );
         SCIPwarningMessage(scip, "Variable %s rounded from %g to %g in relaxation solution\n",
            SCIPvarGetName(vars[i]), solval, lb);
      }
   }

   return SCIP_OKAY;
}


/** transforms given values of the given original variables into values of the given master variables */
void GCGtransformOrigvalsToMastervals(
   SCIP*                 scip,               /**< SCIP data structure */
   SCIP_VAR**            origvars,           /**< array with (subset of the) original variables */
   SCIP_Real*            origvals,           /**< array with values (coefs) for the given original variables */
   int                   norigvars,          /**< number of given original variables */
   SCIP_VAR**            mastervars,         /**< array of (all present) master variables */
   SCIP_Real*            mastervals,         /**< array to store the values of the master variables */
   int                   nmastervars         /**< number of master variables */
   )
{
   int i;
   int j;
   int k;

   assert(scip != NULL);
   assert(origvars != NULL);
   assert(origvals != NULL);
   assert(mastervars != NULL);
   assert(mastervals != NULL);
   assert(nmastervars >= 0);

   /* set all values to 0 initially */
   for( i = 0; i < nmastervars; i++ )
      mastervals[i] = 0.0;

   /* iterate over all original variables */
   for( i = 0; i < norigvars; i++ )
   {
      SCIP_VAR** varmastervars;
      SCIP_Real* varmastervals;
      int blocknr;

      assert(GCGvarIsOriginal(origvars[i]));
      varmastervars = GCGoriginalVarGetMastervars(origvars[i]);
      varmastervals = GCGoriginalVarGetMastervals(origvars[i]);
      blocknr = GCGvarGetBlock(origvars[i]);

      /* variable belongs to no block (or is a linking variable), so it was transferred directly to the master problem,
       * hence, we transfer the value directly to the corresponding master variabe
       */
      if( blocknr < 0 )
      {
         assert(blocknr == -1 || blocknr == -2);
         assert(SCIPvarIsOriginal(varmastervars[0]));
         assert(SCIPvarGetTransVar(varmastervars[0]) != NULL);

         for( k = 0; k < nmastervars; k++ )
         {
            if( mastervars[k] == SCIPvarGetTransVar(varmastervars[0]) )
            {
               mastervals[k] += (varmastervals[0] * origvals[i]);
               break;
            }
         }
         assert(k < nmastervars);
      }
      /* variable belongs to exactly one block, so we have to look at all master variables and increase their values
       * if they contain the original variable
       */
      else
      {
         SCIP_VAR* pricingvar;
         SCIP_VAR* origvar;
         SCIP_VAR** curmastervars;
         SCIP_Real* curmastervals;
         int ncurmastervars;

         pricingvar = GCGoriginalVarGetPricingVar(origvars[i]);
         assert(GCGvarIsPricing(pricingvar));

         origvar = GCGpricingVarGetOriginalVar(pricingvar);
         assert(GCGvarIsOriginal(origvar));
         curmastervars = GCGoriginalVarGetMastervars(origvar);
         curmastervals = GCGoriginalVarGetMastervals(origvar);
         ncurmastervars = GCGoriginalVarGetNMastervars(origvar);

         for( j = 0; j < ncurmastervars; j++ )
         {
            assert(SCIPvarIsTransformed(curmastervars[j]));
            for( k = 0; k < nmastervars; k++ )
               if( mastervars[k] == curmastervars[j] )
               {
                  mastervals[k] += (curmastervals[j] * origvals[i]);
                  break;
               }
            assert(k < nmastervars);
         }
      }

   }
}

/** returns whether the scip is the original scip instance */
SCIP_Bool GCGisOriginal(
   SCIP*                 scip                /**< SCIP data structure */
   )
{
   assert(scip != NULL);
   return SCIPfindRelax(scip, "gcg") != NULL;
}

/** returns whether the scip is the master problem scip */
SCIP_Bool GCGisMaster(
   SCIP*                 scip                /**< SCIP data structure */
   )
{
   assert(scip != NULL);
   return SCIPfindPricer(scip, "gcg") != NULL;
}

/** print out GCG statistics */
SCIP_RETCODE GCGprintStatistics(
   SCIP*                 scip,               /**< SCIP data structure */
   FILE*                 file                /**< output file or NULL for standard output */
)
{
   assert(scip != NULL);

   SCIPmessageFPrintInfo(SCIPgetMessagehdlr(GCGgetMasterprob(scip)), file, "\nMaster Program statistics:\n");
   SCIP_CALL( SCIPprintStatistics(GCGgetMasterprob(scip), file) );
   if( SCIPgetStage(GCGgetMasterprob(scip)) > SCIP_STAGE_PRESOLVED )
   {
      GCGpricerPrintPricingStatistics(GCGgetMasterprob(scip), file);
   }

   SCIPmessageFPrintInfo(SCIPgetMessagehdlr(scip), file, "\nOriginal Program statistics:\n");
   SCIP_CALL( SCIPprintStatistics(scip, file) );
   SCIPmessageFPrintInfo(SCIPgetMessagehdlr(GCGgetMasterprob(scip)), file, "\n");
   if( SCIPgetStage(scip) >= SCIP_STAGE_SOLVING )
   {
      SCIP_CALL( GCGmasterPrintSimplexIters(GCGgetMasterprob(scip), file) );
      SCIPmessageFPrintInfo(SCIPgetMessagehdlr(GCGgetMasterprob(scip)), file, "\n");
   }
   SCIP_CALL( GCGprintDetectorStatistics(scip, file) );
   if( SCIPgetStage(scip) >= SCIP_STAGE_PRESOLVING )
   {
      SCIPmessageFPrintInfo(SCIPgetMessagehdlr(GCGgetMasterprob(scip)), file, "\n");
      SCIP_CALL( GCGprintDecompStatistics(scip, file) );
   }
   return SCIP_OKAY;
}

SCIP_RETCODE GCGprintInstanceName(
   SCIP*                 scip,               /**< SCIP data structure */
   FILE*                 file                /**< output file or NULL for standard output */
)
{
   SCIPmessageFPrintInfo(SCIPgetMessagehdlr(scip), file, "filename: %s \n", GCGgetFilename(scip) );
   return SCIP_OKAY;
}


SCIP_RETCODE GCGprintMiplibStructureInformation(
   SCIP*                scip,
   SCIP_DIALOGHDLR*      dialoghdlr         /**< dialog handler */
   )
{
   FILE* file;

   char* filepath;
   char completefilepath[SCIP_MAXSTRLEN];

   SCIPgetStringParam(scip, "write/miplib2017featurefilepath", &filepath);

   (void) SCIPsnprintf(completefilepath, SCIP_MAXSTRLEN, "%s%s", filepath, ".csv");


   file = fopen(completefilepath, "w");
   if( file == NULL )
   {
      SCIPdialogMessage(scip, NULL, "error creating file <%s>\n", completefilepath);
      SCIPprintSysError(completefilepath);
      SCIPdialoghdlrClearBuffer(dialoghdlr);

      return SCIP_OKAY;
   }

   SCIP_CALL( GCGprintMiplibBaseInformationHeader(scip, file) );


   SCIP_CALL( GCGprintMiplibBaseInformation(scip, file) );

   SCIP_CALL( GCGprintMiplibConnectedInformation(scip, file) );

   SCIP_CALL( GCGprintMiplibDecompInformation(scip, file) );

   SCIPmessageFPrintInfo(SCIPgetMessagehdlr(GCGgetMasterprob(scip)), file, "\n, " );


   fclose(file);

   return SCIP_OKAY;
}




/** print out complete detection statistics */
SCIP_RETCODE GCGprintCompleteDetectionStatistics(
   SCIP*                 scip,               /**< SCIP data structure */
   FILE*                 file                /**< output file or NULL for standard output */
)
{
   assert(scip != NULL);

   if( !GCGdetectionTookPlace(scip) )
   {
      SCIPmessageFPrintInfo(SCIPgetMessagehdlr(scip), file, "\nDetection did not take place so far\n");
      return SCIP_OKAY;
   }

   SCIPmessageFPrintInfo(SCIPgetMessagehdlr(scip), file, "\nStart writing complete detection information:\n");

   SCIP_CALL( GCGprintInstanceName(scip, file) );



   GCGprintBlockcandidateInformation(scip, file);

   GCGprintCompleteDetectionTime(scip, file);

   GCGprintClassifierInformation(scip, file);

   GCGprintDecompInformation(scip, file);

//   GCGprintMiplibStructureInformation(scip, file);

   return SCIP_OKAY;
}



/** returns whether the constraint belongs to GCG or not */
SCIP_Bool GCGisConsGCGCons(
   SCIP_CONS*            cons                /**< constraint to check */
   )
{
   SCIP_CONSHDLR* conshdlr;
   assert(cons != NULL);
   conshdlr = SCIPconsGetHdlr(cons);
   if( strcmp("origbranch", SCIPconshdlrGetName(conshdlr)) == 0 )
      return TRUE;
   else if( strcmp("masterbranch", SCIPconshdlrGetName(conshdlr)) == 0 )
      return TRUE;

   return FALSE;
}<|MERGE_RESOLUTION|>--- conflicted
+++ resolved
@@ -38,9 +38,9 @@
 #include "pricer_gcg.h"
 #include "pub_gcgvar.h"
 #include "cons_decomp.h"
-<<<<<<< HEAD
 #include "gcgsort.h"
 #include <string.h>
+#include <unistd.h>
 
 /** computes the generator of mastervar for the entry in origvar
  * @return entry of the generator corresponding to origvar */
@@ -116,14 +116,6 @@
 
    return 0;
 }
-
-=======
-#include <unistd.h>
-
-
-#include <string.h>
-
->>>>>>> 42ca66a8
 
 /** transforms given solution of the master problem into solution of the original problem
  *  @todo think about types of epsilons used in this method
