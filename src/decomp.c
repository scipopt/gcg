--- conflicted
+++ resolved
@@ -1090,19 +1090,9 @@
       {
          SCIP_VAR* probvar = SCIPvarGetProbvar(curvars[j]);
          assert( SCIPvarIsActive(probvar) );
-<<<<<<< HEAD
-         if( !SCIPhashmapExists(vartoblock, probvar) )
-         {
-            SCIP_CALL( SCIPhashmapSetImage(vartoblock, probvar, (void*) (size_t) consblock) );
-         }
-         else
-         {
-            SCIP_CALL( SCIPhashmapSetImage(vartoblock, probvar, (void*) (size_t) (nblocks+1)) );
-=======
          if( !SCIPhashmapExists(vartoblock, probvar) && consblock <= nblocks )
          {
             SCIP_CALL( SCIPhashmapSetImage(vartoblock, probvar, (void*) (size_t) consblock) );
->>>>>>> 70497173
          }
 
          DECdecompSetVartoblock(decdecomp, vartoblock, &valid);
@@ -1321,30 +1311,13 @@
    DEC_DECOMP*           decdecomp           /**< decomposition data structure */
    )
 {
-   // SCIP_Bool* varishandled;
-   // SCIP_Bool* consishandled;
-
    int c;
    int b;
    int v;
 
-   //SCIP_CALL( SCIPallocMemoryArray(scip, &varishandled, SCIPgetNVars(scip)) );
-   //SCIP_CALL( SCIPallocMemoryArray(scip, &consishandled, SCIPgetNConss(scip)) );
-   //
-   //BMSclearMemoryArray(varishandled, SCIPgetNVars(scip));
-   //BMSclearMemoryArray(consishandled, SCIPgetNConss(scip));
-<<<<<<< HEAD
    for( v = 0; v < SCIPgetNVars(scip); ++v )
    {
       assert(SCIPhashmapExists(DECdecompGetVartoblock(decdecomp), SCIPgetVars(scip)[v]));
-=======
-   {
-
-      for( v = 0; v < SCIPgetNVars(scip); ++v )
-      {
-         assert(SCIPhashmapExists(DECdecompGetVartoblock(decdecomp), SCIPgetVars(scip)[v]));
-      }
->>>>>>> 70497173
    }
 
    for( c = 0; c < SCIPgetNConss(scip); ++c )
