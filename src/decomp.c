/* * * * * * * * * * * * * * * * * * * * * * * * * * * * * * * * * * * * * * */
/*                                                                           */
/*                  This file is part of the program                         */
/*          GCG --- Generic Column Generation                                */
/*                  a Dantzig-Wolfe decomposition based extension            */
/*                  of the branch-cut-and-price framework                    */
/*         SCIP --- Solving Constraint Integer Programs                      */
/*                                                                           */
/* * * * * * * * * * * * * * * * * * * * * * * * * * * * * * * * * * * * * * */

/**@file   decomp.c
 * @ingroup DECOMP
 * @brief  generic methods for working with different decomposition structures
 * @author Martin Bergner
 *
 * Various methods to work with the decomp structure
 *
 */

/*---+----1----+----2----+----3----+----4----+----5----+----6----+----7----+----8----+----9----+----0----+----1----+----2*/

/* #define SCIP_DEBUG */

#include "decomp.h"
#include "pub_decomp.h"
#include "scip/scip.h"
#include "struct_decomp.h"

#include <assert.h>

/** Converts the DEC_DECTYPE enum to a string */
const char *DECgetStrType(
   DEC_DECTYPE type
   )
{
   const char * names[] = {"unknown","arrowhead", "staircase", "diagonal", "bordered"};
   return names[type];
}

/** initializes the decdecomp structure to absolutely nothing */
SCIP_RETCODE DECdecdecompCreate(
   SCIP* scip,           /**< Pointer to the SCIP instance */
   DECDECOMP** decomp    /**< Pointer to the decdecomp instance */
   )
{
   assert(scip != NULL);
   assert(decomp != NULL);
   SCIP_CALL( SCIPallocMemory(scip, decomp) );

   (*decomp)->type = DEC_DECTYPE_UNKNOWN;
   (*decomp)->constoblock = NULL;
   (*decomp)->vartoblock = NULL;
   (*decomp)->subscipvars = NULL;
   (*decomp)->subscipconss = NULL;
   (*decomp)->nsubscipconss = NULL;
   (*decomp)->nsubscipvars = NULL;
   (*decomp)->linkingconss = NULL;
   (*decomp)->nlinkingconss = 0;
   (*decomp)->linkingvars = NULL;
   (*decomp)->nlinkingvars = 0;
   (*decomp)->stairlinkingvars = NULL;
   (*decomp)->nstairlinkingvars = NULL;
   (*decomp)->nblocks = 0;
   (*decomp)->consindex = NULL;
   (*decomp)->varindex = NULL;

   return SCIP_OKAY;
}

/** frees the decdecomp structure */
void DECdecdecompFree(
   SCIP* scip,           /**< Pointer to the SCIP instance */
   DECDECOMP** decdecomp /**< Pointer to the decdecomp instance */
   )
{
   DECDECOMP* decomp;
   int i;

   assert( scip!= NULL );
   assert( decdecomp != NULL);
   decomp = *decdecomp;

   assert(decomp != NULL);

   for( i = 0; i < decomp->nblocks; ++i )
   {
      SCIPfreeMemoryArray(scip, &decomp->subscipvars[i]);
      SCIPfreeMemoryArray(scip, &decomp->subscipconss[i]);
   }
   for( i = 0; i < decomp->nblocks-1; ++i )
   {
      SCIPfreeMemoryArray(scip, &decomp->stairlinkingvars[i]);
   }
   SCIPfreeMemoryArrayNull(scip, &decomp->subscipvars);
   SCIPfreeMemoryArrayNull(scip, &decomp->nsubscipvars);
   SCIPfreeMemoryArrayNull(scip, &decomp->subscipconss);
   SCIPfreeMemoryArrayNull(scip, &decomp->nsubscipconss);
   SCIPfreeMemoryArrayNull(scip, &decomp->linkingvars);
   SCIPfreeMemoryArray(scip, &decomp->stairlinkingvars);
   SCIPfreeMemoryArray(scip, &decomp->nstairlinkingvars);

   /* free hashmaps if they are not NULL */
   if( decomp->constoblock != NULL )
      SCIPhashmapFree(&decomp->constoblock);
   if( decomp->vartoblock != NULL )
      SCIPhashmapFree(&decomp->vartoblock);
   if( decomp->varindex != NULL )
      SCIPhashmapFree(&decomp->varindex);
   if( decomp->consindex != NULL )
      SCIPhashmapFree(&decomp->consindex);

   SCIPfreeMemoryArrayNull(scip, &decomp->linkingconss);

   SCIPfreeMemory(scip, decdecomp);
}

/** sets the type of the decomposition */
void DECdecdecompSetType(
   DECDECOMP* decdecomp, /**< Pointer to the decdecomp instance */
   DEC_DECTYPE type      /**< type of the decomposition */
   )
{
   assert(decdecomp != NULL);
   decdecomp->type = type;
}

/** gets the type of the decomposition */
DEC_DECTYPE DECdecdecompGetType(
   DECDECOMP* decdecomp  /**< Pointer to the decdecomp instance */
   )
{
   assert(decdecomp != NULL);
   return decdecomp->type;
}


/** sets the number of blocks for decomposition */
void DECdecdecompSetNBlocks(
   DECDECOMP* decdecomp, /**< Pointer to the decdecomp instance */
   int nblocks           /**< number of blocks for decomposition */
   )
{
   assert(decdecomp != NULL);
   assert(nblocks >= 0);
   decdecomp->nblocks = nblocks;
}

/** gets the number of blocks for decomposition */
int DECdecdecompGetNBlocks(
   DECDECOMP* decdecomp  /**< Pointer to the decdecomp instance */
   )
{
   assert(decdecomp != NULL);
   return decdecomp->nblocks;
}

/** Copies the input subscipvars array to the given decdecomp structure */
SCIP_RETCODE DECdecdecompSetSubscipvars(
   SCIP* scip,                 /**< SCIP data structure */
   DECDECOMP* decdecomp,       /**< DECDECOMP data structure */
   SCIP_VAR*** subscipvars,    /**< Subscipvars array  */
   int* nsubscipvars           /**< number of subscipvars per block */
   )
{
   int b;
   assert(scip != NULL);
   assert(decdecomp != NULL);
   assert(subscipvars != NULL);
   assert(nsubscipvars != NULL);
   assert(decdecomp->nblocks > 0);

   assert(decdecomp->subscipvars == NULL);
   assert(decdecomp->nsubscipvars == NULL);

   SCIP_CALL( SCIPallocMemoryArray(scip, &decdecomp->subscipvars, decdecomp->nblocks) );
   SCIP_CALL( SCIPallocMemoryArray(scip, &decdecomp->nsubscipvars, decdecomp->nblocks) );

   assert(decdecomp->subscipvars != NULL);
   assert(decdecomp->nsubscipvars != NULL);

   for( b = 0; b < decdecomp->nblocks; ++b )
   {
<<<<<<< HEAD
      //assert(nsubscipvars[b] > 0);
=======
      assert(nsubscipvars[b] >= 0);
>>>>>>> 1b6e903b
      decdecomp->nsubscipvars[b] = nsubscipvars[b];

      assert(subscipvars[b] != NULL);
      SCIP_CALL( SCIPduplicateMemoryArray(scip, &decdecomp->subscipvars[b], subscipvars[b], nsubscipvars[b]) ); /*lint !e866*/
   }

   return SCIP_OKAY;
}

/** Returns the subscipvars array of the given decdecomp structure */
SCIP_VAR***  DECdecdecompGetSubscipvars(
   DECDECOMP* decdecomp       /**< DECDECOMP data structure */
   )
{
   assert(decdecomp != NULL);
   return decdecomp->subscipvars;
}

/** Returns the nsubscipvars array of the given decdecomp structure */
int*  DECdecdecompGetNSubscipvars(
   DECDECOMP* decdecomp       /**< DECDECOMP data structure */
   )
{
   assert(decdecomp != NULL);
   return decdecomp->nsubscipvars;
}

/** Copies the input subscipconss array to the given decdecomp structure */
SCIP_RETCODE DECdecdecompSetSubscipconss(
   SCIP* scip,                 /**< SCIP data structure */
   DECDECOMP* decdecomp,       /**< DECDECOMP data structure */
   SCIP_CONS*** subscipconss,    /**< Subscipconss array  */
   int* nsubscipconss           /**< number of subscipconss per block */
   )
{
   int b;
   assert(scip != NULL);
   assert(decdecomp != NULL);
   assert(subscipconss != NULL);
   assert(nsubscipconss != NULL);
   assert(decdecomp->nblocks > 0);

   assert(decdecomp->subscipconss == NULL);
   assert(decdecomp->nsubscipconss == NULL);

   SCIP_CALL( SCIPallocMemoryArray(scip, &decdecomp->subscipconss, decdecomp->nblocks) );
   SCIP_CALL( SCIPallocMemoryArray(scip, &decdecomp->nsubscipconss, decdecomp->nblocks) );

   assert(decdecomp->subscipconss != NULL);
   assert(decdecomp->nsubscipconss != NULL);

   for( b = 0; b < decdecomp->nblocks; ++b )
   {
      assert(nsubscipconss[b] > 0);
      decdecomp->nsubscipconss[b] = nsubscipconss[b];

      assert(subscipconss[b] != NULL);
      SCIP_CALL( SCIPduplicateMemoryArray(scip, &decdecomp->subscipconss[b], subscipconss[b], nsubscipconss[b]) ); /*lint !e866*/
   }

   return SCIP_OKAY;
}

/** Returns the subscipconss array of the given decdecomp structure */
SCIP_CONS***  DECdecdecompGetSubscipconss(
   DECDECOMP* decdecomp       /**< DECDECOMP data structure */
   )
{
   assert(decdecomp != NULL);
   return decdecomp->subscipconss;
}

/** Returns the nsubscipconss array of the given decdecomp structure */
int*  DECdecdecompGetNSubscipconss(
   DECDECOMP* decdecomp       /**< DECDECOMP data structure */
   )
{
   assert(decdecomp != NULL);
   return decdecomp->nsubscipconss;
}

/** Copies the input linkingconss array to the given decdecomp structure */
SCIP_RETCODE DECdecdecompSetLinkingconss(
   SCIP* scip,                 /**< SCIP data structure */
   DECDECOMP* decdecomp,       /**< DECDECOMP data structure */
   SCIP_CONS** linkingconss,    /**< Linkingconss array  */
   int nlinkingconss          /**< number of linkingconss per block */
   )
{
   assert(scip != NULL);
   assert(decdecomp != NULL);
   assert(linkingconss != NULL);
   assert(nlinkingconss >= 0);

   assert(decdecomp->linkingconss == NULL);
   assert(decdecomp->nlinkingconss == 0);

   decdecomp->nlinkingconss = nlinkingconss;

   SCIP_CALL( SCIPduplicateMemoryArray(scip, &decdecomp->linkingconss, linkingconss, nlinkingconss) );

   return SCIP_OKAY;
}

/** Returns the linkingconss array of the given decdecomp structure */
SCIP_CONS**  DECdecdecompGetLinkingconss(
   DECDECOMP* decdecomp       /**< DECDECOMP data structure */
   )
{
   assert(decdecomp != NULL);
   return decdecomp->linkingconss;
}

/** Returns the nlinkingconss array of the given decdecomp structure */
int  DECdecdecompGetNLinkingconss(
   DECDECOMP* decdecomp       /**< DECDECOMP data structure */
   )
{
   assert(decdecomp != NULL);
   assert(decdecomp->nlinkingconss >= 0);
   return decdecomp->nlinkingconss;
}

/** Copies the input linkingvars array to the given decdecomp structure */
SCIP_RETCODE DECdecdecompSetLinkingvars(
   SCIP* scip,                 /**< SCIP data structure */
   DECDECOMP* decdecomp,       /**< DECDECOMP data structure */
   SCIP_VAR** linkingvars,    /**< Linkingvars array  */
   int nlinkingvars            /**< number of linkingvars per block */
   )
{
   assert(scip != NULL);
   assert(decdecomp != NULL);
   assert(linkingvars != NULL);
   assert(nlinkingvars >= 0);

   assert(decdecomp->linkingvars == NULL);
   assert(decdecomp->nlinkingvars == 0);

   decdecomp->nlinkingvars = nlinkingvars;

   SCIP_CALL( SCIPduplicateMemoryArray(scip, &decdecomp->linkingvars, linkingvars, nlinkingvars) );

   return SCIP_OKAY;
}

/** Returns the linkingvars array of the given decdecomp structure */
SCIP_VAR**  DECdecdecompGetLinkingvars(
   DECDECOMP* decdecomp       /**< DECDECOMP data structure */
   )
{
   assert(decdecomp != NULL);
   return decdecomp->linkingvars;
}

/** Returns the nlinkingvars array of the given decdecomp structure */
int  DECdecdecompGetNLinkingvars(
   DECDECOMP* decdecomp       /**< DECDECOMP data structure */
   )
{
   assert(decdecomp != NULL);
   assert(decdecomp->nlinkingvars >= 0);
   return decdecomp->nlinkingvars;
}

/** Copies the input stairlinkingvars array to the given decdecomp structure */
SCIP_RETCODE DECdecdecompSetStairlinkingvars(
   SCIP* scip,                 /**< SCIP data structure */
   DECDECOMP* decdecomp,       /**< DECDECOMP data structure */
   SCIP_VAR*** stairlinkingvars,    /**< Linkingvars array  */
   int* nstairlinkingvars           /**< number of linkingvars per block */
   )
{
   int b;
   assert(scip != NULL);
   assert(decdecomp != NULL);
   assert(stairlinkingvars != NULL);
   assert(nstairlinkingvars != NULL);
   assert(decdecomp->nblocks > 0);

   assert(decdecomp->stairlinkingvars == NULL);
   assert(decdecomp->nstairlinkingvars == NULL);

   SCIP_CALL( SCIPallocMemoryArray(scip, &decdecomp->stairlinkingvars, decdecomp->nblocks-1) );
   SCIP_CALL( SCIPallocMemoryArray(scip, &decdecomp->nstairlinkingvars, decdecomp->nblocks-1) );

   assert(decdecomp->stairlinkingvars != NULL);
   assert(decdecomp->nstairlinkingvars != NULL);

   for( b = 0; b < decdecomp->nblocks-1; ++b)
   {
      assert(nstairlinkingvars[b] > 0);
      decdecomp->nstairlinkingvars[b] = nstairlinkingvars[b];

      assert(stairlinkingvars[b] != NULL);
      SCIP_CALL( SCIPduplicateMemoryArray(scip, &decdecomp->stairlinkingvars[b], stairlinkingvars[b], nstairlinkingvars[b]) );
   }

   return SCIP_OKAY;
}

/** Returns the stairlinkingvars array of the given decdecomp structure */
SCIP_VAR***  DECdecdecompGetStairlinkingvars(
   DECDECOMP* decdecomp       /**< DECDECOMP data structure */
   )
{
   assert(decdecomp != NULL);
   return decdecomp->stairlinkingvars;
}

/** Returns the nstairlinkingvars array of the given decdecomp structure */
int*  DECdecdecompGetNStairlinkingvars(
   DECDECOMP* decdecomp       /**< DECDECOMP data structure */
   )
{
   assert(decdecomp != NULL);
   assert(decdecomp->nstairlinkingvars != NULL );
   return decdecomp->nstairlinkingvars;
}

/** Sets the vartoblock hashmap of the given decdecomp structure */
void  DECdecdecompSetVartoblock(
   DECDECOMP*    decdecomp,      /**< DECDECOMP data structure */
   SCIP_HASHMAP* vartoblock      /**< Vartoblock hashmap */
   )
{
   assert(decdecomp != NULL);
   assert(vartoblock != NULL);
   decdecomp->vartoblock = vartoblock;
}

/** Returns the vartoblock hashmap of the given decdecomp structure */
SCIP_HASHMAP*  DECdecdecompGetVartoblock(
   DECDECOMP* decdecomp       /**< DECDECOMP data structure */
   )
{
   assert(decdecomp != NULL);
   return decdecomp->vartoblock;
}

/** Sets the constoblock hashmap of the given decdecomp structure */
void  DECdecdecompSetConstoblock(
   DECDECOMP*    decdecomp,      /**< DECDECOMP data structure */
   SCIP_HASHMAP* constoblock      /**< Constoblock hashmap */
   )
{
   assert(decdecomp != NULL);
   assert(constoblock != NULL);
   decdecomp->constoblock = constoblock;
}

/** Returns the constoblock hashmap of the given decdecomp structure */
SCIP_HASHMAP*  DECdecdecompGetConstoblock(
   DECDECOMP* decdecomp       /**< DECDECOMP data structure */
   )
{
   assert(decdecomp != NULL);
   return decdecomp->constoblock;
}

/** Sets the varindex hashmap of the given decdecomp structure */
void  DECdecdecompSetVarindex(
   DECDECOMP*    decdecomp,      /**< DECDECOMP data structure */
<<<<<<< HEAD
   SCIP_HASHMAP* varindex        /**< Varindex hashmap */
=======
   SCIP_HASHMAP* varindex      /**< Varindex hashmap */
>>>>>>> 1b6e903b
   )
{
   assert(decdecomp != NULL);
   assert(varindex != NULL);
   decdecomp->varindex = varindex;
}

<<<<<<< HEAD
/** Returns the varindexk hashmap of the given decdecomp structure */
=======
/** Returns the varindex hashmap of the given decdecomp structure */
>>>>>>> 1b6e903b
SCIP_HASHMAP*  DECdecdecompGetVarindex(
   DECDECOMP* decdecomp       /**< DECDECOMP data structure */
   )
{
   assert(decdecomp != NULL);
   return decdecomp->varindex;
}

/** Sets the consindex hashmap of the given decdecomp structure */
void  DECdecdecompSetConsindex(
   DECDECOMP*    decdecomp,      /**< DECDECOMP data structure */
<<<<<<< HEAD
   SCIP_HASHMAP* consindex       /**< Consindex hashmap */
=======
   SCIP_HASHMAP* consindex      /**< Consindex hashmap */
>>>>>>> 1b6e903b
   )
{
   assert(decdecomp != NULL);
   assert(consindex != NULL);
   decdecomp->consindex = consindex;
}

<<<<<<< HEAD
/** Returns the constoblock hashmap of the given decdecomp structure */
=======
/** Returns the consindex hashmap of the given decdecomp structure */
>>>>>>> 1b6e903b
SCIP_HASHMAP*  DECdecdecompGetConsindex(
   DECDECOMP* decdecomp       /**< DECDECOMP data structure */
   )
{
   assert(decdecomp != NULL);
   return decdecomp->consindex;
}

/** completely initializes decdecomp from the values of the hashmaps */
SCIP_RETCODE DECfillOutDecdecompFromHashmaps(
   SCIP*                 scip,               /**< SCIP data structure */
   DECDECOMP*            decdecomp,          /**< decomposition structure */
   SCIP_HASHMAP*         vartoblock,         /**< variable to block hashmap */
   SCIP_HASHMAP*         constoblock,        /**< constraint to block hashmap */
   int                   nblocks,            /**< number of blocks */
   SCIP_VAR**            vars,               /**< variable array */
   int                   nvars,              /**< number of variables */
   SCIP_CONS**           conss,              /**< constraint array */
   int                   nconss              /**< number of constraints */
   )
{
   SCIP_CONS** linkingconss;
   int nlinkingconss;
   SCIP_CONS*** subscipconss;
   int* nsubscipconss;
   SCIP_VAR** linkingvars;
   int nlinkingvars;
   SCIP_VAR*** subscipvars;
   int* nsubscipvars;
   int i;

   assert(scip != NULL);
   assert(decdecomp != NULL);
   assert(vartoblock != NULL);
   assert(constoblock != NULL);
   assert(nblocks > 0);
   assert(vars != NULL);
   assert(nvars > 0);
   assert(conss != NULL);
   assert(nconss > 0);

   SCIP_CALL( SCIPallocBufferArray(scip, &linkingconss, nconss) );
   SCIP_CALL( SCIPallocBufferArray(scip, &linkingvars, nvars) );
   SCIP_CALL( SCIPallocBufferArray(scip, &nsubscipconss, nblocks) );
   SCIP_CALL( SCIPallocBufferArray(scip, &subscipconss, nblocks) );
   SCIP_CALL( SCIPallocBufferArray(scip, &nsubscipvars, nblocks) );
   SCIP_CALL( SCIPallocBufferArray(scip, &subscipvars, nblocks) );

   nlinkingconss = 0;
   nlinkingvars = 0;

   for( i = 0; i < nblocks; ++i )
   {
      SCIP_CALL( SCIPallocBufferArray(scip, &subscipconss[i], nconss) ); /*lint !e866*/
      nsubscipconss[i] = 0;
      SCIP_CALL( SCIPallocBufferArray(scip, &subscipvars[i], nvars) ); /*lint !e866*/
      nsubscipvars[i] = 0;
   }
   /* handle variables */
   for( i = 0; i < nvars; ++i )
   {
      int block;
      SCIP_VAR* var;

      var = vars[i];
      assert(var != NULL);
      if( !SCIPhashmapExists(vartoblock, var) )
         block = nblocks+1;
      else
      {
         block = (int)(size_t)SCIPhashmapGetImage(vartoblock, var); /*lint !e507*/
      }

      assert(block > 0 && block <= nblocks+1);

      /* if variable belongs to a block */
      if( block <= nblocks )
      {
         SCIPdebugMessage("var %s in block %d.\n", SCIPvarGetName(var), block-1);
         subscipvars[block-1][nsubscipvars[block-1]] = var;
         ++(nsubscipvars[block-1]);
      }
      else /* variable is linking */
      {
         SCIPdebugMessage("var %s is linking.\n", SCIPvarGetName(var));
         assert(block == nblocks+1);
         linkingvars[nlinkingvars] = var;
         ++nlinkingvars;
      }
   }

   /* handle constraints */
   for( i = 0; i < nconss; ++i )
   {
      int block;
      SCIP_CONS* cons;

      cons = conss[i];
      assert(cons != NULL);
      if( !SCIPhashmapExists(decdecomp->constoblock, cons) )
         block = nblocks+1;
      else
      {
         block = (int)(size_t)SCIPhashmapGetImage(decdecomp->constoblock, cons); /*lint !e507*/
      }

      assert(block > 0 && block <= nblocks+1);

      /* if constraint belongs to a block */
      if( block <= nblocks )
      {
         SCIPdebugMessage("cons %s in block %d.\n", SCIPconsGetName(cons), block-1);
         subscipconss[block-1][nsubscipconss[block-1]] = cons;
         ++(nsubscipconss[block-1]);
      }
      else /* constraint is linking */
      {
         SCIPdebugMessage("cons %s is linking.\n", SCIPconsGetName(cons));
         assert(block == nblocks+1);
         linkingconss[nlinkingconss] = cons;
         ++nlinkingconss;
      }
   }

   if( nlinkingconss > 0 )
   {
      SCIP_CALL( DECdecdecompSetLinkingconss(scip, decdecomp, linkingconss, nlinkingconss) );
      DECdecdecompSetType(decdecomp, DEC_DECTYPE_BORDERED);
   }
   if( nlinkingvars > 0 )
   {
      SCIP_CALL( DECdecdecompSetLinkingvars(scip, decdecomp, linkingvars, nlinkingvars) );
      DECdecdecompSetType(decdecomp, DEC_DECTYPE_ARROWHEAD);
   }
   SCIP_CALL( DECdecdecompSetSubscipconss(scip, decdecomp, subscipconss, nsubscipconss) );
   SCIP_CALL( DECdecdecompSetSubscipvars(scip, decdecomp, subscipvars, nsubscipvars) );
   DECdecdecompSetVartoblock(decdecomp, vartoblock);
   DECdecdecompSetConstoblock(decdecomp, constoblock);

   SCIPfreeBufferArray(scip, &linkingconss);
   SCIPfreeBufferArray(scip, &nsubscipconss);
   SCIPfreeBufferArray(scip, &nsubscipvars);

   for( i = 0; i < nblocks; ++i )
   {
     SCIPfreeBufferArray(scip, &subscipconss[i]);
     SCIPfreeBufferArray(scip, &subscipvars[i]);
   }

   SCIPfreeBufferArray(scip, &subscipconss);
   SCIPfreeBufferArray(scip, &subscipvars);
   SCIPfreeBufferArray(scip, &linkingvars);

   return SCIP_OKAY;
}

/** sets the detector for the given decdecomp structure */
void DECdecdecompSetDetector(
   DECDECOMP*    decdecomp,   /**< decdecomp instance */
   DEC_DETECTOR* detector     /**< detector data structure */
   )
{
   assert(decdecomp != NULL);
   assert(detector != NULL);

   decdecomp->detector = detector;
}

/** gets the detector for the given decdecomp structure */
DEC_DETECTOR* DECdecdecompGetDetector(
   DECDECOMP* decdecomp       /**< decdecomp instance */
   )
{
   assert(decdecomp != NULL);

   return decdecomp->detector;
}

/** transforms all constraints and variables, updating the arrays */
SCIP_RETCODE DECdecdecompTransform(
   SCIP*      scip,           /**< SCIP data structure */
   DECDECOMP* decdecomp       /**< decdecomp instance */
   )
{
   int b;
   int c;
   int v;
   SCIP_HASHMAP* newconstoblock;
   SCIP_HASHMAP* newvartoblock;
   SCIP_VAR* newvar;
   assert(SCIPgetStage(scip) >= SCIP_STAGE_TRANSFORMED);

   SCIP_CALL( SCIPhashmapCreate(&newconstoblock, SCIPblkmem(scip), SCIPgetNConss(scip)) );
   SCIP_CALL( SCIPhashmapCreate(&newvartoblock, SCIPblkmem(scip), SCIPgetNVars(scip)) );

   /* transform all constraints and put them into constoblock */
   for( b = 0; b < decdecomp->nblocks; ++b )
   {
      for( c = 0; c < decdecomp->nsubscipconss[b]; ++c )
      {
         SCIPdebugMessage("%d, %d: %s (%s)\n", b, c, SCIPconsGetName(decdecomp->subscipconss[b][c]), SCIPconsIsTransformed(decdecomp->subscipconss[b][c])?"t":"o" );
         assert(decdecomp->subscipconss[b][c] != NULL);
         decdecomp->subscipconss[b][c] = SCIPfindCons(scip, SCIPconsGetName(decdecomp->subscipconss[b][c]));
         assert(decdecomp->subscipconss[b][c] != NULL);
         assert(!SCIPhashmapExists(newconstoblock, decdecomp->subscipconss[b][c]));
         SCIP_CALL( SCIPhashmapInsert(newconstoblock, decdecomp->subscipconss[b][c], (void*) (size_t) b) );
      }
   }
   /* transform all variables and put them into vartoblock */
   for( b = 0; b < decdecomp->nblocks; ++b )
   {
      for( v = 0; v < decdecomp->nsubscipvars[b]; ++v )
      {
         SCIPdebugMessage("%d, %d: %s (%p, %s)\n", b, v, SCIPvarGetName(decdecomp->subscipvars[b][v]), decdecomp->subscipvars[b][v], SCIPvarIsTransformed(decdecomp->subscipvars[b][v])?"t":"o" );
         assert(decdecomp->subscipvars[b][v] != NULL);
         if( !SCIPvarIsTransformed(decdecomp->subscipvars[b][v]) )
         {
            SCIP_CALL( SCIPgetTransformedVar(scip, decdecomp->subscipvars[b][v], &newvar) );
         }
         else
            newvar = decdecomp->subscipvars[b][v];
         assert(newvar != NULL);
         assert(SCIPvarIsTransformed(newvar));

         decdecomp->subscipvars[b][v] = newvar;
         SCIPdebugMessage("%d, %d: %s (%p, %s)\n", b, v, SCIPvarGetName(decdecomp->subscipvars[b][v]), decdecomp->subscipvars[b][v], SCIPvarIsTransformed(decdecomp->subscipvars[b][v])?"t":"o" );
         assert(decdecomp->subscipvars[b][v] != NULL);
         assert(!SCIPhashmapExists(newvartoblock, decdecomp->subscipvars[b][v]));
         SCIP_CALL( SCIPhashmapInsert(newvartoblock, decdecomp->subscipvars[b][v], (void*) (size_t) b) );
      }
   }

   /* transform all linking constraints */
   for( c = 0; c < decdecomp->nlinkingconss; ++c )
   {
      SCIPdebugMessage("m, %d: %s (%s)\n", c, SCIPconsGetName(decdecomp->linkingconss[c]), SCIPconsIsTransformed(decdecomp->linkingconss[c])?"t":"o" );
      assert(decdecomp->linkingconss[c] != NULL);
      decdecomp->linkingconss[c] = SCIPfindCons(scip, SCIPconsGetName(decdecomp->linkingconss[c]));
      assert(decdecomp->linkingconss[c] != NULL);
   }

   /** @todo include Friederikes code */

   /* transform all linking variables */
   for( v = 0; v < decdecomp->nlinkingvars; ++v )
   {
      SCIPdebugMessage("m, %d: %s (%p, %s)\n", v, SCIPvarGetName(decdecomp->linkingvars[v]), decdecomp->linkingvars[v], SCIPvarIsTransformed(decdecomp->linkingvars[v])?"t":"o" );
      assert(decdecomp->linkingvars[v] != NULL);

      if( !SCIPvarIsTransformed(decdecomp->linkingvars[v]) )
      {
         SCIP_CALL( SCIPgetTransformedVar(scip, decdecomp->linkingvars[v], &newvar) );
      }
      else
         newvar = decdecomp->linkingvars[v];
      assert(newvar != NULL);
      assert(SCIPvarIsTransformed(newvar));

      decdecomp->linkingvars[v] = newvar;
      SCIPdebugMessage("m, %d: %s (%p, %s)\n", v, SCIPvarGetName(decdecomp->linkingvars[v]), decdecomp->linkingvars[v], SCIPvarIsTransformed(decdecomp->linkingvars[v])?"t":"o" );
      assert(decdecomp->linkingvars[v] != NULL);
   }

   SCIPhashmapFree(&decdecomp->constoblock);
   decdecomp->constoblock = newconstoblock;
   SCIPhashmapFree(&decdecomp->vartoblock);
   decdecomp->vartoblock = newvartoblock;
   return SCIP_OKAY;
}

/** prints out detailed information on the contents of decdecomp*/
void DECdecdecompPrintDecomp(
   SCIP*      scip,           /**< SCIP data structure */
   DECDECOMP* decdecomp       /**< decdecomp instance */
   )
{
   int i;
   int j;
   SCIP_VAR* var;
   SCIP_CONS* cons;
   SCIPinfoMessage(scip, NULL, "================DECDECOMP===============\n");
   SCIPinfoMessage(scip, NULL, "# blocks: %i\n", decdecomp->nblocks);
   for(i = 0; i < decdecomp->nblocks; ++i)
   {
      SCIPinfoMessage(scip, NULL, "Block #%i (#vars: %i, #conss: %i):\n", i+1, decdecomp->nsubscipvars[i], decdecomp->nsubscipconss[i]);
      SCIPinfoMessage(scip, NULL, "Variables (block, index):\n");
      for(j = 0; j < decdecomp->nsubscipvars[i]; ++j)
      {
         var = decdecomp->subscipvars[i][j];
         SCIPinfoMessage(scip, NULL, "\t%s (%i, %i)\n", SCIPvarGetName(var), *(int*) SCIPhashmapGetImage(decdecomp->vartoblock, (void*) var), *(int*) SCIPhashmapGetImage(decdecomp->varindex, (void*) var));
      }
      SCIPinfoMessage(scip, NULL, "Constraints:\n");
      for(j = 0; j < decdecomp->nsubscipconss[i]; ++j)
      {
         cons = decdecomp->subscipconss[i][j];
         SCIPinfoMessage(scip, NULL, "\t%s (%i, %i)\n", SCIPconsGetName(cons), *(int*) SCIPhashmapGetImage(decdecomp->constoblock, (void*) cons), *(int*) SCIPhashmapGetImage(decdecomp->consindex, (void*) cons));
      }
      SCIPinfoMessage(scip, NULL, "========================================\n");
   }
   SCIPinfoMessage(scip, NULL, "Linking variables #%i (varindex) :\n", decdecomp->nlinkingvars);
   for(j = 0; j < decdecomp->nlinkingvars; ++j)
   {
      var = decdecomp->linkingvars[j];
      SCIPinfoMessage(scip, NULL, "\t%s (%i)\n", SCIPvarGetName(var), *(int*) SCIPhashmapGetImage(decdecomp->varindex, (void*) var));
   }
   SCIPinfoMessage(scip, NULL, "========================================\n");
   SCIPinfoMessage(scip, NULL, "Linking constraints #%i (consindex) :\n", decdecomp->nlinkingconss);
   for(j = 0; j < decdecomp->nlinkingconss; ++j)
   {
      cons = decdecomp->linkingconss[j];
      SCIPinfoMessage(scip, NULL, "\t%s (%i)\n", SCIPconsGetName(cons), *(int*) SCIPhashmapGetImage(decdecomp->consindex, (void*) cons));
   }
   SCIPinfoMessage(scip, NULL, "========================================\n");
}

<|MERGE_RESOLUTION|>--- conflicted
+++ resolved
@@ -180,11 +180,7 @@
 
    for( b = 0; b < decdecomp->nblocks; ++b )
    {
-<<<<<<< HEAD
-      //assert(nsubscipvars[b] > 0);
-=======
       assert(nsubscipvars[b] >= 0);
->>>>>>> 1b6e903b
       decdecomp->nsubscipvars[b] = nsubscipvars[b];
 
       assert(subscipvars[b] != NULL);
@@ -448,11 +444,7 @@
 /** Sets the varindex hashmap of the given decdecomp structure */
 void  DECdecdecompSetVarindex(
    DECDECOMP*    decdecomp,      /**< DECDECOMP data structure */
-<<<<<<< HEAD
    SCIP_HASHMAP* varindex        /**< Varindex hashmap */
-=======
-   SCIP_HASHMAP* varindex      /**< Varindex hashmap */
->>>>>>> 1b6e903b
    )
 {
    assert(decdecomp != NULL);
@@ -460,11 +452,7 @@
    decdecomp->varindex = varindex;
 }
 
-<<<<<<< HEAD
-/** Returns the varindexk hashmap of the given decdecomp structure */
-=======
 /** Returns the varindex hashmap of the given decdecomp structure */
->>>>>>> 1b6e903b
 SCIP_HASHMAP*  DECdecdecompGetVarindex(
    DECDECOMP* decdecomp       /**< DECDECOMP data structure */
    )
@@ -476,11 +464,7 @@
 /** Sets the consindex hashmap of the given decdecomp structure */
 void  DECdecdecompSetConsindex(
    DECDECOMP*    decdecomp,      /**< DECDECOMP data structure */
-<<<<<<< HEAD
    SCIP_HASHMAP* consindex       /**< Consindex hashmap */
-=======
-   SCIP_HASHMAP* consindex      /**< Consindex hashmap */
->>>>>>> 1b6e903b
    )
 {
    assert(decdecomp != NULL);
@@ -488,11 +472,7 @@
    decdecomp->consindex = consindex;
 }
 
-<<<<<<< HEAD
-/** Returns the constoblock hashmap of the given decdecomp structure */
-=======
 /** Returns the consindex hashmap of the given decdecomp structure */
->>>>>>> 1b6e903b
 SCIP_HASHMAP*  DECdecdecompGetConsindex(
    DECDECOMP* decdecomp       /**< DECDECOMP data structure */
    )
