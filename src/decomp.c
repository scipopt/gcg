/* * * * * * * * * * * * * * * * * * * * * * * * * * * * * * * * * * * * * * */
/*                                                                           */
/*                  This file is part of the program                         */
/*          GCG --- Generic Column Generation                                */
/*                  a Dantzig-Wolfe decomposition based extension            */
/*                  of the branch-cut-and-price framework                    */
/*         SCIP --- Solving Constraint Integer Programs                      */
/*                                                                           */
/* Copyright (C) 2010-2012 Operations Research, RWTH Aachen University       */
/*                         Zuse Institute Berlin (ZIB)                       */
/*                                                                           */
/* This program is free software; you can redistribute it and/or             */
/* modify it under the terms of the GNU Lesser General Public License        */
/* as published by the Free Software Foundation; either version 3            */
/* of the License, or (at your option) any later version.                    */
/*                                                                           */
/* This program is distributed in the hope that it will be useful,           */
/* but WITHOUT ANY WARRANTY; without even the implied warranty of            */
/* MERCHANTABILITY or FITNESS FOR A PARTICULAR PURPOSE.  See the             */
/* GNU Lesser General Public License for more details.                       */
/*                                                                           */
/* You should have received a copy of the GNU Lesser General Public License  */
/* along with this program; if not, write to the Free Software               */
/* Foundation, Inc., 51 Franklin St, Fifth Floor, Boston, MA 02110-1301, USA.*/
/*                                                                           */
/* * * * * * * * * * * * * * * * * * * * * * * * * * * * * * * * * * * * * * */

/**@file   decomp.c
 * @ingroup DECOMP
 * @brief  generic methods for working with different decomposition structures
 * @author Martin Bergner
 *
 * Various methods to work with the decomp structure
 *
 */

/*---+----1----+----2----+----3----+----4----+----5----+----6----+----7----+----8----+----9----+----0----+----1----+----2*/

#include "decomp.h"
#include "pub_decomp.h"
#include "scip/scip.h"
#include "struct_decomp.h"

#include <assert.h>

/** converts the DEC_DECTYPE enum to a string */
const char *DECgetStrType(
   DEC_DECTYPE type
   )
{
   const char * names[] = { "unknown", "arrowhead", "staircase", "diagonal", "bordered" };
   return names[type];
}

/** initializes the decdecomp structure to absolutely nothing */
SCIP_RETCODE DECdecompCreate(
   SCIP*                 scip,               /**< Pointer to the SCIP instance */
   DEC_DECOMP**          decomp              /**< Pointer to the decdecomp instance */
   )
{
   assert(scip != NULL);
   assert(decomp != NULL);
   SCIP_CALL( SCIPallocMemory(scip, decomp) );

   (*decomp)->type = DEC_DECTYPE_UNKNOWN;
   (*decomp)->constoblock = NULL;
   (*decomp)->vartoblock = NULL;
   (*decomp)->subscipvars = NULL;
   (*decomp)->subscipconss = NULL;
   (*decomp)->nsubscipconss = NULL;
   (*decomp)->nsubscipvars = NULL;
   (*decomp)->linkingconss = NULL;
   (*decomp)->nlinkingconss = 0;
   (*decomp)->linkingvars = NULL;
   (*decomp)->nlinkingvars = 0;
   (*decomp)->stairlinkingvars = NULL;
   (*decomp)->nstairlinkingvars = NULL;
   (*decomp)->nblocks = 0;
   (*decomp)->consindex = NULL;
   (*decomp)->varindex = NULL;

   return SCIP_OKAY;
}

/** frees the decdecomp structure */
SCIP_RETCODE DECdecompFree(
   SCIP*                 scip,               /**< pointer to the SCIP instance */
   DEC_DECOMP**          decdecomp           /**< pointer to the decdecomp instance */
   )
{
   DEC_DECOMP* decomp;
   int i;
   int j;

   assert( scip!= NULL );
   assert( decdecomp != NULL);
   decomp = *decdecomp;

   assert(decomp != NULL);

   for( i = 0; i < decomp->nblocks; ++i )
   {
      for( j = 0; j < decomp->nsubscipvars[i]; ++j )
      {
         SCIP_CALL( SCIPreleaseVar(scip, &(decomp->subscipvars[i][j])) );
      }
      SCIPfreeMemoryArray(scip, &decomp->subscipvars[i]);

      for( j = 0; j < decomp->nsubscipconss[i]; ++j )
      {
         SCIP_CALL( SCIPreleaseCons(scip, &(decomp->subscipconss[i][j])) );
      }
      SCIPfreeMemoryArray(scip, &decomp->subscipconss[i]);
   }
   if( decomp->stairlinkingvars != NULL)
      for( i = 0; i < decomp->nblocks-1; ++i )
      {
         SCIPfreeMemoryArray(scip, &decomp->stairlinkingvars[i]);
      }

   SCIPfreeMemoryArrayNull(scip, &decomp->subscipvars);
   SCIPfreeMemoryArrayNull(scip, &decomp->nsubscipvars);
   SCIPfreeMemoryArrayNull(scip, &decomp->subscipconss);
   SCIPfreeMemoryArrayNull(scip, &decomp->nsubscipconss);
   SCIPfreeMemoryArrayNull(scip, &decomp->linkingvars);
   SCIPfreeMemoryArrayNull(scip, &decomp->stairlinkingvars);
   SCIPfreeMemoryArrayNull(scip, &decomp->nstairlinkingvars);

   /* free hashmaps if they are not NULL */
   if( decomp->constoblock != NULL )
      SCIPhashmapFree(&decomp->constoblock);
   if( decomp->vartoblock != NULL )
      SCIPhashmapFree(&decomp->vartoblock);
   if( decomp->varindex != NULL )
      SCIPhashmapFree(&decomp->varindex);
   if( decomp->consindex != NULL )
      SCIPhashmapFree(&decomp->consindex);

   for( i = 0; i < decomp->nlinkingconss; ++i )
   {
      SCIP_CALL( SCIPreleaseCons(scip, &(decomp->linkingconss[i])) );
   }
   SCIPfreeMemoryArrayNull(scip, &decomp->linkingconss);
<<<<<<< HEAD
=======

   for( i = 0; i < decomp->nlinkingvars; ++i )
   {
      SCIP_CALL( SCIPreleaseVar(scip, &(decomp->linkingvars[i])) );
   }
   SCIPfreeMemoryArrayNull(scip, &decomp->linkingvars);
>>>>>>> 58eb6282

   SCIPfreeMemory(scip, decdecomp);

   return SCIP_OKAY;
}

/** sets the type of the decomposition */
void DECdecompSetType(
   DEC_DECOMP*           decdecomp,          /**< pointer to the decdecomp instance */
   DEC_DECTYPE           type,               /**< type of the decomposition */
   SCIP_Bool*            valid               /**< pointer to indicate whether the structure is valid */
   )
{
   assert(decdecomp != NULL);
   switch( type )
   {
   case DEC_DECTYPE_DIAGONAL:
      *valid = decdecomp->nlinkingconss == 0 && decdecomp->linkingconss == NULL;
      *valid = *valid && decdecomp->nlinkingvars == 0 && decdecomp->linkingvars == NULL;
      break;
   case DEC_DECTYPE_ARROWHEAD:
      *valid = TRUE;
      break;
   case DEC_DECTYPE_UNKNOWN:
      *valid = FALSE;
      break;
   case DEC_DECTYPE_BORDERED:
      *valid = decdecomp->nlinkingvars == 0 && decdecomp->linkingvars == NULL;
      break;
   case DEC_DECTYPE_STAIRCASE:
      *valid = decdecomp->nlinkingconss == 0 && decdecomp->linkingconss == NULL;
      break;
   default:
      *valid = FALSE;
      break;
   }

   decdecomp->type = type;
}

/** gets the type of the decomposition */
DEC_DECTYPE DECdecompGetType(
   DEC_DECOMP*           decdecomp           /**< Pointer to the decdecomp instance */
   )
{
   assert(decdecomp != NULL);

   return decdecomp->type;
}


/** sets the presolved flag for decomposition */
void DECdecompSetPresolved(
   DEC_DECOMP*           decdecomp,          /**< decdecomp instance */
   SCIP_Bool             presolved           /**< presolved flag for decomposition */
   )
{
   assert(decdecomp != NULL);

   decdecomp->presolved = presolved;
}

/** gets the presolved flag for decomposition */
SCIP_Bool DECdecompGetPresolved(
   DEC_DECOMP*           decdecomp           /**< decdecomp instance */
   )
{
   assert(decdecomp != NULL);

   return decdecomp->presolved;
}

/** sets the number of blocks for decomposition */
void DECdecompSetNBlocks(
   DEC_DECOMP*           decdecomp,          /**< Pointer to the decdecomp instance */
   int                   nblocks             /**< number of blocks for decomposition */
   )
{
   assert(decdecomp != NULL);
   assert(nblocks >= 0);

   decdecomp->nblocks = nblocks;
}

/** gets the number of blocks for decomposition */
int DECdecompGetNBlocks(
   DEC_DECOMP*           decdecomp           /**< Pointer to the decdecomp instance */
   )
{
   assert(decdecomp != NULL);

   return decdecomp->nblocks;
}

/** copies the input subscipvars array to the given decdecomp structure */
SCIP_RETCODE DECdecompSetSubscipvars(
   SCIP*                 scip,               /**< SCIP data structure */
   DEC_DECOMP*           decdecomp,          /**< DEC_DECOMP data structure */
   SCIP_VAR***           subscipvars,        /**< Subscipvars array  */
   int*                  nsubscipvars,       /**< number of subscipvars per block */
   SCIP_Bool*            valid               /**< pointer to indicate whether the structure is valid */
   )
{
   int i;
   int b;
   assert(scip != NULL);
   assert(decdecomp != NULL);
   assert(subscipvars != NULL);
   assert(nsubscipvars != NULL);
   assert(decdecomp->nblocks > 0);

   assert(decdecomp->subscipvars == NULL);
   assert(decdecomp->nsubscipvars == NULL);

   *valid = TRUE;

   SCIP_CALL( SCIPallocMemoryArray(scip, &decdecomp->subscipvars, decdecomp->nblocks) );
   SCIP_CALL( SCIPallocMemoryArray(scip, &decdecomp->nsubscipvars, decdecomp->nblocks) );

   assert(decdecomp->subscipvars != NULL);
   assert(decdecomp->nsubscipvars != NULL);

   for( b = 0; b < decdecomp->nblocks; ++b )
   {
<<<<<<< HEAD
      assert(nsubscipvars[b] >= 0);
=======
      if( nsubscipvars[b] < 0 )
         *valid = FALSE;

>>>>>>> 58eb6282
      decdecomp->nsubscipvars[b] = nsubscipvars[b];

      if( nsubscipvars[b] > 0 )
      {
         assert(subscipvars[b] != NULL);

         SCIP_CALL( SCIPduplicateMemoryArray(scip, &decdecomp->subscipvars[b], subscipvars[b], nsubscipvars[b]) ); /*lint !e866*/
         for( i = 0; i < nsubscipvars[b]; ++i )
         {
            SCIP_CALL( SCIPcaptureVar(scip, decdecomp->subscipvars[b][i]) );
         }
      }
   }

   return SCIP_OKAY;
}

/** returns the subscipvars array of the given decdecomp structure */
SCIP_VAR***  DECdecompGetSubscipvars(
   DEC_DECOMP*           decdecomp           /**< DEC_DECOMP data structure */
   )
{
   assert(decdecomp != NULL);

   return decdecomp->subscipvars;
}

/** returns the nsubscipvars array of the given decdecomp structure */
int*  DECdecompGetNSubscipvars(
   DEC_DECOMP*           decdecomp           /**< DEC_DECOMP data structure */
   )
{
   assert(decdecomp != NULL);

   return decdecomp->nsubscipvars;
}

/** copies the input subscipconss array to the given decdecomp structure */
SCIP_RETCODE DECdecompSetSubscipconss(
   SCIP*                 scip,               /**< SCIP data structure */
   DEC_DECOMP*           decdecomp,          /**< DEC_DECOMP data structure */
   SCIP_CONS***          subscipconss,       /**< Subscipconss array  */
   int*                  nsubscipconss,      /**< number of subscipconss per block */
   SCIP_Bool*            valid               /**< pointer to indicate whether the structure is valid */
   )
{
   int i;
   int b;
   assert(scip != NULL);
   assert(decdecomp != NULL);
   assert(subscipconss != NULL);
   assert(nsubscipconss != NULL);
   assert(valid != NULL);

   assert(decdecomp->nblocks > 0);
   assert(decdecomp->subscipconss == NULL);
   assert(decdecomp->nsubscipconss == NULL);

   *valid = TRUE;

   SCIP_CALL( SCIPallocMemoryArray(scip, &decdecomp->subscipconss, decdecomp->nblocks) );
   SCIP_CALL( SCIPallocMemoryArray(scip, &decdecomp->nsubscipconss, decdecomp->nblocks) );

   assert(decdecomp->subscipconss != NULL);
   assert(decdecomp->nsubscipconss != NULL);

   for( b = 0; b < decdecomp->nblocks; ++b )
   {
      if( nsubscipconss[b] <= 0 || subscipconss[b] == NULL )
         *valid = FALSE;

      decdecomp->nsubscipconss[b] = nsubscipconss[b];

      if( nsubscipconss[b] > 0 )
      {
         assert(subscipconss[b] != NULL);
         SCIP_CALL( SCIPduplicateMemoryArray(scip, &decdecomp->subscipconss[b], subscipconss[b], nsubscipconss[b]) ); /*lint !e866*/
         for( i = 0; i < nsubscipconss[b]; ++i )
         {
            SCIP_CALL( SCIPcaptureCons(scip, decdecomp->subscipconss[b][i]) );
         }
      }
   }

   return SCIP_OKAY;
}

/** returns the subscipconss array of the given decdecomp structure */
SCIP_CONS***  DECdecompGetSubscipconss(
   DEC_DECOMP*           decdecomp           /**< DEC_DECOMP data structure */
   )
{
   assert(decdecomp != NULL);
   return decdecomp->subscipconss;
}

/** returns the nsubscipconss array of the given decdecomp structure */
int*  DECdecompGetNSubscipconss(
   DEC_DECOMP*           decdecomp           /**< DEC_DECOMP data structure */
   )
{
   assert(decdecomp != NULL);
   return decdecomp->nsubscipconss;
}

/** copies the input linkingconss array to the given decdecomp structure */
SCIP_RETCODE DECdecompSetLinkingconss(
   SCIP*                 scip,               /**< SCIP data structure */
   DEC_DECOMP*           decdecomp,          /**< DEC_DECOMP data structure */
   SCIP_CONS**           linkingconss,       /**< Linkingconss array  */
   int                   nlinkingconss,      /**< number of linkingconss per block */
   SCIP_Bool*            valid               /**< pointer to indicate whether the structure is valid */
   )
{
   int i;

   assert(scip != NULL);
   assert(decdecomp != NULL);
   assert(linkingconss != NULL);
   assert(nlinkingconss >= 0);

   assert(decdecomp->linkingconss == NULL);
   assert(decdecomp->nlinkingconss == 0);

   decdecomp->nlinkingconss = nlinkingconss;

   if( nlinkingconss > 0 )
   {
      assert(linkingconss != NULL);

      SCIP_CALL( SCIPduplicateMemoryArray(scip, &decdecomp->linkingconss, linkingconss, nlinkingconss) );

      for( i = 0; i < nlinkingconss; ++i )
      {
         SCIP_CALL( SCIPcaptureCons(scip, decdecomp->linkingconss[i]) );
      }
   }

   *valid = linkingconss != NULL || nlinkingconss == 0;

   return SCIP_OKAY;
}

/** returns the linkingconss array of the given decdecomp structure */
SCIP_CONS**  DECdecompGetLinkingconss(
   DEC_DECOMP*           decdecomp           /**< DEC_DECOMP data structure */
   )
{
   assert(decdecomp != NULL);

   return decdecomp->linkingconss;
}

/** returns the nlinkingconss array of the given decdecomp structure */
int  DECdecompGetNLinkingconss(
   DEC_DECOMP*           decdecomp           /**< DEC_DECOMP data structure */
   )
{
   assert(decdecomp != NULL);
   assert(decdecomp->nlinkingconss >= 0);

   return decdecomp->nlinkingconss;
}

/** copies the input linkingvars array to the given decdecomp structure */
SCIP_RETCODE DECdecompSetLinkingvars(
   SCIP*                 scip,               /**< SCIP data structure */
   DEC_DECOMP*           decdecomp,          /**< DEC_DECOMP data structure */
   SCIP_VAR**            linkingvars,        /**< Linkingvars array  */
   int                   nlinkingvars,       /**< number of linkingvars per block */
   SCIP_Bool*            valid               /**< pointer to indicate whether the structure is valid */
   )
{
   int i;

   assert(scip != NULL);
   assert(decdecomp != NULL);
   assert(linkingvars != NULL || nlinkingvars == 0);

   assert(decdecomp->linkingvars == NULL);
   assert(decdecomp->nlinkingvars == 0);

   decdecomp->nlinkingvars = nlinkingvars;

   if( nlinkingvars > 0 )
   {
      assert(linkingvars != NULL);

      SCIP_CALL( SCIPduplicateMemoryArray(scip, &decdecomp->linkingvars, linkingvars, nlinkingvars) );

      for( i = 0; i < nlinkingvars; ++i )
      {
         SCIP_CALL( SCIPcaptureVar(scip, decdecomp->linkingvars[i]) );
      }
   }

   *valid = linkingvars != NULL || nlinkingvars == 0;

   return SCIP_OKAY;
}

/** returns the linkingvars array of the given decdecomp structure */
SCIP_VAR**  DECdecompGetLinkingvars(
   DEC_DECOMP*           decdecomp           /**< DEC_DECOMP data structure */
   )
{
   assert(decdecomp != NULL);

   return decdecomp->linkingvars;
}

/** returns the nlinkingvars array of the given decdecomp structure */
int  DECdecompGetNLinkingvars(
   DEC_DECOMP*           decdecomp           /**< DEC_DECOMP data structure */
   )
{
   assert(decdecomp != NULL);
   assert(decdecomp->nlinkingvars >= 0);

   return decdecomp->nlinkingvars;
}

<<<<<<< HEAD
/** Copies the input stairlinkingvars array to the given decdecomp structure */
SCIP_RETCODE DECdecompSetStairlinkingvars(
   SCIP*                 scip,               /**< SCIP data structure */
   DEC_DECOMP*           decdecomp,          /**< DEC_DECOMP data structure */
   SCIP_VAR***           stairlinkingvars,   /**< Linkingvars array  */
   int*                  nstairlinkingvars   /**< number of linkingvars per block */
   )
{
   int b;
   assert(scip != NULL);
   assert(decdecomp != NULL);
   assert(stairlinkingvars != NULL);
   assert(nstairlinkingvars != NULL);
   assert(decdecomp->nblocks > 0);

   assert(decdecomp->stairlinkingvars == NULL);
   assert(decdecomp->nstairlinkingvars == NULL);

   SCIP_CALL( SCIPallocMemoryArray(scip, &decdecomp->stairlinkingvars, decdecomp->nblocks-1) );
   SCIP_CALL( SCIPallocMemoryArray(scip, &decdecomp->nstairlinkingvars, decdecomp->nblocks-1) );

   assert(decdecomp->stairlinkingvars != NULL);
   assert(decdecomp->nstairlinkingvars != NULL);

   for( b = 0; b < decdecomp->nblocks-1; ++b)
   {
      assert(nstairlinkingvars[b] > 0);
      decdecomp->nstairlinkingvars[b] = nstairlinkingvars[b];

      assert(stairlinkingvars[b] != NULL);
      SCIP_CALL( SCIPduplicateMemoryArray(scip, &decdecomp->stairlinkingvars[b], stairlinkingvars[b], nstairlinkingvars[b]) );
   }

   return SCIP_OKAY;
}

/** Returns the stairlinkingvars array of the given decdecomp structure */
SCIP_VAR***  DECdecompGetStairlinkingvars(
   DEC_DECOMP*           decdecomp           /**< DEC_DECOMP data structure */
   )
{
   assert(decdecomp != NULL);
   return decdecomp->stairlinkingvars;
}

/** Returns the nstairlinkingvars array of the given decdecomp structure */
int*  DECdecompGetNStairlinkingvars(
   DEC_DECOMP*           decdecomp           /**< DEC_DECOMP data structure */
   )
{
   assert(decdecomp != NULL);
   assert(decdecomp->nstairlinkingvars != NULL );
   return decdecomp->nstairlinkingvars;
}

/** Sets the vartoblock hashmap of the given decdecomp structure */
=======
/** sets the vartoblock hashmap of the given decdecomp structure */
>>>>>>> 58eb6282
void  DECdecompSetVartoblock(
   DEC_DECOMP*           decdecomp,          /**< DEC_DECOMP data structure */
   SCIP_HASHMAP*         vartoblock,         /**< Vartoblock hashmap */
   SCIP_Bool*            valid               /**< pointer to indicate whether the structure is valid */
   )
{
   assert(decdecomp != NULL);
   assert(vartoblock != NULL);

   *valid = TRUE;

   decdecomp->vartoblock = vartoblock;
}

/** returns the vartoblock hashmap of the given decdecomp structure */
SCIP_HASHMAP*  DECdecompGetVartoblock(
   DEC_DECOMP*           decdecomp           /**< DEC_DECOMP data structure */
   )
{
   assert(decdecomp != NULL);

   return decdecomp->vartoblock;
}

/** sets the constoblock hashmap of the given decdecomp structure */
void  DECdecompSetConstoblock(
   DEC_DECOMP*           decdecomp,          /**< DEC_DECOMP data structure */
   SCIP_HASHMAP*         constoblock,        /**< Constoblock hashmap */
   SCIP_Bool*            valid               /**< pointer to indicate whether the structure is valid */
   )
{
   assert(decdecomp != NULL);
   assert(constoblock != NULL);

   *valid = TRUE;

   decdecomp->constoblock = constoblock;
}

/** returns the constoblock hashmap of the given decdecomp structure */
SCIP_HASHMAP*  DECdecompGetConstoblock(
   DEC_DECOMP*           decdecomp           /**< DEC_DECOMP data structure */
   )
{
   assert(decdecomp != NULL);

   return decdecomp->constoblock;
}

/** Sets the varindex hashmap of the given decdecomp structure */
void  DECdecompSetVarindex(
   DEC_DECOMP*           decdecomp,          /**< DEC_DECOMP data structure */
   SCIP_HASHMAP*         varindex            /**< Varindex hashmap */
   )
{
   assert(decdecomp != NULL);
   assert(varindex != NULL);
   decdecomp->varindex = varindex;
}

/** Returns the varindex hashmap of the given decdecomp structure */
SCIP_HASHMAP*  DECdecompGetVarindex(
   DEC_DECOMP*           decdecomp           /**< DEC_DECOMP data structure */
   )
{
   assert(decdecomp != NULL);
   return decdecomp->varindex;
}

/** Sets the consindex hashmap of the given decdecomp structure */
void  DECdecompSetConsindex(
   DEC_DECOMP*           decdecomp,          /**< DEC_DECOMP data structure */
   SCIP_HASHMAP*         consindex           /**< Consindex hashmap */
   )
{
   assert(decdecomp != NULL);
   assert(consindex != NULL);
   decdecomp->consindex = consindex;
}

/** Returns the consindex hashmap of the given decdecomp structure */
SCIP_HASHMAP*  DECdecompGetConsindex(
   DEC_DECOMP*           decdecomp           /**< DEC_DECOMP data structure */
   )
{
   assert(decdecomp != NULL);
   return decdecomp->consindex;
}

/** completely initializes decdecomp from the values of the hashmaps */
SCIP_RETCODE DECfillOutDecdecompFromHashmaps(
   SCIP*                 scip,               /**< SCIP data structure */
   DEC_DECOMP*           decdecomp,          /**< decomposition structure */
   SCIP_HASHMAP*         vartoblock,         /**< variable to block hashmap */
   SCIP_HASHMAP*         constoblock,        /**< constraint to block hashmap */
   int                   nblocks,            /**< number of blocks */
   SCIP_VAR**            vars,               /**< variable array */
   int                   nvars,              /**< number of variables */
   SCIP_CONS**           conss,              /**< constraint array */
   int                   nconss,             /**< number of constraints */
   SCIP_Bool*            valid               /**< pointer to indicate whether the structure is valid */
   )
{
   SCIP_CONS** linkingconss;
   int nlinkingconss;
   SCIP_CONS*** subscipconss;
   int* nsubscipconss;
   SCIP_VAR** linkingvars;
   int nlinkingvars;
   SCIP_VAR*** subscipvars;
   int* nsubscipvars;
   int i;

   assert(scip != NULL);
   assert(decdecomp != NULL);
   assert(vartoblock != NULL);
   assert(constoblock != NULL);
   assert(nblocks > 0);
   assert(vars != NULL);
   assert(nvars > 0);
   assert(conss != NULL);
   assert(nconss > 0);
   assert(valid != NULL);

   SCIP_CALL( SCIPallocBufferArray(scip, &linkingconss, nconss) );
   SCIP_CALL( SCIPallocBufferArray(scip, &linkingvars, nvars) );
   SCIP_CALL( SCIPallocBufferArray(scip, &nsubscipconss, nblocks) );
   SCIP_CALL( SCIPallocBufferArray(scip, &subscipconss, nblocks) );
   SCIP_CALL( SCIPallocBufferArray(scip, &nsubscipvars, nblocks) );
   SCIP_CALL( SCIPallocBufferArray(scip, &subscipvars, nblocks) );

   nlinkingconss = 0;
   nlinkingvars = 0;

   for( i = 0; i < nblocks; ++i )
   {
      SCIP_CALL( SCIPallocBufferArray(scip, &subscipconss[i], nconss) ); /*lint !e866*/
      nsubscipconss[i] = 0;
      SCIP_CALL( SCIPallocBufferArray(scip, &subscipvars[i], nvars) ); /*lint !e866*/
      nsubscipvars[i] = 0;
   }
   /* handle variables */
   for( i = 0; i < nvars; ++i )
   {
      int block;
      SCIP_VAR* var;

      var = vars[i];
      assert(var != NULL);
      if( !SCIPhashmapExists(vartoblock, var) )
         block = nblocks+1;
      else
      {
         block = (int)(size_t)SCIPhashmapGetImage(vartoblock, var); /*lint !e507*/
      }

      assert(block > 0 && block <= nblocks+1);

      /* if variable belongs to a block */
      if( block <= nblocks )
      {
         SCIPdebugMessage("var %s in block %d.\n", SCIPvarGetName(var), block-1);
         subscipvars[block-1][nsubscipvars[block-1]] = var;
         ++(nsubscipvars[block-1]);
      }
      else /* variable is linking */
      {
         SCIPdebugMessage("var %s is linking.\n", SCIPvarGetName(var));
         assert(block == nblocks+1);
         linkingvars[nlinkingvars] = var;
         ++nlinkingvars;
      }
   }

   /* handle constraints */
   for( i = 0; i < nconss; ++i )
   {
      int block;
      SCIP_CONS* cons;

      cons = conss[i];
      assert(cons != NULL);
      if( !SCIPhashmapExists(decdecomp->constoblock, cons) )
         block = nblocks+1;
      else
      {
         block = (int)(size_t)SCIPhashmapGetImage(decdecomp->constoblock, cons); /*lint !e507*/
      }

      assert(block > 0 && block <= nblocks+1);

      /* if constraint belongs to a block */
      if( block <= nblocks )
      {
         SCIPdebugMessage("cons %s in block %d.\n", SCIPconsGetName(cons), block-1);
         subscipconss[block-1][nsubscipconss[block-1]] = cons;
         ++(nsubscipconss[block-1]);
      }
      else /* constraint is linking */
      {
         SCIPdebugMessage("cons %s is linking.\n", SCIPconsGetName(cons));
         assert(block == nblocks+1);
         linkingconss[nlinkingconss] = cons;
         ++nlinkingconss;
      }
   }

   if( nlinkingconss > 0 )
   {
      SCIP_CALL( DECdecompSetLinkingconss(scip, decdecomp, linkingconss, nlinkingconss, valid) );
      assert(*valid);
      DECdecompSetType(decdecomp, DEC_DECTYPE_BORDERED, valid);
      assert(*valid);
   }
   if( nlinkingvars > 0 )
   {
      SCIP_CALL( DECdecompSetLinkingvars(scip, decdecomp, linkingvars, nlinkingvars, valid) );
      assert(*valid);
      DECdecompSetType(decdecomp, DEC_DECTYPE_ARROWHEAD, valid);
      assert(*valid);
   }
   SCIP_CALL( DECdecompSetSubscipconss(scip, decdecomp, subscipconss, nsubscipconss, valid) );
   assert(*valid);
   SCIP_CALL( DECdecompSetSubscipvars(scip, decdecomp, subscipvars, nsubscipvars, valid) );
   assert(*valid);
   DECdecompSetVartoblock(decdecomp, vartoblock, valid);
   assert(*valid);
   DECdecompSetConstoblock(decdecomp, constoblock, valid);
   assert(*valid);

   SCIPfreeBufferArray(scip, &linkingconss);
   SCIPfreeBufferArray(scip, &nsubscipconss);
   SCIPfreeBufferArray(scip, &nsubscipvars);

   for( i = 0; i < nblocks; ++i )
   {
     SCIPfreeBufferArray(scip, &subscipconss[i]);
     SCIPfreeBufferArray(scip, &subscipvars[i]);
   }

   SCIPfreeBufferArray(scip, &subscipconss);
   SCIPfreeBufferArray(scip, &subscipvars);
   SCIPfreeBufferArray(scip, &linkingvars);

   return SCIP_OKAY;
}

/** sets the detector for the given decdecomp structure */
void DECdecompSetDetector(
   DEC_DECOMP*           decdecomp,          /**< decdecomp instance */
   DEC_DETECTOR*         detector            /**< detector data structure */
   )
{
   assert(decdecomp != NULL);

   decdecomp->detector = detector;
}

/** gets the detector for the given decdecomp structure */
DEC_DETECTOR* DECdecompGetDetector(
   DEC_DECOMP*           decdecomp           /**< DEC_DECOMP data structure */
   )
{
   assert(decdecomp != NULL);

   return decdecomp->detector;
}

/** transforms all constraints and variables, updating the arrays */
SCIP_RETCODE DECdecompTransform(
   SCIP*                 scip,               /**< SCIP data structure */
   DEC_DECOMP*           decdecomp           /**< decdecomp instance */
   )
{
   int b;
   int c;
   int v;
   SCIP_HASHMAP* newconstoblock;
   SCIP_HASHMAP* newvartoblock;
   SCIP_VAR* newvar;

   assert(SCIPgetStage(scip) >= SCIP_STAGE_TRANSFORMED);

   SCIP_CALL( SCIPhashmapCreate(&newconstoblock, SCIPblkmem(scip), SCIPgetNConss(scip)) );
   SCIP_CALL( SCIPhashmapCreate(&newvartoblock, SCIPblkmem(scip), SCIPgetNVars(scip)) );

   /* transform all constraints and put them into constoblock */
   for( b = 0; b < decdecomp->nblocks; ++b )
   {
      for( c = 0; c < decdecomp->nsubscipconss[b]; ++c )
      {
         SCIP_CONS* newcons;
         SCIPdebugMessage("%d, %d: %s (%s)\n", b, c, SCIPconsGetName(decdecomp->subscipconss[b][c]), SCIPconsIsTransformed(decdecomp->subscipconss[b][c])?"t":"o" );
         assert(decdecomp->subscipconss[b][c] != NULL);
         newcons = SCIPfindCons(scip, SCIPconsGetName(decdecomp->subscipconss[b][c]));
         if( newcons != decdecomp->subscipconss[b][c] )
         {
            SCIP_CALL( SCIPcaptureCons(scip, newcons) );
            SCIP_CALL( SCIPreleaseCons(scip, &(decdecomp->subscipconss[b][c])) );
            decdecomp->subscipconss[b][c] = newcons;
         }
         assert(decdecomp->subscipconss[b][c] != NULL);
         assert(!SCIPhashmapExists(newconstoblock, decdecomp->subscipconss[b][c]));
         SCIP_CALL( SCIPhashmapInsert(newconstoblock, decdecomp->subscipconss[b][c], (void*) (size_t) b) );
      }
   }
   /* transform all variables and put them into vartoblock */
   for( b = 0; b < decdecomp->nblocks; ++b )
   {
      for( v = 0; v < decdecomp->nsubscipvars[b]; ++v )
      {
         SCIPdebugMessage("%d, %d: %s (%p, %s)\n", b, v, SCIPvarGetName(decdecomp->subscipvars[b][v]), decdecomp->subscipvars[b][v], SCIPvarIsTransformed(decdecomp->subscipvars[b][v])?"t":"o" );
         assert(decdecomp->subscipvars[b][v] != NULL);
         if( !SCIPvarIsTransformed(decdecomp->subscipvars[b][v]) )
         {
            SCIP_CALL( SCIPgetTransformedVar(scip, decdecomp->subscipvars[b][v], &newvar) );
            SCIP_CALL( SCIPcaptureVar(scip, newvar) );
            SCIP_CALL( SCIPreleaseVar(scip, &(decdecomp->subscipvars[b][v])) );
         }
         else
            newvar = decdecomp->subscipvars[b][v];
         assert(newvar != NULL);
         assert(SCIPvarIsTransformed(newvar));

         decdecomp->subscipvars[b][v] = newvar;
         SCIPdebugMessage("%d, %d: %s (%p, %s)\n", b, v, SCIPvarGetName(decdecomp->subscipvars[b][v]), decdecomp->subscipvars[b][v], SCIPvarIsTransformed(decdecomp->subscipvars[b][v])?"t":"o" );
         assert(decdecomp->subscipvars[b][v] != NULL);
         assert(!SCIPhashmapExists(newvartoblock, decdecomp->subscipvars[b][v]));
         SCIP_CALL( SCIPhashmapInsert(newvartoblock, decdecomp->subscipvars[b][v], (void*) (size_t) b) );
      }
   }

   /* transform all linking constraints */
   for( c = 0; c < decdecomp->nlinkingconss; ++c )
   {
      SCIP_CONS* newcons;

      SCIPdebugMessage("m, %d: %s (%s)\n", c, SCIPconsGetName(decdecomp->linkingconss[c]), SCIPconsIsTransformed(decdecomp->linkingconss[c])?"t":"o" );
      assert(decdecomp->linkingconss[c] != NULL);
      newcons = SCIPfindCons(scip, SCIPconsGetName(decdecomp->linkingconss[c]));
      if( newcons != decdecomp->linkingconss[c] )
      {
         SCIP_CALL( SCIPcaptureCons(scip, newcons) );
         SCIP_CALL( SCIPreleaseCons(scip, &(decdecomp->linkingconss[c])) );
         decdecomp->linkingconss[c] = newcons;
      }
      assert(decdecomp->linkingconss[c] != NULL);
   }

   /* transform all linking variables */
   for( v = 0; v < decdecomp->nlinkingvars; ++v )
   {
      SCIPdebugMessage("m, %d: %s (%p, %s)\n", v, SCIPvarGetName(decdecomp->linkingvars[v]), decdecomp->linkingvars[v], SCIPvarIsTransformed(decdecomp->linkingvars[v])?"t":"o" );
      assert(decdecomp->linkingvars[v] != NULL);

      if( !SCIPvarIsTransformed(decdecomp->linkingvars[v]) )
      {
         SCIP_CALL( SCIPgetTransformedVar(scip, decdecomp->linkingvars[v], &newvar) );
      }
      else
         newvar = decdecomp->linkingvars[v];
      assert(newvar != NULL);
      assert(SCIPvarIsTransformed(newvar));

      decdecomp->linkingvars[v] = newvar;
      SCIPdebugMessage("m, %d: %s (%p, %s)\n", v, SCIPvarGetName(decdecomp->linkingvars[v]), decdecomp->linkingvars[v], SCIPvarIsTransformed(decdecomp->linkingvars[v])?"t":"o" );
      assert(decdecomp->linkingvars[v] != NULL);
   }

   SCIPhashmapFree(&decdecomp->constoblock);
   decdecomp->constoblock = newconstoblock;
   SCIPhashmapFree(&decdecomp->vartoblock);
   decdecomp->vartoblock = newvartoblock;
   return SCIP_OKAY;
}

/** prints out detailed information on the contents of decdecomp*/
void DECdecompPrintDecomp(
   SCIP*      scip,           /**< SCIP data structure */
   DEC_DECOMP* decdecomp       /**< decdecomp instance */
   )
{
   int i;
   int j;
   SCIP_VAR* var;
   SCIP_CONS* cons;
   SCIPinfoMessage(scip, NULL, "================DEC_DECOMP===============\n");
   SCIPinfoMessage(scip, NULL, "# blocks: %i\n", decdecomp->nblocks);
   for(i = 0; i < decdecomp->nblocks; ++i)
   {
      SCIPinfoMessage(scip, NULL, "Block #%i (#vars: %i, #conss: %i):\n", i+1, decdecomp->nsubscipvars[i], decdecomp->nsubscipconss[i]);
      SCIPinfoMessage(scip, NULL, "Variables (block, index):\n");
      for(j = 0; j < decdecomp->nsubscipvars[i]; ++j)
      {
         var = decdecomp->subscipvars[i][j];
         SCIPinfoMessage(scip, NULL, "\t%s (%i, %i)\n", SCIPvarGetName(var), *(int*) SCIPhashmapGetImage(decdecomp->vartoblock, (void*) var), *(int*) SCIPhashmapGetImage(decdecomp->varindex, (void*) var));
      }
      SCIPinfoMessage(scip, NULL, "Constraints:\n");
      for(j = 0; j < decdecomp->nsubscipconss[i]; ++j)
      {
         cons = decdecomp->subscipconss[i][j];
         SCIPinfoMessage(scip, NULL, "\t%s (%i, %i)\n", SCIPconsGetName(cons), *(int*) SCIPhashmapGetImage(decdecomp->constoblock, (void*) cons), *(int*) SCIPhashmapGetImage(decdecomp->consindex, (void*) cons));
      }
      SCIPinfoMessage(scip, NULL, "========================================\n");
   }
   SCIPinfoMessage(scip, NULL, "Linking variables #%i (varindex) :\n", decdecomp->nlinkingvars);
   for(j = 0; j < decdecomp->nlinkingvars; ++j)
   {
      var = decdecomp->linkingvars[j];
      SCIPinfoMessage(scip, NULL, "\t%s (%i)\n", SCIPvarGetName(var), *(int*) SCIPhashmapGetImage(decdecomp->varindex, (void*) var));
   }
   SCIPinfoMessage(scip, NULL, "========================================\n");
   SCIPinfoMessage(scip, NULL, "Linking constraints #%i (consindex) :\n", decdecomp->nlinkingconss);
   for(j = 0; j < decdecomp->nlinkingconss; ++j)
   {
      cons = decdecomp->linkingconss[j];
      SCIPinfoMessage(scip, NULL, "\t%s (%i)\n", SCIPconsGetName(cons), *(int*) SCIPhashmapGetImage(decdecomp->consindex, (void*) cons));
   }
   SCIPinfoMessage(scip, NULL, "========================================\n");
}

<|MERGE_RESOLUTION|>--- conflicted
+++ resolved
@@ -112,9 +112,13 @@
       }
       SCIPfreeMemoryArray(scip, &decomp->subscipconss[i]);
    }
-   if( decomp->stairlinkingvars != NULL)
+   if( decomp->stairlinkingvars != NULL )
       for( i = 0; i < decomp->nblocks-1; ++i )
       {
+         for( j = 0; j < decomp->nstairlinkingvars[i]; ++j )
+         {
+            SCIP_CALL( SCIPreleaseVar(scip, &(decomp->stairlinkingvars[i][j])) );
+         }
          SCIPfreeMemoryArray(scip, &decomp->stairlinkingvars[i]);
       }
 
@@ -141,15 +145,11 @@
       SCIP_CALL( SCIPreleaseCons(scip, &(decomp->linkingconss[i])) );
    }
    SCIPfreeMemoryArrayNull(scip, &decomp->linkingconss);
-<<<<<<< HEAD
-=======
 
    for( i = 0; i < decomp->nlinkingvars; ++i )
    {
       SCIP_CALL( SCIPreleaseVar(scip, &(decomp->linkingvars[i])) );
    }
-   SCIPfreeMemoryArrayNull(scip, &decomp->linkingvars);
->>>>>>> 58eb6282
 
    SCIPfreeMemory(scip, decdecomp);
 
@@ -274,13 +274,9 @@
 
    for( b = 0; b < decdecomp->nblocks; ++b )
    {
-<<<<<<< HEAD
-      assert(nsubscipvars[b] >= 0);
-=======
       if( nsubscipvars[b] < 0 )
          *valid = FALSE;
 
->>>>>>> 58eb6282
       decdecomp->nsubscipvars[b] = nsubscipvars[b];
 
       if( nsubscipvars[b] > 0 )
@@ -503,8 +499,7 @@
    return decdecomp->nlinkingvars;
 }
 
-<<<<<<< HEAD
-/** Copies the input stairlinkingvars array to the given decdecomp structure */
+/** copies the input stairlinkingvars array to the given decdecomp structure */
 SCIP_RETCODE DECdecompSetStairlinkingvars(
    SCIP*                 scip,               /**< SCIP data structure */
    DEC_DECOMP*           decdecomp,          /**< DEC_DECOMP data structure */
@@ -513,6 +508,7 @@
    )
 {
    int b;
+   int i;
    assert(scip != NULL);
    assert(decdecomp != NULL);
    assert(stairlinkingvars != NULL);
@@ -528,7 +524,7 @@
    assert(decdecomp->stairlinkingvars != NULL);
    assert(decdecomp->nstairlinkingvars != NULL);
 
-   for( b = 0; b < decdecomp->nblocks-1; ++b)
+   for( b = 0; b < decdecomp->nblocks-1; ++b )
    {
       assert(nstairlinkingvars[b] > 0);
       decdecomp->nstairlinkingvars[b] = nstairlinkingvars[b];
@@ -537,10 +533,17 @@
       SCIP_CALL( SCIPduplicateMemoryArray(scip, &decdecomp->stairlinkingvars[b], stairlinkingvars[b], nstairlinkingvars[b]) );
    }
 
+   for( b = 0; b < decdecomp->nblocks-1; ++b )
+   {
+      for( i = 0; i < nstairlinkingvars[b]; ++i )
+      {
+         SCIP_CALL( SCIPcaptureVar(scip, decdecomp->stairlinkingvars[b][i]) );
+      }
+   }
    return SCIP_OKAY;
 }
 
-/** Returns the stairlinkingvars array of the given decdecomp structure */
+/** returns the stairlinkingvars array of the given decdecomp structure */
 SCIP_VAR***  DECdecompGetStairlinkingvars(
    DEC_DECOMP*           decdecomp           /**< DEC_DECOMP data structure */
    )
@@ -549,7 +552,7 @@
    return decdecomp->stairlinkingvars;
 }
 
-/** Returns the nstairlinkingvars array of the given decdecomp structure */
+/** returns the nstairlinkingvars array of the given decdecomp structure */
 int*  DECdecompGetNStairlinkingvars(
    DEC_DECOMP*           decdecomp           /**< DEC_DECOMP data structure */
    )
@@ -559,10 +562,7 @@
    return decdecomp->nstairlinkingvars;
 }
 
-/** Sets the vartoblock hashmap of the given decdecomp structure */
-=======
 /** sets the vartoblock hashmap of the given decdecomp structure */
->>>>>>> 58eb6282
 void  DECdecompSetVartoblock(
    DEC_DECOMP*           decdecomp,          /**< DEC_DECOMP data structure */
    SCIP_HASHMAP*         vartoblock,         /**< Vartoblock hashmap */
@@ -612,7 +612,7 @@
    return decdecomp->constoblock;
 }
 
-/** Sets the varindex hashmap of the given decdecomp structure */
+/** sets the varindex hashmap of the given decdecomp structure */
 void  DECdecompSetVarindex(
    DEC_DECOMP*           decdecomp,          /**< DEC_DECOMP data structure */
    SCIP_HASHMAP*         varindex            /**< Varindex hashmap */
@@ -623,7 +623,7 @@
    decdecomp->varindex = varindex;
 }
 
-/** Returns the varindex hashmap of the given decdecomp structure */
+/** returns the varindex hashmap of the given decdecomp structure */
 SCIP_HASHMAP*  DECdecompGetVarindex(
    DEC_DECOMP*           decdecomp           /**< DEC_DECOMP data structure */
    )
@@ -632,7 +632,7 @@
    return decdecomp->varindex;
 }
 
-/** Sets the consindex hashmap of the given decdecomp structure */
+/** sets the consindex hashmap of the given decdecomp structure */
 void  DECdecompSetConsindex(
    DEC_DECOMP*           decdecomp,          /**< DEC_DECOMP data structure */
    SCIP_HASHMAP*         consindex           /**< Consindex hashmap */
@@ -643,7 +643,7 @@
    decdecomp->consindex = consindex;
 }
 
-/** Returns the consindex hashmap of the given decdecomp structure */
+/** returns the consindex hashmap of the given decdecomp structure */
 SCIP_HASHMAP*  DECdecompGetConsindex(
    DEC_DECOMP*           decdecomp           /**< DEC_DECOMP data structure */
    )
@@ -951,17 +951,17 @@
    SCIP_CONS* cons;
    SCIPinfoMessage(scip, NULL, "================DEC_DECOMP===============\n");
    SCIPinfoMessage(scip, NULL, "# blocks: %i\n", decdecomp->nblocks);
-   for(i = 0; i < decdecomp->nblocks; ++i)
+   for( i = 0; i < decdecomp->nblocks; ++i )
    {
       SCIPinfoMessage(scip, NULL, "Block #%i (#vars: %i, #conss: %i):\n", i+1, decdecomp->nsubscipvars[i], decdecomp->nsubscipconss[i]);
       SCIPinfoMessage(scip, NULL, "Variables (block, index):\n");
-      for(j = 0; j < decdecomp->nsubscipvars[i]; ++j)
+      for( j = 0; j < decdecomp->nsubscipvars[i]; ++j )
       {
          var = decdecomp->subscipvars[i][j];
          SCIPinfoMessage(scip, NULL, "\t%s (%i, %i)\n", SCIPvarGetName(var), *(int*) SCIPhashmapGetImage(decdecomp->vartoblock, (void*) var), *(int*) SCIPhashmapGetImage(decdecomp->varindex, (void*) var));
       }
       SCIPinfoMessage(scip, NULL, "Constraints:\n");
-      for(j = 0; j < decdecomp->nsubscipconss[i]; ++j)
+      for( j = 0; j < decdecomp->nsubscipconss[i]; ++j )
       {
          cons = decdecomp->subscipconss[i][j];
          SCIPinfoMessage(scip, NULL, "\t%s (%i, %i)\n", SCIPconsGetName(cons), *(int*) SCIPhashmapGetImage(decdecomp->constoblock, (void*) cons), *(int*) SCIPhashmapGetImage(decdecomp->consindex, (void*) cons));
@@ -969,14 +969,14 @@
       SCIPinfoMessage(scip, NULL, "========================================\n");
    }
    SCIPinfoMessage(scip, NULL, "Linking variables #%i (varindex) :\n", decdecomp->nlinkingvars);
-   for(j = 0; j < decdecomp->nlinkingvars; ++j)
+   for( j = 0; j < decdecomp->nlinkingvars; ++j )
    {
       var = decdecomp->linkingvars[j];
       SCIPinfoMessage(scip, NULL, "\t%s (%i)\n", SCIPvarGetName(var), *(int*) SCIPhashmapGetImage(decdecomp->varindex, (void*) var));
    }
    SCIPinfoMessage(scip, NULL, "========================================\n");
    SCIPinfoMessage(scip, NULL, "Linking constraints #%i (consindex) :\n", decdecomp->nlinkingconss);
-   for(j = 0; j < decdecomp->nlinkingconss; ++j)
+   for( j = 0; j < decdecomp->nlinkingconss; ++j )
    {
       cons = decdecomp->linkingconss[j];
       SCIPinfoMessage(scip, NULL, "\t%s (%i)\n", SCIPconsGetName(cons), *(int*) SCIPhashmapGetImage(decdecomp->consindex, (void*) cons));
