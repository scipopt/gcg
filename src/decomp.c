--- conflicted
+++ resolved
@@ -2090,11 +2090,8 @@
          SCIP_CALL( SCIPreleaseCons(scip, &decdecomp->linkingconss[c]) );
       }
    }
-<<<<<<< HEAD
-   if( pos != decdecomp->nlinkingconss )
-=======
-   if( decdecomp->linkingconss != NULL )
->>>>>>> 8861443f
+
+   if( pos != decdecomp->nlinkingconss && decdecomp->linkingconss != NULL )
       SCIP_CALL( SCIPreallocBlockMemoryArray(scip, &decdecomp->linkingconss,
          SCIPcalcMemGrowSize(scip, decdecomp->nlinkingconss), SCIPcalcMemGrowSize(scip, pos)) );
    decdecomp->nlinkingconss = pos;
