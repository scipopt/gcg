/* * * * * * * * * * * * * * * * * * * * * * * * * * * * * * * * * * * * * * */
/*                                                                           */
/*                  This file is part of the program                         */
/*          GCG --- Generic Column Generation                                */
/*                  a Dantzig-Wolfe decomposition based extension            */
/*                  of the branch-cut-and-price framework                    */
/*         SCIP --- Solving Constraint Integer Programs                      */
/*                                                                           */
/* Copyright (C) 2010-2018 Operations Research, RWTH Aachen University       */
/*                         Zuse Institute Berlin (ZIB)                       */
/*                                                                           */
/* This program is free software; you can redistribute it and/or             */
/* modify it under the terms of the GNU Lesser General Public License        */
/* as published by the Free Software Foundation; either version 3            */
/* of the License, or (at your option) any later version.                    */
/*                                                                           */
/* This program is distributed in the hope that it will be useful,           */
/* but WITHOUT ANY WARRANTY; without even the implied warranty of            */
/* MERCHANTABILITY or FITNESS FOR A PARTICULAR PURPOSE.  See the             */
/* GNU Lesser General Public License for more details.                       */
/*                                                                           */
/* You should have received a copy of the GNU Lesser General Public License  */
/* along with this program; if not, write to the Free Software               */
/* Foundation, Inc., 51 Franklin St, Fifth Floor, Boston, MA 02110-1301, USA.*/
/*                                                                           */
/* * * * * * * * * * * * * * * * * * * * * * * * * * * * * * * * * * * * * * */

/**@file   decomp.c
 * @ingroup DECOMP
 * @brief  generic methods for working with different decomposition structures
 * @author Martin Bergner
 * @author Michael Bastubbe
 *
 * Various methods to work with the decomp structure
 *
 */

/*---+----1----+----2----+----3----+----4----+----5----+----6----+----7----+----8----+----9----+----0----+----1----+----2*/


#include "decomp.h"
#include "gcg.h"
#include "cons_decomp.h"
#include "scip/scip.h"
#include "struct_decomp.h"
#include "scip_misc.h"
#include "relax_gcg.h"


#include <assert.h>

typedef struct {
   SCIP_Real mean;
   SCIP_Real median;
   SCIP_Real max;
   SCIP_Real min;
} DEC_STATISTIC;

#define ELEM_SWAP(a,b) { register SCIP_Real t=(a);(a)=(b);(b)=t; }

static
SCIP_Real quick_select_median(SCIP_Real arr[], int n)
{
   int low, high;
   int median;

   low = 0;
   high = n - 1;
   median = high / 2;

   for( ;; )
   {
      int middle, ll, hh;
      if( high <= low ) /* One element only */
         return arr[median];

      if( high == low + 1 ) /* Two elements only */
      {
         if( arr[low] > arr[high] )
            ELEM_SWAP(arr[low], arr[high]);
         return arr[median];
      }

      /* Find median of low, middle and high items; swap into position low */
      middle = (low + high) / 2;
      if( arr[middle] > arr[high] )
         ELEM_SWAP(arr[middle], arr[high]);
      if( arr[low] > arr[high] )
         ELEM_SWAP(arr[low], arr[high]);
      if( arr[middle] > arr[low] )
         ELEM_SWAP(arr[middle], arr[low]);
      /* Swap low item (now in position middle) into position (low+1) */
      ELEM_SWAP(arr[middle], arr[(size_t) (low + 1)]);
      /* Nibble from each end towards middle, swapping items when stuck */
      ll = low + 1;
      hh = high;
      for( ;; )
      {
         do
            ll++;
         while( arr[low] > arr[ll] );
         do
            hh--;
         while( arr[hh] > arr[low] );
         if( hh < ll )
            break;
         ELEM_SWAP(arr[ll], arr[hh]);
      }
      /* Swap middle item (in position low) back into correct position */
      ELEM_SWAP(arr[low], arr[hh]);

      /* Re-set active partition */
      if( hh <= median )
         low = ll;
      if( hh >= median )
         high = hh - 1;
   }
}


/** fill out subscipvars arrays from the information from vartoblock */
static
SCIP_RETCODE fillOutVarsFromVartoblock(
   SCIP*                 scip,               /**< SCIP data structure */
   DEC_DECOMP*           decomp,             /**< decomposition data structure */
   SCIP_HASHMAP*         vartoblock,         /**< variable to block hashmap */
   int                   nblocks,            /**< number of blocks */
   SCIP_VAR**            vars,               /**< variable array */
   int                   nvars,              /**< number of variables */
   SCIP_Bool*            haslinking          /**< returns whether there are linking variables */
   )
{
   SCIP_VAR*** subscipvars;
   int* nsubscipvars;

   SCIP_VAR** linkingvars;
   int nlinkingvars;
   int nmastervars;
   int i;

   assert(scip != NULL);
   assert(decomp != NULL);
   assert(vartoblock != NULL);
   assert(nblocks >= 0);
   assert(vars != NULL);
   assert(nvars > 0);

   SCIP_CALL( SCIPallocBufferArray(scip, &linkingvars, nvars) );
   SCIP_CALL( SCIPallocBufferArray(scip, &nsubscipvars, nblocks) );
   SCIP_CALL( SCIPallocBufferArray(scip, &subscipvars, nblocks) );

   nlinkingvars = 0;
   nmastervars = 0;

   *haslinking = FALSE;

   for( i = 0; i < nblocks; ++i )
   {
      SCIP_CALL( SCIPallocBufferArray(scip, &subscipvars[i], nvars) ); /*lint !e866*/
      nsubscipvars[i] = 0;
   }

   /* handle variables */
   for( i = 0; i < nvars; ++i )
   {
      int block;
      SCIP_VAR* var;

      var = vars[i];
      assert(var != NULL);
      assert(SCIPvarIsActive(var));

      if( !SCIPhashmapExists(vartoblock, var) )
         block = nblocks+1;
      else
      {
         block = (int)(size_t)SCIPhashmapGetImage(vartoblock, var); /*lint !e507*/
      }

      assert(block > 0 && block <= nblocks+2);

      /* if variable belongs to a block */
      if( block <= nblocks )
      {
         SCIPdebugMessage("var %s in block %d.\n", SCIPvarGetName(var), block-1);
         subscipvars[block-1][nsubscipvars[block-1]] = var;
         ++(nsubscipvars[block-1]);
      }
      else /* variable is linking or master*/
      {
         assert(block == nblocks+1 || block == nblocks+2 );

         if( block == nblocks+2 )
            SCIPdebugMessage("var %s is linking.\n", SCIPvarGetName(var));
         else
         {
            SCIPdebugMessage("var %s is in master only.\n", SCIPvarGetName(var));
            ++nmastervars;
         }
         linkingvars[nlinkingvars] = var;
         ++nlinkingvars;
      }
   }

   if( nlinkingvars > 0 )
   {
      SCIP_CALL( DECdecompSetLinkingvars(scip, decomp, linkingvars, nlinkingvars, nmastervars) );
      *haslinking = TRUE;
   }

   for( i = nblocks-1; i >= 0; --i )
   {
      if( nsubscipvars[i] == 0 )
      {
         SCIPfreeBufferArray(scip, &subscipvars[i]);
         subscipvars[i] = NULL;
      }
   }
   if( nblocks > 0 )
   {
      SCIP_CALL( DECdecompSetSubscipvars(scip, decomp, subscipvars, nsubscipvars) );
   }
   DECdecompSetVartoblock(decomp, vartoblock);

   for( i = nblocks-1; i >= 0; --i )
   {
     SCIPfreeBufferArrayNull(scip, &subscipvars[i]);
   }

   SCIPfreeBufferArray(scip, &subscipvars);
   SCIPfreeBufferArray(scip, &nsubscipvars);
   SCIPfreeBufferArray(scip, &linkingvars);

   return SCIP_OKAY;
}


/** fill out subscipcons arrays from the information from constoblock */
static
SCIP_RETCODE fillOutConsFromConstoblock(
   SCIP*                 scip,               /**< SCIP data structure */
   DEC_DECOMP*           decomp,             /**< decomposition data structure */
   SCIP_HASHMAP*         constoblock,        /**< constraint to block hashmap */
   int                   nblocks,            /**< number of blocks */
   SCIP_CONS**           conss,              /**< constraint array */
   int                   nconss,             /**< number of constraints */
   SCIP_Bool*            haslinking          /**< returns whether there are linking constraints */
   )
{
   SCIP_RETCODE retcode;

   SCIP_CONS*** subscipconss;
   int* nsubscipconss;

   SCIP_CONS** linkingconss;
   int nlinkingconss;
   int i;
   assert(scip != NULL);
   assert(decomp != NULL);
   assert(constoblock != NULL);
   assert(nblocks >= 0);
   assert(conss != NULL);
   assert(nconss > 0);
   assert(haslinking != NULL);

   DECdecompSetConstoblock(decomp, constoblock);

   SCIP_CALL( SCIPallocBufferArray(scip, &linkingconss, nconss) );
   SCIP_CALL( SCIPallocBufferArray(scip, &nsubscipconss, nblocks) );
   SCIP_CALL( SCIPallocBufferArray(scip, &subscipconss, nblocks) );

   *haslinking = FALSE;
   retcode = SCIP_OKAY;
   for( i = 0; i < nblocks; ++i )
   {
      SCIP_CALL( SCIPallocBufferArray(scip, &subscipconss[i], nconss) ); /*lint !e866*/
      nsubscipconss[i] = 0;
   }

   nlinkingconss = 0;

   /* handle constraints */
   for( i = 0; i < nconss; ++i )
   {
      int block;
      SCIP_CONS* cons;
      int nvars;
      SCIP_Bool success;

      cons = conss[i];
      assert(cons != NULL);

      if( !SCIPhashmapExists(decomp->constoblock, cons) )
      {
         block = nblocks+1;
         SCIP_CALL( SCIPhashmapInsert(decomp->constoblock, cons, (void*) (size_t) block) );
      }
      else
      {
         block = (int)(size_t)SCIPhashmapGetImage(decomp->constoblock, cons); /*lint !e507*/
      }

      assert(block > 0 && block <= nblocks+1);

      SCIP_CALL( SCIPgetConsNVars(scip, cons, &nvars, &success) );
      assert(success);
      if( nvars == 0 )
         continue;

      /* if constraint belongs to a block */
      if( block <= nblocks )
      {
         SCIPdebugMessage("cons %s in block %d.\n", SCIPconsGetName(cons), block-1);
         subscipconss[block-1][nsubscipconss[block-1]] = cons;
         ++(nsubscipconss[block-1]);
      }
      else /* constraint is linking */
      {
         SCIPdebugMessage("cons %s is linking.\n", SCIPconsGetName(cons));
         assert(block == nblocks+1);
         linkingconss[nlinkingconss] = cons;
         ++nlinkingconss;
      }
   }

   if( nlinkingconss > 0 )
   {
      retcode = DECdecompSetLinkingconss(scip, decomp, linkingconss, nlinkingconss);
      *haslinking = TRUE;
   }
   if( nblocks > 0 )
   {
      retcode = DECdecompSetSubscipconss(scip, decomp, subscipconss, nsubscipconss);
   }

   for( i = nblocks-1; i >= 0; --i )
   {
     SCIPfreeBufferArray(scip, &subscipconss[i]);
   }

   SCIPfreeBufferArray(scip, &subscipconss);
   SCIPfreeBufferArray(scip, &nsubscipconss);
   SCIPfreeBufferArray(scip, &linkingconss);

   return retcode;
}

/** removes a variable from the linking variable array */
static
SCIP_RETCODE removeFromLinkingvars(
   SCIP*                 scip,               /**< SCIP data structure */
   DEC_DECOMP*           decomp,             /**< decomposition data structure */
   SCIP_VAR*             var,                /**< variable to remove */
   SCIP_Bool*            success             /**< indicates whether the variable was successfully removed */
   )
{
   int v;
   int linkingvarsize;
   assert(scip != NULL);
   assert(decomp != NULL);
   assert(var != NULL);
   assert(success != NULL);

   *success = FALSE;
   linkingvarsize = decomp->nlinkingvars;

   for( v = 0; v < decomp->nlinkingvars; ++v )
   {
      if( decomp->linkingvars[v] == var )
      {
         decomp->linkingvars[v] = decomp->linkingvars[decomp->nlinkingvars-1];
         decomp->nlinkingvars -= 1;
         *success = TRUE;
      }
   }

   if( *success )
   {
      if( decomp->nlinkingvars == 0 )
      {
         SCIPfreeBlockMemoryArrayNull(scip, &decomp->linkingvars, SCIPcalcMemGrowSize(scip, linkingvarsize));
         if( DECdecompGetNLinkingconss(decomp) == 0 )
         {
            SCIP_CALL( DECdecompSetType(decomp, DEC_DECTYPE_DIAGONAL) );
         }
         else
         {
            SCIP_CALL( DECdecompSetType(decomp, DEC_DECTYPE_BORDERED) );
         }
      }
      else
      {
         int oldsize = SCIPcalcMemGrowSize(scip, linkingvarsize);
         int newsize = SCIPcalcMemGrowSize(scip, decomp->nlinkingvars);
         SCIP_CALL( SCIPreallocBlockMemoryArray(scip, &decomp->linkingvars, oldsize, newsize) );
      }
   }
   return SCIP_OKAY;
}

/** for a given constraint, check which of its variables were previously determined to be copied directly to the master,
 * and assign them to the block to which the constraint belongs
 */
static
SCIP_RETCODE assignConsvarsToBlock(
   SCIP*                 scip,               /**< SCIP data structure */
   DEC_DECOMP*           decomp,             /**< decomposition data structure */
   SCIP_CONS*            cons,               /**< constraint whose variables should be assigned to its block */
   int                   block               /**< block to which the constraint has been assigned */
   )
{
   SCIP_VAR** curvars;
   int ncurvars;

   SCIP_Bool success;
   int v;

   curvars = NULL;
   ncurvars = 0;

   SCIP_CALL( SCIPgetConsNVars(scip, cons, &ncurvars, &success) );
   assert(success);
   SCIP_CALL( SCIPallocBufferArray(scip, &curvars, ncurvars) );
   SCIP_CALL( SCIPgetConsVars(scip, cons, curvars, ncurvars, &success) );
   assert(success);

   for( v = 0; v < ncurvars; ++v )
   {
      SCIP_VAR* probvar = SCIPvarGetProbvar(curvars[v]);

      if( SCIPvarGetStatus(probvar) == SCIP_VARSTATUS_FIXED )
         continue;

      assert(SCIPhashmapExists(decomp->vartoblock, probvar));
      /* if variable is in master only, move to subproblem */
      if( (int) (size_t) SCIPhashmapGetImage(decomp->vartoblock, probvar) == decomp->nblocks+1 ) /*lint !e507 */
      {
         int oldsize;
         int newsize;
         oldsize = SCIPcalcMemGrowSize(scip, decomp->nsubscipvars[block]);
         newsize = SCIPcalcMemGrowSize(scip, decomp->nsubscipvars[block] + 1);
         SCIP_CALL( SCIPhashmapSetImage(decomp->vartoblock, probvar, (void*) (size_t)(block+1)) );
         SCIP_CALL( SCIPreallocBlockMemoryArray(scip, &decomp->subscipvars[block], oldsize, newsize) ) /*lint !e866 */;
         decomp->subscipvars[block][decomp->nsubscipvars[block]] = probvar;
         decomp->nsubscipvars[block] += 1;
         SCIP_CALL( removeFromLinkingvars(scip, decomp, probvar, &success) );
         assert(success);
      }
   }

   SCIPfreeBufferArrayNull(scip, &curvars);

   return SCIP_OKAY;
}


const char *DECgetStrType(
   DEC_DECTYPE type
   )
{
   const char * names[] = { "unknown", "arrowhead", "staircase", "diagonal", "bordered" };
   return names[type];
}

/** initializes the decomposition to absolutely nothing */
SCIP_RETCODE DECdecompCreate(
   SCIP*                 scip,               /**< SCIP data structure */
   DEC_DECOMP**          decdecomp           /**< pointer to the decomposition data structure */
   )
{
   DEC_DECOMP* decomp;

   int ncalls;

   assert(scip != NULL);
   assert(decdecomp != NULL);

   SCIP_CALL( SCIPallocMemory(scip, decdecomp) );
   assert(*decdecomp != NULL);
   decomp = *decdecomp;

   decomp->type = DEC_DECTYPE_UNKNOWN;
   decomp->constoblock = NULL;
   decomp->vartoblock = NULL;
   decomp->subscipvars = NULL;
   decomp->subscipconss = NULL;
   decomp->nsubscipconss = NULL;
   decomp->nsubscipvars = NULL;
   decomp->linkingconss = NULL;
   decomp->nlinkingconss = 0;
   decomp->linkingvars = NULL;
   decomp->nlinkingvars = 0;
   decomp->stairlinkingvars = NULL;
   decomp->nstairlinkingvars = NULL;
   decomp->nblocks = 0;
   decomp->presolved = (SCIPgetStage(scip) >= SCIP_STAGE_PRESOLVING);
   decomp->consindex = NULL;
   decomp->varindex = NULL;
   decomp->detector = NULL;

   decomp->detectorchain = NULL;
   decomp->sizedetectorchain = 0;
   decomp->detectorchainstring = NULL;
   decomp->seeedid = -1;
   decomp->detectorclocktimes = NULL;
   decomp->pctvarstoborder= NULL;
   decomp->pctconsstoborder= NULL;
   decomp->pctvarstoblock= NULL;
   decomp->pctconsstoblock= NULL;
   decomp->pctvarsfromopen= NULL;
   decomp->pctconssfromopen= NULL;
   decomp->nnewblocks= NULL;
   decomp->maxwhitescore = -1.;

   ncalls = SCIPconshdlrDecompIncreaseAndGetNCallsCreateDecomp(scip);

   SCIPverbMessage(scip, SCIP_VERBLEVEL_FULL, NULL, "ncalls of createdecompfromseeed: %d \n", ncalls);

   return SCIP_OKAY;
}

/** frees the decdecomp structure */
SCIP_RETCODE DECdecompFree(
   SCIP*                 scip,               /**< pointer to the SCIP instance */
   DEC_DECOMP**          decdecomp           /**< pointer to the decomposition data structure */
   )
{
   DEC_DECOMP* decomp;
   int i;
   int j;
   int ncalls;

   assert( scip!= NULL );
   assert( decdecomp != NULL);
   decomp = *decdecomp;

   assert(decomp != NULL);

   for( i = 0; i < decomp->nblocks; ++i )
   {
      if( decomp->nsubscipvars != NULL )
      {
         for( j = 0; j < decomp->nsubscipvars[i]; ++j )
         {
            if( decomp->subscipvars[i][j] != NULL )
            {
               SCIP_CALL( SCIPreleaseVar(scip, &(decomp->subscipvars[i][j])) );
            }
         }

         SCIPfreeBlockMemoryArrayNull(scip, &(decomp->subscipvars[i]), SCIPcalcMemGrowSize(scip, decomp->nsubscipvars[i])); /*lint !e866*/

      }
      if( decomp->nsubscipconss != NULL )
      {
         for( j = 0; j < decomp->nsubscipconss[i]; ++j )
         {
            if( decomp->subscipconss[i][j] != NULL )
            {
               SCIP_CALL( SCIPreleaseCons(scip, &(decomp->subscipconss[i][j])) );
            }
         }
         SCIPfreeBlockMemoryArrayNull(scip, &decomp->subscipconss[i], SCIPcalcMemGrowSize(scip, decomp->nsubscipconss[i])); /*lint !e866*/
      }
   }

   if( decomp->linkingvars != NULL )
   {
      for( i = 0; i < decomp->nlinkingvars; ++i )
      {
         if( decomp->linkingvars[i] != NULL )
         {
            if( decomp->linkingvars[i] != NULL )
            {
               SCIP_CALL( SCIPreleaseVar(scip, &(decomp->linkingvars[i])) );
            }
         }
      }
   }

   if( decomp->stairlinkingvars != NULL )
      for( i = 0; i < decomp->nblocks-1; ++i )
      {
         for( j = 0; j < decomp->nstairlinkingvars[i]; ++j )
         {
            if( decomp->stairlinkingvars[i][j] != NULL )
            {
               SCIP_CALL( SCIPreleaseVar(scip, &(decomp->stairlinkingvars[i][j])) );
            }
         }
         SCIPfreeBlockMemoryArrayNull(scip, &decomp->stairlinkingvars[i], SCIPcalcMemGrowSize(scip, decomp->nstairlinkingvars[i])); /*lint !e866*/
      }

   /* free hashmaps if they are not NULL */
   if( decomp->constoblock != NULL )
      SCIPhashmapFree(&decomp->constoblock);
   if( decomp->vartoblock != NULL )
      SCIPhashmapFree(&decomp->vartoblock);
   if( decomp->varindex != NULL )
      SCIPhashmapFree(&decomp->varindex);
   if( decomp->consindex != NULL )
      SCIPhashmapFree(&decomp->consindex);

   for( i = 0; i < decomp->nlinkingconss; ++i )
   {
      SCIP_CALL( SCIPreleaseCons(scip, &(decomp->linkingconss[i])) );
   }
   SCIPfreeBlockMemoryArrayNull(scip, &decomp->subscipvars, decomp->nblocks);
   SCIPfreeBlockMemoryArrayNull(scip, &decomp->nsubscipvars, decomp->nblocks);
   SCIPfreeBlockMemoryArrayNull(scip, &decomp->subscipconss, decomp->nblocks);
   SCIPfreeBlockMemoryArrayNull(scip, &decomp->nsubscipconss,  decomp->nblocks);
   SCIPfreeBlockMemoryArrayNull(scip, &decomp->linkingvars, SCIPcalcMemGrowSize(scip, decomp->nlinkingvars));
   SCIPfreeBlockMemoryArrayNull(scip, &decomp->stairlinkingvars, decomp->nblocks);
   SCIPfreeBlockMemoryArrayNull(scip, &decomp->nstairlinkingvars,decomp->nblocks);
   SCIPfreeBlockMemoryArrayNull(scip, &decomp->linkingconss, SCIPcalcMemGrowSize(scip, decomp->nlinkingconss));
   if( decomp->detectorchain != NULL )
   {
      SCIPfreeBlockMemoryArrayNull(scip, &decomp->detectorchain, SCIPcalcMemGrowSize(scip,decomp->sizedetectorchain ) );
      SCIPfreeBlockMemoryArrayNull(scip, &decomp->detectorclocktimes, SCIPcalcMemGrowSize(scip,decomp->sizedetectorchain ) );
      SCIPfreeBlockMemoryArrayNull(scip, &decomp->pctvarstoborder, SCIPcalcMemGrowSize(scip,decomp->sizedetectorchain ) );
      SCIPfreeBlockMemoryArrayNull(scip, &decomp->pctconsstoborder, SCIPcalcMemGrowSize(scip,decomp->sizedetectorchain ) );
      SCIPfreeBlockMemoryArrayNull(scip, &decomp->pctvarstoblock, SCIPcalcMemGrowSize(scip,decomp->sizedetectorchain ) );
      SCIPfreeBlockMemoryArrayNull(scip, &decomp->pctconsstoblock, SCIPcalcMemGrowSize(scip,decomp->sizedetectorchain ) );
      SCIPfreeBlockMemoryArrayNull(scip, &decomp->pctvarsfromopen, SCIPcalcMemGrowSize(scip,decomp->sizedetectorchain ) );
      SCIPfreeBlockMemoryArrayNull(scip, &decomp->pctconssfromopen, SCIPcalcMemGrowSize(scip,decomp->sizedetectorchain ) );
      SCIPfreeBlockMemoryArrayNull(scip, &decomp->nnewblocks, SCIPcalcMemGrowSize(scip,decomp->sizedetectorchain ) );
      SCIPfreeBlockMemoryArrayNull(scip, &decomp->detectorchainstring, SCIP_MAXSTRLEN );
   }

   SCIPfreeMemoryNull(scip, decdecomp);

   ncalls = SCIPconshdlrDecompDecreaseAndGetNCallsCreateDecomp(scip);

   SCIPverbMessage(scip, SCIP_VERBLEVEL_FULL, NULL, "ncalls of createdecompfromseeed: %d \n", ncalls);

   return SCIP_OKAY;
}

/** sets the type of the decomposition */
SCIP_RETCODE DECdecompSetType(
   DEC_DECOMP*           decomp,             /**< decomposition data structure */
   DEC_DECTYPE           type               /**< type of the decomposition */
   )
{
   SCIP_Bool valid;

   assert(decomp != NULL);

   switch( type )
   {
   case DEC_DECTYPE_DIAGONAL:
      valid = decomp->nlinkingconss == 0 && decomp->linkingconss == NULL;
      valid = valid && decomp->nlinkingvars == 0 && decomp->linkingvars == NULL;
      break;
   case DEC_DECTYPE_ARROWHEAD:
      valid = TRUE;
      break;
   case DEC_DECTYPE_UNKNOWN:
      valid = FALSE;
      break;
   case DEC_DECTYPE_BORDERED:
      valid = decomp->nlinkingvars == 0 && decomp->linkingvars == NULL;
      break;
   case DEC_DECTYPE_STAIRCASE:
      valid = decomp->nlinkingconss == 0 && decomp->linkingconss == NULL;
      break;
   default:
      valid = FALSE;
      break;
   }

   if( !valid )
   {
      SCIPerrorMessage("The decomposition is not of the given type!\n");
      return SCIP_INVALIDDATA;
   }

   decomp->type = type;

   return SCIP_OKAY;
}

/** gets the type of the decomposition */
DEC_DECTYPE DECdecompGetType(
   DEC_DECOMP*           decomp              /**< decomposition data structure */
   )
{
   assert(decomp != NULL);

   return decomp->type;
}


SCIP_Real DECdecompGetMaxwhiteScore(
   DEC_DECOMP*           decomp              /**< decomposition data structure */
   )
{
   assert(decomp != NULL);

   return decomp->maxwhitescore;
}


/** sets the presolved flag for decomposition */
void DECdecompSetPresolved(
   DEC_DECOMP*           decomp,             /**< decomposition data structure */
   SCIP_Bool             presolved           /**< presolved flag for decomposition */
   )
{
   assert(decomp != NULL);

   decomp->presolved = presolved;
}

/** gets the presolved flag for decomposition */
SCIP_Bool DECdecompGetPresolved(
   DEC_DECOMP*           decomp              /**< decomposition data structure */
   )
{
   assert(decomp != NULL);

   return decomp->presolved;
}

/** sets the number of blocks for decomposition */
void DECdecompSetNBlocks(
   DEC_DECOMP*           decomp,             /**< decomposition data structure */
   int                   nblocks             /**< number of blocks for decomposition */
   )
{
   assert(decomp != NULL);
   assert(nblocks >= 0);

   decomp->nblocks = nblocks;
}

/** gets the number of blocks for decomposition */
int DECdecompGetNBlocks(
      DEC_DECOMP*           decomp              /**< decomposition data structure */
   )
{
   assert(decomp != NULL);

   return decomp->nblocks;
}

/** copies the input subscipvars array to the given decomposition */
SCIP_RETCODE DECdecompSetSubscipvars(
   SCIP*                 scip,               /**< SCIP data structure */
   DEC_DECOMP*           decomp,             /**< decomposition data structure */
   SCIP_VAR***           subscipvars,        /**< subscipvars array  */
   int*                  nsubscipvars        /**< number of subscipvars per block */
   )
{
   SCIP_Bool valid;
   int i;
   int b;
   assert(scip != NULL);
   assert(decomp != NULL);
   assert(subscipvars != NULL);
   assert(nsubscipvars != NULL);
   assert(decomp->nblocks >= 0);

   assert(decomp->subscipvars == NULL);
   assert(decomp->nsubscipvars == NULL);

   if( decomp->nblocks == 0 )
      return SCIP_OKAY;

   valid = TRUE;

   SCIP_CALL( SCIPallocBlockMemoryArray(scip, &decomp->subscipvars, decomp->nblocks) );
   SCIP_CALL( SCIPallocBlockMemoryArray(scip, &decomp->nsubscipvars, decomp->nblocks) );

   assert(decomp->subscipvars != NULL);
   assert(decomp->nsubscipvars != NULL);

   BMSclearMemoryArray(decomp->subscipvars, decomp->nblocks);
   BMSclearMemoryArray(decomp->nsubscipvars, decomp->nblocks);

   for( b = 0; b < decomp->nblocks; ++b )
   {
      assert((subscipvars[b] == NULL) == (nsubscipvars[b] == 0));
      decomp->nsubscipvars[b] = nsubscipvars[b];

      if( nsubscipvars[b] < 0 )
      {
         SCIPerrorMessage("Number of variables per subproblem must be nonnegative.\n");
         valid = FALSE;
      }
      else if( nsubscipvars[b] > 0 )
      {
         int size;
         assert(subscipvars[b] != NULL);
         size = SCIPcalcMemGrowSize(scip, nsubscipvars[b]);
         SCIP_CALL( SCIPallocBlockMemoryArray(scip, &decomp->subscipvars[b], size) ); /*lint !e866*/
         BMScopyMemoryArray(decomp->subscipvars[b],subscipvars[b], nsubscipvars[b]); /*lint !e866*/

         for( i = 0; i < nsubscipvars[b]; ++i )
         {
            SCIP_CALL( SCIPcaptureVar(scip, decomp->subscipvars[b][i]) );
         }
      }
   }

   if( !valid )
   {
      return SCIP_INVALIDDATA;
   }


   return SCIP_OKAY;
}

/** returns the subscipvars array of the given decomposition */
SCIP_VAR*** DECdecompGetSubscipvars(
   DEC_DECOMP*           decomp              /**< decomposition data structure */
   )
{
   assert(decomp != NULL);

   return decomp->subscipvars;
}

/** returns the nsubscipvars array of the given decomposition */
int* DECdecompGetNSubscipvars(
   DEC_DECOMP*           decomp              /**< decomposition data structure */
   )
{
   assert(decomp != NULL);

   return decomp->nsubscipvars;
}

/** copies the input subscipconss array to the given decomposition */
SCIP_RETCODE DECdecompSetSubscipconss(
   SCIP*                 scip,               /**< SCIP data structure */
   DEC_DECOMP*           decomp,             /**< decomposition data structure */
   SCIP_CONS***          subscipconss,       /**< subscipconss array  */
   int*                  nsubscipconss       /**< number of subscipconss per block */
   )
{
   SCIP_Bool valid;
   int i;
   int b;
   assert(scip != NULL);
   assert(decomp != NULL);
   assert(subscipconss != NULL);
   assert(nsubscipconss != NULL);

   assert(decomp->nblocks >= 0);
   assert(decomp->subscipconss == NULL);
   assert(decomp->nsubscipconss == NULL);

   valid = TRUE;

   if( decomp->nblocks == 0)
      return SCIP_OKAY;

   SCIP_CALL( SCIPallocBlockMemoryArray(scip, &decomp->subscipconss, decomp->nblocks) );
   SCIP_CALL( SCIPallocBlockMemoryArray(scip, &decomp->nsubscipconss, decomp->nblocks) );

   assert(decomp->subscipconss != NULL);
   assert(decomp->nsubscipconss != NULL);

   BMSclearMemoryArray(decomp->subscipconss, decomp->nblocks);
   BMSclearMemoryArray(decomp->nsubscipconss, decomp->nblocks);

   for( b = 0; b < decomp->nblocks; ++b )
   {
      if( nsubscipconss[b] <= 0 || subscipconss[b] == NULL )
      {
         SCIPerrorMessage("Block %d is empty and thus invalid. Each block needs at least one constraint.\n", b);
         valid = FALSE;
      }

      decomp->nsubscipconss[b] = nsubscipconss[b];

      if( nsubscipconss[b] > 0 )
      {
         int size;

         assert(subscipconss[b] != NULL);
         size = SCIPcalcMemGrowSize(scip, nsubscipconss[b]);
         SCIP_CALL( SCIPallocBlockMemoryArray(scip, &decomp->subscipconss[b], size) ); /*lint !e866*/
         BMScopyMemoryArray(decomp->subscipconss[b], subscipconss[b], nsubscipconss[b]); /*lint !e866*/
         for( i = 0; i < nsubscipconss[b]; ++i )
         {
            SCIP_CALL( SCIPcaptureCons(scip, decomp->subscipconss[b][i]) );
         }
      }
   }

   if( !valid )
      return SCIP_INVALIDDATA;

   return SCIP_OKAY;
}

/** returns the subscipconss array of the given decomposition */
SCIP_CONS*** DECdecompGetSubscipconss(
   DEC_DECOMP*           decomp              /**< decomposition data structure */
   )
{
   assert(decomp != NULL);
   return decomp->subscipconss;
}

/** returns the nsubscipconss array of the given decomposition */
int* DECdecompGetNSubscipconss(
   DEC_DECOMP*           decomp              /**< decomposition data structure */
   )
{
   assert(decomp != NULL);
   return decomp->nsubscipconss;
}

/** copies the input linkingconss array to the given decomposition */
SCIP_RETCODE DECdecompSetLinkingconss(
   SCIP*                 scip,               /**< SCIP data structure */
   DEC_DECOMP*           decomp,             /**< decomposition data structure */
   SCIP_CONS**           linkingconss,       /**< linkingconss array  */
   int                   nlinkingconss       /**< number of linkingconss per block */
   )
{
   assert(scip != NULL);
   assert(decomp != NULL);
   assert(linkingconss != NULL);
   assert(nlinkingconss >= 0);

   assert(decomp->linkingconss == NULL);
   assert(decomp->nlinkingconss == 0);

   decomp->nlinkingconss = nlinkingconss;

   if( nlinkingconss > 0 )
   {
      int i;
      int size;
      assert(linkingconss != NULL);
      size = SCIPcalcMemGrowSize(scip, nlinkingconss);
      SCIP_CALL( SCIPallocBlockMemoryArray(scip, &decomp->linkingconss, size) );
      BMScopyMemoryArray(decomp->linkingconss, linkingconss, nlinkingconss);

      for( i = 0; i < nlinkingconss; ++i )
      {
         SCIP_CALL( SCIPcaptureCons(scip, decomp->linkingconss[i]) );
      }
   }

   if( (linkingconss == NULL) !=  (nlinkingconss == 0) )
   {
      SCIPerrorMessage("Number of linking constraints and linking constraint array are inconsistent.\n");
      return SCIP_INVALIDDATA;
   }
   return SCIP_OKAY;
}

/** returns the linkingconss array of the given decomposition */
SCIP_CONS** DECdecompGetLinkingconss(
   DEC_DECOMP*           decomp              /**< decomposition data structure */
   )
{
   assert(decomp != NULL);

   return decomp->linkingconss;
}

/** returns the nlinkingconss array of the given decomposition */
int DECdecompGetNLinkingconss(
   DEC_DECOMP*           decomp              /**< decomposition data structure */
   )
{
   assert(decomp != NULL);
   assert(decomp->nlinkingconss >= 0);

   return decomp->nlinkingconss;
}


/** copies the input linkingvars array to the given decdecomp structure */
SCIP_RETCODE DECdecompSetLinkingvars(
   SCIP*                 scip,               /**< SCIP data structure */
   DEC_DECOMP*           decomp,             /**< decomposition data structure */
   SCIP_VAR**            linkingvars,        /**< linkingvars array  */
   int                   nlinkingvars,       /**< number of linkingvars */
   int                   nmastervars         /**< number of linking variables thta are purely master variables */
   )
{
   assert(scip != NULL);
   assert(decomp != NULL);
   assert(linkingvars != NULL || nlinkingvars == 0);

   assert(decomp->linkingvars == NULL);
   assert(decomp->nlinkingvars == 0);

   decomp->nlinkingvars = nlinkingvars;
   decomp->nmastervars = nmastervars;

   if( nlinkingvars > 0 )
   {
      int i;
      int size;
      assert(linkingvars != NULL);
      size = SCIPcalcMemGrowSize(scip, nlinkingvars);
      SCIP_CALL( SCIPallocBlockMemoryArray(scip, &decomp->linkingvars, size) );
      BMScopyMemoryArray(decomp->linkingvars, linkingvars, nlinkingvars);

      for( i = 0; i < nlinkingvars; ++i )
      {
         SCIP_CALL( SCIPcaptureVar(scip, decomp->linkingvars[i]) );
      }
   }

   if( (linkingvars == NULL) != (nlinkingvars == 0) )
   {
      SCIPerrorMessage("Number of linking variables and linking variable array are inconsistent.\n");
      return SCIP_INVALIDDATA;
   }

   return SCIP_OKAY;
}




/** returns the linkingvars array of the given decomposition */
SCIP_VAR** DECdecompGetLinkingvars(
   DEC_DECOMP*           decomp              /**< decomposition data structure */
   )
{
   assert(decomp != NULL);

   return decomp->linkingvars;
}

/** returns the nlinkingvars array of the given decomposition */
int DECdecompGetNLinkingvars(
   DEC_DECOMP*           decomp              /**< decomposition data structure */
   )
{
   assert(decomp != NULL);
   assert(decomp->nlinkingvars >= 0);

   return decomp->nlinkingvars;
}

/** returns the number of linking variables that are purely master variables of the given decomposition */
int DECdecompGetNMastervars(
   DEC_DECOMP*           decomp              /**< decomposition data structure */
   )
{
   assert(decomp != NULL);
   assert(decomp->nmastervars >= 0);

   return decomp->nmastervars;
}


/** copies the input stairlinkingvars array to the given decomposition */
SCIP_RETCODE DECdecompSetStairlinkingvars(
   SCIP*                 scip,               /**< SCIP data structure */
   DEC_DECOMP*           decomp,             /**< decomposition data structure */
   SCIP_VAR***           stairlinkingvars,   /**< stairlinkingvars array  */
   int*                  nstairlinkingvars   /**< number of linkingvars per block */
   )
{
   SCIP_Bool valid;
   int b;
   int i;
   assert(scip != NULL);
   assert(decomp != NULL);
   assert(stairlinkingvars != NULL);
   assert(nstairlinkingvars != NULL);

   assert(decomp->nblocks >= 0);

   assert(decomp->stairlinkingvars == NULL);
   assert(decomp->nstairlinkingvars == NULL);

   valid = TRUE; /**@todo A valid check needs to be implemented */

   if( decomp->nblocks == 0 )
      return SCIP_OKAY;

   SCIP_CALL( SCIPallocBlockMemoryArray(scip, &decomp->stairlinkingvars, decomp->nblocks) ); /* this is more efficient */
   SCIP_CALL( SCIPallocBlockMemoryArray(scip, &decomp->nstairlinkingvars, decomp->nblocks) ); /* this is more efficient */

   assert(decomp->stairlinkingvars != NULL);
   assert(decomp->nstairlinkingvars != NULL);

   BMSclearMemoryArray(decomp->stairlinkingvars, decomp->nblocks);
   BMSclearMemoryArray(decomp->nstairlinkingvars, decomp->nblocks);

   for( b = 0; b < decomp->nblocks-1; ++b )
   {
      assert(nstairlinkingvars[b] > 0 || stairlinkingvars[b] == NULL);
      decomp->nstairlinkingvars[b] = nstairlinkingvars[b];
      if( stairlinkingvars[b] != NULL )
      {
         int size = SCIPcalcMemGrowSize(scip, nstairlinkingvars[b]);
         SCIP_CALL( SCIPallocBlockMemoryArray(scip, &(decomp->stairlinkingvars[b]), size) ); /*lint !e866 */
         BMScopyMemoryArray(decomp->stairlinkingvars[b], stairlinkingvars[b], nstairlinkingvars[b]); /*lint !e866 */
      }
      else
      {
         decomp->stairlinkingvars[b] = NULL;
      }
   }

   decomp->nstairlinkingvars[decomp->nblocks - 1] = 0;
   decomp->stairlinkingvars[decomp->nblocks -1] = NULL;

   for( b = 0; b < decomp->nblocks-1; ++b )
   {
      for( i = 0; i < nstairlinkingvars[b]; ++i )
      {
         assert(stairlinkingvars[b] != NULL);
         SCIP_CALL( SCIPcaptureVar(scip, decomp->stairlinkingvars[b][i]) );
      }
   }
   if( !valid ) /*lint !e774 it is always true, see above */
   {
      SCIPerrorMessage("The staircase linking variables are inconsistent.\n");
      return SCIP_INVALIDDATA;
   }
   return SCIP_OKAY;
}

/** returns the stairlinkingvars array of the given decomposition */
SCIP_VAR*** DECdecompGetStairlinkingvars(
   DEC_DECOMP*           decomp              /**< decomposition data structure */
   )
{
   assert(decomp != NULL);
   return decomp->stairlinkingvars;
}

/** returns the nstairlinkingvars array of the given decomposition */
int* DECdecompGetNStairlinkingvars(
   DEC_DECOMP*           decomp              /**< decomposition data structure */
   )
{
   assert(decomp != NULL);
   assert(decomp->nstairlinkingvars != NULL );
   return decomp->nstairlinkingvars;
}

/** returns the total number of stairlinkingvars array of the given decomposition */
int DECdecompGetNTotalStairlinkingvars(
   DEC_DECOMP*           decomp              /**< decomposition data structure */
   )
{
   int sum;
   int b;

   sum = 0;

   for ( b = 0; b < DECdecompGetNBlocks(decomp); ++b)
         sum += DECdecompGetNStairlinkingvars(decomp)[b];

   return sum;
}


/** sets the vartoblock hashmap of the given decomposition */
void DECdecompSetVartoblock(
   DEC_DECOMP*           decomp,             /**< decomposition data structure */
   SCIP_HASHMAP*         vartoblock          /**< Vartoblock hashmap */
   )
{
   assert(decomp != NULL);
   assert(vartoblock != NULL);

   decomp->vartoblock = vartoblock;
}

/** returns the vartoblock hashmap of the given decomposition */
SCIP_HASHMAP* DECdecompGetVartoblock(
   DEC_DECOMP*           decomp              /**< decomposition data structure */
   )
{
   assert(decomp != NULL);

   return decomp->vartoblock;
}

/** sets the constoblock hashmap of the given decomposition */
void DECdecompSetConstoblock(
   DEC_DECOMP*           decomp,             /**< decomposition data structure */
   SCIP_HASHMAP*         constoblock         /**< Constoblock hashmap */
   )
{
   assert(decomp != NULL);
   assert(constoblock != NULL);

   decomp->constoblock = constoblock;
}

/** returns the constoblock hashmap of the given decomposition */
SCIP_HASHMAP* DECdecompGetConstoblock(
   DEC_DECOMP*           decomp              /**< decomposition data structure */
   )
{
   assert(decomp != NULL);

   return decomp->constoblock;
}

/** sets the varindex hashmap of the given decomposition */
void DECdecompSetVarindex(
   DEC_DECOMP*           decomp,             /**< decomposition data structure */
   SCIP_HASHMAP*         varindex            /**< Varindex hashmap */
   )
{
   assert(decomp != NULL);
   assert(varindex != NULL);
   decomp->varindex = varindex;
}

/** returns the varindex hashmap of the given decomposition */
SCIP_HASHMAP* DECdecompGetVarindex(
   DEC_DECOMP*           decomp              /**< decomposition data structure */
   )
{
   assert(decomp != NULL);
   return decomp->varindex;
}

/** sets the consindex hashmap of the given decomposition */
void DECdecompSetConsindex(
   DEC_DECOMP*           decomp,             /**< decomposition data structure */
   SCIP_HASHMAP*         consindex           /**< Consindex hashmap */
   )
{
   assert(decomp != NULL);
   assert(consindex != NULL);
   decomp->consindex = consindex;
}

/** returns the consindex hashmap of the given decomposition */
SCIP_HASHMAP* DECdecompGetConsindex(
   DEC_DECOMP*           decomp              /**< decomposition data structure */
   )
{
   assert(decomp != NULL);
   return decomp->consindex;
}

/** completely initializes decomposition structure from the values of the hashmaps */
SCIP_RETCODE DECfilloutDecompFromHashmaps(
   SCIP*                 scip,               /**< SCIP data structure */
   DEC_DECOMP*           decomp,             /**< decomposition data structure */
   SCIP_HASHMAP*         vartoblock,         /**< variable to block hashmap */
   SCIP_HASHMAP*         constoblock,        /**< constraint to block hashmap */
   int                   nblocks,            /**< number of blocks */
   SCIP_Bool             staircase           /**< should the decomposition be a staircase structure */
   )
{
   SCIP_HASHMAP* varindex;
   SCIP_HASHMAP* consindex;
   int* nsubscipconss;
   int* nsubscipvars;
   int* nstairlinkingvars;
   SCIP_VAR*** stairlinkingvars;
   SCIP_CONS*** subscipconss;
   SCIP_Bool success;
   int cindex;
   int cumindex;
   SCIP_Bool haslinking;
   int i;
   int b;
   SCIP_VAR** curvars;
   int ncurvars;
   int j;

   SCIP_VAR** vars;
   int nvars;
   SCIP_CONS** conss;
   int nconss;

   assert(scip != NULL);
   assert(decomp != NULL);
   assert(vartoblock != NULL);
   assert(constoblock != NULL);
   assert(nblocks >= 0);

   conss = SCIPgetConss(scip);
   nconss = SCIPgetNConss(scip);
   vars = SCIPgetVars(scip);
   nvars = SCIPgetNVars(scip);

   assert(vars != NULL);
   assert(nvars > 0);
   assert(conss != NULL);
   assert(nconss > 0);

   DECdecompSetNBlocks(decomp, nblocks);

   SCIP_CALL( DECdecompSetType(decomp, DEC_DECTYPE_DIAGONAL) );
   SCIP_CALL_QUIET( fillOutConsFromConstoblock(scip, decomp, constoblock, nblocks, conss, nconss, &haslinking) );

   if( haslinking )
   {
      SCIPdebugMessage("Decomposition has linking constraints and is bordered.\n");
      SCIP_CALL( DECdecompSetType(decomp, DEC_DECTYPE_BORDERED) );
   }

   SCIP_CALL( fillOutVarsFromVartoblock(scip,  decomp, vartoblock, nblocks, vars, nvars, &haslinking) );

   if( haslinking )
   {
      SCIPdebugMessage("Decomposition has linking variables and is arrowhead.\n");
      SCIP_CALL( DECdecompSetType(decomp, DEC_DECTYPE_ARROWHEAD) );
   }

   if( !staircase )
   {
      SCIP_CALL( DECdecompCheckConsistency(scip, decomp) );
      return SCIP_OKAY;
   }

   SCIP_CALL( SCIPhashmapCreate(&varindex, SCIPblkmem(scip), nvars) );
   SCIP_CALL( SCIPhashmapCreate(&consindex, SCIPblkmem(scip), nconss) );
   SCIP_CALL( SCIPallocBufferArray(scip, &stairlinkingvars, nblocks) );
   SCIP_CALL( SCIPallocBufferArray(scip, &nstairlinkingvars, nblocks) );

   for( i = 0; i < nblocks; ++i )
   {
      SCIP_CALL( SCIPallocBufferArray(scip, &(stairlinkingvars[i]), nvars) ); /*lint !e866*/
      nstairlinkingvars[i] = 0;
   }

   nsubscipconss = DECdecompGetNSubscipconss(decomp);
   subscipconss = DECdecompGetSubscipconss(decomp);
   nsubscipvars = DECdecompGetNSubscipvars(decomp);

   cindex = 0;
   cumindex = 0;

   /* try to deduce staircase map */
   for( b = 0; b < nblocks; ++b )
   {
      int idx = 0;
      SCIPdebugMessage("block %d (%d vars):\n", b, nsubscipvars[b]);

      for( i = 0; i < nsubscipconss[b]; ++i )
      {

         int linkindex = 0;
         SCIP_CONS* cons = subscipconss[b][i];

         SCIP_CALL( SCIPhashmapInsert(consindex, cons, (void*)(size_t) (cindex+1)) );
         ++cindex;
         SCIP_CALL( SCIPgetConsNVars(scip, cons, &ncurvars, &success) );
         assert(success);

         SCIP_CALL( SCIPallocBufferArray(scip, &curvars, ncurvars) );

         SCIP_CALL( SCIPgetConsVars(scip, cons, curvars, ncurvars, &success) );
         assert(success);

         for( j = 0; j < ncurvars; ++j )
         {
            SCIP_VAR* probvar = SCIPvarGetProbvar(curvars[j]);

            if( SCIPvarGetStatus(probvar) == SCIP_VARSTATUS_FIXED )
               continue;

            /* if the variable is linking */
            if( (int)(size_t)SCIPhashmapGetImage(vartoblock, probvar) >= nblocks+1 ) /*lint !e507*/
            {
               /* if it has not been already assigned, it links to the next block */
               if( !SCIPhashmapExists(varindex, probvar) )
               {
                  int vindex = cumindex+nsubscipvars[b]+linkindex+1;
                  SCIPdebugMessage("assigning link var <%s> to index <%d>\n", SCIPvarGetName(probvar), vindex);
                  SCIP_CALL( SCIPhashmapInsert(varindex, probvar, (void*)(size_t)(vindex)) );
                  stairlinkingvars[b][nstairlinkingvars[b]] = probvar;
                  ++(nstairlinkingvars[b]);
                  linkindex++;
               }
            }
            else
            {
               if( !SCIPhashmapExists(varindex, probvar) )
               {
                  int vindex = cumindex+idx+1;
                  assert(((int) (size_t) SCIPhashmapGetImage(vartoblock, probvar)) -1 == b);  /*lint !e507*/
                  SCIPdebugMessage("assigning block var <%s> to index <%d>\n", SCIPvarGetName(probvar), vindex);
                  SCIP_CALL( SCIPhashmapInsert(varindex, probvar, (void*)(size_t)(vindex)) );
                  ++idx;
               }
            }
         }
         SCIPfreeBufferArray(scip, &curvars);
      }
      if( b < nblocks-1 )
      {
         cumindex += nsubscipvars[b] + nstairlinkingvars[b];
      }
   }

   DECdecompSetVarindex(decomp, varindex);
   DECdecompSetConsindex(decomp, consindex);
   SCIP_CALL( DECdecompSetType(decomp, DEC_DECTYPE_STAIRCASE) );

   for( b = nblocks-1; b >= 0; --b )
   {
      if( nstairlinkingvars[b] == 0 )
      {
         SCIPfreeBufferArrayNull(scip, &(stairlinkingvars[b]));
      }
   }

   SCIP_CALL( DECdecompSetStairlinkingvars(scip, decomp, stairlinkingvars, nstairlinkingvars) );

   for( b = nblocks-1; b >= 0; --b )
   {
      SCIPfreeBufferArrayNull(scip, &stairlinkingvars[b]);
   }
   SCIPfreeBufferArray(scip, &nstairlinkingvars);
   SCIPfreeBufferArray(scip, &stairlinkingvars);

   SCIP_CALL( DECdecompCheckConsistency(scip, decomp) );

   return SCIP_OKAY;
}

/** completely fills out decomposition structure from only the constraint partition in the following manner:
 *  given constraint block/border assignment (by constoblock), one gets the following assignment of probvars:
 *  let C(j) be the set of constraints containing variable j, set block of j to
 *  (i)   constoblock(i) iff constoblock(i1) == constoblock(i2) for all i1,i2 in C(j) with constoblock(i1) != nblocks+1 && constoblock(i2) != nblocks+1
 *  (ii)  nblocks+2 ["linking var"] iff exists i1,i2 with constoblock(i1) != constoblock(i2) && constoblock(i1) != nblocks+1 && constoblock(i2) != nblocks+1
 *  (iii) nblocks+1 ["master var"] iff constoblock(i) == nblocks+1 for all i in C(j)
 */
SCIP_RETCODE DECfilloutDecompFromConstoblock(
   SCIP*                 scip,               /**< SCIP data structure */
   DEC_DECOMP*           decomp,             /**< decomposition data structure */
   SCIP_HASHMAP*         constoblock,        /**< constraint to block hashmap, start with 1 for first block and nblocks+1 for linking constraints */
   int                   nblocks,            /**< number of blocks */
   SCIP_Bool             staircase           /**< should the decomposition be a staircase structure */
   )
{
   SCIP_HASHMAP* vartoblock;
   int i;
   int j;
   SCIP_VAR** vars;
   int nvars;
   SCIP_CONS** conss;
   int nconss;
   SCIP_VAR** curvars;
   int ncurvars;
   SCIP_Bool haslinking;
   SCIP_Bool success;
   SCIP_RETCODE retcode;

   assert(scip != NULL);
   assert(decomp != NULL);
   assert(constoblock != NULL);
   assert(nblocks >= 0);

   conss = SCIPgetConss(scip);
   nconss = SCIPgetNConss(scip);
   vars = SCIPgetVars(scip);
   nvars = SCIPgetNVars(scip);

   assert(vars != NULL);
   assert(nvars > 0);
   assert(conss != NULL);
   assert(nconss > 0);

   SCIP_CALL( SCIPhashmapCreate(&vartoblock, SCIPblkmem(scip), nvars) );
   haslinking = FALSE;
   for( i = 0; i < nconss; ++i )
   {
      int consblock;

      SCIP_CALL( SCIPgetConsNVars(scip, conss[i], &ncurvars, &success) );
      assert(success);

      if( ncurvars == 0 )
         continue;

      consblock = (int)(size_t)SCIPhashmapGetImage(constoblock, conss[i]);  /*lint !e507*/

      assert(consblock > 0 && consblock <= nblocks+1);
      if( consblock == nblocks+1 )
      {
         SCIPdebugMessage("cons <%s> is linking and need not be handled\n", SCIPconsGetName(conss[i]));
         continue;
      }

      SCIP_CALL( SCIPallocBufferArray(scip, &curvars, ncurvars) );

      SCIP_CALL( SCIPgetConsVars(scip, conss[i], curvars, ncurvars, &success) );
      assert(success);
      SCIPdebugMessage("cons <%s> (%d vars) is in block %d.\n", SCIPconsGetName(conss[i]), ncurvars, consblock);
      assert(consblock <= nblocks);

      for( j = 0; j < ncurvars; ++j )
      {
         int varblock;
         SCIP_VAR* probvar = SCIPvarGetProbvar(curvars[j]);

         if( SCIPvarGetStatus(probvar) == SCIP_VARSTATUS_FIXED )
            continue;

         assert(SCIPvarIsActive(probvar));

         if( SCIPhashmapExists(vartoblock, probvar) )
            varblock = (int) (size_t) SCIPhashmapGetImage(vartoblock, probvar); /*lint !e507*/
         else
            varblock = nblocks+1;

         /* The variable is currently in no block */
         if( varblock == nblocks+1 )
         {
            SCIPdebugMessage(" var <%s> not been handled before, adding to block %d\n", SCIPvarGetName(probvar), consblock);
            SCIP_CALL( SCIPhashmapSetImage(vartoblock, probvar, (void*) (size_t) consblock) );
         }
         /* The variable is already in a different block */
         else if( varblock != consblock )
         {
            assert(varblock <= nblocks || varblock == nblocks+2);
            SCIPdebugMessage(" var <%s> has been handled before, adding to linking (%d != %d)\n", SCIPvarGetName(probvar), consblock, varblock);
            SCIP_CALL( SCIPhashmapSetImage(vartoblock, probvar, (void*) (size_t) (nblocks+2)) );
            haslinking = TRUE;
         }
         else
         {
            assert(consblock == varblock);
            SCIPdebugMessage(" var <%s> is handled and in same block as cons (%d == %d).\n", SCIPvarGetName(probvar), consblock, varblock);
         }
      }

      SCIPfreeBufferArray(scip, &curvars);
   }

   /* Handle variables that do not appear in any pricing problem, those will be copied directly to the master */
   for( i = 0; i < nvars; ++i )
   {
      if( !SCIPhashmapExists(vartoblock, vars[i]) )
      {
         SCIPdebugMessage(" var <%s> not handled at all and now in master\n", SCIPvarGetName(vars[i]));
         SCIP_CALL( SCIPhashmapSetImage(vartoblock, vars[i], (void*) (size_t) (nblocks+1)) );
      }
   }

   retcode = DECfilloutDecompFromHashmaps(scip, decomp, vartoblock, constoblock, nblocks, staircase && haslinking);
   if( retcode != SCIP_OKAY )
   {
      SCIPhashmapFree(&vartoblock);
      return retcode;
   }

   return SCIP_OKAY;
}

/** sets the detector for the given decomposition */
void DECdecompSetDetector(
   DEC_DECOMP*           decomp,             /**< decomposition data structure */
   DEC_DETECTOR*         detector            /**< detector data structure */
   )
{
   assert(decomp != NULL);

   decomp->detector = detector;
}

/** gets the detector for the given decomposition */
DEC_DETECTOR* DECdecompGetDetector(
   DEC_DECOMP*           decomp              /**< decomposition data structure */
   )
{
   assert(decomp != NULL);

   return decomp->detector;
}

/** gets the detectors for the given decomposition */
DEC_DETECTOR** DECdecompGetDetectorChain(
   DEC_DECOMP*           decomp              /**< decomposition data structure */
   )
{
   assert(decomp != NULL);

   return decomp->detectorchain;
}

/** gets the number of detectors for the given decomposition */
int DECdecompGetDetectorChainSize(
   DEC_DECOMP*           decomp              /**< decomposition data structure */
   )
{
   assert(decomp != NULL);

   return decomp->sizedetectorchain;
}

/** sets the id of the original seeed */
void DECdecompSetSeeedID(
   DEC_DECOMP*           decomp,              /**< decomposition data structure */
   int                   seeedID
   )
{

   assert(decomp != NULL);
   assert(seeedID >= 0);

   decomp->seeedid = seeedID;

}

/** gets the id of the original seeed */
int DECdecompGetSeeedID(
   DEC_DECOMP*           decomp              /**< decomposition data structure */
   )
{
   assert(decomp != NULL);
   return decomp->seeedid;
}


/** sets the detector clock times of the detectors of the detector chain */
extern
void DECdecompSetDetectorClockTimes(
   SCIP*                 scip,               /**< SCIP data structure */
   DEC_DECOMP*           decomp,              /**< decomposition data structure */
   SCIP_Real*            detectorClockTimes
   )
{
   int d;

   int size;
   size = SCIPcalcMemGrowSize(scip, decomp->sizedetectorchain);

   assert(decomp->sizedetectorchain > 0);
   SCIP_CALL_ABORT( SCIPallocBlockMemoryArray(scip, &decomp->detectorclocktimes, size) );

   BMSclearMemoryArray(decomp->detectorclocktimes, size);

   for ( d = 0; d < decomp->sizedetectorchain; ++d )
   {
      decomp->detectorclocktimes[d] = detectorClockTimes[d];
   }

   return;

}

/** gets the detector clock times of the detectors of the detector chain */
SCIP_Real* DECdecompGetDetectorClockTimes(
   DEC_DECOMP*           decomp              /**< decomposition data structure */
   )
{
   return decomp->detectorclocktimes;
}

/** sets the detector clock times of the detectors of the detector chain */
extern
SCIP_RETCODE DECdecompSetDetectorChainString(
   SCIP*                 scip,               /**< SCIP data structure */
   DEC_DECOMP*           decomp,              /**< decomposition data structure */
   char*                 detectorchainstring
   )
{

   SCIP_CALL (SCIPduplicateBlockMemoryArray(scip, &(decomp->detectorchainstring), detectorchainstring, SCIP_MAXSTRLEN ) );
   return SCIP_OKAY;

}

/** sets the detector clock times of the detectors of the detector chain */
extern
char* DECdecompGetDetectorChainString(
   SCIP*                 scip,               /**< SCIP data structure */
   DEC_DECOMP*           decomp              /**< decomposition data structure */
   )
{
   return decomp->detectorchainstring;
}


/** sets the percentages of variables assigned to the border of the corresponding detectors (of the detector chain) on this decomposition */
void DECdecompSetDetectorPctVarsToBorder(
   SCIP*                 scip,               /**< SCIP data structure */
   DEC_DECOMP*           decomp,              /**< decomposition data structure */
   SCIP_Real*            pctVarsToBorder
   )
{
   int d;
   int size;
   size = SCIPcalcMemGrowSize(scip, decomp->sizedetectorchain);

   assert(decomp->sizedetectorchain > 0);

   SCIP_CALL_ABORT( SCIPallocBlockMemoryArray(scip, &decomp->pctvarstoborder, size) );

   BMSclearMemoryArray(decomp->pctvarstoborder, size);

   for ( d = 0; d < decomp->sizedetectorchain; ++d )
   {
      decomp->pctvarstoborder[d] = pctVarsToBorder[d];
   }

   return;


}

/** gets the percentages of variables assigned to the border of the corresponding detectors (of the detector chain) on this decomposition */
extern
SCIP_Real* DECdecompGetDetectorPctVarsToBorder(
   DEC_DECOMP*           decomp              /**< decomposition data structure */
   )
{
   return decomp->pctvarstoborder;
}

/** sets the percentages of constraints assigned to the border of the corresponding detectors (of the detector chain) on this decomposition */
void DECdecompSetDetectorPctConssToBorder(
   SCIP*                 scip,               /**< SCIP data structure */
   DEC_DECOMP*           decomp,              /**< decomposition data structure */
   SCIP_Real*            pctConssToBorder
   )
{

   int d;
   int size;
   size = SCIPcalcMemGrowSize(scip, decomp->sizedetectorchain);


   assert(decomp->sizedetectorchain > 0);

   SCIP_CALL_ABORT( SCIPallocBlockMemoryArray(scip, &decomp->pctconsstoborder, size) );

   BMSclearMemoryArray(decomp->pctconsstoborder, size);

   for ( d = 0; d < decomp->sizedetectorchain; ++d )
   {
      decomp->pctconsstoborder[d] = pctConssToBorder[d];
   }

   return;
}

/** gets the percentages of constraints assigned to the border of the corresponding detectors (of the detector chain) on this decomposition */
SCIP_Real* DECdecompGetDetectorPctConssToBorder(
   DEC_DECOMP*           decomp              /**< decomposition data structure */
   )
{
   return decomp->pctconsstoborder;
}

/** sets the percentages of variables assigned to some block of the corresponding detectors (of the detector chain) on this decomposition */
void DECdecompSetDetectorPctVarsToBlock(
   SCIP*                 scip,               /**< SCIP data structure */
   DEC_DECOMP*           decomp,              /**< decomposition data structure */
   SCIP_Real*            pctVarsToBlock
   )
{
   int d;
   int size;

    assert(decomp->sizedetectorchain > 0);

    size = SCIPcalcMemGrowSize(scip, decomp->sizedetectorchain);


    SCIP_CALL_ABORT( SCIPallocBlockMemoryArray(scip, &decomp->pctvarstoblock, size) );

    BMSclearMemoryArray(decomp->pctvarstoblock, size);

    for ( d = 0; d < decomp->sizedetectorchain; ++d )
    {
       decomp->pctvarstoblock[d] = pctVarsToBlock[d];
    }

    return;
 }

/** gets the percentages of variables assigned to some block of the corresponding detectors (of the detector chain) on this decomposition */
SCIP_Real* DECdecompGetDetectorPctVarsToBlock(
   DEC_DECOMP*           decomp              /**< decomposition data structure */
   )
{
   return decomp->pctvarstoblock;
}

/** sets the percentages of constraints assigned to some block of the corresponding detectors (of the detector chain) on this decomposition */
void DECdecompSetDetectorPctConssToBlock(
   SCIP*                 scip,               /**< SCIP data structure */
   DEC_DECOMP*           decomp,              /**< decomposition data structure */
   SCIP_Real*            pctConssToBlock
   )
{
   int d;

   int size;

   assert(decomp->sizedetectorchain > 0);

   size = SCIPcalcMemGrowSize(scip, decomp->sizedetectorchain);

   SCIP_CALL_ABORT( SCIPallocBlockMemoryArray(scip, &decomp->pctconsstoblock, size) );

   BMSclearMemoryArray(decomp->pctconsstoblock, size);

   for ( d = 0; d < decomp->sizedetectorchain; ++d )
   {
      decomp->pctconsstoblock[d] = pctConssToBlock[d];
      }

   return;
}

/** gets the percentages of constraints assigned to some block of the corresponding detectors (of the detector chain) on this decomposition */
extern
SCIP_Real* DECdecompGetDetectorPctConssToBlock(
   DEC_DECOMP*           decomp              /**< decomposition data structure */
   )
{
   return decomp->pctconsstoblock;
}


/** sets the percentages of variables assigned to some block of the corresponding detectors (of the detector chain) on this decomposition */
void DECdecompSetDetectorPctVarsFromOpen(
   SCIP*                 scip,               /**< SCIP data structure */
   DEC_DECOMP*           decomp,              /**< decomposition data structure */
   SCIP_Real*            pctVarsFromOpen
   )
{
   int d;
   int size;

   assert(decomp->sizedetectorchain > 0);


   size = SCIPcalcMemGrowSize(scip, decomp->sizedetectorchain);


   SCIP_CALL_ABORT( SCIPallocBlockMemoryArray(scip, &decomp->pctvarsfromopen, size) );

   BMSclearMemoryArray(decomp->pctvarsfromopen, size);

   for ( d = 0; d < decomp->sizedetectorchain; ++d )
   {
      decomp->pctvarsfromopen[d] = pctVarsFromOpen[d];
   }

   return;
}

/** gets the percentages of variables assigned to some block of the corresponding detectors (of the detector chain) on this decomposition */
SCIP_Real* DECdecompGetDetectorPctVarsFromOpen(
   DEC_DECOMP*           decomp              /**< decomposition data structure */
   )
{
   return decomp->pctvarsfromopen;
}

/** sets the percentages of constraints assigned to some block of the corresponding detectors (of the detector chain) on this decomposition */
void DECdecompSetDetectorPctConssFromOpen(
   SCIP*                 scip,               /**< SCIP data structure */
   DEC_DECOMP*           decomp,              /**< decomposition data structure */
   SCIP_Real*            pctConssFromOpen
   )
{
   int d;
   int size;

   assert(decomp->sizedetectorchain > 0);


   size = SCIPcalcMemGrowSize(scip, decomp->sizedetectorchain);


   SCIP_CALL_ABORT( SCIPallocBlockMemoryArray(scip, &decomp->pctconssfromopen, size) );

   BMSclearMemoryArray(decomp->pctconssfromopen, size);

   for ( d = 0; d < decomp->sizedetectorchain; ++d )
   {
      decomp->pctconssfromopen[d] = pctConssFromOpen[d];
   }

   return;
}

/** gets the percentages of constraints assigned to some block of the corresponding detectors (of the detector chain)
 *  on this decomposition */
SCIP_Real* DECdecompGetDetectorPctConssFromOpen(
   DEC_DECOMP*           decomp              /**< decomposition data structure */
   )
{
   return decomp->pctconssfromopen;
}

/** sets the number of new blocks of the corresponding detectors (of the detector chain) on this decomposition */
void DECdecompSetNNewBlocks(
   SCIP*                 scip,               /**< SCIP data structure */
   DEC_DECOMP*           decomp,              /**< decomposition data structure */
   int*                  nNewBlocks
   )
{
   int d;
   int size;

   assert(decomp->sizedetectorchain > 0);

   size = SCIPcalcMemGrowSize(scip, decomp->sizedetectorchain);

   SCIP_CALL_ABORT( SCIPallocBlockMemoryArray(scip, &decomp->nnewblocks, size) );

   BMSclearMemoryArray(decomp->nnewblocks, size);

   for ( d = 0; d < decomp->sizedetectorchain; ++d )
   {
      decomp->nnewblocks[d] = nNewBlocks[d];
   }

   return;
}

/** gets the number of new blocks corresponding detectors (of the detector chain) on this decomposition */
int* DECdecompGetNNewBlocks(
   DEC_DECOMP*           decomp              /**< decomposition data structure */
   )
{
   return decomp->nnewblocks;
}





/** transforms all constraints and variables, updating the arrays */
SCIP_RETCODE DECdecompTransform(
   SCIP*                 scip,               /**< SCIP data structure */
   DEC_DECOMP*           decomp              /**< decomposition data structure */
   )
{
   int b;
   int c;
   int v;
   SCIP_HASHMAP* newconstoblock;
   SCIP_HASHMAP* newvartoblock;
   SCIP_VAR* newvar;

   assert(SCIPgetStage(scip) >= SCIP_STAGE_TRANSFORMED);

   SCIP_CALL( SCIPhashmapCreate(&newconstoblock, SCIPblkmem(scip), SCIPgetNConss(scip)) );
   SCIP_CALL( SCIPhashmapCreate(&newvartoblock, SCIPblkmem(scip), SCIPgetNVars(scip)) );

   /* transform all constraints and put them into constoblock */
   for( b = 0; b < decomp->nblocks; ++b )
   {
      for( c = 0; c < decomp->nsubscipconss[b]; ++c )
      {
         SCIP_CONS* newcons;
         SCIPdebugMessage("%d, %d: %s (%p, %s)\n", b, c, SCIPconsGetName(decomp->subscipconss[b][c]),
            (void*) decomp->subscipconss[b][c], SCIPconsIsTransformed(decomp->subscipconss[b][c])?"t":"o" );
         assert(decomp->subscipconss[b][c] != NULL);
         newcons = SCIPfindCons(scip, SCIPconsGetName(decomp->subscipconss[b][c]));
         if( newcons != decomp->subscipconss[b][c] )
         {
            SCIP_CALL( SCIPcaptureCons(scip, newcons) );
            SCIP_CALL( SCIPreleaseCons(scip, &(decomp->subscipconss[b][c])) );
            decomp->subscipconss[b][c] = newcons;
         }
         assert(decomp->subscipconss[b][c] != NULL);
         assert(!SCIPhashmapExists(newconstoblock, decomp->subscipconss[b][c]));
         SCIP_CALL( SCIPhashmapSetImage(newconstoblock, decomp->subscipconss[b][c], (void*) (size_t) (b+1)) );
      }
   }
   /* transform all variables and put them into vartoblock */
   for( b = 0; b < decomp->nblocks; ++b )
   {
      int idx;
      for( v = 0, idx = 0; v < decomp->nsubscipvars[b]; ++v )
      {
         assert(decomp->subscipvars[b][v] != NULL);

         SCIPdebugMessage("%d, %d: %s (%p, %s)\n", b, v, SCIPvarGetName(decomp->subscipvars[b][v]),
            (void*)decomp->subscipvars[b][v], SCIPvarIsTransformed(decomp->subscipvars[b][v])?"t":"o" );

         /* make sure that newvar is a transformed variable */
         SCIP_CALL( SCIPgetTransformedVar(scip, decomp->subscipvars[b][v], &newvar) );
         SCIP_CALL( SCIPreleaseVar(scip, &(decomp->subscipvars[b][v])) );

         assert(newvar != NULL);
         assert(SCIPvarIsTransformed(newvar));

         newvar = SCIPvarGetProbvar(newvar);
         assert(newvar != NULL);

         /* the probvar can also be fixed, in which case we do not need it in the block; furthermore, multiple variables
          * can resolve to the same active problem variable, so we check whether we already handled the variable
          * @todo: why do we ignore fixed variables? They could still be present in constraints?
          */
         if( SCIPvarIsActive(newvar) && !SCIPhashmapExists(newvartoblock, newvar) )
         {
            decomp->subscipvars[b][idx] = newvar;
            SCIP_CALL( SCIPcaptureVar(scip, newvar) );
            SCIPdebugMessage("%d, %d: %s (%p, %s)\n", b, v, SCIPvarGetName(decomp->subscipvars[b][idx]),
               (void*)decomp->subscipvars[b][idx], SCIPvarIsTransformed(decomp->subscipvars[b][idx])?"t":"o" );

            assert(decomp->subscipvars[b][idx] != NULL);
            assert(!SCIPhashmapExists(newvartoblock, decomp->subscipvars[b][idx]));
            SCIP_CALL( SCIPhashmapSetImage(newvartoblock, decomp->subscipvars[b][idx], (void*) (size_t) (b+1)) );
            ++idx;
         }
      }
      decomp->nsubscipvars[b] = idx;
   }

   /* transform all linking constraints */
   for( c = 0; c < decomp->nlinkingconss; ++c )
   {
      SCIP_CONS* newcons;

      SCIPdebugMessage("m, %d: %s (%s)\n", c, SCIPconsGetName(decomp->linkingconss[c]), SCIPconsIsTransformed(decomp->linkingconss[c])?"t":"o" );
      assert(decomp->linkingconss[c] != NULL);
      newcons = SCIPfindCons(scip, SCIPconsGetName(decomp->linkingconss[c]));
      if( newcons != decomp->linkingconss[c] )
      {
         SCIP_CALL( SCIPcaptureCons(scip, newcons) );
         SCIP_CALL( SCIPreleaseCons(scip, &(decomp->linkingconss[c])) );
         decomp->linkingconss[c] = newcons;
      }
      SCIP_CALL( SCIPhashmapSetImage(newconstoblock, decomp->linkingconss[c],(void*) (size_t) (decomp->nblocks+1) ) );

      assert(decomp->linkingconss[c] != NULL);
   }

   /* transform all linking variables */
   for( v = 0; v < decomp->nlinkingvars; ++v )
   {
      int block;
      SCIPdebugMessage("m, %d: %s (%p, %s)\n", v, SCIPvarGetName(decomp->linkingvars[v]),
         (void*)decomp->linkingvars[v], SCIPvarIsTransformed(decomp->linkingvars[v])?"t":"o");
      assert(decomp->linkingvars[v] != NULL);

      if( !SCIPvarIsTransformed(decomp->linkingvars[v]) )
      {
         SCIP_CALL( SCIPgetTransformedVar(scip, decomp->linkingvars[v], &newvar) );
         newvar = SCIPvarGetProbvar(newvar);
      }
      else
         newvar = decomp->linkingvars[v];

      block = (int) (size_t) SCIPhashmapGetImage(decomp->vartoblock, decomp->linkingvars[v]); /*lint !e507*/
      assert(block == decomp->nblocks +1 || block == decomp->nblocks +2);
      assert(newvar != NULL);
      assert(SCIPvarIsTransformed(newvar));
      SCIP_CALL( SCIPreleaseVar(scip, &(decomp->linkingvars[v])) );

      decomp->linkingvars[v] = newvar;
      SCIP_CALL( SCIPcaptureVar(scip, decomp->linkingvars[v]) );
      SCIP_CALL( SCIPhashmapSetImage(newvartoblock, decomp->linkingvars[v], (void*) (size_t) (block) ) );
      SCIPdebugMessage("m, %d: %s (%p, %s)\n", v, SCIPvarGetName(decomp->linkingvars[v]),
         (void*)decomp->linkingvars[v], SCIPvarIsTransformed(decomp->linkingvars[v])?"t":"o");
      assert(decomp->linkingvars[v] != NULL);
   }

   SCIPhashmapFree(&decomp->constoblock);
   decomp->constoblock = newconstoblock;
   SCIPhashmapFree(&decomp->vartoblock);
   decomp->vartoblock = newvartoblock;

   SCIP_CALL( DECdecompCheckConsistency(scip, decomp) );

   return SCIP_OKAY;
}

/**
 * Remove all those constraints that were removed from the problem after the decomposition had been created
 */
SCIP_RETCODE DECdecompRemoveDeletedConss(
   SCIP*                 scip,               /**< SCIP data structure */
   DEC_DECOMP*           decdecomp           /**< decomposition data structure */
   )
{
   int block;

   int c;
   int pos;

   assert(scip != NULL);
   assert(decdecomp != NULL);

   for( block = 0; block < decdecomp->nblocks; ++block )
   {
      for( c = 0, pos = 0; c < decdecomp->nsubscipconss[block]; ++c )
      {
         if( !SCIPconsIsDeleted(decdecomp->subscipconss[block][c]) )
         {
            decdecomp->subscipconss[block][pos] = decdecomp->subscipconss[block][c];
            ++pos;
         }
         else
         {
            SCIP_CALL( SCIPreleaseCons(scip, &decdecomp->subscipconss[block][c]) );
         }
      }
      SCIP_CALL( SCIPreallocBlockMemoryArray(scip, &decdecomp->subscipconss[block],
         SCIPcalcMemGrowSize(scip, decdecomp->nsubscipconss[block]), SCIPcalcMemGrowSize(scip, pos)) );
      decdecomp->nsubscipconss[block] = pos;
   }

   for( c = 0, pos = 0; c < decdecomp->nlinkingconss; ++c )
   {
      if( !SCIPconsIsDeleted(decdecomp->linkingconss[c]) )
      {
         decdecomp->linkingconss[pos] = decdecomp->linkingconss[c];
         ++pos;
      }
      else
      {
         SCIP_CALL( SCIPreleaseCons(scip, &decdecomp->linkingconss[c]) );
      }
   }

   if( pos != decdecomp->nlinkingconss && decdecomp->linkingconss != NULL )
      SCIP_CALL( SCIPreallocBlockMemoryArray(scip, &decdecomp->linkingconss,
         SCIPcalcMemGrowSize(scip, decdecomp->nlinkingconss), SCIPcalcMemGrowSize(scip, pos)) );
   decdecomp->nlinkingconss = pos;

   return SCIP_OKAY;
}

/**
 * Adds all those constraints that were added to the problem after the decomposition had been created
 */
SCIP_RETCODE DECdecompAddRemainingConss(
   SCIP*                 scip,               /**< SCIP data structure */
   DEC_DECOMP*           decdecomp           /**< decomposition data structure */
   )
{
   int c;

   assert(scip != NULL);
   assert(decdecomp != NULL);

   for( c = 0; c < SCIPgetNConss(scip); ++c )
   {
      SCIP_CONS* cons;
      cons = SCIPgetConss(scip)[c];


      if( !GCGisConsGCGCons(cons) && !SCIPhashmapExists(DECdecompGetConstoblock(decdecomp), cons) )
      {
         int block;
         SCIP_CALL( DECdetermineConsBlock(scip, decdecomp, cons, &block) );
         SCIPdebugMessage("add remaining: cons <%s> in block %d/%d\n", SCIPconsGetName(cons), block, DECdecompGetNBlocks(decdecomp) );

         /* If the constraint has only variables appearing in the master only,
          * we assign it to the master rather than creating a new block
          */
<<<<<<< HEAD
         if( block >= 0 && block == DECdecompGetNBlocks(decdecomp) )
=======
         if( block == -1 || (block >= 0 && block == DECdecompGetNBlocks(decdecomp) ) )
>>>>>>> 42ca66a8
         {
            if( decdecomp->nlinkingconss == 0 )
            {
               int newsize;
               newsize = SCIPcalcMemGrowSize(scip, 1);
               SCIP_CALL( SCIPallocBlockMemoryArray(scip, &decdecomp->linkingconss, newsize) );

               switch( decdecomp->type )
               {
               case DEC_DECTYPE_DIAGONAL:
                  decdecomp->type = DEC_DECTYPE_BORDERED;
                  SCIPwarningMessage(scip, "Decomposition type changed to 'bordered' due to an added constraint.\n");
                  break;
               case DEC_DECTYPE_STAIRCASE:
                  decdecomp->type = DEC_DECTYPE_ARROWHEAD;
                  SCIPwarningMessage(scip, "Decomposition type changed to 'arrowhead' due to an added constraint.\n");
                  break;
               default:
                  break;
               }
            }
            else
            {
               int oldsize;
               int newsize;
               oldsize = SCIPcalcMemGrowSize(scip, decdecomp->nlinkingconss);
               newsize = SCIPcalcMemGrowSize(scip, decdecomp->nlinkingconss+1);
               SCIP_CALL( SCIPreallocBlockMemoryArray(scip, &decdecomp->linkingconss, oldsize, newsize) );
            }
            decdecomp->linkingconss[decdecomp->nlinkingconss] = cons;
            decdecomp->nlinkingconss += 1;
            SCIP_CALL( SCIPhashmapInsert(decdecomp->constoblock, cons, (void*) (size_t) (DECdecompGetNBlocks(decdecomp)+1)) );
         }
         else
         {
            int oldsize;
            int newsize;
            assert(block>=0);

            oldsize = SCIPcalcMemGrowSize(scip, decdecomp->nsubscipconss[block]);
            newsize = SCIPcalcMemGrowSize(scip, decdecomp->nsubscipconss[block]+1);

            assert(decdecomp->nsubscipconss[block] > 0);
            SCIP_CALL( SCIPreallocBlockMemoryArray(scip, &decdecomp->subscipconss[block], oldsize, newsize) ); /*lint !e866*/
            decdecomp->subscipconss[block][decdecomp->nsubscipconss[block]] = cons;
            decdecomp->nsubscipconss[block] += 1;
            SCIP_CALL( SCIPhashmapInsert(decdecomp->constoblock, cons, (void*) (size_t) (block+1)) );
            SCIP_CALL( assignConsvarsToBlock(scip, decdecomp, cons, block) );
         }
         SCIP_CALL( SCIPcaptureCons(scip, cons) );
      }
   }


   return SCIP_OKAY;
}

/** checks the consistency of the data structure
 *
 *  In particular, it checks whether the redundant information in the structure agree and
 *  whether the variables in the structure are both existant in the arrays and in the problem
 */
SCIP_RETCODE DECdecompCheckConsistency(
   SCIP*                 scip,               /**< SCIP data structure */
   DEC_DECOMP*           decdecomp           /**< decomposition data structure */
   )
{
#ifndef NDEBUG
   int c;
   int b;
   int v;


   SCIPdebugMessage("Problem is %stransformed\n", SCIPgetStage(scip) >= SCIP_STAGE_TRANSFORMED ? "": "not ");

   for( v = 0; v < SCIPgetNVars(scip); ++v )
   {
      if( SCIPisEQ(scip, SCIPvarGetLbGlobal(SCIPgetVars(scip)[v]), SCIPvarGetUbGlobal(SCIPgetVars(scip)[v]) ) && SCIPisEQ(scip, SCIPvarGetUbGlobal(SCIPgetVars(scip)[v]), 0. ) )
         continue;
      assert(SCIPhashmapExists(DECdecompGetVartoblock(decdecomp), SCIPgetVars(scip)[v]));
   }

   for( c = 0; c < SCIPgetNConss(scip); ++c )
   {
      if( !GCGisConsGCGCons(SCIPgetConss(scip)[c]) )
      {
         assert(SCIPhashmapExists(DECdecompGetConstoblock(decdecomp), SCIPgetConss(scip)[c]));
      }
   }

   /* Check whether subscipcons are correct */
   for( b = 0; b < DECdecompGetNBlocks(decdecomp); ++b )
   {
      for( c = 0; c < DECdecompGetNSubscipconss(decdecomp)[b]; ++c )
      {
         SCIP_VAR** curvars;
         int ncurvars;
         SCIP_CONS* cons = DECdecompGetSubscipconss(decdecomp)[b][c];

         SCIPdebugMessage("Cons <%s> in block %d = %d\n", SCIPconsGetName(cons), b, ((int) (size_t) SCIPhashmapGetImage(DECdecompGetConstoblock(decdecomp), cons)) -1);  /*lint !e507*/
         assert(SCIPfindCons(scip, SCIPconsGetName(cons)) != NULL);
         assert(((int) (size_t) SCIPhashmapGetImage(DECdecompGetConstoblock(decdecomp), cons)) - 1 == b); /*lint !e507*/
         ncurvars = GCGconsGetNVars(scip, cons);
         if ( ncurvars == 0 )
            continue;
         SCIP_CALL( SCIPallocBufferArray(scip, &curvars, ncurvars) );
         SCIP_CALL( GCGconsGetVars(scip, cons, curvars, ncurvars) );

         for( v = 0; v < ncurvars; ++v )
         {
            int varblock;
            SCIP_VAR* var = SCIPvarGetProbvar(curvars[v]);

            if( SCIPvarGetStatus(var) == SCIP_VARSTATUS_FIXED || SCIPvarGetLbGlobal(var) == SCIPvarGetUbGlobal(var)  )
               continue;

            varblock = ((int) (size_t) SCIPhashmapGetImage(DECdecompGetVartoblock(decdecomp), var)) - 1;  /*lint !e507*/
            SCIPdebugMessage("\tVar <%s> in block %d = %d\n", SCIPvarGetName(var), b, varblock);

            assert(SCIPfindVar(scip, SCIPvarGetName(var)) != NULL);
            assert(SCIPvarIsActive(var));
            assert(varblock == b || varblock == DECdecompGetNBlocks(decdecomp)+1 );

         }
         SCIPfreeBufferArray(scip, &curvars);
      }

      assert((DECdecompGetSubscipvars(decdecomp)[b] == NULL) == (DECdecompGetNSubscipvars(decdecomp)[b] == 0));


      for( v = 0; v < DECdecompGetNSubscipvars(decdecomp)[b]; ++v )
      {
         int varblock;
         SCIP_VAR* var = DECdecompGetSubscipvars(decdecomp)[b][v];
         varblock = ((int) (size_t) SCIPhashmapGetImage(DECdecompGetVartoblock(decdecomp), var)) - 1; /*lint !e507*/
         SCIPdebugMessage("Var <%s> in block %d = %d\n", SCIPvarGetName(var), b, varblock);
         assert(SCIPfindVar(scip, SCIPvarGetName(var)) != NULL);
         assert(SCIPvarIsActive(var));
         assert(varblock == b || varblock == DECdecompGetNBlocks(decdecomp)+1);
      }
   }

   /* check linking constraints and variables */
   for( v = 0; v < DECdecompGetNLinkingvars(decdecomp); ++v )
   {
      int varblock;
      varblock = (int) (size_t) SCIPhashmapGetImage(DECdecompGetVartoblock(decdecomp), DECdecompGetLinkingvars(decdecomp)[v]); /*lint !e507*/
      assert( varblock == DECdecompGetNBlocks(decdecomp) +1 || varblock == DECdecompGetNBlocks(decdecomp)+2); /*lint !e507*/
   }
   for (c = 0; c < DECdecompGetNLinkingconss(decdecomp); ++c)
   {
      assert(((int) (size_t) SCIPhashmapGetImage(DECdecompGetConstoblock(decdecomp), DECdecompGetLinkingconss(decdecomp)[c])) -1 ==  DECdecompGetNBlocks(decdecomp)); /*lint !e507*/
   }

   switch( DECdecompGetType(decdecomp) )
   {
   case DEC_DECTYPE_UNKNOWN:
         assert(FALSE);
      break;
   case DEC_DECTYPE_ARROWHEAD:
      assert(DECdecompGetNLinkingvars(decdecomp) > 0 || DECdecompGetNTotalStairlinkingvars(decdecomp) > 0);
      break;
   case DEC_DECTYPE_BORDERED:
      assert(DECdecompGetNLinkingvars(decdecomp) == 0 && DECdecompGetNLinkingconss(decdecomp) > 0);
      break;
   case DEC_DECTYPE_DIAGONAL:
      assert(DECdecompGetNLinkingvars(decdecomp) == 0 && DECdecompGetNLinkingconss(decdecomp) == 0);
      break;
   case DEC_DECTYPE_STAIRCASE:
      assert(DECdecompGetNLinkingvars(decdecomp) > 0 && DECdecompGetNLinkingconss(decdecomp) == 0);
      break;
   default:
         assert(FALSE);
         break;
   }

#endif
   return SCIP_OKAY;
}

/** creates a decomposition with all constraints in the master */
SCIP_RETCODE DECcreateBasicDecomp(
   SCIP*                 scip,                /**< SCIP data structure */
   DEC_DECOMP**          decomp               /**< decomposition data structure */
   )
{
   SCIP_HASHMAP* constoblock;
   SCIP_CONS** conss;
   int nconss;
   int c;

   assert(scip != NULL);
   assert(decomp != NULL);

   SCIP_CALL( DECdecompCreate(scip, decomp) );
   conss = SCIPgetConss(scip);
   nconss = SCIPgetNConss(scip);

   SCIP_CALL( SCIPhashmapCreate(&constoblock, SCIPblkmem(scip), nconss) );

   for( c = 0; c < nconss; ++c )
   {
      if( GCGisConsGCGCons(conss[c]) )
         continue;

      SCIP_CALL( SCIPhashmapInsert(constoblock, conss[c], (void*) (size_t) 1 ) );
   }

   SCIP_CALL( DECfilloutDecompFromConstoblock(scip, *decomp, constoblock, 0, FALSE) );

   return SCIP_OKAY;
}

/**
 * processes block representatives
 *
 * @return returns the number of blocks
 */
static
int processBlockRepresentatives(
   int                   maxblock,           /**< maximal number of blocks */
   int*                  blockrepresentative /**< array blockrepresentatives */
   )
{
   int i;
   int tempblock = 1;

   assert(maxblock >= 1);
   assert(blockrepresentative != NULL );
   SCIPdebugPrintf("Blocks: ");

   /* postprocess blockrepresentatives */
   for( i = 1; i < maxblock; ++i )
   {
      /* forward replace the representatives */
      assert(blockrepresentative[i] >= 0);
      assert(blockrepresentative[i] < maxblock);
      if( blockrepresentative[i] != i )
         blockrepresentative[i] = blockrepresentative[blockrepresentative[i]];
      else
      {
         blockrepresentative[i] = tempblock;
         ++tempblock;
      }
      /* It is crucial that this condition holds */
      assert(blockrepresentative[i] <= i);
      SCIPdebugPrintf("%d ", blockrepresentative[i]);
   }
   SCIPdebugPrintf("\n");
   return tempblock-1;
}

/** */
static
SCIP_RETCODE assignConstraintsToRepresentatives(
   SCIP*                 scip,               /**< SCIP data structure */
   SCIP_CONS**           conss,              /**< array of all constraints */
   int                   nconss,             /**< number of constraints */
   SCIP_Bool*            consismaster,       /**< array of flags whether a constraint belongs to the master problem */
   SCIP_HASHMAP*         constoblock,        /**< hashmap from constraints to block numbers, to be filled */
   int*                  vartoblock,         /**< array mapping variables to block numbers, initially all -1, to be set */
   int*                  nextblock,          /**< index of next free block to which no constraints have been assigned yet */
   int*                  blockrepresentative /**<  */
   )
{

   int i;
   int j;
   SCIP_VAR** curvars;
   int ncurvars;

   conss = SCIPgetConss(scip);
   nconss = SCIPgetNConss(scip);

   /* go through the all constraints */
   for( i = 0; i < nconss; ++i )
   {
      int consblock;
      SCIP_CONS* cons = conss[i];

      assert(cons != NULL);
      if( GCGisConsGCGCons(cons) )
         continue;

      if( consismaster[i] )
         continue;

      /* get variables of constraint; ignore empty constraints */
      ncurvars = GCGconsGetNVars(scip, cons);
      curvars = NULL;
      if( ncurvars > 0 )
      {
         SCIP_CALL( SCIPallocBufferArray(scip, &curvars, ncurvars) );
         SCIP_CALL( GCGconsGetVars(scip, cons, curvars, ncurvars) );
      }
      assert(ncurvars >= 0);
      assert(ncurvars <= SCIPgetNVars(scip));
      assert(curvars != NULL || ncurvars == 0);

      assert(SCIPhashmapGetImage(constoblock, cons) == NULL);

      /* if there are no variables, put it in the first block, otherwise put it in the next block */
      if( ncurvars == 0 )
         consblock = -1;
      else
         consblock = *nextblock;

      /* go through all variables */
      for( j = 0; j < ncurvars; ++j )
      {
         SCIP_VAR* probvar;
         int varindex;
         int varblock;

         assert(curvars != NULL);
         probvar = SCIPvarGetProbvar(curvars[j]);
         assert(probvar != NULL);

         /* ignore variables which have been fixed during presolving */
         if( SCIPvarGetStatus(probvar) == SCIP_VARSTATUS_FIXED )
            continue;

         varindex = SCIPvarGetProbindex(probvar);
         assert(varindex >= 0);
         assert(varindex < SCIPgetNVars(scip));

         /** @todo what about deleted variables? */
         /* get block of variable */
         varblock = vartoblock[varindex];

         SCIPdebugMessage("\tVar %s (%d): ", SCIPvarGetName(probvar), varblock);
         /* if variable is already assigned to a block, assign constraint to that block */
         if( varblock > -1 && varblock != consblock )
         {
            consblock = MIN(consblock, blockrepresentative[varblock]);
            SCIPdebugPrintf("still in block %d.\n", varblock);
         }
         else if( varblock == -1 )
         {
            /* if variable is free, assign it to the new block for this constraint */
            varblock = consblock;
            assert(varblock > 0);
            assert(varblock <= *nextblock);
            vartoblock[varindex] = varblock;
            SCIPdebugPrintf("new in block %d.\n", varblock);
         }
         else
         {
            assert((varblock > 0) && (consblock == varblock));
            SCIPdebugPrintf("no change.\n");
         }

         SCIPdebugPrintf("VARINDEX: %d (%d)\n", varindex, vartoblock[varindex]);
      }

      /* if the constraint belongs to a new block, mark it as such */
      if( consblock == *nextblock )
      {
         assert(consblock > 0);
         blockrepresentative[consblock] = consblock;
         assert(blockrepresentative[consblock] > 0);
         assert(blockrepresentative[consblock] <= *nextblock);
         ++(*nextblock);
      }

      SCIPdebugMessage("Cons %s will be in block %d (next %d)\n", SCIPconsGetName(cons), consblock, *nextblock);

      for( j = 0; j < ncurvars; ++j )
      {
         SCIP_VAR* probvar;
         int varindex;
         int oldblock;

         assert(curvars != NULL);
         probvar = SCIPvarGetProbvar(curvars[j]);
         assert(probvar != NULL);

         /* ignore variables which have been fixed during presolving */
         if( SCIPvarGetStatus(probvar) == SCIP_VARSTATUS_FIXED )
            continue;

         varindex = SCIPvarGetProbindex(probvar);
         assert(varindex >= 0);
         assert(varindex < SCIPgetNVars(scip));

         oldblock = vartoblock[varindex];
         assert((oldblock > 0) && (oldblock <= *nextblock));

         SCIPdebugMessage("\tVar %s ", SCIPvarGetName(probvar));
         if( oldblock != consblock )
         {
            SCIPdebugPrintf("reset from %d to block %d.\n", oldblock, consblock);
            vartoblock[varindex] = consblock;
            SCIPdebugPrintf("VARINDEX: %d (%d)\n", varindex, consblock);

            if( (blockrepresentative[oldblock] != -1) && (blockrepresentative[oldblock] > blockrepresentative[consblock]) )
            {
               int oldrepr;
               oldrepr = blockrepresentative[oldblock];
               SCIPdebugMessage("\t\tBlock representative from block %d changed from %d to %d.\n", oldblock, blockrepresentative[oldblock], consblock);
               assert(consblock > 0);
               blockrepresentative[oldblock] = consblock;
               if( (oldrepr != consblock) && (oldrepr != oldblock) )
               {
                  blockrepresentative[oldrepr] = consblock;
                  SCIPdebugMessage("\t\tBlock representative from block %d changed from %d to %d.\n", oldrepr, blockrepresentative[oldrepr], consblock);
               }
            }
         }
         else
         {
            SCIPdebugPrintf("will not be changed from %d to %d.\n", oldblock, consblock);
         }
      }

      SCIPfreeBufferArrayNull(scip, &curvars);
      assert(consblock >= 1 || consblock == -1);
      assert(consblock <= *nextblock);

      /* store the constraint block */
      if( consblock != -1 )
      {
         SCIPdebugMessage("cons %s in block %d\n", SCIPconsGetName(cons), consblock);
         SCIP_CALL( SCIPhashmapInsert(constoblock, cons, (void*)(size_t)consblock) );
      }
      else
      {
         SCIPdebugMessage("ignoring %s\n", SCIPconsGetName(cons));
      }
   }

   return SCIP_OKAY;
}

/** */
static
SCIP_RETCODE fillConstoblock(
   SCIP_CONS**           conss,
   int                   nconss,
   SCIP_Bool*            consismaster,       /**< */
   int                   nblocks,            /**< */
   SCIP_HASHMAP*         constoblock,        /**< */
   SCIP_HASHMAP*         newconstoblock,     /**< */
   int*                  blockrepresentative /**< */
   )
{
   int i;

   /* convert temporary data to detectordata */
   for( i = 0; i < nconss; ++i )
   {
      int consblock;

      SCIP_CONS* cons = conss[i];

      if( GCGisConsGCGCons(cons) )
         continue;

      if( consismaster[i] )
      {
         SCIP_CALL( SCIPhashmapInsert(newconstoblock, cons, (void*) (size_t) (nblocks+1)) );
         continue;
      }

      if( !SCIPhashmapExists(constoblock, cons) )
         continue;

      consblock = (int) (size_t) SCIPhashmapGetImage(constoblock, cons); /*lint !e507*/
      assert(consblock > 0);
      consblock = blockrepresentative[consblock];
      assert(consblock <= nblocks);
      SCIP_CALL( SCIPhashmapInsert(newconstoblock, cons, (void*)(size_t)consblock) );
      SCIPdebugMessage("%d %s\n", consblock, SCIPconsGetName(cons));
   }
   return SCIP_OKAY;
}

/** creates a decomposition with provided constraints in the master
 * The function will put the remaining constraints in one or more pricing problems
 * depending on whether the subproblems decompose with no variables in common.
 */
SCIP_RETCODE DECcreateDecompFromMasterconss(
   SCIP*                 scip,                /**< SCIP data structure */
   DEC_DECOMP**          decomp,              /**< decomposition data structure */
   SCIP_CONS**           masterconss,         /**< constraints to be put in the master */
   int                   nmasterconss         /**< number of constraints in the master */
   )
{
   SCIP_HASHMAP* constoblock;
   SCIP_HASHMAP* newconstoblock;
   SCIP_CONS** conss;
   int nconss;
   int nvars;
   int nblocks;
   int* blockrepresentative;
   int nextblock = 1;
   SCIP_Bool* consismaster;
   int i;
   int* vartoblock;

   assert(scip != NULL);
   assert(decomp != NULL);
   assert(nmasterconss == 0 || masterconss != NULL);
   assert(SCIPgetStage(scip) >= SCIP_STAGE_TRANSFORMED);

   conss = SCIPgetConss(scip);
   nconss = SCIPgetNConss(scip);
   nvars = SCIPgetNVars(scip);

   assert( nmasterconss <= nconss );

   if( GCGisConsGCGCons(conss[nconss-1]) )
      --nconss;

   nblocks = nconss-nmasterconss+1;
   assert(nblocks > 0);

   SCIP_CALL( SCIPallocBufferArray(scip, &blockrepresentative, nblocks) );
   SCIP_CALL( SCIPallocBufferArray(scip, &consismaster, nconss) );
   SCIP_CALL( SCIPallocBufferArray(scip, &vartoblock, nvars) );
   SCIP_CALL( SCIPhashmapCreate(&constoblock, SCIPblkmem(scip), nconss) );
   SCIP_CALL( SCIPhashmapCreate(&newconstoblock, SCIPblkmem(scip), nconss) );

   for( i = 0; i < nmasterconss; ++i )
   {
      SCIP_CALL( SCIPhashmapInsert(constoblock, masterconss[i], (void*) (size_t) (nblocks+1)) );
   }

   for( i = 0; i < nconss; ++i )
   {
      assert(!GCGisConsGCGCons(conss[i]));
      consismaster[i] = SCIPhashmapExists(constoblock, conss[i]);
   }

   for( i = 0; i < nvars; ++i )
   {
      vartoblock[i] = -1;
   }

   for( i = 0; i < nblocks; ++i )
   {
      blockrepresentative[i] = -1;
   }

   SCIP_CALL( assignConstraintsToRepresentatives(scip, conss, nconss, consismaster, constoblock, vartoblock, &nextblock, blockrepresentative) );

   /* postprocess blockrepresentatives */
   nblocks = processBlockRepresentatives(nextblock, blockrepresentative);

   /* convert temporary data to detectordata */
   SCIP_CALL( fillConstoblock(conss, nconss, consismaster, nblocks, constoblock, newconstoblock, blockrepresentative) );
   SCIP_CALL( DECdecompCreate(scip, decomp) );
   SCIP_CALL( DECfilloutDecompFromConstoblock(scip, *decomp, newconstoblock, nblocks, FALSE) );

   SCIPfreeBufferArray(scip, &vartoblock);
   SCIPfreeBufferArray(scip, &consismaster);
   SCIPfreeBufferArray(scip, &blockrepresentative);
   SCIPhashmapFree(&constoblock);

   return SCIP_OKAY;
}

/** increase the corresponding count of the variable stats*/
static
void incVarsData(
   SCIP_VAR*              var,                /**< variable to consider */
   int*                   nbinvars,           /**< pointer to array of size nproblems to store number of binary subproblem vars */
   int*                   nintvars,           /**< pointer to array of size nproblems to store number of integer subproblem vars */
   int*                   nimplvars,          /**< pointer to array of size nproblems to store number of implied subproblem vars */
   int*                   ncontvars,          /**< pointer to array of size nproblems to store number of continues subproblem vars */
   int                    nproblems,          /**< size of the arrays*/
   int                    i                   /**< index of the array to increase */
)
{
   assert(var != NULL);
   assert(i >= 0);
   assert(i < nproblems);

   if( nbinvars != NULL && (SCIPvarGetType(var) == SCIP_VARTYPE_BINARY || SCIPvarIsBinary(var)) )
   {
      ++(nbinvars[i]);
      assert(nbinvars[i] > 0);
   }
   if( nintvars != NULL && (SCIPvarGetType(var) == SCIP_VARTYPE_INTEGER && !SCIPvarIsBinary(var)) )
   {
      ++(nintvars[i]);
      assert(nintvars[i] > 0);
   }
   if( nimplvars != NULL && (SCIPvarGetType(var) == SCIP_VARTYPE_IMPLINT) )
   {
      ++(nimplvars[i]);
      assert(nimplvars[i] > 0);
   }
   if( ncontvars != NULL && (SCIPvarGetType(var) == SCIP_VARTYPE_CONTINUOUS) )
   {
      ++(ncontvars[i]);
      assert(ncontvars[i] > 0);
   }
}

/* score methods */

/** return the number of variables and binary, integer, implied integer, continuous variables of all subproblems */
void DECgetSubproblemVarsData(
   SCIP*                 scip,               /**< SCIP data structure */
   DEC_DECOMP*           decomp,             /**< decomposition data structure */
   int*                  nvars,              /**< pointer to array of size nproblems to store number of subproblem vars or NULL */
   int*                  nbinvars,           /**< pointer to array of size nproblems to store number of binary subproblem vars or NULL */
   int*                  nintvars,           /**< pointer to array of size nproblems to store number of integer subproblem vars or NULL */
   int*                  nimplvars,          /**< pointer to array of size nproblems to store number of implied subproblem vars or NULL */
   int*                  ncontvars,          /**< pointer to array of size nproblems to store number of continuous subproblem vars or NULL */
   int                   nproblems           /**< size of the arrays*/
)
{
   int i;
   int j;

   assert(scip != NULL);
   assert(decomp != NULL);
   assert(nproblems > 0);

   assert(DECdecompGetType(decomp) != DEC_DECTYPE_UNKNOWN);
   if( nvars != NULL )
      BMSclearMemoryArray(nvars, nproblems);
   if( nbinvars != NULL )
      BMSclearMemoryArray(nbinvars, nproblems);
   if( nintvars != NULL )
      BMSclearMemoryArray(nintvars, nproblems);
   if( nimplvars != NULL )
      BMSclearMemoryArray(nimplvars, nproblems);
   if( ncontvars != NULL )
      BMSclearMemoryArray(ncontvars, nproblems);

   for( i = 0; i < nproblems; ++i )
   {
      SCIP_VAR*** subscipvars;
      int* nsubscipvars;

      nsubscipvars = DECdecompGetNSubscipvars(decomp);
      subscipvars = DECdecompGetSubscipvars(decomp);
      if( nvars != NULL )
         nvars[i] = nsubscipvars[i];

      for( j = 0; j < nsubscipvars[i]; ++j )
      {
         incVarsData(subscipvars[i][j], nbinvars, nintvars, nimplvars, ncontvars, nproblems, i);
      }
   }
}


/** return the number of variables and binary, integer, implied integer, continuous variables of the master */
void DECgetLinkingVarsData(
   SCIP*                 scip,               /**< SCIP data structure */
   DEC_DECOMP*           decomp,             /**< decomposition data structure */
   int*                  nvars,              /**< pointer to store number of linking vars or NULL */
   int*                  nbinvars,           /**< pointer to store number of binary linking vars or NULL */
   int*                  nintvars,           /**< pointer to store number of integer linking vars or NULL */
   int*                  nimplvars,          /**< pointer to store number of implied linking vars or NULL */
   int*                  ncontvars           /**< pointer to store number of continuous linking vars or NULL */
)
{
   int i;
   SCIP_VAR** linkingvars;
   int nlinkingvars;

   assert(scip != NULL);
   assert(decomp != NULL);

   assert(DECdecompGetType(decomp) != DEC_DECTYPE_UNKNOWN);

   nlinkingvars = DECdecompGetNLinkingvars(decomp);
   linkingvars = DECdecompGetLinkingvars(decomp);

   if( nvars != NULL )
      *nvars = nlinkingvars;
   if( nbinvars != NULL )
      *nbinvars = 0;
   if( nintvars != NULL )
      *nintvars = 0;
   if( nimplvars != NULL )
      *nimplvars = 0;
   if( ncontvars != NULL )
      *ncontvars = 0;


   for( i = 0; i < nlinkingvars; ++i )
   {
      incVarsData(linkingvars[i], nbinvars, nintvars, nimplvars, ncontvars, 1, 0);
   }
}

/**
 * returns the number of nonzeros of each column of the constraint matrix both in the subproblem and in the master
 * @note For linking variables, the number of nonzeros in the subproblems corresponds to the number on nonzeros
 * in the border
 *
 * @note The arrays have to be allocated by the caller
 *
 * @pre This function assumes that constraints are partitioned in the decomp structure, no constraint is present in more than one block
 *
 */
SCIP_RETCODE DECgetDensityData(
   SCIP*                 scip,               /**< SCIP data structure */
   DEC_DECOMP*           decomp,             /**< decomposition data structure */
   SCIP_VAR**            vars,               /**< pointer to array store variables belonging to density */
   int                   nvars,              /**< number of variables */
   SCIP_CONS**           conss,              /**< pointer to array to store constraints belonging to the density */
   int                   nconss,             /**< number of constraints */
   int*                  varsubproblemdensity, /**< pointer to array to store the nonzeros for the subproblems */
   int*                  varmasterdensity,   /**< pointer to array to store the nonzeros for the master */
   int*                  conssubproblemdensity, /**< pointer to array to store the nonzeros for the subproblems */
   int*                  consmasterdensity   /**< pointer to array to store the nonzeros for the master */
)
{
   int nlinkingconss;
   SCIP_HASHMAP* vartoblock;
   SCIP_CONS** curconss;

   int ncurvars;
   SCIP_VAR** curvars;
   SCIP_Bool success;

   int i;
   int j;
   int v;
   int c;

   assert(scip != NULL);
   assert(decomp != NULL);
   assert(vars != NULL);
   assert(nvars > 0);
   assert(conss != NULL);
   assert(varsubproblemdensity != NULL);
   assert(varmasterdensity != NULL);
   assert(conssubproblemdensity != NULL);
   assert(consmasterdensity != NULL);

   /* make sure the passed data is initialised to 0 */
   BMSclearMemoryArray(vars, nvars);
   BMSclearMemoryArray(conss, nconss);
   BMSclearMemoryArray(varsubproblemdensity, nvars);
   BMSclearMemoryArray(varmasterdensity, nvars);
   BMSclearMemoryArray(conssubproblemdensity, nconss);
   BMSclearMemoryArray(consmasterdensity, nconss);

   BMScopyMemoryArray(vars, SCIPgetVars(scip), nvars);

   vartoblock = DECdecompGetVartoblock(decomp);
   c = 0;
   for( i = 0; i < DECdecompGetNBlocks(decomp); ++i )
   {
      curconss = DECdecompGetSubscipconss(decomp)[i];
      assert(curconss != NULL);

      for( j = 0; j < DECdecompGetNSubscipconss(decomp)[i]; ++j )
      {
         assert(c < nconss); /* This assertion and the logic forbids constraints in more than one block */
         conss[c] = curconss[j];

         SCIP_CALL( SCIPgetConsNVars(scip, curconss[j], &ncurvars, &success) );
         assert(success);
         SCIP_CALL( SCIPallocBufferArray(scip, &curvars, ncurvars) );
         SCIP_CALL( SCIPgetConsVars(scip, curconss[j], curvars, ncurvars, &success) );
         assert(success);

         for( v = 0; v < ncurvars; ++v )
         {
            SCIP_VAR* var;
            int block;
            int probindex;

            var = curvars[v];
            var = SCIPvarGetProbvar(var);
            probindex = SCIPvarGetProbindex(var);

            if( SCIPvarGetStatus(var) == SCIP_VARSTATUS_FIXED )
               continue;

            assert(probindex >= 0);
            assert(probindex < nvars);
            varsubproblemdensity[probindex] += 1;
            assert(varsubproblemdensity[probindex] > 0);
            block = (int) (size_t) SCIPhashmapGetImage(vartoblock, var); /*lint !e507*/
            assert(block > 0);

            if( block <= DECdecompGetNBlocks(decomp) )
            {
               conssubproblemdensity[c] +=1;
            }
            else
            {
               consmasterdensity[c] += 1;
            }
         }

         SCIPfreeBufferArray(scip, &curvars);
         c++;
      }
   }

   nlinkingconss = DECdecompGetNLinkingconss(decomp);
   curconss = DECdecompGetLinkingconss(decomp);

   for( j = 0; j < nlinkingconss; ++j )
   {
      assert(c < nconss); /* This assertion and the logic forbids constraints in more than one block */
      SCIP_CALL( SCIPgetConsNVars(scip, curconss[j], &ncurvars, &success) );
      assert(success);
      SCIP_CALL( SCIPallocBufferArray(scip, &curvars, ncurvars) );
      SCIP_CALL( SCIPgetConsVars(scip, curconss[j], curvars, ncurvars, &success) );
      assert(success);

      conss[c] = curconss[j];

      for( v = 0; v < ncurvars; ++v )
      {
         SCIP_VAR* var;
         int probindex;

         var = curvars[v];
         var = SCIPvarGetProbvar(var);
         probindex = SCIPvarGetProbindex(var);

         if( SCIPvarGetStatus(var) == SCIP_VARSTATUS_FIXED )
            continue;

         assert(probindex >= 0);
         assert(probindex < nvars);
         varmasterdensity[probindex] += 1;
         assert(varmasterdensity[probindex] > 0);
         SCIPdebugMessage("Var <%s> appears in cons <%s>, total count: %d\n", SCIPvarGetName(var), SCIPconsGetName(curconss[j]), varmasterdensity[probindex]);
      }

      consmasterdensity[c] = ncurvars;
      c++;

      SCIPfreeBufferArray(scip, &curvars);
   }

   return SCIP_OKAY;
}

/** helper function to increase correct lock */
static
void increaseLock(
   SCIP*                 scip,               /**< SCIP data structure */
   SCIP_Real             lhs,                /**< left side of constraint */
   SCIP_Real             coef,               /**< coefficient of variable in constraint */
   SCIP_Real             rhs,                /**< right side of constraint */
   int*                  downlock,           /**< pointer to store downlock */
   int*                  uplock              /**< pointer to store uplock */
   )
{
   assert(scip != NULL);
   assert(downlock != NULL);
   assert(uplock != NULL);

   if( !SCIPisInfinity(scip, -lhs) )
   {
      if( SCIPisPositive(scip, coef) )
         ++(*downlock);
      if( SCIPisNegative(scip, coef) )
         ++(*uplock);

   }
   if( !SCIPisInfinity(scip, rhs) )
   {
      if( SCIPisPositive(scip, coef) )
         ++(*uplock);
      if( SCIPisNegative(scip, coef) )
         ++(*downlock);
   }

}

/**
 *  calculates the number of up and down locks of variables for a given decomposition in both the original problem and the pricingproblems
 *
 *  @note All arrays need to be allocated by the caller
 *
 *  @warning This function needs a lot of memory (nvars*nblocks+1) array entries
 */
SCIP_RETCODE DECgetVarLockData(
   SCIP*                 scip,               /**< SCIP data structure */
   DEC_DECOMP*           decomp,             /**< decomposition data structure */
   SCIP_VAR**            vars,               /**< pointer to array store variables belonging to density */
   int                   nvars,              /**< number of variables */
   int                   nsubproblems,       /**< number of sub problems */
   int**                 subsciplocksdown,   /**< pointer to two dimensional array to store the down locks for the subproblems */
   int**                 subsciplocksup,     /**< pointer to two dimensional array to store the down locks for the subproblems */
   int*                  masterlocksdown,    /**< pointer to array to store the down locks for the master */
   int*                  masterlocksup       /**< pointer to array to store the down locks for the master */
   )
{
   int nlinkingconss;
   SCIP_CONS** curconss;
   SCIP_VAR** curvars;
   SCIP_Real* curvals;
   int ncurvars;
   SCIP_Real lhs;
   SCIP_Real rhs;

   SCIP_Bool success;

   int i;
   int j;
   int v;

   assert(scip != NULL);
   assert(decomp != NULL);
   assert(vars != NULL);
   assert(nvars > 0);
   assert(nvars == SCIPgetNVars(scip));
   assert(subsciplocksdown != NULL);
   assert(subsciplocksup != NULL);
   assert(masterlocksdown != NULL);
   assert(masterlocksup != NULL);

   /* make sure the passed data is initialised to 0 */
   BMSclearMemoryArray(vars, nvars);
   BMScopyMemoryArray(vars, SCIPgetVars(scip), nvars);
   BMSclearMemoryArray(masterlocksdown, nvars);
   BMSclearMemoryArray(masterlocksup, nvars);
   for( i = 0; i < nsubproblems; ++i )
   {
      BMSclearMemoryArray(subsciplocksdown[i], nvars); /*lint !e866*/
      BMSclearMemoryArray(subsciplocksup[i], nvars); /*lint !e866*/
   }

   for( i = 0; i < DECdecompGetNBlocks(decomp); ++i )
   {
      curconss = DECdecompGetSubscipconss(decomp)[i];
      assert(curconss != NULL);

      for( j = 0; j < DECdecompGetNSubscipconss(decomp)[i]; ++j )
      {

         SCIP_CALL( SCIPgetConsNVars(scip, curconss[j], &ncurvars, &success) );
         assert(success);
         SCIP_CALL( SCIPallocBufferArray(scip, &curvars, ncurvars) );
         SCIP_CALL( SCIPallocBufferArray(scip, &curvals, ncurvars) );

         SCIP_CALL( GCGconsGetVals(scip, curconss[j], curvals, ncurvars) );
         SCIP_CALL( SCIPgetConsVars(scip, curconss[j], curvars, ncurvars, &success) );
         assert(success);

         rhs = GCGconsGetRhs(scip, curconss[j]);
         lhs = GCGconsGetLhs(scip, curconss[j]);

         for( v = 0; v < ncurvars; ++v )
         {
            SCIP_VAR* var;
            int probindex;

            var = curvars[v];
            var = SCIPvarGetProbvar(var);
            probindex = SCIPvarGetProbindex(var);

            if( SCIPvarGetStatus(var) == SCIP_VARSTATUS_FIXED )
               continue;

            assert(probindex >= 0);
            assert(probindex < nvars);
            assert(SCIPhashmapExists(DECdecompGetVartoblock(decomp), var));

            increaseLock(scip, lhs, curvals[v], rhs, &(subsciplocksdown[i][probindex]), &(subsciplocksup[i][probindex]));
         }

         SCIPfreeBufferArray(scip, &curvals);
         SCIPfreeBufferArray(scip, &curvars);
      }
   }

   nlinkingconss = DECdecompGetNLinkingvars(decomp);
   curconss = DECdecompGetLinkingconss(decomp);
   for( j = 0; j < nlinkingconss; ++j )
   {
      SCIP_CALL( SCIPgetConsNVars(scip, curconss[j], &ncurvars, &success) );
      assert(success);
      SCIP_CALL( SCIPallocBufferArray(scip, &curvars, ncurvars) );
      SCIP_CALL( SCIPallocBufferArray(scip, &curvals, ncurvars) );

      SCIP_CALL( GCGconsGetVals(scip, curconss[j], curvals, ncurvars) );
      SCIP_CALL( SCIPgetConsVars(scip, curconss[j], curvars, ncurvars, &success) );
      assert(success);

      rhs = GCGconsGetRhs(scip, curconss[j]);
      lhs = GCGconsGetLhs(scip, curconss[j]);

      for( v = 0; v < ncurvars; ++v )
      {
         SCIP_VAR* var;
         int probindex;

         var = curvars[v];
         var = SCIPvarGetProbvar(var);
         probindex = SCIPvarGetProbindex(var);

         if( SCIPvarGetStatus(var) == SCIP_VARSTATUS_FIXED )
            continue;

         assert(probindex >= 0);
         assert(probindex < nvars);

         increaseLock(scip, lhs, curvals[v], rhs, &(masterlocksdown[probindex]), &(masterlocksup[probindex]));
      }

      SCIPfreeBufferArray(scip, &curvals);
      SCIPfreeBufferArray(scip, &curvars);
   }

   return SCIP_OKAY;
}


/** sets the score of the given decomposition based on the border, the average density score and the ratio of
 * linking variables
 */
void DECsetMaxWhiteScore(
   SCIP*                 scip,               /**< SCIP data structure */
   DEC_DECOMP*           decdecomp,          /**< decomposition data structure */
   SCIP_Real             maxwhitescore
   )
{
   assert(maxwhitescore >= 0);

   decdecomp->maxwhitescore = maxwhitescore;

   return;
}


/** computes the score of the given decomposition based on the border, the average density score and the ratio of
 * linking variables
 */
SCIP_Real DECgetMaxWhiteScore(
   SCIP*                 scip,               /**< SCIP data structure */
   DEC_DECOMP*           decdecomp           /**< decomposition data structure */
   )
{
   DEC_SCORES score;

   if( decdecomp->maxwhitescore == -1.)
      DECevaluateDecomposition(scip, decdecomp, &score);

   assert(decdecomp->maxwhitescore >= 0);

   return decdecomp->maxwhitescore;
}

/** computes the score of the given decomposition based on the border, the average density score and the ratio of
 * linking variables
 */
SCIP_RETCODE DECevaluateDecomposition(
   SCIP*                 scip,               /**< SCIP data structure */
   DEC_DECOMP*           decdecomp,          /**< decomposition data structure */
   DEC_SCORES*           score               /**< returns the score of the decomposition */
   )
{
   SCIP_Longint matrixarea;
   SCIP_Longint borderarea;
   int nvars;
   int nconss;
   int i;
   int j;
   int k;
   /*   int blockarea; */
   SCIP_Real varratio;
   int* nzblocks;
   int nblocks;
   int* nlinkvarsblocks;
   int* nvarsblocks;
   SCIP_Real* blockdensities;
   int* blocksizes;
   SCIP_Real density;
   SCIP_Real blackarea;

   SCIP_Real alphaborderarea;
   SCIP_Real alphalinking;
   SCIP_Real alphadensity;

   alphaborderarea = 0.6;
   alphalinking = 0.2 ;
   alphadensity  = 0.2;
   blackarea = 0.;


   assert(scip != NULL);
   assert(score != NULL);

   nvars = SCIPgetNVars(scip);
   nconss = SCIPgetNConss(scip);

   nblocks = DECdecompGetNBlocks(decdecomp);

   SCIP_CALL( SCIPallocBufferArray(scip, &nzblocks, nblocks) );
   SCIP_CALL( SCIPallocBufferArray(scip, &nlinkvarsblocks, nblocks) );
   SCIP_CALL( SCIPallocBufferArray(scip, &blockdensities, nblocks) );
   SCIP_CALL( SCIPallocBufferArray(scip, &blocksizes, nblocks) );
   SCIP_CALL( SCIPallocBufferArray(scip, &nvarsblocks, nblocks) );
   /*
    * 3 Scores
    *
    * - Area percentage (min)
    * - block density (max)
    * - \pi_b {v_b|v_b is linking}/#vb (min)
    */

   /* calculate matrix area */
   matrixarea = (SCIP_Longint) nvars*nconss;

   blackarea += ( DECdecompGetNLinkingvars(decdecomp) - DECdecompGetNMastervars(decdecomp) ) * nconss;
   blackarea += DECdecompGetNLinkingconss(decdecomp) * nvars;

   blackarea -= (DECdecompGetNLinkingvars(decdecomp) - DECdecompGetNMastervars(decdecomp) ) * DECdecompGetNLinkingconss(decdecomp);


   /* calculate slave sizes, nonzeros and linkingvars */
   for( i = 0; i < nblocks; ++i )
   {
      SCIP_CONS** curconss;
      int ncurconss;
      int nvarsblock;
      SCIP_Bool *ishandled;

      SCIP_CALL( SCIPallocBufferArray(scip, &ishandled, nvars) );
      nvarsblock = 0;
      nzblocks[i] = 0;
      nlinkvarsblocks[i] = 0;
      blackarea +=  DECdecompGetNSubscipconss(decdecomp)[i] * ( DECdecompGetNSubscipvars(decdecomp)[i] );

      for( j = 0; j < nvars; ++j )
      {
         ishandled[j] = FALSE;
      }
      curconss = DECdecompGetSubscipconss(decdecomp)[i];
      ncurconss = DECdecompGetNSubscipconss(decdecomp)[i];

      for( j = 0; j < ncurconss; ++j )
      {
         SCIP_VAR** curvars;
         SCIP_VAR* var;
         int ncurvars;
         ncurvars = GCGconsGetNVars(scip, curconss[j]);
         if ( ncurvars == 0 )
            continue;
         SCIP_CALL( SCIPallocBufferArray(scip, &curvars, ncurvars) );
         SCIP_CALL( GCGconsGetVars(scip, curconss[j], curvars, ncurvars) );

         for( k = 0; k < ncurvars; ++k )
         {
            int block;
            if( !GCGisVarRelevant(curvars[k]) )
               continue;

            var = SCIPvarGetProbvar(curvars[k]);
            assert(var != NULL);
            if( !GCGisVarRelevant(var) )
               continue;

            assert(SCIPvarIsActive(var));
            assert(!SCIPvarIsDeleted(var));
            ++(nzblocks[i]);
            if( !SCIPhashmapExists(DECdecompGetVartoblock(decdecomp), var) )
            {
               block = (int)(size_t) SCIPhashmapGetImage(DECdecompGetVartoblock(decdecomp), curvars[k]); /*lint !e507*/
            }
            else
            {
               assert(SCIPhashmapExists(DECdecompGetVartoblock(decdecomp), var));
               block = (int)(size_t) SCIPhashmapGetImage(DECdecompGetVartoblock(decdecomp), var); /*lint !e507*/
            }

            if( block == nblocks+1 && ishandled[SCIPvarGetProbindex(var)] == FALSE )
            {
               ++(nlinkvarsblocks[i]);
            }
            ishandled[SCIPvarGetProbindex(var)] = TRUE;
         }

         SCIPfreeBufferArray(scip, &curvars);
      }

      for( j = 0; j < nvars; ++j )
      {
         if( ishandled[j] )
         {
            ++nvarsblock;
         }
      }

      blocksizes[i] = nvarsblock*ncurconss;
      nvarsblocks[i] = nvarsblock;
      if( blocksizes[i] > 0 )
      {
         blockdensities[i] = 1.0*nzblocks[i]/blocksizes[i];
      }
      else
      {
         blockdensities[i] = 0.0;
      }

      assert(blockdensities[i] >= 0 && blockdensities[i] <= 1.0);
      SCIPfreeBufferArray(scip, &ishandled);
   }

   borderarea = (SCIP_Longint) DECdecompGetNLinkingconss(decdecomp)*nvars + (SCIP_Longint) DECdecompGetNLinkingvars(decdecomp)*(nconss-DECdecompGetNLinkingconss(decdecomp));

   density = 1E20;
   varratio = 1.0;
   for( i = 0; i < nblocks; ++i )
   {
      density = MIN(density, blockdensities[i]);

      if( DECdecompGetNLinkingvars(decdecomp) > 0 )
      {
         varratio *= 1.0*nlinkvarsblocks[i]/DECdecompGetNLinkingvars(decdecomp);
      }
      else
      {
         varratio = 0;
      }
   }

   score->linkingscore = (0.5+0.5*varratio);
   score->borderscore = (1.0*(borderarea)/matrixarea);
   score->densityscore = (1-density);
   //score->maxwhitescore = blackarea/( nconss * nvars );

   //decdecomp->maxwhitescore = score->maxwhitescore;


   switch( DECdecompGetType(decdecomp) )
   {
   case DEC_DECTYPE_ARROWHEAD:
      score->totalscore = alphaborderarea*(score->borderscore) + alphalinking*(score->linkingscore) + alphadensity*(score->densityscore);
/*      score->totalscore = score->borderscore*score->linkingscore*score->densityscore; */
      break;
   case DEC_DECTYPE_BORDERED:
      score->totalscore = alphaborderarea*(score->borderscore) + alphalinking*(score->linkingscore) + alphadensity*(score->densityscore);
      /*       score->totalscore = score->borderscore*score->linkingscore*score->densityscore; */
      break;
   case DEC_DECTYPE_DIAGONAL:
      if(nblocks == 1 || nblocks == 0)
         score->totalscore = 1.0;
      else
         score->totalscore = 0.0;
      break;
   case DEC_DECTYPE_STAIRCASE:
      score->totalscore = alphaborderarea*(score->borderscore) + alphalinking*(score->linkingscore) + 0.2*(score->densityscore);
/*       score->totalscore = score->borderscore*score->linkingscore*score->densityscore; */
      break;
   case DEC_DECTYPE_UNKNOWN:
      SCIPerrorMessage("Decomposition type is %s, cannot compute score\n", DECgetStrType(DECdecompGetType(decdecomp)));
      assert(FALSE);
      break;
   default:
      SCIPerrorMessage("No rule for this decomposition type, cannot compute score\n");
      assert(FALSE);
      break;
   }
   if(nblocks == 1 || nblocks == 0)
      score->totalscore = 1.0;

   if( nblocks == 0 || nblocks == 1)
	   score->totalscore = 1;

   SCIPfreeBufferArray(scip, &nvarsblocks);
   SCIPfreeBufferArray(scip, &blocksizes);
   SCIPfreeBufferArray(scip, &blockdensities);
   SCIPfreeBufferArray(scip, &nlinkvarsblocks);
   SCIPfreeBufferArray(scip, &nzblocks);
   return SCIP_OKAY;
}

/** compute the density of variables in blocks and master */
static
SCIP_RETCODE computeVarDensities(
      SCIP*              scip,               /**< SCIP data structure */
      DEC_DECOMP*        decomp,             /**< decomposition data structure */
      int*               varprobdensity,     /**< density information */
      int*               varmasterdensity,   /**< density information */
      SCIP_VAR**         vars,               /**< array of variables */
      int                nvars,              /**< number of variables */
      DEC_STATISTIC*     blockvardensities,  /**< array of statistic structs to store density information of each block */
      DEC_STATISTIC*     mastervardensity,   /**< pointer to store density information of master variables*/
      int                nblocks             /**< number of blocks */
   )
{
   int v;
   int b;
   SCIP_Real** vardistribution;
   int* nvardistribution;
   SCIP_Real* mastervardistribution;

   SCIP_Real max = 0;
   SCIP_Real min = 1.0;
   SCIP_Real median = 0;
   SCIP_Real mean = 0;

   assert(scip != NULL);
   assert(decomp != NULL);

   assert(vars != NULL);
   assert(nvars > 0);
   assert(blockvardensities != NULL);
   assert(mastervardensity != NULL);
   assert(nblocks >= 0);

   SCIP_CALL( SCIPallocBlockMemoryArray(scip, &vardistribution, nblocks) );
   SCIP_CALL( SCIPallocBlockMemoryArray(scip, &nvardistribution, nblocks) );

   BMSclearMemoryArray(vardistribution, nblocks);
   BMSclearMemoryArray(nvardistribution, nblocks);

   SCIP_CALL( SCIPallocBlockMemoryArray(scip, &mastervardistribution, nvars) );
   BMSclearMemoryArray(mastervardistribution, nvars);

   for( b = 0; b < nblocks; ++b )
   {
      SCIP_CALL( SCIPallocBlockMemoryArray(scip, &vardistribution[b], DECdecompGetNSubscipvars(decomp)[b]) ); /*lint !e866 !e666*/
      BMSclearMemoryArray(vardistribution[b], DECdecompGetNSubscipvars(decomp)[b]); /*lint !e866 */
   }

   for( v = 0; v < nvars; ++v )
   {
      int block = ((int) (size_t) SCIPhashmapGetImage(DECdecompGetVartoblock(decomp), (vars[v]))) - 1; /*lint !e507 */
      assert(block >= 0);
      SCIPdebugMessage("Var <%s>:", SCIPvarGetName(vars[v]));


      mastervardistribution[v] = 1.0*varmasterdensity[v]/DECdecompGetNLinkingconss(decomp);
      SCIPdebugPrintf("master %d ", varmasterdensity[v]);

      if( block < nblocks )
      {
         vardistribution[block][nvardistribution[block]] = 1.0*varprobdensity[v]/DECdecompGetNSubscipconss(decomp)[block];
         SCIPdebugPrintf("block %d %.3f\n", block, vardistribution[block][nvardistribution[block]]);
         ++(nvardistribution[block]);
      }
      else
      {
         SCIPdebugPrintf("\n");
      }
   }

   for( b = 0; b < nblocks; ++b )
   {
      int ncurvars = DECdecompGetNSubscipvars(decomp)[b];

      max = 0;
      min = 1.0;
      median = 0;
      mean = 0;



      SCIPdebugMessage("block %d:", b);
      for( v = 0; v < ncurvars; ++v )
      {

         SCIPdebugPrintf(" <%s> %.3f", SCIPvarGetName(DECdecompGetSubscipvars(decomp)[b][v]), vardistribution[b][v]);
         max = MAX(max, vardistribution[b][v]);
         min = MIN(min, vardistribution[b][v]);
         mean += 1.0*vardistribution[b][v]/ncurvars;

      }
      if( ncurvars > 0 )
         median = quick_select_median(vardistribution[b], ncurvars);

      SCIPdebugPrintf("\nmin: %.3f, max: %.3f, median: %.3f, mean: %.3f\n", min, max, median, mean);

      blockvardensities[b].max = max;
      blockvardensities[b].min = min;
      blockvardensities[b].median = median;
      blockvardensities[b].mean = mean;
   }
   max = 0;
   min = 1.0;
   mean = 0;

   SCIPdebugMessage("master:");

   for( v = 0; v < nvars; ++v )
   {

      SCIPdebugPrintf(" <%s> %.3f", SCIPvarGetName(vars[v]), mastervardistribution[v]);
      max = MAX(max, mastervardistribution[v]);
      min = MIN(min, mastervardistribution[v]);
      mean += 1.0*mastervardistribution[v]/nvars;

   }
   median = quick_select_median(mastervardistribution, nvars);
   SCIPdebugPrintf("\nmin: %.3f, max: %.3f, median: %.3f, mean: %.3f\n", min, max, median, mean);


   mastervardensity->max = max;
   mastervardensity->min = min;
   mastervardensity->median = median;
   mastervardensity->mean = mean;

   for( b = 0; b < nblocks; ++b )
   {
      SCIPfreeBlockMemoryArray(scip, &vardistribution[b], DECdecompGetNSubscipvars(decomp)[b]); /*lint !e866 */
   }

   SCIPfreeBlockMemoryArray(scip, &mastervardistribution, nvars);

   SCIPfreeBlockMemoryArray(scip, &nvardistribution, nblocks);
   SCIPfreeBlockMemoryArray(scip, &vardistribution, nblocks);

   return SCIP_OKAY;
}

/** returns the number of constraints saved in the decomposition */
int DECdecompGetNConss(
   DEC_DECOMP*           decomp              /**< decomposition data structure */
   )
{
   int b;
   int nconss = 0;
   assert(decomp != NULL);

   for( b = 0; b < DECdecompGetNBlocks(decomp); ++b )
      nconss += DECdecompGetNSubscipconss(decomp)[b];

   nconss += DECdecompGetNLinkingconss(decomp);
   return nconss;
}

/** computes nonzero elements of a given constraint, separated into linking variables and normal vars */
static
SCIP_RETCODE computeConssNzeros(
   SCIP*                 scip,               /**< SCIP data structure */
   DEC_DECOMP*           decomp,             /**< decomposition data structure */
   SCIP_CONS*            cons,               /**< SCIP data structure */
   int*                  nzeros,             /**< pointer to store nonzero elements */
   int*                  nintzeros,          /**< pointer to store integer nonzeros */
   int*                  nbzeros,            /**< pointer to store border nonzero elements */
   int*                  nintbzeros          /**< pointer to store border integer nonzeros */
)
{
   int v;
   int ncurvars;
   SCIP_VAR** curvars = NULL;
   SCIP_Real* curvals = NULL;

   assert(scip != NULL);
   assert(decomp != NULL);
   assert(cons != NULL);
   assert(nzeros != NULL);
   assert(nintzeros != NULL);
   assert(nbzeros != NULL);
   assert(nintbzeros != NULL);

   ncurvars = GCGconsGetNVars(scip, cons);
   SCIP_CALL( SCIPallocBufferArray(scip, &curvars, ncurvars) );
   SCIP_CALL( SCIPallocBufferArray(scip, &curvals, ncurvars) );

   SCIP_CALL( GCGconsGetVars(scip, cons, curvars, ncurvars) );
   SCIP_CALL( GCGconsGetVals(scip, cons, curvals, ncurvars) );

   for( v = 0; v < ncurvars; ++v )
   {
      int block;
      SCIP_VAR* curvar;
      if( SCIPisZero(scip, curvals[v]) )
         continue;

      curvar = SCIPvarGetProbvar(curvars[v]);

      if( SCIPvarGetStatus(curvar) == SCIP_VARSTATUS_FIXED )
         continue;

      block = ((int) (size_t) SCIPhashmapGetImage(DECdecompGetVartoblock(decomp), (curvar))) - 1; /*lint !e507 */
      assert(block >= 0);

      if( block > DECdecompGetNBlocks(decomp) )
      {
         if( SCIPvarGetType(curvar) == SCIP_VARTYPE_BINARY || SCIPvarGetType(curvar) == SCIP_VARTYPE_INTEGER )
            *nintbzeros += 1;

         *nbzeros += 1;
      }
      else
      {
         if( SCIPvarGetType(curvar) == SCIP_VARTYPE_BINARY || SCIPvarGetType(curvar) == SCIP_VARTYPE_INTEGER )
            *nintzeros += 1;

         *nzeros += 1;
      }
   }

   SCIPfreeBufferArrayNull(scip, &curvals);
   SCIPfreeBufferArrayNull(scip, &curvars);

   return SCIP_OKAY;
}

/** computes nonzero elements of the pricing problems and the master */
static
SCIP_RETCODE computeNonzeros(
   SCIP*                 scip,               /**< SCIP data structure */
   DEC_DECOMP*           decomp,             /**< decomposition data structure */
   int*                  mnzeros,            /**< number of nonzero elements in row border */
   int*                  mintnzeros,         /**< number of integral nonzero elements in row border */
   int*                  lnzeros,            /**< number of nonzero elements in column border */
   int*                  lintnzeros,         /**< number of integral nonzero elements in column border */
   int*                  nonzeros,           /**< number of nonzero elements per pricing problem */
   int*                  intnzeros           /**< number of integral nonzero elements per pricing problem */
   )
{
   int c;
   int b;

   assert(scip != NULL);
   assert(decomp != NULL);
   assert(mnzeros != NULL);
   assert(mintnzeros != NULL);
   assert(lnzeros != NULL);
   assert(lintnzeros != NULL);
   assert(nonzeros != NULL);
   assert(intnzeros != NULL);

   for( b = 0; b < DECdecompGetNBlocks(decomp); ++b )
   {
      SCIP_CONS** subscipconss = DECdecompGetSubscipconss(decomp)[b];
      int nsubscipconss = DECdecompGetNSubscipconss(decomp)[b];
      for( c = 0; c < nsubscipconss; ++c )
      {
         SCIP_CALL( computeConssNzeros(scip, decomp, subscipconss[c], &(nonzeros[b]), &(intnzeros[b]), lnzeros, lintnzeros ) );
      }
   }

   for( c = 0; c < DECdecompGetNLinkingconss(decomp); ++c )
   {
      SCIP_CALL( computeConssNzeros(scip, decomp, DECdecompGetLinkingconss(decomp)[c], mnzeros, mintnzeros, lnzeros, lintnzeros ) );
   }

   return SCIP_OKAY;
}

/** display statistics about the decomposition */
SCIP_RETCODE GCGprintDecompStatistics(
   SCIP*                 scip,               /**< SCIP data structure */
   FILE*                 file                /**< output file or NULL for standard output */
   )
{
   DEC_DECOMP* decomp;
   DEC_SCORES scores;
   SCIP_VAR** vars;
   SCIP_CONS** conss;

   int nvars;
   int nconss;

   int* nallvars;
   int* nbinvars;
   int* nintvars;
   int* nimplvars;
   int* ncontvars;

   int nblocks;
   int nblocksrelevant;
   int nlinkvars;
   int nlinkbinvar;
   int nlinkintvars;
   int nlinkimplvars;
   int nlinkcontvars;
   int b;

   int* varprobdensity;
   int* varmasterdensity;
   int* consprobsensity;
   int* consmasterdensity;

   DEC_STATISTIC* blockvardensities;
   DEC_STATISTIC* blockconsdensities;
   DEC_STATISTIC mastervardensity;

   int mnzeros;
   int mintnzeros;
   int lnzeros;
   int lintnzeros;

   int* nonzeros;
   int* intnzeros;

   assert(scip != NULL);

   decomp = DECgetBestDecomp(scip);

   if( decomp == NULL )
   {
      SCIPmessageFPrintInfo(SCIPgetMessagehdlr(scip), file, "No decomposition available. Cannot output decomposition statistics.\n");
      return SCIP_OKAY;
   }
   assert(decomp != NULL);
   nblocks = DECdecompGetNBlocks(decomp);

   nvars = SCIPgetNVars(scip);
   nconss = DECdecompGetNConss(decomp);

   SCIP_CALL( SCIPallocBlockMemoryArray(scip, &nallvars, nblocks) );
   SCIP_CALL( SCIPallocBlockMemoryArray(scip, &nbinvars, nblocks) );
   SCIP_CALL( SCIPallocBlockMemoryArray(scip, &nintvars, nblocks) );
   SCIP_CALL( SCIPallocBlockMemoryArray(scip, &nimplvars, nblocks) );
   SCIP_CALL( SCIPallocBlockMemoryArray(scip, &ncontvars, nblocks) );

   SCIP_CALL( SCIPallocBlockMemoryArray(scip, &blockvardensities, nblocks) );
   SCIP_CALL( SCIPallocBlockMemoryArray(scip, &blockconsdensities, nblocks) );

   SCIP_CALL( SCIPallocBlockMemoryArray(scip, &varprobdensity, nvars) );
   SCIP_CALL( SCIPallocBlockMemoryArray(scip, &varmasterdensity, nvars) );
   SCIP_CALL( SCIPallocBlockMemoryArray(scip, &vars, nvars) );
   SCIP_CALL( SCIPallocBlockMemoryArray(scip, &conss, nconss) );
   SCIP_CALL( SCIPallocBlockMemoryArray(scip, &consprobsensity, nconss) );
   SCIP_CALL( SCIPallocBlockMemoryArray(scip, &consmasterdensity, nconss) );

   SCIP_CALL( SCIPallocBlockMemoryArray(scip, &nonzeros, nblocks) );
   SCIP_CALL( SCIPallocBlockMemoryArray(scip, &intnzeros, nblocks) );

   BMSclearMemoryArray(nonzeros, nblocks);
   BMSclearMemoryArray(intnzeros, nblocks);

   mnzeros = 0;
   mintnzeros = 0;
   lnzeros = 0;
   lintnzeros = 0;

   SCIP_CALL( DECevaluateDecomposition(scip, decomp, &scores) );

   DECgetSubproblemVarsData(scip, decomp, nallvars, nbinvars, nintvars, nimplvars, ncontvars, nblocks);
   DECgetLinkingVarsData(scip, decomp, &nlinkvars, &nlinkbinvar, &nlinkintvars, &nlinkimplvars, &nlinkcontvars);
   SCIP_CALL( DECgetDensityData(scip, decomp, vars, nvars, conss, nconss, varprobdensity, varmasterdensity, consprobsensity, consmasterdensity) );

   SCIP_CALL( computeVarDensities(scip, decomp, varprobdensity, varmasterdensity, vars, nvars, blockvardensities, &mastervardensity, nblocks) );
   SCIP_CALL( computeNonzeros(scip, decomp, &mnzeros, &mintnzeros, &lnzeros, &lintnzeros, nonzeros, intnzeros) );

   SCIPmessageFPrintInfo(SCIPgetMessagehdlr(scip), file, "Decomp statistics  :\n");
   SCIPmessageFPrintInfo(SCIPgetMessagehdlr(scip), file, "  type             : %10s\n", DECgetStrType(DECdecompGetType(decomp)));
   SCIPmessageFPrintInfo(SCIPgetMessagehdlr(scip), file, "  detector         : %10s\n", decomp->detectorchainstring == NULL? "provided": decomp->detectorchainstring);
   SCIPmessageFPrintInfo(SCIPgetMessagehdlr(scip), file, "  blocks           : %10d\n", DECdecompGetNBlocks(decomp));

   nblocksrelevant = nblocks;
   if( SCIPgetStage(GCGgetMasterprob(scip)) >= SCIP_STAGE_PRESOLVED )
   {
      for( b = 0; b < nblocks; ++b )
      {
         if( GCGgetNIdenticalBlocks(scip, b) == 0 )
            nblocksrelevant -= 1;
      }
   }
   SCIPmessageFPrintInfo(SCIPgetMessagehdlr(scip), file, "  aggr. blocks     : %10d\n", nblocksrelevant);

   SCIPmessageFPrintInfo(SCIPgetMessagehdlr(scip), file, "Master statistics  :      nvars   nbinvars   nintvars  nimplvars  ncontvars     nconss   nonzeros  intnzeros    bnzeros bintnzeros  min(dens)  max(dens) medi(dens) mean(dens)\n");
   SCIPmessageFPrintInfo(SCIPgetMessagehdlr(scip), file, "  master           : %10d %10d %10d %10d %10d %10d %10d %10d %10d %10d %10.3f %10.3f %10.3f %10.3f\n", nlinkvars,
         nlinkbinvar, nlinkintvars, nlinkimplvars, nlinkcontvars, DECdecompGetNLinkingconss(decomp),
         mnzeros, mintnzeros, lnzeros, lintnzeros, mastervardensity.min, mastervardensity.max, mastervardensity.median, mastervardensity.mean);

   SCIPmessageFPrintInfo(SCIPgetMessagehdlr(scip), file, "Pricing statistics :      nvars   nbinvars   nintvars  nimplvars  ncontvars     nconss   nonzeros  intnzeros  min(dens)  max(dens) medi(dens) mean(dens)  identical\n");
   for( b = 0; b < nblocks; ++b )
   {
      int identical = 0;
      SCIP_Bool relevant = TRUE;

      if( SCIPgetStage(GCGgetMasterprob(scip)) >= SCIP_STAGE_PRESOLVED )
      {
         relevant =  GCGisPricingprobRelevant(scip, b);
         identical = GCGgetNIdenticalBlocks(scip, b);
      }
      if( relevant )
      {
         SCIPmessageFPrintInfo(SCIPgetMessagehdlr(scip), file, " %10lld        : %10d %10d %10d %10d %10d %10d %10d %10d %10.3f %10.3f %10.3f %10.3f %10d\n", b+1, nallvars[b], nbinvars[b], nintvars[b], nimplvars[b], ncontvars[b],
               DECdecompGetNSubscipconss(decomp)[b], nonzeros[b], intnzeros[b], blockvardensities[b].min, blockvardensities[b].max, blockvardensities[b].median, blockvardensities[b].mean, identical);
      }
   }

   SCIPmessageFPrintInfo(SCIPgetMessagehdlr(scip), file, "Decomp Scores      :\n");
   SCIPmessageFPrintInfo(SCIPgetMessagehdlr(scip), file, "  border area      : %10.3f\n", scores.borderscore);
   SCIPmessageFPrintInfo(SCIPgetMessagehdlr(scip), file, "  avg. density     : %10.3f\n", scores.densityscore);
   SCIPmessageFPrintInfo(SCIPgetMessagehdlr(scip), file, "  linking score    : %10.3f\n", scores.linkingscore);

   SCIPfreeBlockMemoryArray(scip, &vars, nvars);
   SCIPfreeBlockMemoryArray(scip, &conss, nconss);


   SCIPfreeBlockMemoryArray(scip, &intnzeros, nblocks);
   SCIPfreeBlockMemoryArray(scip, &nonzeros, nblocks);

   SCIPfreeBlockMemoryArray(scip, &varprobdensity, nvars);
   SCIPfreeBlockMemoryArray(scip, &varmasterdensity, nvars);
   SCIPfreeBlockMemoryArray(scip, &consprobsensity, nconss);
   SCIPfreeBlockMemoryArray(scip, &consmasterdensity, nconss);

   SCIPfreeBlockMemoryArray(scip, &blockvardensities, nblocks);
   SCIPfreeBlockMemoryArray(scip, &blockconsdensities, nblocks);

   SCIPfreeBlockMemoryArray(scip, &nallvars, nblocks);
   SCIPfreeBlockMemoryArray(scip, &nbinvars, nblocks);
   SCIPfreeBlockMemoryArray(scip, &nintvars, nblocks);
   SCIPfreeBlockMemoryArray(scip, &nimplvars, nblocks);
   SCIPfreeBlockMemoryArray(scip, &ncontvars, nblocks);

   DECdecompFree(scip, &decomp);

   return SCIP_OKAY;
}

/** returns whether both structures lead to the same decomposition */
SCIP_Bool DECdecompositionsAreEqual(
   SCIP*                 scip,               /**< SCIP data structure */
   DEC_DECOMP*           decomp1,            /**< first decomp data structure */
   DEC_DECOMP*           decomp2             /**< second decomp data structure */
)
{
   SCIP_HASHMAP* constoblock1;
   SCIP_HASHMAP* constoblock2;

   SCIP_HASHMAP* vartoblock1;
   SCIP_HASHMAP* vartoblock2;

   SCIP_CONS** conss;
   int nconss;

   SCIP_VAR** vars;
   int nvars;
   int i;

   assert(scip != NULL);
   assert(decomp1 != NULL);
   assert(decomp2 != NULL);

   if( DECdecompGetNBlocks(decomp1) != DECdecompGetNBlocks(decomp2) )
   {
      return FALSE;
   }

   conss = SCIPgetConss(scip);
   nconss = SCIPgetNConss(scip);

   vars = SCIPgetVars(scip);
   nvars = SCIPgetNVars(scip);

   constoblock1 = DECdecompGetConstoblock(decomp1);
   constoblock2 = DECdecompGetConstoblock(decomp2);
   assert(constoblock1 != NULL);
   assert(constoblock2 != NULL);

   vartoblock1 = DECdecompGetVartoblock(decomp1);
   vartoblock2 = DECdecompGetVartoblock(decomp2);
   assert(vartoblock1 != NULL);
   assert(vartoblock2 != NULL);

   vartoblock1 = DECdecompGetVartoblock(decomp1);
   vartoblock2 = DECdecompGetVartoblock(decomp2);

   for( i = 0; i < nconss; ++i )
   {
      if( SCIPhashmapGetImage(constoblock1, conss[i]) != SCIPhashmapGetImage(constoblock2, conss[i]) )
         return FALSE;
   }

   for( i = 0; i < nvars; ++i )
   {
      if( SCIPhashmapGetImage(vartoblock1, vars[i]) != SCIPhashmapGetImage(vartoblock2, vars[i]) )
         return FALSE;
   }

   return TRUE;
}

/** filters similar decompositions from a given list and moves them to the end
 * @return the number of unique decompositions
 */
int DECfilterSimilarDecompositions(
   SCIP*                 scip,               /**< SCIP data structure */
   DEC_DECOMP**          decs,               /**< array of decompositions */
   int                   ndecs               /**< number of decompositions */
)
{
   int i;
   int j;
   int nunique;
   assert(scip != NULL);
   assert(decs != NULL);
   assert(ndecs > 0);

   nunique = ndecs;
   for( i = 0; i < nunique; ++i )
   {
      /*lint -e{850} j is modified in the body of the for loop */
      for( j = i+1; j < nunique; ++j )
      {
         DEC_DECOMP* tmp;
         if( DECdecompositionsAreEqual(scip, decs[i], decs[j]) )
         {
            tmp = decs[nunique-1];
            decs[nunique-1] = decs[j];
            decs[j] = tmp;
            --nunique;
            --j;
         }
      }
   }
   return nunique;
}

/** returns the number of the block that the constraint is with respect to the decomposition; set
 * *block = -2, if it has no variables
 * *block = -1, if it has only variables belonging only to the master (meaning that this constraint should build a new block)
 * *block in [0,...,nblocks-1] if it only contains variables of a particular block (plus linking variables)
 * *block = nblocks, if it contains
 *   - either variables from more than one block (plus linking variables or master only variables)
 *   - or linking variables only
 */
/** @fixme: For linking variables, we should check which blocks they actually link */
/** @todo: maybe this is possible in such a way that a staircase structure is preserved */
SCIP_RETCODE DECdetermineConsBlock(
   SCIP*                 scip,               /**< SCIP data structure */
   DEC_DECOMP*           decomp,             /**< decomposition data structure */
   SCIP_CONS*            cons,               /**< constraint to check */
   int*                  block              /**< block of the constraint (or nblocks for master) */
)
{
   SCIP_VAR** curvars = NULL;
   int ncurvars = 0;
   SCIP_Bool success = FALSE;
   int i;
   int nblocks ;

   int nmastervars = 0;
   int npricingvars = 0;

   SCIP_HASHMAP* vartoblock;
   assert(scip != NULL);
   assert(decomp != NULL);
   assert(cons != NULL);
   assert(block != NULL);

   *block = -2;

   SCIP_CALL( SCIPgetConsNVars(scip, cons, &ncurvars, &success) );
   assert(success);

   if( ncurvars == 0 )
      return SCIP_OKAY;

   vartoblock= DECdecompGetVartoblock(decomp);
   assert(vartoblock != NULL);

   nblocks = DECdecompGetNBlocks(decomp);

   SCIP_CALL( SCIPallocBufferArray(scip, &curvars, ncurvars) );
   SCIP_CALL( SCIPgetConsVars(scip, cons, curvars, ncurvars, &success) );
   assert(success);

   for( i = 0; i < ncurvars && *block != nblocks; ++i )
   {
      SCIP_VAR* var;
      int varblock;

      var = SCIPvarGetProbvar(curvars[i]);

      if( SCIPvarGetStatus(var) == SCIP_VARSTATUS_FIXED )
         continue;

      assert(SCIPhashmapExists(vartoblock, var));
      varblock = ((int) (size_t) SCIPhashmapGetImage(vartoblock, var))-1; /*lint !e507 */

      /* if variable is linking skip*/
      if( varblock == nblocks+1 )
      {
         continue;
      }
      else if( varblock == nblocks )
      {
         ++nmastervars;
         continue;
      }
      else if( *block != varblock )
      {
         ++npricingvars;
         if( *block < 0 )
            *block = varblock;
         else
         {
            assert(*block != nblocks);
            *block = nblocks;
            break;
         }
      }
   }

   SCIPfreeBufferArrayNull(scip, &curvars);

   if( ncurvars > 0 && *block == -2 )
      *block = nblocks;

   if( npricingvars == 0 && nmastervars > 0 )
      *block = -1;



   return SCIP_OKAY;
}

/** move a master constraint to pricing problem */
SCIP_RETCODE DECdecompMoveLinkingConsToPricing(
   SCIP*                 scip,               /**< SCIP data structure */
   DEC_DECOMP*           decomp,             /**< decomposition data structure */
   int                   consindex,          /**< index of constraint to move */
   int                   block               /**< block of the pricing problem where to move */
   )
{
   SCIP_CONS* linkcons;
   int oldsize;
   int newsize;

   assert(scip != NULL);
   assert(decomp != NULL);
   assert(consindex >= 0 && consindex < decomp->nlinkingconss);
   assert(block >= 0 && block < decomp->nblocks);

   linkcons = decomp->linkingconss[consindex];

   decomp->linkingconss[consindex] =  decomp->linkingconss[decomp->nlinkingconss-1];
   decomp->nlinkingconss -= 1;

   oldsize = SCIPcalcMemGrowSize(scip, decomp->nsubscipconss[block]);
   newsize = SCIPcalcMemGrowSize(scip, decomp->nsubscipconss[block]+1);
   SCIP_CALL( SCIPreallocBlockMemoryArray(scip, &decomp->subscipconss[block], oldsize, newsize) ); /*lint !e866 */
   decomp->subscipconss[block][decomp->nsubscipconss[block]] = linkcons;
   decomp->nsubscipconss[block] += 1;

   SCIP_CALL( SCIPhashmapSetImage(decomp->constoblock, linkcons, (void*) (size_t)((size_t)block+1)) );
   SCIP_CALL( assignConsvarsToBlock(scip, decomp, linkcons, block) );

   return SCIP_OKAY;
}


/** tries to assign masterconss to pricing problem */
SCIP_RETCODE DECtryAssignMasterconssToExistingPricing(
   SCIP*                 scip,               /**< SCIP data structure */
   DEC_DECOMP*           decomp,             /**< decomposition data structure */
   int*                  transferred         /**< number of master constraints reassigned */
   )
{
   int c;
   int linkingconssize;
   assert(scip != NULL);
   assert(decomp != NULL);
   assert(transferred != NULL);
   linkingconssize = decomp->nlinkingconss;
   *transferred = 0;

   /*lint -e{850} c is modified in the body of the for loop */
   for( c = 0; c < decomp->nlinkingconss; ++c )
   {
      int block;
      SCIP_CALL( DECdetermineConsBlock(scip, decomp, decomp->linkingconss[c], &block) );

      if( block == DECdecompGetNBlocks(decomp) || block < 0 )
      {
         continue;
      }

      SCIP_CALL( DECdecompMoveLinkingConsToPricing(scip, decomp, c, block) );
      --c;
      *transferred += 1;
   }

   if( *transferred > 0 )
   {
      if( decomp->nlinkingconss > 0 )
      {
         int oldsize = SCIPcalcMemGrowSize(scip, linkingconssize);
         int newsize = SCIPcalcMemGrowSize(scip, decomp->nlinkingconss);
         SCIP_CALL( SCIPreallocBlockMemoryArray(scip, &decomp->linkingconss, oldsize, newsize) );
      }
      else
      {
         SCIPfreeBlockMemoryArrayNull(scip, &decomp->linkingconss, SCIPcalcMemGrowSize(scip, linkingconssize));
      }
   }

   return SCIP_OKAY;
}

/** tries to assign masterconss to new pricing problem */
SCIP_RETCODE DECtryAssignMasterconssToNewPricing(
   SCIP*                 scip,               /**< SCIP data structure */
   DEC_DECOMP*           decomp,             /**< decomposition data structure */
   DEC_DECOMP**          newdecomp,          /**< new decomposition, if successful */
   int*                  transferred         /**< number of master constraints reassigned */
   )
{
   int c;

   assert(scip != NULL);
   assert(decomp != NULL);
   assert(newdecomp != NULL);
   assert(transferred != NULL);

   *newdecomp = NULL;
   *transferred = 0;

   for( c = 0; c < decomp->nlinkingconss; ++c )
   {
      int block;
      int i;
      int nconss;
      SCIP_HASHMAP* constoblock;
      SCIP_CALL( DECdetermineConsBlock(scip, decomp, decomp->linkingconss[c], &block) );

      if( block >= 0 )
      {
         continue;
      }
      SCIPdebugMessage("Cons <%s> in new pricing problem\n", SCIPconsGetName(decomp->linkingconss[c]));
      nconss = SCIPgetNConss(scip);
      SCIP_CALL( DECdecompCreate(scip, newdecomp) );
      SCIP_CALL( SCIPhashmapCreate(&constoblock, SCIPblkmem(scip), SCIPgetNConss(scip)) );

      for( i = 0; i < nconss; ++i )
      {
         int consblock;
         SCIP_CONS* cons = SCIPgetConss(scip)[i];
         assert(SCIPhashmapExists(decomp->constoblock, cons));
         consblock = (int) (size_t) SCIPhashmapGetImage(decomp->constoblock, cons); /*lint !e507 */
         SCIPdebugMessage("Cons <%s> %d -> %d\n", SCIPconsGetName(cons), consblock, consblock+1);

         SCIP_CALL( SCIPhashmapSetImage(constoblock, cons, (void*) (size_t) (consblock+1)) );
      }
      SCIP_CALL( SCIPhashmapSetImage(constoblock, decomp->linkingconss[c], (void*) (size_t) (1)) );
      SCIPdebugMessage("Cons <%s>    -> %d\n", SCIPconsGetName(decomp->linkingconss[c]), 1);

      SCIP_CALL( DECfilloutDecompFromConstoblock(scip, *newdecomp, constoblock, decomp->nblocks+1, FALSE) );
      *transferred += 1;
      break;
   }

   return SCIP_OKAY;
}

/** polish the decomposition and try to greedily assign master constraints to pricing problem where useful */
SCIP_RETCODE DECcreatePolishedDecomp(
   SCIP*                 scip,               /**< SCIP data structure */
   DEC_DECOMP*           decomp,             /**< decomposition data structure */
   DEC_DECOMP**          newdecomp           /**< new decomposition, if successful */
   )
{
   int transferredexisting = 0;
   int transferrednew = 0;
   DEC_DECOMP* origdecomp = decomp;
   DEC_DECOMP* tempdecomp = NULL;

   assert(scip != NULL);
   assert(decomp != NULL);
   assert(newdecomp != NULL);

   if( DECdecompGetNBlocks(decomp) == 1 )
   {
      *newdecomp = NULL;
      return SCIP_OKAY;
   }
   *newdecomp = decomp;

   do
   {
      SCIP_CALL( DECtryAssignMasterconssToExistingPricing(scip, *newdecomp, &transferredexisting) );
      SCIPdebugMessage("%d conss transferred to existing pricing\n", transferredexisting);
      SCIP_CALL( DECtryAssignMasterconssToNewPricing(scip, *newdecomp, &tempdecomp, &transferrednew) );
      SCIPdebugMessage("%d conss transferred to new pricing\n", transferrednew);
      if( transferrednew > 0 )
      {
         if( *newdecomp != origdecomp )
         {
            SCIP_CALL( DECdecompFree(scip, newdecomp) );
         }
         *newdecomp = tempdecomp;
      }
   } while( transferredexisting > 0 || transferrednew > 0 );

   if( *newdecomp == origdecomp )
   {
      *newdecomp = NULL;
   }

   return SCIP_OKAY;
}

/** permutes the decomposition according to the permutation seed */
SCIP_RETCODE DECpermuteDecomp(
   SCIP*                 scip,               /**< SCIP data structure */
   DEC_DECOMP*           decomp,             /**< decomposition data structure */
   SCIP_RANDNUMGEN*      randnumgen          /**< random number generator */
   )
{
   int b;
   int npricingprobs;
   assert(scip != NULL);
   assert(decomp != NULL);

   npricingprobs = DECdecompGetNBlocks(decomp);

   /* Permute individual variables and constraints of pricing problems */
   for( b = 0; b < npricingprobs; ++b )
   {
      SCIP_CONS*** subscipconss;
      SCIP_VAR*** subscipvars;
      int *nsubscipconss = DECdecompGetNSubscipconss(decomp);
      int *nsubscipvars = DECdecompGetNSubscipvars(decomp);
      subscipconss = DECdecompGetSubscipconss(decomp);

      SCIPrandomPermuteArray(randnumgen, (void**)(subscipconss[b]), 0, nsubscipconss[b]);

      subscipvars = DECdecompGetSubscipvars(decomp);
      SCIPrandomPermuteArray(randnumgen, (void**)(subscipvars[b]), 0, nsubscipvars[b]);
   }

   if( DECdecompGetNLinkingconss(decomp) > 0 )
   {
      SCIP_CONS** linkingconss = DECdecompGetLinkingconss(decomp);
      SCIPrandomPermuteArray(randnumgen, (void**)linkingconss, 0, DECdecompGetNLinkingconss(decomp));
   }

   if( DECdecompGetNLinkingvars(decomp) > 0 )
   {
      SCIP_VAR** linkingvars = DECdecompGetLinkingvars(decomp);;
      SCIPrandomPermuteArray(randnumgen, (void**)linkingvars, 0, DECdecompGetNLinkingvars(decomp));
   }

   SCIP_CALL( DECdecompCheckConsistency(scip, decomp) );
   return SCIP_OKAY;
}<|MERGE_RESOLUTION|>--- conflicted
+++ resolved
@@ -2159,11 +2159,7 @@
          /* If the constraint has only variables appearing in the master only,
           * we assign it to the master rather than creating a new block
           */
-<<<<<<< HEAD
-         if( block >= 0 && block == DECdecompGetNBlocks(decdecomp) )
-=======
          if( block == -1 || (block >= 0 && block == DECdecompGetNBlocks(decdecomp) ) )
->>>>>>> 42ca66a8
          {
             if( decdecomp->nlinkingconss == 0 )
             {
