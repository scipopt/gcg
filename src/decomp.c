/* * * * * * * * * * * * * * * * * * * * * * * * * * * * * * * * * * * * * * */
/*                                                                           */
/*                  This file is part of the program                         */
/*          GCG --- Generic Column Generation                                */
/*                  a Dantzig-Wolfe decomposition based extension            */
/*                  of the branch-cut-and-price framework                    */
/*         SCIP --- Solving Constraint Integer Programs                      */
/*                                                                           */
/* Copyright (C) 2010-2018 Operations Research, RWTH Aachen University       */
/*                         Zuse Institute Berlin (ZIB)                       */
/*                                                                           */
/* This program is free software; you can redistribute it and/or             */
/* modify it under the terms of the GNU Lesser General Public License        */
/* as published by the Free Software Foundation; either version 3            */
/* of the License, or (at your option) any later version.                    */
/*                                                                           */
/* This program is distributed in the hope that it will be useful,           */
/* but WITHOUT ANY WARRANTY; without even the implied warranty of            */
/* MERCHANTABILITY or FITNESS FOR A PARTICULAR PURPOSE.  See the             */
/* GNU Lesser General Public License for more details.                       */
/*                                                                           */
/* You should have received a copy of the GNU Lesser General Public License  */
/* along with this program; if not, write to the Free Software               */
/* Foundation, Inc., 51 Franklin St, Fifth Floor, Boston, MA 02110-1301, USA.*/
/*                                                                           */
/* * * * * * * * * * * * * * * * * * * * * * * * * * * * * * * * * * * * * * */

/**@file   decomp.c
 * @ingroup DECOMP
 * @brief  generic methods for working with different decomposition structures
 * @author Martin Bergner
 * @author Michael Bastubbe
 *
 * Various methods to work with the decomp structure
 *
 */

/*---+----1----+----2----+----3----+----4----+----5----+----6----+----7----+----8----+----9----+----0----+----1----+----2*/

//#define SCIP_DEBUG

#include "decomp.h"
#include "gcg.h"
#include "cons_decomp.h"
#include "scip/scip.h"
#include "struct_decomp.h"
#include "scip_misc.h"
#include "relax_gcg.h"


#include <assert.h>

typedef struct {
   SCIP_Real mean;
   SCIP_Real median;
   SCIP_Real max;
   SCIP_Real min;
} DEC_STATISTIC;

#define ELEM_SWAP(a,b) { register SCIP_Real t=(a);(a)=(b);(b)=t; }

static
SCIP_Real quick_select_median(SCIP_Real arr[], int n)
{
   int low, high;
   int median;

   low = 0;
   high = n - 1;
   median = high / 2;

   for( ;; )
   {
      int middle, ll, hh;
      if( high <= low ) /* One element only */
         return arr[median];

      if( high == low + 1 ) /* Two elements only */
      {
         if( arr[low] > arr[high] )
            ELEM_SWAP(arr[low], arr[high]);
         return arr[median];
      }

      /* Find median of low, middle and high items; swap into position low */
      middle = (low + high) / 2;
      if( arr[middle] > arr[high] )
         ELEM_SWAP(arr[middle], arr[high]);
      if( arr[low] > arr[high] )
         ELEM_SWAP(arr[low], arr[high]);
      if( arr[middle] > arr[low] )
         ELEM_SWAP(arr[middle], arr[low]);
      /* Swap low item (now in position middle) into position (low+1) */
      ELEM_SWAP(arr[middle], arr[(size_t) (low + 1)]);
      /* Nibble from each end towards middle, swapping items when stuck */
      ll = low + 1;
      hh = high;
      for( ;; )
      {
         do
            ll++;
         while( arr[low] > arr[ll] );
         do
            hh--;
         while( arr[hh] > arr[low] );
         if( hh < ll )
            break;
         ELEM_SWAP(arr[ll], arr[hh]);
      }
      /* Swap middle item (in position low) back into correct position */
      ELEM_SWAP(arr[low], arr[hh]);

      /* Re-set active partition */
      if( hh <= median )
         low = ll;
      if( hh >= median )
         high = hh - 1;
   }
}


/** fill out subscipvars arrays from the information from vartoblock */
static
SCIP_RETCODE fillOutVarsFromVartoblock(
   SCIP*                 scip,               /**< SCIP data structure */
   DEC_DECOMP*           decomp,             /**< decomposition data structure */
   SCIP_HASHMAP*         vartoblock,         /**< variable to block hashmap */
   int                   nblocks,            /**< number of blocks */
   SCIP_VAR**            vars,               /**< variable array */
   int                   nvars,              /**< number of variables */
   SCIP_Bool*            haslinking          /**< returns whether there are linking variables */
   )
{
   SCIP_VAR*** subscipvars;
   int* nsubscipvars;

   SCIP_VAR** linkingvars;
   int nlinkingvars;
   int nmastervars;
   int i;

   assert(scip != NULL);
   assert(decomp != NULL);
   assert(vartoblock != NULL);
   assert(nblocks >= 0);
   assert(vars != NULL);
   assert(nvars > 0);

   SCIP_CALL( SCIPallocBufferArray(scip, &linkingvars, nvars) );
   SCIP_CALL( SCIPallocBufferArray(scip, &nsubscipvars, nblocks) );
   SCIP_CALL( SCIPallocBufferArray(scip, &subscipvars, nblocks) );

   nlinkingvars = 0;
   nmastervars = 0;

   *haslinking = FALSE;

   for( i = 0; i < nblocks; ++i )
   {
      SCIP_CALL( SCIPallocBufferArray(scip, &subscipvars[i], nvars) ); /*lint !e866*/
      nsubscipvars[i] = 0;
   }

   /* handle variables */
   for( i = 0; i < nvars; ++i )
   {
      int block;
      SCIP_VAR* var;

      var = vars[i];
      assert(var != NULL);
      assert(SCIPvarIsActive(var));

      if( !SCIPhashmapExists(vartoblock, var) )
         block = nblocks+1;
      else
      {
         block = (int)(size_t)SCIPhashmapGetImage(vartoblock, var); /*lint !e507*/
      }

      assert(block > 0 && block <= nblocks+2);

      /* if variable belongs to a block */
      if( block <= nblocks )
      {
         SCIPdebugMessage("var %s in block %d.\n", SCIPvarGetName(var), block-1);
         subscipvars[block-1][nsubscipvars[block-1]] = var;
         ++(nsubscipvars[block-1]);
      }
      else /* variable is linking or master*/
      {
         assert(block == nblocks+1 || block == nblocks+2 );

         if( block == nblocks+2 )
            SCIPdebugMessage("var %s is linking.\n", SCIPvarGetName(var));
         else
         {
            SCIPdebugMessage("var %s is in master only.\n", SCIPvarGetName(var));
            ++nmastervars;
         }
         linkingvars[nlinkingvars] = var;
         ++nlinkingvars;
      }
   }

   if( nlinkingvars > 0 )
   {
      SCIP_CALL( DECdecompSetLinkingvars(scip, decomp, linkingvars, nlinkingvars, 0, nmastervars) );
      *haslinking = TRUE;
   }

   for( i = nblocks-1; i >= 0; --i )
   {
      if( nsubscipvars[i] == 0 )
      {
         SCIPfreeBufferArray(scip, &subscipvars[i]);
         subscipvars[i] = NULL;
      }
   }
   if( nblocks > 0 )
   {
      SCIP_CALL( DECdecompSetSubscipvars(scip, decomp, subscipvars, nsubscipvars) );
   }
   DECdecompSetVartoblock(decomp, vartoblock);

   for( i = nblocks-1; i >= 0; --i )
   {
     SCIPfreeBufferArrayNull(scip, &subscipvars[i]);
   }

   SCIPfreeBufferArray(scip, &subscipvars);
   SCIPfreeBufferArray(scip, &nsubscipvars);
   SCIPfreeBufferArray(scip, &linkingvars);

   return SCIP_OKAY;
}


/** fill out subscipcons arrays from the information from constoblock */
static
SCIP_RETCODE fillOutConsFromConstoblock(
   SCIP*                 scip,               /**< SCIP data structure */
   DEC_DECOMP*           decomp,             /**< decomposition data structure */
   SCIP_HASHMAP*         constoblock,        /**< constraint to block hashmap */
   int                   nblocks,            /**< number of blocks */
   SCIP_CONS**           conss,              /**< constraint array */
   int                   nconss,             /**< number of constraints */
   SCIP_Bool*            haslinking          /**< returns whether there are linking constraints */
   )
{
   SCIP_RETCODE retcode;

   SCIP_CONS*** subscipconss;
   int* nsubscipconss;

   SCIP_CONS** linkingconss;
   int nlinkingconss;
   int i;
   assert(scip != NULL);
   assert(decomp != NULL);
   assert(constoblock != NULL);
   assert(nblocks >= 0);
   assert(conss != NULL);
   assert(nconss > 0);
   assert(haslinking != NULL);

   DECdecompSetConstoblock(decomp, constoblock);

   SCIP_CALL( SCIPallocBufferArray(scip, &linkingconss, nconss) );
   SCIP_CALL( SCIPallocBufferArray(scip, &nsubscipconss, nblocks) );
   SCIP_CALL( SCIPallocBufferArray(scip, &subscipconss, nblocks) );

   *haslinking = FALSE;
   retcode = SCIP_OKAY;
   for( i = 0; i < nblocks; ++i )
   {
      SCIP_CALL( SCIPallocBufferArray(scip, &subscipconss[i], nconss) ); /*lint !e866*/
      nsubscipconss[i] = 0;
   }

   nlinkingconss = 0;

   /* handle constraints */
   for( i = 0; i < nconss; ++i )
   {
      int block;
      SCIP_CONS* cons;
      int nvars;
      SCIP_Bool success;

      cons = conss[i];
      assert(cons != NULL);

      if( !SCIPhashmapExists(decomp->constoblock, cons) )
      {
         block = nblocks+1;
         SCIP_CALL( SCIPhashmapInsert(decomp->constoblock, cons, (void*) (size_t) block) );
      }
      else
      {
         block = (int)(size_t)SCIPhashmapGetImage(decomp->constoblock, cons); /*lint !e507*/
      }

      assert(block > 0 && block <= nblocks+1);

      SCIP_CALL( SCIPgetConsNVars(scip, cons, &nvars, &success) );
      assert(success);
      if( nvars == 0 )
         continue;

      /* if constraint belongs to a block */
      if( block <= nblocks )
      {
         SCIPdebugMessage("cons %s in block %d.\n", SCIPconsGetName(cons), block-1);
         subscipconss[block-1][nsubscipconss[block-1]] = cons;
         ++(nsubscipconss[block-1]);
      }
      else /* constraint is linking */
      {
         SCIPdebugMessage("cons %s is linking.\n", SCIPconsGetName(cons));
         assert(block == nblocks+1);
         linkingconss[nlinkingconss] = cons;
         ++nlinkingconss;
      }
   }

   if( nlinkingconss > 0 )
   {
      retcode = DECdecompSetLinkingconss(scip, decomp, linkingconss, nlinkingconss);
      *haslinking = TRUE;
   }
   if( nblocks > 0 )
   {
      retcode = DECdecompSetSubscipconss(scip, decomp, subscipconss, nsubscipconss);
   }

   for( i = nblocks-1; i >= 0; --i )
   {
     SCIPfreeBufferArray(scip, &subscipconss[i]);
   }

   SCIPfreeBufferArray(scip, &subscipconss);
   SCIPfreeBufferArray(scip, &nsubscipconss);
   SCIPfreeBufferArray(scip, &linkingconss);

   return retcode;
}

/** removes a variable from the linking variable array */
static
SCIP_RETCODE removeFromLinkingvars(
   SCIP*                 scip,               /**< SCIP data structure */
   DEC_DECOMP*           decomp,             /**< decomposition data structure */
   SCIP_VAR*             var,                /**< variable to remove */
   SCIP_Bool*            success             /**< indicates whether the variable was successfully removed */
   )
{
   int v;
   int linkingvarsize;
   assert(scip != NULL);
   assert(decomp != NULL);
   assert(var != NULL);
   assert(success != NULL);

   *success = FALSE;
   linkingvarsize = decomp->nlinkingvars;

   for( v = 0; v < decomp->nlinkingvars; ++v )
   {
      if( decomp->linkingvars[v] == var )
      {
         decomp->linkingvars[v] = decomp->linkingvars[decomp->nlinkingvars-1];
         decomp->nlinkingvars -= 1;
         *success = TRUE;
      }
   }

   if( *success )
   {
      if( decomp->nlinkingvars == 0 )
      {
         SCIPfreeBlockMemoryArrayNull(scip, &decomp->linkingvars, SCIPcalcMemGrowSize(scip, linkingvarsize));
         if( DECdecompGetNLinkingconss(decomp) == 0 )
         {
            SCIP_CALL( DECdecompSetType(decomp, DEC_DECTYPE_DIAGONAL) );
         }
         else
         {
            SCIP_CALL( DECdecompSetType(decomp, DEC_DECTYPE_BORDERED) );
         }
      }
      else
      {
         int oldsize = SCIPcalcMemGrowSize(scip, linkingvarsize);
         int newsize = SCIPcalcMemGrowSize(scip, decomp->nlinkingvars);
         SCIP_CALL( SCIPreallocBlockMemoryArray(scip, &decomp->linkingvars, oldsize, newsize) );
      }
   }
   return SCIP_OKAY;
}

/** for a given constraint, check which of its variables were previously determined to be copied directly to the master,
 * and assign them to the block to which the constraint belongs
 */
static
SCIP_RETCODE assignConsvarsToBlock(
   SCIP*                 scip,               /**< SCIP data structure */
   DEC_DECOMP*           decomp,             /**< decomposition data structure */
   SCIP_CONS*            cons,               /**< constraint whose variables should be assigned to its block */
   int                   block               /**< block to which the constraint has been assigned */
   )
{
   SCIP_VAR** curvars;
   int ncurvars;

   SCIP_Bool success;
   int v;

   curvars = NULL;
   ncurvars = 0;

   SCIP_CALL( SCIPgetConsNVars(scip, cons, &ncurvars, &success) );
   assert(success);
   SCIP_CALL( SCIPallocBufferArray(scip, &curvars, ncurvars) );
   SCIP_CALL( SCIPgetConsVars(scip, cons, curvars, ncurvars, &success) );
   assert(success);

   for( v = 0; v < ncurvars; ++v )
   {
      SCIP_VAR* probvar = SCIPvarGetProbvar(curvars[v]);

      if( SCIPvarGetStatus(probvar) == SCIP_VARSTATUS_FIXED )
         continue;

      assert(SCIPhashmapExists(decomp->vartoblock, probvar));
      /* if variable is in master only, move to subproblem */
      if( (int) (size_t) SCIPhashmapGetImage(decomp->vartoblock, probvar) == decomp->nblocks+1 ) /*lint !e507 */
      {
         int oldsize;
         int newsize;
         oldsize = SCIPcalcMemGrowSize(scip, decomp->nsubscipvars[block]);
         newsize = SCIPcalcMemGrowSize(scip, decomp->nsubscipvars[block] + 1);
         SCIP_CALL( SCIPhashmapSetImage(decomp->vartoblock, probvar, (void*) (size_t)(block+1)) );
         SCIP_CALL( SCIPreallocBlockMemoryArray(scip, &decomp->subscipvars[block], oldsize, newsize) ) /*lint !e866 */;
         decomp->subscipvars[block][decomp->nsubscipvars[block]] = probvar;
         decomp->nsubscipvars[block] += 1;
         SCIP_CALL( removeFromLinkingvars(scip, decomp, probvar, &success) );
         assert(success);
      }
   }

   SCIPfreeBufferArrayNull(scip, &curvars);

   return SCIP_OKAY;
}


const char *DECgetStrType(
   DEC_DECTYPE type
   )
{
   const char * names[] = { "unknown", "arrowhead", "staircase", "diagonal", "bordered" };
   return names[type];
}

/** initializes the decomposition to absolutely nothing */
SCIP_RETCODE DECdecompCreate(
   SCIP*                 scip,               /**< SCIP data structure */
   DEC_DECOMP**          decdecomp           /**< pointer to the decomposition data structure */
   )
{
   DEC_DECOMP* decomp;

   int ncalls;

   assert(scip != NULL);
   assert(decdecomp != NULL);

   SCIP_CALL( SCIPallocMemory(scip, decdecomp) );
   assert(*decdecomp != NULL);
   decomp = *decdecomp;

   decomp->type = DEC_DECTYPE_UNKNOWN;
   decomp->constoblock = NULL;
   decomp->vartoblock = NULL;
   decomp->subscipvars = NULL;
   decomp->subscipconss = NULL;
   decomp->nsubscipconss = NULL;
   decomp->nsubscipvars = NULL;
   decomp->linkingconss = NULL;
   decomp->nlinkingconss = 0;
   decomp->linkingvars = NULL;
   decomp->nlinkingvars = 0;
   decomp->nfixedlinkingvars = 0;
   decomp->stairlinkingvars = NULL;
   decomp->nstairlinkingvars = NULL;
   decomp->nblocks = 0;
   decomp->presolved = (SCIPgetStage(scip) >= SCIP_STAGE_PRESOLVING);
   decomp->consindex = NULL;
   decomp->varindex = NULL;
   decomp->detector = NULL;

   decomp->detectorchain = NULL;
   decomp->sizedetectorchain = 0;
   decomp->detectorchainstring = NULL;
   decomp->seeedid = -1;
   decomp->detectorclocktimes = NULL;
   decomp->pctvarstoborder= NULL;
   decomp->pctconsstoborder= NULL;
   decomp->pctvarstoblock= NULL;
   decomp->pctconsstoblock= NULL;
   decomp->pctvarsfromopen= NULL;
   decomp->pctconssfromopen= NULL;
   decomp->nnewblocks= NULL;
   decomp->maxwhitescore = -1.;

   ncalls = SCIPconshdlrDecompIncreaseAndGetNCallsCreateDecomp(scip);

   SCIPverbMessage(scip, SCIP_VERBLEVEL_FULL, NULL, "ncalls of createdecompfromseeed: %d \n", ncalls);

   return SCIP_OKAY;
}

/** frees the decdecomp structure */
SCIP_RETCODE DECdecompFree(
   SCIP*                 scip,               /**< pointer to the SCIP instance */
   DEC_DECOMP**          decdecomp           /**< pointer to the decomposition data structure */
   )
{
   DEC_DECOMP* decomp;
   int i;
   int j;
   int ncalls;

   assert( scip!= NULL );
   assert( decdecomp != NULL);
   decomp = *decdecomp;

   assert(decomp != NULL);

   for( i = 0; i < decomp->nblocks; ++i )
   {
      if( decomp->nsubscipvars != NULL )
      {
         for( j = 0; j < decomp->nsubscipvars[i]; ++j )
         {
            if( decomp->subscipvars[i][j] != NULL )
            {
               SCIP_CALL( SCIPreleaseVar(scip, &(decomp->subscipvars[i][j])) );
            }
         }

         SCIPfreeBlockMemoryArrayNull(scip, &(decomp->subscipvars[i]), SCIPcalcMemGrowSize(scip, decomp->nsubscipvars[i])); /*lint !e866*/

      }
      if( decomp->nsubscipconss != NULL )
      {
         for( j = 0; j < decomp->nsubscipconss[i]; ++j )
         {
            if( decomp->subscipconss[i][j] != NULL )
            {
               SCIP_CALL( SCIPreleaseCons(scip, &(decomp->subscipconss[i][j])) );
            }
         }
         SCIPfreeBlockMemoryArrayNull(scip, &decomp->subscipconss[i], SCIPcalcMemGrowSize(scip, decomp->nsubscipconss[i])); /*lint !e866*/
      }
   }

   if( decomp->linkingvars != NULL )
   {
      for( i = 0; i < decomp->nlinkingvars; ++i )
      {
         if( decomp->linkingvars[i] != NULL )
         {
            if( decomp->linkingvars[i] != NULL )
            {
               SCIP_CALL( SCIPreleaseVar(scip, &(decomp->linkingvars[i])) );
            }
         }
      }
   }

   if( decomp->stairlinkingvars != NULL )
      for( i = 0; i < decomp->nblocks-1; ++i )
      {
         for( j = 0; j < decomp->nstairlinkingvars[i]; ++j )
         {
            if( decomp->stairlinkingvars[i][j] != NULL )
            {
               SCIP_CALL( SCIPreleaseVar(scip, &(decomp->stairlinkingvars[i][j])) );
            }
         }
         SCIPfreeBlockMemoryArrayNull(scip, &decomp->stairlinkingvars[i], SCIPcalcMemGrowSize(scip, decomp->nstairlinkingvars[i])); /*lint !e866*/
      }

   /* free hashmaps if they are not NULL */
   if( decomp->constoblock != NULL )
      SCIPhashmapFree(&decomp->constoblock);
   if( decomp->vartoblock != NULL )
      SCIPhashmapFree(&decomp->vartoblock);
   if( decomp->varindex != NULL )
      SCIPhashmapFree(&decomp->varindex);
   if( decomp->consindex != NULL )
      SCIPhashmapFree(&decomp->consindex);

   for( i = 0; i < decomp->nlinkingconss; ++i )
   {
      SCIP_CALL( SCIPreleaseCons(scip, &(decomp->linkingconss[i])) );
   }
   SCIPfreeBlockMemoryArrayNull(scip, &decomp->subscipvars, decomp->nblocks);
   SCIPfreeBlockMemoryArrayNull(scip, &decomp->nsubscipvars, decomp->nblocks);
   SCIPfreeBlockMemoryArrayNull(scip, &decomp->subscipconss, decomp->nblocks);
   SCIPfreeBlockMemoryArrayNull(scip, &decomp->nsubscipconss,  decomp->nblocks);
   SCIPfreeBlockMemoryArrayNull(scip, &decomp->linkingvars, SCIPcalcMemGrowSize(scip, decomp->nlinkingvars));
   SCIPfreeBlockMemoryArrayNull(scip, &decomp->stairlinkingvars, decomp->nblocks);
   SCIPfreeBlockMemoryArrayNull(scip, &decomp->nstairlinkingvars,decomp->nblocks);
   SCIPfreeBlockMemoryArrayNull(scip, &decomp->linkingconss, SCIPcalcMemGrowSize(scip, decomp->nlinkingconss));
   if( decomp->detectorchain != NULL )
   {
      SCIPfreeBlockMemoryArrayNull(scip, &decomp->detectorchain, SCIPcalcMemGrowSize(scip,decomp->sizedetectorchain ) );
      SCIPfreeBlockMemoryArrayNull(scip, &decomp->detectorclocktimes, SCIPcalcMemGrowSize(scip,decomp->sizedetectorchain ) );
      SCIPfreeBlockMemoryArrayNull(scip, &decomp->pctvarstoborder, SCIPcalcMemGrowSize(scip,decomp->sizedetectorchain ) );
      SCIPfreeBlockMemoryArrayNull(scip, &decomp->pctconsstoborder, SCIPcalcMemGrowSize(scip,decomp->sizedetectorchain ) );
      SCIPfreeBlockMemoryArrayNull(scip, &decomp->pctvarstoblock, SCIPcalcMemGrowSize(scip,decomp->sizedetectorchain ) );
      SCIPfreeBlockMemoryArrayNull(scip, &decomp->pctconsstoblock, SCIPcalcMemGrowSize(scip,decomp->sizedetectorchain ) );
      SCIPfreeBlockMemoryArrayNull(scip, &decomp->pctvarsfromopen, SCIPcalcMemGrowSize(scip,decomp->sizedetectorchain ) );
      SCIPfreeBlockMemoryArrayNull(scip, &decomp->pctconssfromopen, SCIPcalcMemGrowSize(scip,decomp->sizedetectorchain ) );
      SCIPfreeBlockMemoryArrayNull(scip, &decomp->nnewblocks, SCIPcalcMemGrowSize(scip,decomp->sizedetectorchain ) );
      SCIPfreeBlockMemoryArrayNull(scip, &decomp->detectorchainstring, SCIP_MAXSTRLEN );
   }

   SCIPfreeMemoryNull(scip, decdecomp);

   ncalls = SCIPconshdlrDecompDecreaseAndGetNCallsCreateDecomp(scip);

   SCIPverbMessage(scip, SCIP_VERBLEVEL_FULL, NULL, "ncalls of createdecompfromseeed: %d \n", ncalls);

   return SCIP_OKAY;
}

/** sets the type of the decomposition */
SCIP_RETCODE DECdecompSetType(
   DEC_DECOMP*           decomp,             /**< decomposition data structure */
   DEC_DECTYPE           type               /**< type of the decomposition */
   )
{
   SCIP_Bool valid;

   assert(decomp != NULL);

   switch( type )
   {
   case DEC_DECTYPE_DIAGONAL:
      valid = decomp->nlinkingconss == 0 && decomp->linkingconss == NULL;
      valid = valid && decomp->nlinkingvars == 0 && decomp->linkingvars == NULL;
      break;
   case DEC_DECTYPE_ARROWHEAD:
      valid = TRUE;
      break;
   case DEC_DECTYPE_UNKNOWN:
      valid = FALSE;
      break;
   case DEC_DECTYPE_BORDERED:
      valid = decomp->nlinkingvars == 0 && decomp->linkingvars == NULL;
      break;
   case DEC_DECTYPE_STAIRCASE:
      valid = decomp->nlinkingconss == 0 && decomp->linkingconss == NULL;
      break;
   default:
      valid = FALSE;
      break;
   }

   if( !valid )
   {
      SCIPerrorMessage("The decomposition is not of the given type!\n");
      return SCIP_INVALIDDATA;
   }

   decomp->type = type;

   return SCIP_OKAY;
}

/** gets the type of the decomposition */
DEC_DECTYPE DECdecompGetType(
   DEC_DECOMP*           decomp              /**< decomposition data structure */
   )
{
   assert(decomp != NULL);

   return decomp->type;
}


SCIP_Real DECdecompGetMaxwhiteScore(
   DEC_DECOMP*           decomp              /**< decomposition data structure */
   )
{
   assert(decomp != NULL);

   return decomp->maxwhitescore;
}


/** sets the presolved flag for decomposition */
void DECdecompSetPresolved(
   DEC_DECOMP*           decomp,             /**< decomposition data structure */
   SCIP_Bool             presolved           /**< presolved flag for decomposition */
   )
{
   assert(decomp != NULL);

   decomp->presolved = presolved;
}

/** gets the presolved flag for decomposition */
SCIP_Bool DECdecompGetPresolved(
   DEC_DECOMP*           decomp              /**< decomposition data structure */
   )
{
   assert(decomp != NULL);

   return decomp->presolved;
}

/** sets the number of blocks for decomposition */
void DECdecompSetNBlocks(
   DEC_DECOMP*           decomp,             /**< decomposition data structure */
   int                   nblocks             /**< number of blocks for decomposition */
   )
{
   assert(decomp != NULL);
   assert(nblocks >= 0);

   decomp->nblocks = nblocks;
}

/** gets the number of blocks for decomposition */
int DECdecompGetNBlocks(
      DEC_DECOMP*           decomp              /**< decomposition data structure */
   )
{
   assert(decomp != NULL);

   return decomp->nblocks;
}

/** copies the input subscipvars array to the given decomposition */
SCIP_RETCODE DECdecompSetSubscipvars(
   SCIP*                 scip,               /**< SCIP data structure */
   DEC_DECOMP*           decomp,             /**< decomposition data structure */
   SCIP_VAR***           subscipvars,        /**< subscipvars array  */
   int*                  nsubscipvars        /**< number of subscipvars per block */
   )
{
   SCIP_Bool valid;
   int i;
   int b;
   assert(scip != NULL);
   assert(decomp != NULL);
   assert(subscipvars != NULL);
   assert(nsubscipvars != NULL);
   assert(decomp->nblocks >= 0);

   assert(decomp->subscipvars == NULL);
   assert(decomp->nsubscipvars == NULL);

   if( decomp->nblocks == 0 )
      return SCIP_OKAY;

   valid = TRUE;

   SCIP_CALL( SCIPallocBlockMemoryArray(scip, &decomp->subscipvars, decomp->nblocks) );
   SCIP_CALL( SCIPallocBlockMemoryArray(scip, &decomp->nsubscipvars, decomp->nblocks) );

   assert(decomp->subscipvars != NULL);
   assert(decomp->nsubscipvars != NULL);

   BMSclearMemoryArray(decomp->subscipvars, decomp->nblocks);
   BMSclearMemoryArray(decomp->nsubscipvars, decomp->nblocks);

   for( b = 0; b < decomp->nblocks; ++b )
   {
      assert((subscipvars[b] == NULL) == (nsubscipvars[b] == 0));
      decomp->nsubscipvars[b] = nsubscipvars[b];

      if( nsubscipvars[b] < 0 )
      {
         SCIPerrorMessage("Number of variables per subproblem must be nonnegative.\n");
         valid = FALSE;
      }
      else if( nsubscipvars[b] > 0 )
      {
         int size;
         assert(subscipvars[b] != NULL);
         size = SCIPcalcMemGrowSize(scip, nsubscipvars[b]);
         SCIP_CALL( SCIPallocBlockMemoryArray(scip, &decomp->subscipvars[b], size) ); /*lint !e866*/
         BMScopyMemoryArray(decomp->subscipvars[b],subscipvars[b], nsubscipvars[b]); /*lint !e866*/

         for( i = 0; i < nsubscipvars[b]; ++i )
         {
            SCIP_CALL( SCIPcaptureVar(scip, decomp->subscipvars[b][i]) );
         }
      }
   }

   if( !valid )
   {
      return SCIP_INVALIDDATA;
   }


   return SCIP_OKAY;
}

/** returns the subscipvars array of the given decomposition */
SCIP_VAR*** DECdecompGetSubscipvars(
   DEC_DECOMP*           decomp              /**< decomposition data structure */
   )
{
   assert(decomp != NULL);

   return decomp->subscipvars;
}

/** returns the nsubscipvars array of the given decomposition */
int* DECdecompGetNSubscipvars(
   DEC_DECOMP*           decomp              /**< decomposition data structure */
   )
{
   assert(decomp != NULL);

   return decomp->nsubscipvars;
}

/** copies the input subscipconss array to the given decomposition */
SCIP_RETCODE DECdecompSetSubscipconss(
   SCIP*                 scip,               /**< SCIP data structure */
   DEC_DECOMP*           decomp,             /**< decomposition data structure */
   SCIP_CONS***          subscipconss,       /**< subscipconss array  */
   int*                  nsubscipconss       /**< number of subscipconss per block */
   )
{
   SCIP_Bool valid;
   int i;
   int b;
   assert(scip != NULL);
   assert(decomp != NULL);
   assert(subscipconss != NULL);
   assert(nsubscipconss != NULL);

   assert(decomp->nblocks >= 0);
   assert(decomp->subscipconss == NULL);
   assert(decomp->nsubscipconss == NULL);

   valid = TRUE;

   if( decomp->nblocks == 0)
      return SCIP_OKAY;

   SCIP_CALL( SCIPallocBlockMemoryArray(scip, &decomp->subscipconss, decomp->nblocks) );
   SCIP_CALL( SCIPallocBlockMemoryArray(scip, &decomp->nsubscipconss, decomp->nblocks) );

   assert(decomp->subscipconss != NULL);
   assert(decomp->nsubscipconss != NULL);

   BMSclearMemoryArray(decomp->subscipconss, decomp->nblocks);
   BMSclearMemoryArray(decomp->nsubscipconss, decomp->nblocks);

   for( b = 0; b < decomp->nblocks; ++b )
   {
      if( nsubscipconss[b] <= 0 || subscipconss[b] == NULL )
      {
         SCIPerrorMessage("Block %d is empty and thus invalid. Each block needs at least one constraint.\n", b);
         valid = FALSE;
      }

      decomp->nsubscipconss[b] = nsubscipconss[b];

      if( nsubscipconss[b] > 0 )
      {
         int size;

         assert(subscipconss[b] != NULL);
         size = SCIPcalcMemGrowSize(scip, nsubscipconss[b]);
         SCIP_CALL( SCIPallocBlockMemoryArray(scip, &decomp->subscipconss[b], size) ); /*lint !e866*/
         BMScopyMemoryArray(decomp->subscipconss[b], subscipconss[b], nsubscipconss[b]); /*lint !e866*/
         for( i = 0; i < nsubscipconss[b]; ++i )
         {
            SCIP_CALL( SCIPcaptureCons(scip, decomp->subscipconss[b][i]) );
         }
      }
   }

   if( !valid )
      return SCIP_INVALIDDATA;

   return SCIP_OKAY;
}

/** returns the subscipconss array of the given decomposition */
SCIP_CONS*** DECdecompGetSubscipconss(
   DEC_DECOMP*           decomp              /**< decomposition data structure */
   )
{
   assert(decomp != NULL);
   return decomp->subscipconss;
}

/** returns the nsubscipconss array of the given decomposition */
int* DECdecompGetNSubscipconss(
   DEC_DECOMP*           decomp              /**< decomposition data structure */
   )
{
   assert(decomp != NULL);
   return decomp->nsubscipconss;
}

/** copies the input linkingconss array to the given decomposition */
SCIP_RETCODE DECdecompSetLinkingconss(
   SCIP*                 scip,               /**< SCIP data structure */
   DEC_DECOMP*           decomp,             /**< decomposition data structure */
   SCIP_CONS**           linkingconss,       /**< linkingconss array  */
   int                   nlinkingconss       /**< number of linkingconss per block */
   )
{
   assert(scip != NULL);
   assert(decomp != NULL);
   assert(linkingconss != NULL);
   assert(nlinkingconss >= 0);

   assert(decomp->linkingconss == NULL);
   assert(decomp->nlinkingconss == 0);

   decomp->nlinkingconss = nlinkingconss;

   if( nlinkingconss > 0 )
   {
      int i;
      int size;
      assert(linkingconss != NULL);
      size = SCIPcalcMemGrowSize(scip, nlinkingconss);
      SCIP_CALL( SCIPallocBlockMemoryArray(scip, &decomp->linkingconss, size) );
      BMScopyMemoryArray(decomp->linkingconss, linkingconss, nlinkingconss);

      for( i = 0; i < nlinkingconss; ++i )
      {
         SCIP_CALL( SCIPcaptureCons(scip, decomp->linkingconss[i]) );
      }
   }

   if( (linkingconss == NULL) !=  (nlinkingconss == 0) )
   {
      SCIPerrorMessage("Number of linking constraints and linking constraint array are inconsistent.\n");
      return SCIP_INVALIDDATA;
   }
   return SCIP_OKAY;
}

/** returns the linkingconss array of the given decomposition */
SCIP_CONS** DECdecompGetLinkingconss(
   DEC_DECOMP*           decomp              /**< decomposition data structure */
   )
{
   assert(decomp != NULL);

   return decomp->linkingconss;
}

/** returns the nlinkingconss array of the given decomposition */
int DECdecompGetNLinkingconss(
   DEC_DECOMP*           decomp              /**< decomposition data structure */
   )
{
   assert(decomp != NULL);
   assert(decomp->nlinkingconss >= 0);

   return decomp->nlinkingconss;
}


/** copies the input linkingvars array to the given decdecomp structure */
SCIP_RETCODE DECdecompSetLinkingvars(
   SCIP*                 scip,               /**< SCIP data structure */
   DEC_DECOMP*           decomp,             /**< decomposition data structure */
   SCIP_VAR**            linkingvars,        /**< linkingvars array  */
   int                   nlinkingvars,       /**< number of total linkingvars (including fixed linking vars,  ) */
   int                   nfixedlinkingvars,  /**< number of fixed linking variables */
   int                   nmastervars         /**< number of linking variables that are purely master variables */

   )
{
   assert(scip != NULL);
   assert(decomp != NULL);
   assert(linkingvars != NULL || nlinkingvars == 0);

   assert(decomp->linkingvars == NULL);
   assert(decomp->nlinkingvars == 0);

   decomp->nlinkingvars = nlinkingvars;
   decomp->nmastervars = nmastervars;
   decomp->nfixedlinkingvars = nfixedlinkingvars;

   if( nlinkingvars > 0 )
   {
      int i;
      int size;
      assert(linkingvars != NULL);
      size = SCIPcalcMemGrowSize(scip, nlinkingvars);
      SCIP_CALL( SCIPallocBlockMemoryArray(scip, &decomp->linkingvars, size) );
      BMScopyMemoryArray(decomp->linkingvars, linkingvars, nlinkingvars);

      for( i = 0; i < nlinkingvars; ++i )
      {
         SCIP_CALL( SCIPcaptureVar(scip, decomp->linkingvars[i]) );
      }
   }

   if( (linkingvars == NULL) != (nlinkingvars == 0) )
   {
      SCIPerrorMessage("Number of linking variables and linking variable array are inconsistent.\n");
      return SCIP_INVALIDDATA;
   }

   return SCIP_OKAY;
}




/** returns the linkingvars array of the given decomposition */
SCIP_VAR** DECdecompGetLinkingvars(
   DEC_DECOMP*           decomp              /**< decomposition data structure */
   )
{
   assert(decomp != NULL);

   return decomp->linkingvars;
}

/** returns the nlinkingvars array of the given decomposition */
int DECdecompGetNLinkingvars(
   DEC_DECOMP*           decomp              /**< decomposition data structure */
   )
{
   assert(decomp != NULL);
   assert(decomp->nlinkingvars >= 0);

   return decomp->nlinkingvars;
}

<<<<<<< HEAD
/** returns the nlinkingvars array of the given decomposition */
int DECdecompGetNFixedLinkingvars(
   DEC_DECOMP*           decomp              /**< decomposition data structure */
   )
{
   assert(decomp != NULL);
   assert(decomp->nfixedlinkingvars >= 0);

   return decomp->nfixedlinkingvars;
}

/** returns the number of linking variables that are purely master variables of the given decomposition */
=======
/** returns the number of linking variables that are purely master ("static") variables of the given decomposition */
>>>>>>> 2bdc4aab
int DECdecompGetNMastervars(
   DEC_DECOMP*           decomp              /**< decomposition data structure */
   )
{
   assert(decomp != NULL);
   assert(decomp->nmastervars >= 0);

   return decomp->nmastervars;
}


/** copies the input stairlinkingvars array to the given decomposition */
SCIP_RETCODE DECdecompSetStairlinkingvars(
   SCIP*                 scip,               /**< SCIP data structure */
   DEC_DECOMP*           decomp,             /**< decomposition data structure */
   SCIP_VAR***           stairlinkingvars,   /**< stairlinkingvars array  */
   int*                  nstairlinkingvars   /**< number of linkingvars per block */
   )
{
   SCIP_Bool valid;
   int b;
   int i;
   assert(scip != NULL);
   assert(decomp != NULL);
   assert(stairlinkingvars != NULL);
   assert(nstairlinkingvars != NULL);

   assert(decomp->nblocks >= 0);

   assert(decomp->stairlinkingvars == NULL);
   assert(decomp->nstairlinkingvars == NULL);

   valid = TRUE; /**@todo A valid check needs to be implemented */

   if( decomp->nblocks == 0 )
      return SCIP_OKAY;

   SCIP_CALL( SCIPallocBlockMemoryArray(scip, &decomp->stairlinkingvars, decomp->nblocks) ); /* this is more efficient */
   SCIP_CALL( SCIPallocBlockMemoryArray(scip, &decomp->nstairlinkingvars, decomp->nblocks) ); /* this is more efficient */

   assert(decomp->stairlinkingvars != NULL);
   assert(decomp->nstairlinkingvars != NULL);

   BMSclearMemoryArray(decomp->stairlinkingvars, decomp->nblocks);
   BMSclearMemoryArray(decomp->nstairlinkingvars, decomp->nblocks);

   for( b = 0; b < decomp->nblocks-1; ++b )
   {
      assert(nstairlinkingvars[b] > 0 || stairlinkingvars[b] == NULL);
      decomp->nstairlinkingvars[b] = nstairlinkingvars[b];
      if( stairlinkingvars[b] != NULL )
      {
         int size = SCIPcalcMemGrowSize(scip, nstairlinkingvars[b]);
         SCIP_CALL( SCIPallocBlockMemoryArray(scip, &(decomp->stairlinkingvars[b]), size) ); /*lint !e866 */
         BMScopyMemoryArray(decomp->stairlinkingvars[b], stairlinkingvars[b], nstairlinkingvars[b]); /*lint !e866 */
      }
      else
      {
         decomp->stairlinkingvars[b] = NULL;
      }
   }

   decomp->nstairlinkingvars[decomp->nblocks - 1] = 0;
   decomp->stairlinkingvars[decomp->nblocks -1] = NULL;

   for( b = 0; b < decomp->nblocks-1; ++b )
   {
      for( i = 0; i < nstairlinkingvars[b]; ++i )
      {
         assert(stairlinkingvars[b] != NULL);
         SCIP_CALL( SCIPcaptureVar(scip, decomp->stairlinkingvars[b][i]) );
      }
   }
   if( !valid ) /*lint !e774 it is always true, see above */
   {
      SCIPerrorMessage("The staircase linking variables are inconsistent.\n");
      return SCIP_INVALIDDATA;
   }
   return SCIP_OKAY;
}

/** returns the stairlinkingvars array of the given decomposition */
SCIP_VAR*** DECdecompGetStairlinkingvars(
   DEC_DECOMP*           decomp              /**< decomposition data structure */
   )
{
   assert(decomp != NULL);
   return decomp->stairlinkingvars;
}

/** returns the nstairlinkingvars array of the given decomposition */
int* DECdecompGetNStairlinkingvars(
   DEC_DECOMP*           decomp              /**< decomposition data structure */
   )
{
   assert(decomp != NULL);
   assert(decomp->nstairlinkingvars != NULL );
   return decomp->nstairlinkingvars;
}

/** returns the total number of stairlinkingvars array of the given decomposition */
int DECdecompGetNTotalStairlinkingvars(
   DEC_DECOMP*           decomp              /**< decomposition data structure */
   )
{
   int sum;
   int b;

   sum = 0;

   for ( b = 0; b < DECdecompGetNBlocks(decomp); ++b)
         sum += DECdecompGetNStairlinkingvars(decomp)[b];

   return sum;
}


/** sets the vartoblock hashmap of the given decomposition */
void DECdecompSetVartoblock(
   DEC_DECOMP*           decomp,             /**< decomposition data structure */
   SCIP_HASHMAP*         vartoblock          /**< Vartoblock hashmap */
   )
{
   assert(decomp != NULL);
   assert(vartoblock != NULL);

   decomp->vartoblock = vartoblock;
}

/** returns the vartoblock hashmap of the given decomposition */
SCIP_HASHMAP* DECdecompGetVartoblock(
   DEC_DECOMP*           decomp              /**< decomposition data structure */
   )
{
   assert(decomp != NULL);

   return decomp->vartoblock;
}

/** sets the constoblock hashmap of the given decomposition */
void DECdecompSetConstoblock(
   DEC_DECOMP*           decomp,             /**< decomposition data structure */
   SCIP_HASHMAP*         constoblock         /**< Constoblock hashmap */
   )
{
   assert(decomp != NULL);
   assert(constoblock != NULL);

   decomp->constoblock = constoblock;
}

/** returns the constoblock hashmap of the given decomposition */
SCIP_HASHMAP* DECdecompGetConstoblock(
   DEC_DECOMP*           decomp              /**< decomposition data structure */
   )
{
   assert(decomp != NULL);

   return decomp->constoblock;
}

/** sets the varindex hashmap of the given decomposition */
void DECdecompSetVarindex(
   DEC_DECOMP*           decomp,             /**< decomposition data structure */
   SCIP_HASHMAP*         varindex            /**< Varindex hashmap */
   )
{
   assert(decomp != NULL);
   assert(varindex != NULL);
   decomp->varindex = varindex;
}

/** returns the varindex hashmap of the given decomposition */
SCIP_HASHMAP* DECdecompGetVarindex(
   DEC_DECOMP*           decomp              /**< decomposition data structure */
   )
{
   assert(decomp != NULL);
   return decomp->varindex;
}

/** sets the consindex hashmap of the given decomposition */
void DECdecompSetConsindex(
   DEC_DECOMP*           decomp,             /**< decomposition data structure */
   SCIP_HASHMAP*         consindex           /**< Consindex hashmap */
   )
{
   assert(decomp != NULL);
   assert(consindex != NULL);
   decomp->consindex = consindex;
}

/** returns the consindex hashmap of the given decomposition */
SCIP_HASHMAP* DECdecompGetConsindex(
   DEC_DECOMP*           decomp              /**< decomposition data structure */
   )
{
   assert(decomp != NULL);
   return decomp->consindex;
}

/** completely initializes decomposition structure from the values of the hashmaps */
SCIP_RETCODE DECfilloutDecompFromHashmaps(
   SCIP*                 scip,               /**< SCIP data structure */
   DEC_DECOMP*           decomp,             /**< decomposition data structure */
   SCIP_HASHMAP*         vartoblock,         /**< variable to block hashmap */
   SCIP_HASHMAP*         constoblock,        /**< constraint to block hashmap */
   int                   nblocks,            /**< number of blocks */
   SCIP_Bool             staircase           /**< should the decomposition be a staircase structure */
   )
{
   SCIP_HASHMAP* varindex;
   SCIP_HASHMAP* consindex;
   int* nsubscipconss;
   int* nsubscipvars;
   int* nstairlinkingvars;
   SCIP_VAR*** stairlinkingvars;
   SCIP_CONS*** subscipconss;
   SCIP_Bool success;
   int cindex;
   int cumindex;
   SCIP_Bool haslinking;
   int i;
   int b;
   SCIP_VAR** curvars;
   int ncurvars;
   int j;

   SCIP_VAR** vars;
   int nvars;
   SCIP_CONS** conss;
   int nconss;

   assert(scip != NULL);
   assert(decomp != NULL);
   assert(vartoblock != NULL);
   assert(constoblock != NULL);
   assert(nblocks >= 0);

   conss = SCIPgetConss(scip);
   nconss = SCIPgetNConss(scip);
   vars = SCIPgetVars(scip);
   nvars = SCIPgetNVars(scip);

   assert(vars != NULL);
   assert(nvars > 0);
   assert(conss != NULL);
   assert(nconss > 0);

   DECdecompSetNBlocks(decomp, nblocks);

   SCIP_CALL( DECdecompSetType(decomp, DEC_DECTYPE_DIAGONAL) );
   SCIP_CALL_QUIET( fillOutConsFromConstoblock(scip, decomp, constoblock, nblocks, conss, nconss, &haslinking) );

   if( haslinking )
   {
      SCIPdebugMessage("Decomposition has linking constraints and is bordered.\n");
      SCIP_CALL( DECdecompSetType(decomp, DEC_DECTYPE_BORDERED) );
   }

   SCIP_CALL( fillOutVarsFromVartoblock(scip,  decomp, vartoblock, nblocks, vars, nvars, &haslinking) );

   if( haslinking )
   {
      SCIPdebugMessage("Decomposition has linking variables and is arrowhead.\n");
      SCIP_CALL( DECdecompSetType(decomp, DEC_DECTYPE_ARROWHEAD) );
   }

   if( !staircase )
   {
      SCIP_CALL( DECdecompCheckConsistency(scip, decomp) );
      return SCIP_OKAY;
   }

   SCIP_CALL( SCIPhashmapCreate(&varindex, SCIPblkmem(scip), nvars) );
   SCIP_CALL( SCIPhashmapCreate(&consindex, SCIPblkmem(scip), nconss) );
   SCIP_CALL( SCIPallocBufferArray(scip, &stairlinkingvars, nblocks) );
   SCIP_CALL( SCIPallocBufferArray(scip, &nstairlinkingvars, nblocks) );

   for( i = 0; i < nblocks; ++i )
   {
      SCIP_CALL( SCIPallocBufferArray(scip, &(stairlinkingvars[i]), nvars) ); /*lint !e866*/
      nstairlinkingvars[i] = 0;
   }

   nsubscipconss = DECdecompGetNSubscipconss(decomp);
   subscipconss = DECdecompGetSubscipconss(decomp);
   nsubscipvars = DECdecompGetNSubscipvars(decomp);

   cindex = 0;
   cumindex = 0;

   /* try to deduce staircase map */
   for( b = 0; b < nblocks; ++b )
   {
      int idx = 0;
      SCIPdebugMessage("block %d (%d vars):\n", b, nsubscipvars[b]);

      for( i = 0; i < nsubscipconss[b]; ++i )
      {

         int linkindex = 0;
         SCIP_CONS* cons = subscipconss[b][i];

         SCIP_CALL( SCIPhashmapInsert(consindex, cons, (void*)(size_t) (cindex+1)) );
         ++cindex;
         SCIP_CALL( SCIPgetConsNVars(scip, cons, &ncurvars, &success) );
         assert(success);

         SCIP_CALL( SCIPallocBufferArray(scip, &curvars, ncurvars) );

         SCIP_CALL( SCIPgetConsVars(scip, cons, curvars, ncurvars, &success) );
         assert(success);

         for( j = 0; j < ncurvars; ++j )
         {
            SCIP_VAR* probvar = SCIPvarGetProbvar(curvars[j]);

            if( SCIPvarGetStatus(probvar) == SCIP_VARSTATUS_FIXED )
               continue;

            /* if the variable is linking */
            if( (int)(size_t)SCIPhashmapGetImage(vartoblock, probvar) >= nblocks+1 ) /*lint !e507*/
            {
               /* if it has not been already assigned, it links to the next block */
               if( !SCIPhashmapExists(varindex, probvar) )
               {
                  int vindex = cumindex+nsubscipvars[b]+linkindex+1;
                  SCIPdebugMessage("assigning link var <%s> to index <%d>\n", SCIPvarGetName(probvar), vindex);
                  SCIP_CALL( SCIPhashmapInsert(varindex, probvar, (void*)(size_t)(vindex)) );
                  stairlinkingvars[b][nstairlinkingvars[b]] = probvar;
                  ++(nstairlinkingvars[b]);
                  linkindex++;
               }
            }
            else
            {
               if( !SCIPhashmapExists(varindex, probvar) )
               {
                  int vindex = cumindex+idx+1;
                  assert(((int) (size_t) SCIPhashmapGetImage(vartoblock, probvar)) -1 == b);  /*lint !e507*/
                  SCIPdebugMessage("assigning block var <%s> to index <%d>\n", SCIPvarGetName(probvar), vindex);
                  SCIP_CALL( SCIPhashmapInsert(varindex, probvar, (void*)(size_t)(vindex)) );
                  ++idx;
               }
            }
         }
         SCIPfreeBufferArray(scip, &curvars);
      }
      if( b < nblocks-1 )
      {
         cumindex += nsubscipvars[b] + nstairlinkingvars[b];
      }
   }

   DECdecompSetVarindex(decomp, varindex);
   DECdecompSetConsindex(decomp, consindex);
   SCIP_CALL( DECdecompSetType(decomp, DEC_DECTYPE_STAIRCASE) );

   for( b = nblocks-1; b >= 0; --b )
   {
      if( nstairlinkingvars[b] == 0 )
      {
         SCIPfreeBufferArrayNull(scip, &(stairlinkingvars[b]));
      }
   }

   SCIP_CALL( DECdecompSetStairlinkingvars(scip, decomp, stairlinkingvars, nstairlinkingvars) );

   for( b = nblocks-1; b >= 0; --b )
   {
      SCIPfreeBufferArrayNull(scip, &stairlinkingvars[b]);
   }
   SCIPfreeBufferArray(scip, &nstairlinkingvars);
   SCIPfreeBufferArray(scip, &stairlinkingvars);

   SCIP_CALL( DECdecompCheckConsistency(scip, decomp) );

   return SCIP_OKAY;
}

/** completely fills out decomposition structure from only the constraint partition in the following manner:
 *  given constraint block/border assignment (by constoblock), one gets the following assignment of probvars:
 *  let C(j) be the set of constraints containing variable j, set block of j to
 *  (i)   constoblock(i) iff constoblock(i1) == constoblock(i2) for all i1,i2 in C(j) with constoblock(i1) != nblocks+1 && constoblock(i2) != nblocks+1
 *  (ii)  nblocks+2 ["linking var"] iff exists i1,i2 with constoblock(i1) != constoblock(i2) && constoblock(i1) != nblocks+1 && constoblock(i2) != nblocks+1
 *  (iii) nblocks+1 ["master var"] iff constoblock(i) == nblocks+1 for all i in C(j)
 */
SCIP_RETCODE DECfilloutDecompFromConstoblock(
   SCIP*                 scip,               /**< SCIP data structure */
   DEC_DECOMP*           decomp,             /**< decomposition data structure */
   SCIP_HASHMAP*         constoblock,        /**< constraint to block hashmap, start with 1 for first block and nblocks+1 for linking constraints */
   int                   nblocks,            /**< number of blocks */
   SCIP_Bool             staircase           /**< should the decomposition be a staircase structure */
   )
{
   SCIP_HASHMAP* vartoblock;
   int i;
   int j;
   SCIP_VAR** vars;
   int nvars;
   SCIP_CONS** conss;
   int nconss;
   SCIP_VAR** curvars;
   int ncurvars;
   SCIP_Bool haslinking;
   SCIP_Bool success;
   SCIP_RETCODE retcode;

   assert(scip != NULL);
   assert(decomp != NULL);
   assert(constoblock != NULL);
   assert(nblocks >= 0);

   conss = SCIPgetConss(scip);
   nconss = SCIPgetNConss(scip);
   vars = SCIPgetVars(scip);
   nvars = SCIPgetNVars(scip);

   assert(vars != NULL);
   assert(nvars > 0);
   assert(conss != NULL);
   assert(nconss > 0);

   SCIP_CALL( SCIPhashmapCreate(&vartoblock, SCIPblkmem(scip), nvars) );
   haslinking = FALSE;
   for( i = 0; i < nconss; ++i )
   {
      int consblock;

      SCIP_CALL( SCIPgetConsNVars(scip, conss[i], &ncurvars, &success) );
      assert(success);

      if( ncurvars == 0 )
         continue;

      consblock = (int)(size_t)SCIPhashmapGetImage(constoblock, conss[i]);  /*lint !e507*/

      assert(consblock > 0 && consblock <= nblocks+1);
      if( consblock == nblocks+1 )
      {
         SCIPdebugMessage("cons <%s> is linking and need not be handled\n", SCIPconsGetName(conss[i]));
         continue;
      }

      SCIP_CALL( SCIPallocBufferArray(scip, &curvars, ncurvars) );

      SCIP_CALL( SCIPgetConsVars(scip, conss[i], curvars, ncurvars, &success) );
      assert(success);
      SCIPdebugMessage("cons <%s> (%d vars) is in block %d.\n", SCIPconsGetName(conss[i]), ncurvars, consblock);
      assert(consblock <= nblocks);

      for( j = 0; j < ncurvars; ++j )
      {
         int varblock;
         SCIP_VAR* probvar = SCIPvarGetProbvar(curvars[j]);

         if( SCIPvarGetStatus(probvar) == SCIP_VARSTATUS_FIXED )
            continue;

         assert(SCIPvarIsActive(probvar));

         if( SCIPhashmapExists(vartoblock, probvar) )
            varblock = (int) (size_t) SCIPhashmapGetImage(vartoblock, probvar); /*lint !e507*/
         else
            varblock = nblocks+1;

         /* The variable is currently in no block */
         if( varblock == nblocks+1 )
         {
            SCIPdebugMessage(" var <%s> not been handled before, adding to block %d\n", SCIPvarGetName(probvar), consblock);
            SCIP_CALL( SCIPhashmapSetImage(vartoblock, probvar, (void*) (size_t) consblock) );
         }
         /* The variable is already in a different block */
         else if( varblock != consblock )
         {
            assert(varblock <= nblocks || varblock == nblocks+2);
            SCIPdebugMessage(" var <%s> has been handled before, adding to linking (%d != %d)\n", SCIPvarGetName(probvar), consblock, varblock);
            SCIP_CALL( SCIPhashmapSetImage(vartoblock, probvar, (void*) (size_t) (nblocks+2)) );
            haslinking = TRUE;
         }
         else
         {
            assert(consblock == varblock);
            SCIPdebugMessage(" var <%s> is handled and in same block as cons (%d == %d).\n", SCIPvarGetName(probvar), consblock, varblock);
         }
      }

      SCIPfreeBufferArray(scip, &curvars);
   }

   /* Handle variables that do not appear in any pricing problem, those will be copied directly to the master */
   for( i = 0; i < nvars; ++i )
   {
      if( !SCIPhashmapExists(vartoblock, vars[i]) )
      {
         SCIPdebugMessage(" var <%s> not handled at all and now in master\n", SCIPvarGetName(vars[i]));
         SCIP_CALL( SCIPhashmapSetImage(vartoblock, vars[i], (void*) (size_t) (nblocks+1)) );
      }
   }

   retcode = DECfilloutDecompFromHashmaps(scip, decomp, vartoblock, constoblock, nblocks, staircase && haslinking);
   if( retcode != SCIP_OKAY )
   {
      SCIPhashmapFree(&vartoblock);
      return retcode;
   }

   return SCIP_OKAY;
}

/** sets the detector for the given decomposition */
void DECdecompSetDetector(
   DEC_DECOMP*           decomp,             /**< decomposition data structure */
   DEC_DETECTOR*         detector            /**< detector data structure */
   )
{
   assert(decomp != NULL);

   decomp->detector = detector;
}

/** gets the detector for the given decomposition */
DEC_DETECTOR* DECdecompGetDetector(
   DEC_DECOMP*           decomp              /**< decomposition data structure */
   )
{
   assert(decomp != NULL);

   return decomp->detector;
}

/** gets the detectors for the given decomposition */
DEC_DETECTOR** DECdecompGetDetectorChain(
   DEC_DECOMP*           decomp              /**< decomposition data structure */
   )
{
   assert(decomp != NULL);

   return decomp->detectorchain;
}

/** gets the number of detectors for the given decomposition */
int DECdecompGetDetectorChainSize(
   DEC_DECOMP*           decomp              /**< decomposition data structure */
   )
{
   assert(decomp != NULL);

   return decomp->sizedetectorchain;
}

/** sets the id of the original seeed */
void DECdecompSetSeeedID(
   DEC_DECOMP*           decomp,              /**< decomposition data structure */
   int                   seeedID
   )
{

   assert(decomp != NULL);
   assert(seeedID >= 0);

   decomp->seeedid = seeedID;

}

/** gets the id of the original seeed */
int DECdecompGetSeeedID(
   DEC_DECOMP*           decomp              /**< decomposition data structure */
   )
{
   assert(decomp != NULL);
   return decomp->seeedid;
}


/** sets the detector clock times of the detectors of the detector chain */
extern
void DECdecompSetDetectorClockTimes(
   SCIP*                 scip,               /**< SCIP data structure */
   DEC_DECOMP*           decomp,              /**< decomposition data structure */
   SCIP_Real*            detectorClockTimes
   )
{
   int d;

   int size;
   size = SCIPcalcMemGrowSize(scip, decomp->sizedetectorchain);

   assert(decomp->sizedetectorchain > 0);
   SCIP_CALL_ABORT( SCIPallocBlockMemoryArray(scip, &decomp->detectorclocktimes, size) );

   BMSclearMemoryArray(decomp->detectorclocktimes, size);

   for ( d = 0; d < decomp->sizedetectorchain; ++d )
   {
      decomp->detectorclocktimes[d] = detectorClockTimes[d];
   }

   return;

}

/** gets the detector clock times of the detectors of the detector chain */
SCIP_Real* DECdecompGetDetectorClockTimes(
   DEC_DECOMP*           decomp              /**< decomposition data structure */
   )
{
   return decomp->detectorclocktimes;
}

/** sets the detector clock times of the detectors of the detector chain */
extern
SCIP_RETCODE DECdecompSetDetectorChainString(
   SCIP*                 scip,               /**< SCIP data structure */
   DEC_DECOMP*           decomp,              /**< decomposition data structure */
   char*                 detectorchainstring
   )
{

   SCIP_CALL (SCIPduplicateBlockMemoryArray(scip, &(decomp->detectorchainstring), detectorchainstring, SCIP_MAXSTRLEN ) );
   return SCIP_OKAY;

}

/** sets the detector clock times of the detectors of the detector chain */
extern
char* DECdecompGetDetectorChainString(
   SCIP*                 scip,               /**< SCIP data structure */
   DEC_DECOMP*           decomp              /**< decomposition data structure */
   )
{
   return decomp->detectorchainstring;
}


/** sets the percentages of variables assigned to the border of the corresponding detectors (of the detector chain) on this decomposition */
void DECdecompSetDetectorPctVarsToBorder(
   SCIP*                 scip,               /**< SCIP data structure */
   DEC_DECOMP*           decomp,              /**< decomposition data structure */
   SCIP_Real*            pctVarsToBorder
   )
{
   int d;
   int size;
   size = SCIPcalcMemGrowSize(scip, decomp->sizedetectorchain);

   assert(decomp->sizedetectorchain > 0);

   SCIP_CALL_ABORT( SCIPallocBlockMemoryArray(scip, &decomp->pctvarstoborder, size) );

   BMSclearMemoryArray(decomp->pctvarstoborder, size);

   for ( d = 0; d < decomp->sizedetectorchain; ++d )
   {
      decomp->pctvarstoborder[d] = pctVarsToBorder[d];
   }

   return;


}

/** gets the percentages of variables assigned to the border of the corresponding detectors (of the detector chain) on this decomposition */
extern
SCIP_Real* DECdecompGetDetectorPctVarsToBorder(
   DEC_DECOMP*           decomp              /**< decomposition data structure */
   )
{
   return decomp->pctvarstoborder;
}

/** sets the percentages of constraints assigned to the border of the corresponding detectors (of the detector chain) on this decomposition */
void DECdecompSetDetectorPctConssToBorder(
   SCIP*                 scip,               /**< SCIP data structure */
   DEC_DECOMP*           decomp,              /**< decomposition data structure */
   SCIP_Real*            pctConssToBorder
   )
{

   int d;
   int size;
   size = SCIPcalcMemGrowSize(scip, decomp->sizedetectorchain);


   assert(decomp->sizedetectorchain > 0);

   SCIP_CALL_ABORT( SCIPallocBlockMemoryArray(scip, &decomp->pctconsstoborder, size) );

   BMSclearMemoryArray(decomp->pctconsstoborder, size);

   for ( d = 0; d < decomp->sizedetectorchain; ++d )
   {
      decomp->pctconsstoborder[d] = pctConssToBorder[d];
   }

   return;
}

/** gets the percentages of constraints assigned to the border of the corresponding detectors (of the detector chain) on this decomposition */
SCIP_Real* DECdecompGetDetectorPctConssToBorder(
   DEC_DECOMP*           decomp              /**< decomposition data structure */
   )
{
   return decomp->pctconsstoborder;
}

/** sets the percentages of variables assigned to some block of the corresponding detectors (of the detector chain) on this decomposition */
void DECdecompSetDetectorPctVarsToBlock(
   SCIP*                 scip,               /**< SCIP data structure */
   DEC_DECOMP*           decomp,              /**< decomposition data structure */
   SCIP_Real*            pctVarsToBlock
   )
{
   int d;
   int size;

    assert(decomp->sizedetectorchain > 0);

    size = SCIPcalcMemGrowSize(scip, decomp->sizedetectorchain);


    SCIP_CALL_ABORT( SCIPallocBlockMemoryArray(scip, &decomp->pctvarstoblock, size) );

    BMSclearMemoryArray(decomp->pctvarstoblock, size);

    for ( d = 0; d < decomp->sizedetectorchain; ++d )
    {
       decomp->pctvarstoblock[d] = pctVarsToBlock[d];
    }

    return;
 }

/** gets the percentages of variables assigned to some block of the corresponding detectors (of the detector chain) on this decomposition */
SCIP_Real* DECdecompGetDetectorPctVarsToBlock(
   DEC_DECOMP*           decomp              /**< decomposition data structure */
   )
{
   return decomp->pctvarstoblock;
}

/** sets the percentages of constraints assigned to some block of the corresponding detectors (of the detector chain) on this decomposition */
void DECdecompSetDetectorPctConssToBlock(
   SCIP*                 scip,               /**< SCIP data structure */
   DEC_DECOMP*           decomp,              /**< decomposition data structure */
   SCIP_Real*            pctConssToBlock
   )
{
   int d;

   int size;

   assert(decomp->sizedetectorchain > 0);

   size = SCIPcalcMemGrowSize(scip, decomp->sizedetectorchain);

   SCIP_CALL_ABORT( SCIPallocBlockMemoryArray(scip, &decomp->pctconsstoblock, size) );

   BMSclearMemoryArray(decomp->pctconsstoblock, size);

   for ( d = 0; d < decomp->sizedetectorchain; ++d )
   {
      decomp->pctconsstoblock[d] = pctConssToBlock[d];
      }

   return;
}

/** gets the percentages of constraints assigned to some block of the corresponding detectors (of the detector chain) on this decomposition */
extern
SCIP_Real* DECdecompGetDetectorPctConssToBlock(
   DEC_DECOMP*           decomp              /**< decomposition data structure */
   )
{
   return decomp->pctconsstoblock;
}


/** sets the percentages of variables assigned to some block of the corresponding detectors (of the detector chain) on this decomposition */
void DECdecompSetDetectorPctVarsFromOpen(
   SCIP*                 scip,               /**< SCIP data structure */
   DEC_DECOMP*           decomp,              /**< decomposition data structure */
   SCIP_Real*            pctVarsFromOpen
   )
{
   int d;
   int size;

   assert(decomp->sizedetectorchain > 0);


   size = SCIPcalcMemGrowSize(scip, decomp->sizedetectorchain);


   SCIP_CALL_ABORT( SCIPallocBlockMemoryArray(scip, &decomp->pctvarsfromopen, size) );

   BMSclearMemoryArray(decomp->pctvarsfromopen, size);

   for ( d = 0; d < decomp->sizedetectorchain; ++d )
   {
      decomp->pctvarsfromopen[d] = pctVarsFromOpen[d];
   }

   return;
}

/** gets the percentages of variables assigned to some block of the corresponding detectors (of the detector chain) on this decomposition */
SCIP_Real* DECdecompGetDetectorPctVarsFromOpen(
   DEC_DECOMP*           decomp              /**< decomposition data structure */
   )
{
   return decomp->pctvarsfromopen;
}

/** sets the percentages of constraints assigned to some block of the corresponding detectors (of the detector chain) on this decomposition */
void DECdecompSetDetectorPctConssFromOpen(
   SCIP*                 scip,               /**< SCIP data structure */
   DEC_DECOMP*           decomp,              /**< decomposition data structure */
   SCIP_Real*            pctConssFromOpen
   )
{
   int d;
   int size;

   assert(decomp->sizedetectorchain > 0);


   size = SCIPcalcMemGrowSize(scip, decomp->sizedetectorchain);


   SCIP_CALL_ABORT( SCIPallocBlockMemoryArray(scip, &decomp->pctconssfromopen, size) );

   BMSclearMemoryArray(decomp->pctconssfromopen, size);

   for ( d = 0; d < decomp->sizedetectorchain; ++d )
   {
      decomp->pctconssfromopen[d] = pctConssFromOpen[d];
   }

   return;
}

/** gets the percentages of constraints assigned to some block of the corresponding detectors (of the detector chain)
 *  on this decomposition */
SCIP_Real* DECdecompGetDetectorPctConssFromOpen(
   DEC_DECOMP*           decomp              /**< decomposition data structure */
   )
{
   return decomp->pctconssfromopen;
}

/** sets the number of new blocks of the corresponding detectors (of the detector chain) on this decomposition */
void DECdecompSetNNewBlocks(
   SCIP*                 scip,               /**< SCIP data structure */
   DEC_DECOMP*           decomp,              /**< decomposition data structure */
   int*                  nNewBlocks
   )
{
   int d;
   int size;

   assert(decomp->sizedetectorchain > 0);

   size = SCIPcalcMemGrowSize(scip, decomp->sizedetectorchain);

   SCIP_CALL_ABORT( SCIPallocBlockMemoryArray(scip, &decomp->nnewblocks, size) );

   BMSclearMemoryArray(decomp->nnewblocks, size);

   for ( d = 0; d < decomp->sizedetectorchain; ++d )
   {
      decomp->nnewblocks[d] = nNewBlocks[d];
   }

   return;
}

/** gets the number of new blocks corresponding detectors (of the detector chain) on this decomposition */
int* DECdecompGetNNewBlocks(
   DEC_DECOMP*           decomp              /**< decomposition data structure */
   )
{
   return decomp->nnewblocks;
}





/** transforms all constraints and variables, updating the arrays */
SCIP_RETCODE DECdecompTransform(
   SCIP*                 scip,               /**< SCIP data structure */
   DEC_DECOMP*           decomp              /**< decomposition data structure */
   )
{
   int b;
   int c;
   int v;
   SCIP_HASHMAP* newconstoblock;
   SCIP_HASHMAP* newvartoblock;
   SCIP_VAR* newvar;

   assert(SCIPgetStage(scip) >= SCIP_STAGE_TRANSFORMED);

   SCIP_CALL( SCIPhashmapCreate(&newconstoblock, SCIPblkmem(scip), SCIPgetNConss(scip)) );
   SCIP_CALL( SCIPhashmapCreate(&newvartoblock, SCIPblkmem(scip), SCIPgetNVars(scip)) );

   /* transform all constraints and put them into constoblock */
   for( b = 0; b < decomp->nblocks; ++b )
   {
      for( c = 0; c < decomp->nsubscipconss[b]; ++c )
      {
         SCIP_CONS* newcons;
         SCIPdebugMessage("%d, %d: %s (%p, %s)\n", b, c, SCIPconsGetName(decomp->subscipconss[b][c]),
            (void*) decomp->subscipconss[b][c], SCIPconsIsTransformed(decomp->subscipconss[b][c])?"t":"o" );
         assert(decomp->subscipconss[b][c] != NULL);
         newcons = SCIPfindCons(scip, SCIPconsGetName(decomp->subscipconss[b][c]));
         if( newcons != decomp->subscipconss[b][c] )
         {
            SCIP_CALL( SCIPcaptureCons(scip, newcons) );
            SCIP_CALL( SCIPreleaseCons(scip, &(decomp->subscipconss[b][c])) );
            decomp->subscipconss[b][c] = newcons;
         }
         assert(decomp->subscipconss[b][c] != NULL);
         assert(!SCIPhashmapExists(newconstoblock, decomp->subscipconss[b][c]));
         SCIP_CALL( SCIPhashmapSetImage(newconstoblock, decomp->subscipconss[b][c], (void*) (size_t) (b+1)) );
      }
   }
   /* transform all variables and put them into vartoblock */
   for( b = 0; b < decomp->nblocks; ++b )
   {
      int idx;
      for( v = 0, idx = 0; v < decomp->nsubscipvars[b]; ++v )
      {
         assert(decomp->subscipvars[b][v] != NULL);

         SCIPdebugMessage("%d, %d: %s (%p, %s)\n", b, v, SCIPvarGetName(decomp->subscipvars[b][v]),
            (void*)decomp->subscipvars[b][v], SCIPvarIsTransformed(decomp->subscipvars[b][v])?"t":"o" );

         /* make sure that newvar is a transformed variable */
         SCIP_CALL( SCIPgetTransformedVar(scip, decomp->subscipvars[b][v], &newvar) );
         SCIP_CALL( SCIPreleaseVar(scip, &(decomp->subscipvars[b][v])) );

         assert(newvar != NULL);
         assert(SCIPvarIsTransformed(newvar));

         newvar = SCIPvarGetProbvar(newvar);
         assert(newvar != NULL);

         /* the probvar can also be fixed, in which case we do not need it in the block; furthermore, multiple variables
          * can resolve to the same active problem variable, so we check whether we already handled the variable
          * @todo: why do we ignore fixed variables? They could still be present in constraints?
          */
         if( SCIPvarIsActive(newvar) && !SCIPhashmapExists(newvartoblock, newvar) )
         {
            decomp->subscipvars[b][idx] = newvar;
            SCIP_CALL( SCIPcaptureVar(scip, newvar) );
            SCIPdebugMessage("%d, %d: %s (%p, %s)\n", b, v, SCIPvarGetName(decomp->subscipvars[b][idx]),
               (void*)decomp->subscipvars[b][idx], SCIPvarIsTransformed(decomp->subscipvars[b][idx])?"t":"o" );

            assert(decomp->subscipvars[b][idx] != NULL);
            assert(!SCIPhashmapExists(newvartoblock, decomp->subscipvars[b][idx]));
            SCIP_CALL( SCIPhashmapSetImage(newvartoblock, decomp->subscipvars[b][idx], (void*) (size_t) (b+1)) );
            ++idx;
         }
      }
      decomp->nsubscipvars[b] = idx;
   }

   /* transform all linking constraints */
   for( c = 0; c < decomp->nlinkingconss; ++c )
   {
      SCIP_CONS* newcons;

      SCIPdebugMessage("m, %d: %s (%s)\n", c, SCIPconsGetName(decomp->linkingconss[c]), SCIPconsIsTransformed(decomp->linkingconss[c])?"t":"o" );
      assert(decomp->linkingconss[c] != NULL);
      newcons = SCIPfindCons(scip, SCIPconsGetName(decomp->linkingconss[c]));
      if( newcons != decomp->linkingconss[c] )
      {
         SCIP_CALL( SCIPcaptureCons(scip, newcons) );
         SCIP_CALL( SCIPreleaseCons(scip, &(decomp->linkingconss[c])) );
         decomp->linkingconss[c] = newcons;
      }
      SCIP_CALL( SCIPhashmapSetImage(newconstoblock, decomp->linkingconss[c],(void*) (size_t) (decomp->nblocks+1) ) );

      assert(decomp->linkingconss[c] != NULL);
   }

   /* transform all linking variables */
   for( v = 0; v < decomp->nlinkingvars; ++v )
   {
      int block;
      SCIPdebugMessage("m, %d: %s (%p, %s)\n", v, SCIPvarGetName(decomp->linkingvars[v]),
         (void*)decomp->linkingvars[v], SCIPvarIsTransformed(decomp->linkingvars[v])?"t":"o");
      assert(decomp->linkingvars[v] != NULL);

      if( !SCIPvarIsTransformed(decomp->linkingvars[v]) )
      {
         SCIP_CALL( SCIPgetTransformedVar(scip, decomp->linkingvars[v], &newvar) );
         newvar = SCIPvarGetProbvar(newvar);
      }
      else
         newvar = decomp->linkingvars[v];

      block = (int) (size_t) SCIPhashmapGetImage(decomp->vartoblock, decomp->linkingvars[v]); /*lint !e507*/
      assert(block == decomp->nblocks +1 || block == decomp->nblocks +2);
      assert(newvar != NULL);
      assert(SCIPvarIsTransformed(newvar));
      SCIP_CALL( SCIPreleaseVar(scip, &(decomp->linkingvars[v])) );

      decomp->linkingvars[v] = newvar;
      SCIP_CALL( SCIPcaptureVar(scip, decomp->linkingvars[v]) );
      SCIP_CALL( SCIPhashmapSetImage(newvartoblock, decomp->linkingvars[v], (void*) (size_t) (block) ) );
      SCIPdebugMessage("m, %d: %s (%p, %s)\n", v, SCIPvarGetName(decomp->linkingvars[v]),
         (void*)decomp->linkingvars[v], SCIPvarIsTransformed(decomp->linkingvars[v])?"t":"o");
      assert(decomp->linkingvars[v] != NULL);
   }

   SCIPhashmapFree(&decomp->constoblock);
   decomp->constoblock = newconstoblock;
   SCIPhashmapFree(&decomp->vartoblock);
   decomp->vartoblock = newvartoblock;

   SCIP_CALL( DECdecompCheckConsistency(scip, decomp) );

   return SCIP_OKAY;
}

/**
 * Remove all those constraints that were removed from the problem after the decomposition had been created
 */
SCIP_RETCODE DECdecompRemoveDeletedConss(
   SCIP*                 scip,               /**< SCIP data structure */
   DEC_DECOMP*           decdecomp           /**< decomposition data structure */
   )
{
   int block;

   int c;
   int pos;

   assert(scip != NULL);
   assert(decdecomp != NULL);

   for( block = 0; block < decdecomp->nblocks; ++block )
   {
      for( c = 0, pos = 0; c < decdecomp->nsubscipconss[block]; ++c )
      {
         if( !SCIPconsIsDeleted(decdecomp->subscipconss[block][c]) )
         {
            decdecomp->subscipconss[block][pos] = decdecomp->subscipconss[block][c];
            ++pos;
         }
         else
         {
            SCIP_CALL( SCIPreleaseCons(scip, &decdecomp->subscipconss[block][c]) );
         }
      }
      SCIP_CALL( SCIPreallocBlockMemoryArray(scip, &decdecomp->subscipconss[block],
         SCIPcalcMemGrowSize(scip, decdecomp->nsubscipconss[block]), SCIPcalcMemGrowSize(scip, pos)) );
      decdecomp->nsubscipconss[block] = pos;
   }

   for( c = 0, pos = 0; c < decdecomp->nlinkingconss; ++c )
   {
      if( !SCIPconsIsDeleted(decdecomp->linkingconss[c]) )
      {
         decdecomp->linkingconss[pos] = decdecomp->linkingconss[c];
         ++pos;
      }
      else
      {
         SCIP_CALL( SCIPreleaseCons(scip, &decdecomp->linkingconss[c]) );
      }
   }

   if( pos != decdecomp->nlinkingconss && decdecomp->linkingconss != NULL )
      SCIP_CALL( SCIPreallocBlockMemoryArray(scip, &decdecomp->linkingconss,
         SCIPcalcMemGrowSize(scip, decdecomp->nlinkingconss), SCIPcalcMemGrowSize(scip, pos)) );
   decdecomp->nlinkingconss = pos;

   return SCIP_OKAY;
}

/**
 * Adds all those constraints that were added to the problem after the decomposition had been created
 */
SCIP_RETCODE DECdecompAddRemainingConss(
   SCIP*                 scip,               /**< SCIP data structure */
   DEC_DECOMP*           decdecomp           /**< decomposition data structure */
   )
{
   int c;

   assert(scip != NULL);
   assert(decdecomp != NULL);

   for( c = 0; c < SCIPgetNConss(scip); ++c )
   {
      SCIP_CONS* cons;
      cons = SCIPgetConss(scip)[c];


      if( !GCGisConsGCGCons(cons) && !SCIPhashmapExists(DECdecompGetConstoblock(decdecomp), cons) )
      {
         int block;
         SCIP_CALL( DECdetermineConsBlock(scip, decdecomp, cons, &block) );
         SCIPdebugMessage("add remaining: cons <%s> in block %d/%d\n", SCIPconsGetName(cons), block, DECdecompGetNBlocks(decdecomp) );

         /* If the constraint has only variables appearing in the master only,
          * we assign it to the master rather than creating a new block
          */
         if( block == -1 || (block >= 0 && block == DECdecompGetNBlocks(decdecomp) ) )
         {
            if( decdecomp->nlinkingconss == 0 )
            {
               int newsize;
               newsize = SCIPcalcMemGrowSize(scip, 1);
               SCIP_CALL( SCIPallocBlockMemoryArray(scip, &decdecomp->linkingconss, newsize) );

               switch( decdecomp->type )
               {
               case DEC_DECTYPE_DIAGONAL:
                  decdecomp->type = DEC_DECTYPE_BORDERED;
                  SCIPwarningMessage(scip, "Decomposition type changed to 'bordered' due to an added constraint.\n");
                  break;
               case DEC_DECTYPE_STAIRCASE:
                  decdecomp->type = DEC_DECTYPE_ARROWHEAD;
                  SCIPwarningMessage(scip, "Decomposition type changed to 'arrowhead' due to an added constraint.\n");
                  break;
               default:
                  break;
               }
            }
            else
            {
               int oldsize;
               int newsize;
               oldsize = SCIPcalcMemGrowSize(scip, decdecomp->nlinkingconss);
               newsize = SCIPcalcMemGrowSize(scip, decdecomp->nlinkingconss+1);
               SCIP_CALL( SCIPreallocBlockMemoryArray(scip, &decdecomp->linkingconss, oldsize, newsize) );
            }
            decdecomp->linkingconss[decdecomp->nlinkingconss] = cons;
            decdecomp->nlinkingconss += 1;
            SCIP_CALL( SCIPhashmapInsert(decdecomp->constoblock, cons, (void*) (size_t) (DECdecompGetNBlocks(decdecomp)+1)) );
         }
         else
         {
            int oldsize;
            int newsize;
            assert(block>=0);

            oldsize = SCIPcalcMemGrowSize(scip, decdecomp->nsubscipconss[block]);
            newsize = SCIPcalcMemGrowSize(scip, decdecomp->nsubscipconss[block]+1);

            assert(decdecomp->nsubscipconss[block] > 0);
            SCIP_CALL( SCIPreallocBlockMemoryArray(scip, &decdecomp->subscipconss[block], oldsize, newsize) ); /*lint !e866*/
            decdecomp->subscipconss[block][decdecomp->nsubscipconss[block]] = cons;
            decdecomp->nsubscipconss[block] += 1;
            SCIP_CALL( SCIPhashmapInsert(decdecomp->constoblock, cons, (void*) (size_t) (block+1)) );
            SCIP_CALL( assignConsvarsToBlock(scip, decdecomp, cons, block) );
         }
         SCIP_CALL( SCIPcaptureCons(scip, cons) );
      }
   }


   return SCIP_OKAY;
}

/** checks the consistency of the data structure
 *
 *  In particular, it checks whether the redundant information in the structure agree and
 *  whether the variables in the structure are both existant in the arrays and in the problem
 */
SCIP_RETCODE DECdecompCheckConsistency(
   SCIP*                 scip,               /**< SCIP data structure */
   DEC_DECOMP*           decdecomp           /**< decomposition data structure */
   )
{
#ifndef NDEBUG
   int c;
   int b;
   int v;


   SCIPdebugMessage("Problem is %stransformed\n", SCIPgetStage(scip) >= SCIP_STAGE_TRANSFORMED ? "": "not ");

   for( v = 0; v < SCIPgetNVars(scip); ++v )
   {
      if( SCIPisEQ(scip, SCIPvarGetLbGlobal(SCIPgetVars(scip)[v]), SCIPvarGetUbGlobal(SCIPgetVars(scip)[v]) ) && SCIPisEQ(scip, SCIPvarGetUbGlobal(SCIPgetVars(scip)[v]), 0. ) )
         continue;
      assert(SCIPhashmapExists(DECdecompGetVartoblock(decdecomp), SCIPgetVars(scip)[v]));
   }

   for( c = 0; c < SCIPgetNConss(scip); ++c )
   {
      if( !GCGisConsGCGCons(SCIPgetConss(scip)[c]) )
      {
         assert(SCIPhashmapExists(DECdecompGetConstoblock(decdecomp), SCIPgetConss(scip)[c]));
      }
   }

   /* Check whether subscipcons are correct */
   for( b = 0; b < DECdecompGetNBlocks(decdecomp); ++b )
   {
      for( c = 0; c < DECdecompGetNSubscipconss(decdecomp)[b]; ++c )
      {
         SCIP_VAR** curvars;
         int ncurvars;
         SCIP_CONS* cons = DECdecompGetSubscipconss(decdecomp)[b][c];

         SCIPdebugMessage("Cons <%s> in block %d = %d\n", SCIPconsGetName(cons), b, ((int) (size_t) SCIPhashmapGetImage(DECdecompGetConstoblock(decdecomp), cons)) -1);  /*lint !e507*/
         assert(SCIPfindCons(scip, SCIPconsGetName(cons)) != NULL);
         assert(((int) (size_t) SCIPhashmapGetImage(DECdecompGetConstoblock(decdecomp), cons)) - 1 == b); /*lint !e507*/
         ncurvars = GCGconsGetNVars(scip, cons);
         if ( ncurvars == 0 )
            continue;
         SCIP_CALL( SCIPallocBufferArray(scip, &curvars, ncurvars) );
         SCIP_CALL( GCGconsGetVars(scip, cons, curvars, ncurvars) );

         for( v = 0; v < ncurvars; ++v )
         {
            int varblock;
            SCIP_VAR* var = SCIPvarGetProbvar(curvars[v]);

            if( SCIPvarGetStatus(var) == SCIP_VARSTATUS_FIXED || SCIPvarGetLbGlobal(var) == SCIPvarGetUbGlobal(var)  )
               continue;

            varblock = ((int) (size_t) SCIPhashmapGetImage(DECdecompGetVartoblock(decdecomp), var)) - 1;  /*lint !e507*/
            SCIPdebugMessage("\tVar <%s> in block %d = %d\n", SCIPvarGetName(var), b, varblock);

            assert(SCIPfindVar(scip, SCIPvarGetName(var)) != NULL);
            assert(SCIPvarIsActive(var));
            assert(varblock == b || varblock == DECdecompGetNBlocks(decdecomp)+1 );

         }
         SCIPfreeBufferArray(scip, &curvars);
      }

      assert((DECdecompGetSubscipvars(decdecomp)[b] == NULL) == (DECdecompGetNSubscipvars(decdecomp)[b] == 0));


      for( v = 0; v < DECdecompGetNSubscipvars(decdecomp)[b]; ++v )
      {
         int varblock;
         SCIP_VAR* var = DECdecompGetSubscipvars(decdecomp)[b][v];
         varblock = ((int) (size_t) SCIPhashmapGetImage(DECdecompGetVartoblock(decdecomp), var)) - 1; /*lint !e507*/
         SCIPdebugMessage("Var <%s> in block %d = %d\n", SCIPvarGetName(var), b, varblock);
         assert(SCIPfindVar(scip, SCIPvarGetName(var)) != NULL);
         assert(SCIPvarIsActive(var));
         assert(varblock == b || varblock == DECdecompGetNBlocks(decdecomp)+1);
      }
   }

   /* check linking constraints and variables */
   for( v = 0; v < DECdecompGetNLinkingvars(decdecomp); ++v )
   {
      int varblock;
      varblock = (int) (size_t) SCIPhashmapGetImage(DECdecompGetVartoblock(decdecomp), DECdecompGetLinkingvars(decdecomp)[v]); /*lint !e507*/
      assert( varblock == DECdecompGetNBlocks(decdecomp) +1 || varblock == DECdecompGetNBlocks(decdecomp)+2); /*lint !e507*/
   }
   for (c = 0; c < DECdecompGetNLinkingconss(decdecomp); ++c)
   {
      assert(((int) (size_t) SCIPhashmapGetImage(DECdecompGetConstoblock(decdecomp), DECdecompGetLinkingconss(decdecomp)[c])) -1 ==  DECdecompGetNBlocks(decdecomp)); /*lint !e507*/
   }

   switch( DECdecompGetType(decdecomp) )
   {
   case DEC_DECTYPE_UNKNOWN:
         assert(FALSE);
      break;
   case DEC_DECTYPE_ARROWHEAD:
      assert(DECdecompGetNLinkingvars(decdecomp) > 0 || DECdecompGetNTotalStairlinkingvars(decdecomp) > 0);
      break;
   case DEC_DECTYPE_BORDERED:
      assert(DECdecompGetNLinkingvars(decdecomp) == 0 && DECdecompGetNLinkingconss(decdecomp) > 0);
      break;
   case DEC_DECTYPE_DIAGONAL:
      assert(DECdecompGetNLinkingvars(decdecomp) == 0 && DECdecompGetNLinkingconss(decdecomp) == 0);
      break;
   case DEC_DECTYPE_STAIRCASE:
      assert(DECdecompGetNLinkingvars(decdecomp) > 0 && DECdecompGetNLinkingconss(decdecomp) == 0);
      break;
   default:
         assert(FALSE);
         break;
   }

#endif
   return SCIP_OKAY;
}

/** creates a decomposition with all constraints in the master */
SCIP_RETCODE DECcreateBasicDecomp(
   SCIP*                 scip,                /**< SCIP data structure */
   DEC_DECOMP**          decomp,              /**< decomposition data structure */
   SCIP_Bool             solveorigprob        /**< is the original problem being solved? */
   )
{
   SCIP_HASHMAP* constoblock;
   SCIP_HASHMAP* vartoblock;
   SCIP_CONS** conss;
   SCIP_VAR**  vars;
   SCIP_Bool haslinking;
   int nblocks;
   int nconss;
   int nvars;
   int c;
   int v;

   assert(scip != NULL);
   assert(decomp != NULL);

   SCIP_CALL( DECdecompCreate(scip, decomp) );
   conss = SCIPgetConss(scip);
   nconss = SCIPgetNConss(scip);
   vars = SCIPgetVars(scip);
   nvars = SCIPgetNVars(scip);

   SCIP_CALL( SCIPhashmapCreate(&constoblock, SCIPblkmem(scip), nconss) );
   SCIP_CALL( SCIPhashmapCreate(&vartoblock, SCIPblkmem(scip), nvars) );
   haslinking = FALSE;


   for( c = 0; c < nconss; ++c )
   {
      if( GCGisConsGCGCons(conss[c]) )
         continue;
      SCIP_CALL( SCIPhashmapInsert(constoblock, conss[c], (void*) (size_t) 1 ) );
   }

   for( v = 0; v < nvars; ++v )
   {
      SCIP_VAR* probvar = SCIPvarGetProbvar(vars[v]);

      if( SCIPvarGetStatus(probvar) == SCIP_VARSTATUS_FIXED )
         continue;
      SCIP_CALL( SCIPhashmapInsert(vartoblock, probvar, (void*) (size_t) 1 ) );
      }

   if( solveorigprob )
      nblocks = 0;
   else
      nblocks = 1;

   DECfilloutDecompFromHashmaps(scip, *decomp, vartoblock, constoblock, nblocks, haslinking);

   DECdecompSetPresolved(*decomp, TRUE);

   return SCIP_OKAY;
}

/**
 * processes block representatives
 *
 * @return returns the number of blocks
 */
static
int processBlockRepresentatives(
   int                   maxblock,           /**< maximal number of blocks */
   int*                  blockrepresentative /**< array blockrepresentatives */
   )
{
   int i;
   int tempblock = 1;

   assert(maxblock >= 1);
   assert(blockrepresentative != NULL );
   SCIPdebugPrintf("Blocks: ");

   /* postprocess blockrepresentatives */
   for( i = 1; i < maxblock; ++i )
   {
      /* forward replace the representatives */
      assert(blockrepresentative[i] >= 0);
      assert(blockrepresentative[i] < maxblock);
      if( blockrepresentative[i] != i )
         blockrepresentative[i] = blockrepresentative[blockrepresentative[i]];
      else
      {
         blockrepresentative[i] = tempblock;
         ++tempblock;
      }
      /* It is crucial that this condition holds */
      assert(blockrepresentative[i] <= i);
      SCIPdebugPrintf("%d ", blockrepresentative[i]);
   }
   SCIPdebugPrintf("\n");
   return tempblock-1;
}

/** */
static
SCIP_RETCODE assignConstraintsToRepresentatives(
   SCIP*                 scip,               /**< SCIP data structure */
   SCIP_CONS**           conss,              /**< array of all constraints */
   int                   nconss,             /**< number of constraints */
   SCIP_Bool*            consismaster,       /**< array of flags whether a constraint belongs to the master problem */
   SCIP_HASHMAP*         constoblock,        /**< hashmap from constraints to block numbers, to be filled */
   int*                  vartoblock,         /**< array mapping variables to block numbers, initially all -1, to be set */
   int*                  nextblock,          /**< index of next free block to which no constraints have been assigned yet */
   int*                  blockrepresentative /**<  */
   )
{

   int i;
   int j;
   SCIP_VAR** curvars;
   int ncurvars;

   conss = SCIPgetConss(scip);
   nconss = SCIPgetNConss(scip);

   /* go through the all constraints */
   for( i = 0; i < nconss; ++i )
   {
      int consblock;
      SCIP_CONS* cons = conss[i];

      assert(cons != NULL);
      if( GCGisConsGCGCons(cons) )
         continue;

      if( consismaster[i] )
         continue;

      /* get variables of constraint; ignore empty constraints */
      ncurvars = GCGconsGetNVars(scip, cons);
      curvars = NULL;
      if( ncurvars > 0 )
      {
         SCIP_CALL( SCIPallocBufferArray(scip, &curvars, ncurvars) );
         SCIP_CALL( GCGconsGetVars(scip, cons, curvars, ncurvars) );
      }
      assert(ncurvars >= 0);
      assert(ncurvars <= SCIPgetNVars(scip));
      assert(curvars != NULL || ncurvars == 0);

      assert(SCIPhashmapGetImage(constoblock, cons) == NULL);

      /* if there are no variables, put it in the first block, otherwise put it in the next block */
      if( ncurvars == 0 )
         consblock = -1;
      else
         consblock = *nextblock;

      /* go through all variables */
      for( j = 0; j < ncurvars; ++j )
      {
         SCIP_VAR* probvar;
         int varindex;
         int varblock;

         assert(curvars != NULL);
         probvar = SCIPvarGetProbvar(curvars[j]);
         assert(probvar != NULL);

         /* ignore variables which have been fixed during presolving */
         if( SCIPvarGetStatus(probvar) == SCIP_VARSTATUS_FIXED )
            continue;

         varindex = SCIPvarGetProbindex(probvar);
         assert(varindex >= 0);
         assert(varindex < SCIPgetNVars(scip));

         /** @todo what about deleted variables? */
         /* get block of variable */
         varblock = vartoblock[varindex];

         SCIPdebugMessage("\tVar %s (%d): ", SCIPvarGetName(probvar), varblock);
         /* if variable is already assigned to a block, assign constraint to that block */
         if( varblock > -1 && varblock != consblock )
         {
            consblock = MIN(consblock, blockrepresentative[varblock]);
            SCIPdebugPrintf("still in block %d.\n", varblock);
         }
         else if( varblock == -1 )
         {
            /* if variable is free, assign it to the new block for this constraint */
            varblock = consblock;
            assert(varblock > 0);
            assert(varblock <= *nextblock);
            vartoblock[varindex] = varblock;
            SCIPdebugPrintf("new in block %d.\n", varblock);
         }
         else
         {
            assert((varblock > 0) && (consblock == varblock));
            SCIPdebugPrintf("no change.\n");
         }

         SCIPdebugPrintf("VARINDEX: %d (%d)\n", varindex, vartoblock[varindex]);
      }

      /* if the constraint belongs to a new block, mark it as such */
      if( consblock == *nextblock )
      {
         assert(consblock > 0);
         blockrepresentative[consblock] = consblock;
         assert(blockrepresentative[consblock] > 0);
         assert(blockrepresentative[consblock] <= *nextblock);
         ++(*nextblock);
      }

      SCIPdebugMessage("Cons %s will be in block %d (next %d)\n", SCIPconsGetName(cons), consblock, *nextblock);

      for( j = 0; j < ncurvars; ++j )
      {
         SCIP_VAR* probvar;
         int varindex;
         int oldblock;

         assert(curvars != NULL);
         probvar = SCIPvarGetProbvar(curvars[j]);
         assert(probvar != NULL);

         /* ignore variables which have been fixed during presolving */
         if( SCIPvarGetStatus(probvar) == SCIP_VARSTATUS_FIXED )
            continue;

         varindex = SCIPvarGetProbindex(probvar);
         assert(varindex >= 0);
         assert(varindex < SCIPgetNVars(scip));

         oldblock = vartoblock[varindex];
         assert((oldblock > 0) && (oldblock <= *nextblock));

         SCIPdebugMessage("\tVar %s ", SCIPvarGetName(probvar));
         if( oldblock != consblock )
         {
            SCIPdebugPrintf("reset from %d to block %d.\n", oldblock, consblock);
            vartoblock[varindex] = consblock;
            SCIPdebugPrintf("VARINDEX: %d (%d)\n", varindex, consblock);

            if( (blockrepresentative[oldblock] != -1) && (blockrepresentative[oldblock] > blockrepresentative[consblock]) )
            {
               int oldrepr;
               oldrepr = blockrepresentative[oldblock];
               SCIPdebugMessage("\t\tBlock representative from block %d changed from %d to %d.\n", oldblock, blockrepresentative[oldblock], consblock);
               assert(consblock > 0);
               blockrepresentative[oldblock] = consblock;
               if( (oldrepr != consblock) && (oldrepr != oldblock) )
               {
                  blockrepresentative[oldrepr] = consblock;
                  SCIPdebugMessage("\t\tBlock representative from block %d changed from %d to %d.\n", oldrepr, blockrepresentative[oldrepr], consblock);
               }
            }
         }
         else
         {
            SCIPdebugPrintf("will not be changed from %d to %d.\n", oldblock, consblock);
         }
      }

      SCIPfreeBufferArrayNull(scip, &curvars);
      assert(consblock >= 1 || consblock == -1);
      assert(consblock <= *nextblock);

      /* store the constraint block */
      if( consblock != -1 )
      {
         SCIPdebugMessage("cons %s in block %d\n", SCIPconsGetName(cons), consblock);
         SCIP_CALL( SCIPhashmapInsert(constoblock, cons, (void*)(size_t)consblock) );
      }
      else
      {
         SCIPdebugMessage("ignoring %s\n", SCIPconsGetName(cons));
      }
   }

   return SCIP_OKAY;
}

/** */
static
SCIP_RETCODE fillConstoblock(
   SCIP_CONS**           conss,
   int                   nconss,
   SCIP_Bool*            consismaster,       /**< */
   int                   nblocks,            /**< */
   SCIP_HASHMAP*         constoblock,        /**< */
   SCIP_HASHMAP*         newconstoblock,     /**< */
   int*                  blockrepresentative /**< */
   )
{
   int i;

   /* convert temporary data to detectordata */
   for( i = 0; i < nconss; ++i )
   {
      int consblock;

      SCIP_CONS* cons = conss[i];

      if( GCGisConsGCGCons(cons) )
         continue;

      if( consismaster[i] )
      {
         SCIP_CALL( SCIPhashmapInsert(newconstoblock, cons, (void*) (size_t) (nblocks+1)) );
         continue;
      }

      if( !SCIPhashmapExists(constoblock, cons) )
         continue;

      consblock = (int) (size_t) SCIPhashmapGetImage(constoblock, cons); /*lint !e507*/
      assert(consblock > 0);
      consblock = blockrepresentative[consblock];
      assert(consblock <= nblocks);
      SCIP_CALL( SCIPhashmapInsert(newconstoblock, cons, (void*)(size_t)consblock) );
      SCIPdebugMessage("%d %s\n", consblock, SCIPconsGetName(cons));
   }
   return SCIP_OKAY;
}

/** creates a decomposition with provided constraints in the master
 * The function will put the remaining constraints in one or more pricing problems
 * depending on whether the subproblems decompose with no variables in common.
 */
SCIP_RETCODE DECcreateDecompFromMasterconss(
   SCIP*                 scip,                /**< SCIP data structure */
   DEC_DECOMP**          decomp,              /**< decomposition data structure */
   SCIP_CONS**           masterconss,         /**< constraints to be put in the master */
   int                   nmasterconss         /**< number of constraints in the master */
   )
{
   SCIP_HASHMAP* constoblock;
   SCIP_HASHMAP* newconstoblock;
   SCIP_CONS** conss;
   int nconss;
   int nvars;
   int nblocks;
   int* blockrepresentative;
   int nextblock = 1;
   SCIP_Bool* consismaster;
   int i;
   int* vartoblock;

   assert(scip != NULL);
   assert(decomp != NULL);
   assert(nmasterconss == 0 || masterconss != NULL);
   assert(SCIPgetStage(scip) >= SCIP_STAGE_TRANSFORMED);

   conss = SCIPgetConss(scip);
   nconss = SCIPgetNConss(scip);
   nvars = SCIPgetNVars(scip);

   assert( nmasterconss <= nconss );

   if( GCGisConsGCGCons(conss[nconss-1]) )
      --nconss;

   nblocks = nconss-nmasterconss+1;
   assert(nblocks > 0);

   SCIP_CALL( SCIPallocBufferArray(scip, &blockrepresentative, nblocks) );
   SCIP_CALL( SCIPallocBufferArray(scip, &consismaster, nconss) );
   SCIP_CALL( SCIPallocBufferArray(scip, &vartoblock, nvars) );
   SCIP_CALL( SCIPhashmapCreate(&constoblock, SCIPblkmem(scip), nconss) );
   SCIP_CALL( SCIPhashmapCreate(&newconstoblock, SCIPblkmem(scip), nconss) );

   for( i = 0; i < nmasterconss; ++i )
   {
      SCIP_CALL( SCIPhashmapInsert(constoblock, masterconss[i], (void*) (size_t) (nblocks+1)) );
   }

   for( i = 0; i < nconss; ++i )
   {
      assert(!GCGisConsGCGCons(conss[i]));
      consismaster[i] = SCIPhashmapExists(constoblock, conss[i]);
   }

   for( i = 0; i < nvars; ++i )
   {
      vartoblock[i] = -1;
   }

   for( i = 0; i < nblocks; ++i )
   {
      blockrepresentative[i] = -1;
   }

   SCIP_CALL( assignConstraintsToRepresentatives(scip, conss, nconss, consismaster, constoblock, vartoblock, &nextblock, blockrepresentative) );

   /* postprocess blockrepresentatives */
   nblocks = processBlockRepresentatives(nextblock, blockrepresentative);

   /* convert temporary data to detectordata */
   SCIP_CALL( fillConstoblock(conss, nconss, consismaster, nblocks, constoblock, newconstoblock, blockrepresentative) );
   SCIP_CALL( DECdecompCreate(scip, decomp) );
   SCIP_CALL( DECfilloutDecompFromConstoblock(scip, *decomp, newconstoblock, nblocks, FALSE) );

   SCIPfreeBufferArray(scip, &vartoblock);
   SCIPfreeBufferArray(scip, &consismaster);
   SCIPfreeBufferArray(scip, &blockrepresentative);
   SCIPhashmapFree(&constoblock);

   return SCIP_OKAY;
}

/** increase the corresponding count of the variable stats*/
static
void incVarsData(
   SCIP_VAR*              var,                /**< variable to consider */
   int*                   nbinvars,           /**< pointer to array of size nproblems to store number of binary subproblem vars */
   int*                   nintvars,           /**< pointer to array of size nproblems to store number of integer subproblem vars */
   int*                   nimplvars,          /**< pointer to array of size nproblems to store number of implied subproblem vars */
   int*                   ncontvars,          /**< pointer to array of size nproblems to store number of continues subproblem vars */
   int                    nproblems,          /**< size of the arrays*/
   int                    i                   /**< index of the array to increase */
)
{
   assert(var != NULL);
   assert(i >= 0);
   assert(i < nproblems);

   if( nbinvars != NULL && (SCIPvarGetType(var) == SCIP_VARTYPE_BINARY || SCIPvarIsBinary(var)) )
   {
      ++(nbinvars[i]);
      assert(nbinvars[i] > 0);
   }
   if( nintvars != NULL && (SCIPvarGetType(var) == SCIP_VARTYPE_INTEGER && !SCIPvarIsBinary(var)) )
   {
      ++(nintvars[i]);
      assert(nintvars[i] > 0);
   }
   if( nimplvars != NULL && (SCIPvarGetType(var) == SCIP_VARTYPE_IMPLINT) )
   {
      ++(nimplvars[i]);
      assert(nimplvars[i] > 0);
   }
   if( ncontvars != NULL && (SCIPvarGetType(var) == SCIP_VARTYPE_CONTINUOUS) )
   {
      ++(ncontvars[i]);
      assert(ncontvars[i] > 0);
   }
}

/* score methods */

/** return the number of variables and binary, integer, implied integer, continuous variables of all subproblems */
void DECgetSubproblemVarsData(
   SCIP*                 scip,               /**< SCIP data structure */
   DEC_DECOMP*           decomp,             /**< decomposition data structure */
   int*                  nvars,              /**< pointer to array of size nproblems to store number of subproblem vars or NULL */
   int*                  nbinvars,           /**< pointer to array of size nproblems to store number of binary subproblem vars or NULL */
   int*                  nintvars,           /**< pointer to array of size nproblems to store number of integer subproblem vars or NULL */
   int*                  nimplvars,          /**< pointer to array of size nproblems to store number of implied subproblem vars or NULL */
   int*                  ncontvars,          /**< pointer to array of size nproblems to store number of continuous subproblem vars or NULL */
   int                   nproblems           /**< size of the arrays*/
)
{
   int i;
   int j;

   assert(scip != NULL);
   assert(decomp != NULL);
   assert(nproblems > 0);

   assert(DECdecompGetType(decomp) != DEC_DECTYPE_UNKNOWN);
   if( nvars != NULL )
      BMSclearMemoryArray(nvars, nproblems);
   if( nbinvars != NULL )
      BMSclearMemoryArray(nbinvars, nproblems);
   if( nintvars != NULL )
      BMSclearMemoryArray(nintvars, nproblems);
   if( nimplvars != NULL )
      BMSclearMemoryArray(nimplvars, nproblems);
   if( ncontvars != NULL )
      BMSclearMemoryArray(ncontvars, nproblems);

   for( i = 0; i < nproblems; ++i )
   {
      SCIP_VAR*** subscipvars;
      int* nsubscipvars;

      nsubscipvars = DECdecompGetNSubscipvars(decomp);
      subscipvars = DECdecompGetSubscipvars(decomp);
      if( nvars != NULL )
         nvars[i] = nsubscipvars[i];

      for( j = 0; j < nsubscipvars[i]; ++j )
      {
         incVarsData(subscipvars[i][j], nbinvars, nintvars, nimplvars, ncontvars, nproblems, i);
      }
   }
}


/** return the number of variables and binary, integer, implied integer, continuous variables of the master */
void DECgetLinkingVarsData(
   SCIP*                 scip,               /**< SCIP data structure */
   DEC_DECOMP*           decomp,             /**< decomposition data structure */
   int*                  nvars,              /**< pointer to store number of linking vars or NULL */
   int*                  nbinvars,           /**< pointer to store number of binary linking vars or NULL */
   int*                  nintvars,           /**< pointer to store number of integer linking vars or NULL */
   int*                  nimplvars,          /**< pointer to store number of implied linking vars or NULL */
   int*                  ncontvars           /**< pointer to store number of continuous linking vars or NULL */
)
{
   int i;
   SCIP_VAR** linkingvars;
   int nlinkingvars;

   assert(scip != NULL);
   assert(decomp != NULL);

   assert(DECdecompGetType(decomp) != DEC_DECTYPE_UNKNOWN);

   nlinkingvars = DECdecompGetNLinkingvars(decomp);
   linkingvars = DECdecompGetLinkingvars(decomp);

   if( nvars != NULL )
      *nvars = nlinkingvars;
   if( nbinvars != NULL )
      *nbinvars = 0;
   if( nintvars != NULL )
      *nintvars = 0;
   if( nimplvars != NULL )
      *nimplvars = 0;
   if( ncontvars != NULL )
      *ncontvars = 0;


   for( i = 0; i < nlinkingvars; ++i )
   {
      incVarsData(linkingvars[i], nbinvars, nintvars, nimplvars, ncontvars, 1, 0);
   }
}

/**
 * returns the number of nonzeros of each column of the constraint matrix both in the subproblem and in the master
 * @note For linking variables, the number of nonzeros in the subproblems corresponds to the number on nonzeros
 * in the border
 *
 * @note The arrays have to be allocated by the caller
 *
 * @pre This function assumes that constraints are partitioned in the decomp structure, no constraint is present in more than one block
 *
 */
SCIP_RETCODE DECgetDensityData(
   SCIP*                 scip,               /**< SCIP data structure */
   DEC_DECOMP*           decomp,             /**< decomposition data structure */
   SCIP_VAR**            vars,               /**< pointer to array store variables belonging to density */
   int                   nvars,              /**< number of variables */
   SCIP_CONS**           conss,              /**< pointer to array to store constraints belonging to the density */
   int                   nconss,             /**< number of constraints */
   int*                  varsubproblemdensity, /**< pointer to array to store the nonzeros for the subproblems */
   int*                  varmasterdensity,   /**< pointer to array to store the nonzeros for the master */
   int*                  conssubproblemdensity, /**< pointer to array to store the nonzeros for the subproblems */
   int*                  consmasterdensity   /**< pointer to array to store the nonzeros for the master */
)
{
   int nlinkingconss;
   SCIP_HASHMAP* vartoblock;
   SCIP_CONS** curconss;

   int ncurvars;
   SCIP_VAR** curvars;
   SCIP_Bool success;

   int i;
   int j;
   int v;
   int c;

   assert(scip != NULL);
   assert(decomp != NULL);
   assert(vars != NULL);
   assert(nvars > 0);
   assert(conss != NULL);
   assert(varsubproblemdensity != NULL);
   assert(varmasterdensity != NULL);
   assert(conssubproblemdensity != NULL);
   assert(consmasterdensity != NULL);

   /* make sure the passed data is initialised to 0 */
   BMSclearMemoryArray(vars, nvars);
   BMSclearMemoryArray(conss, nconss);
   BMSclearMemoryArray(varsubproblemdensity, nvars);
   BMSclearMemoryArray(varmasterdensity, nvars);
   BMSclearMemoryArray(conssubproblemdensity, nconss);
   BMSclearMemoryArray(consmasterdensity, nconss);

   BMScopyMemoryArray(vars, SCIPgetVars(scip), nvars);

   vartoblock = DECdecompGetVartoblock(decomp);
   c = 0;
   for( i = 0; i < DECdecompGetNBlocks(decomp); ++i )
   {
      curconss = DECdecompGetSubscipconss(decomp)[i];
      assert(curconss != NULL);

      for( j = 0; j < DECdecompGetNSubscipconss(decomp)[i]; ++j )
      {
         assert(c < nconss); /* This assertion and the logic forbids constraints in more than one block */
         conss[c] = curconss[j];

         SCIP_CALL( SCIPgetConsNVars(scip, curconss[j], &ncurvars, &success) );
         assert(success);
         SCIP_CALL( SCIPallocBufferArray(scip, &curvars, ncurvars) );
         SCIP_CALL( SCIPgetConsVars(scip, curconss[j], curvars, ncurvars, &success) );
         assert(success);

         for( v = 0; v < ncurvars; ++v )
         {
            SCIP_VAR* var;
            int block;
            int probindex;

            var = curvars[v];
            var = SCIPvarGetProbvar(var);
            probindex = SCIPvarGetProbindex(var);

            if( SCIPvarGetStatus(var) == SCIP_VARSTATUS_FIXED )
               continue;

            assert(probindex >= 0);
            assert(probindex < nvars);
            varsubproblemdensity[probindex] += 1;
            assert(varsubproblemdensity[probindex] > 0);
            block = (int) (size_t) SCIPhashmapGetImage(vartoblock, var); /*lint !e507*/
            assert(block > 0);

            if( block <= DECdecompGetNBlocks(decomp) )
            {
               conssubproblemdensity[c] +=1;
            }
            else
            {
               consmasterdensity[c] += 1;
            }
         }

         SCIPfreeBufferArray(scip, &curvars);
         c++;
      }
   }

   nlinkingconss = DECdecompGetNLinkingconss(decomp);
   curconss = DECdecompGetLinkingconss(decomp);

   for( j = 0; j < nlinkingconss; ++j )
   {
      assert(c < nconss); /* This assertion and the logic forbids constraints in more than one block */
      SCIP_CALL( SCIPgetConsNVars(scip, curconss[j], &ncurvars, &success) );
      assert(success);
      SCIP_CALL( SCIPallocBufferArray(scip, &curvars, ncurvars) );
      SCIP_CALL( SCIPgetConsVars(scip, curconss[j], curvars, ncurvars, &success) );
      assert(success);

      conss[c] = curconss[j];

      for( v = 0; v < ncurvars; ++v )
      {
         SCIP_VAR* var;
         int probindex;

         var = curvars[v];
         var = SCIPvarGetProbvar(var);
         probindex = SCIPvarGetProbindex(var);

         if( SCIPvarGetStatus(var) == SCIP_VARSTATUS_FIXED )
            continue;

         assert(probindex >= 0);
         assert(probindex < nvars);
         varmasterdensity[probindex] += 1;
         assert(varmasterdensity[probindex] > 0);
         SCIPdebugMessage("Var <%s> appears in cons <%s>, total count: %d\n", SCIPvarGetName(var), SCIPconsGetName(curconss[j]), varmasterdensity[probindex]);
      }

      consmasterdensity[c] = ncurvars;
      c++;

      SCIPfreeBufferArray(scip, &curvars);
   }

   return SCIP_OKAY;
}

/** helper function to increase correct lock */
static
void increaseLock(
   SCIP*                 scip,               /**< SCIP data structure */
   SCIP_Real             lhs,                /**< left side of constraint */
   SCIP_Real             coef,               /**< coefficient of variable in constraint */
   SCIP_Real             rhs,                /**< right side of constraint */
   int*                  downlock,           /**< pointer to store downlock */
   int*                  uplock              /**< pointer to store uplock */
   )
{
   assert(scip != NULL);
   assert(downlock != NULL);
   assert(uplock != NULL);

   if( !SCIPisInfinity(scip, -lhs) )
   {
      if( SCIPisPositive(scip, coef) )
         ++(*downlock);
      if( SCIPisNegative(scip, coef) )
         ++(*uplock);

   }
   if( !SCIPisInfinity(scip, rhs) )
   {
      if( SCIPisPositive(scip, coef) )
         ++(*uplock);
      if( SCIPisNegative(scip, coef) )
         ++(*downlock);
   }

}

/**
 *  calculates the number of up and down locks of variables for a given decomposition in both the original problem and the pricingproblems
 *
 *  @note All arrays need to be allocated by the caller
 *
 *  @warning This function needs a lot of memory (nvars*nblocks+1) array entries
 */
SCIP_RETCODE DECgetVarLockData(
   SCIP*                 scip,               /**< SCIP data structure */
   DEC_DECOMP*           decomp,             /**< decomposition data structure */
   SCIP_VAR**            vars,               /**< pointer to array store variables belonging to density */
   int                   nvars,              /**< number of variables */
   int                   nsubproblems,       /**< number of sub problems */
   int**                 subsciplocksdown,   /**< pointer to two dimensional array to store the down locks for the subproblems */
   int**                 subsciplocksup,     /**< pointer to two dimensional array to store the down locks for the subproblems */
   int*                  masterlocksdown,    /**< pointer to array to store the down locks for the master */
   int*                  masterlocksup       /**< pointer to array to store the down locks for the master */
   )
{
   int nlinkingconss;
   SCIP_CONS** curconss;
   SCIP_VAR** curvars;
   SCIP_Real* curvals;
   int ncurvars;
   SCIP_Real lhs;
   SCIP_Real rhs;

   SCIP_Bool success;

   int i;
   int j;
   int v;

   assert(scip != NULL);
   assert(decomp != NULL);
   assert(vars != NULL);
   assert(nvars > 0);
   assert(nvars == SCIPgetNVars(scip));
   assert(subsciplocksdown != NULL);
   assert(subsciplocksup != NULL);
   assert(masterlocksdown != NULL);
   assert(masterlocksup != NULL);

   /* make sure the passed data is initialised to 0 */
   BMSclearMemoryArray(vars, nvars);
   BMScopyMemoryArray(vars, SCIPgetVars(scip), nvars);
   BMSclearMemoryArray(masterlocksdown, nvars);
   BMSclearMemoryArray(masterlocksup, nvars);
   for( i = 0; i < nsubproblems; ++i )
   {
      BMSclearMemoryArray(subsciplocksdown[i], nvars); /*lint !e866*/
      BMSclearMemoryArray(subsciplocksup[i], nvars); /*lint !e866*/
   }

   for( i = 0; i < DECdecompGetNBlocks(decomp); ++i )
   {
      curconss = DECdecompGetSubscipconss(decomp)[i];
      assert(curconss != NULL);

      for( j = 0; j < DECdecompGetNSubscipconss(decomp)[i]; ++j )
      {

         SCIP_CALL( SCIPgetConsNVars(scip, curconss[j], &ncurvars, &success) );
         assert(success);
         SCIP_CALL( SCIPallocBufferArray(scip, &curvars, ncurvars) );
         SCIP_CALL( SCIPallocBufferArray(scip, &curvals, ncurvars) );

         SCIP_CALL( GCGconsGetVals(scip, curconss[j], curvals, ncurvars) );
         SCIP_CALL( SCIPgetConsVars(scip, curconss[j], curvars, ncurvars, &success) );
         assert(success);

         rhs = GCGconsGetRhs(scip, curconss[j]);
         lhs = GCGconsGetLhs(scip, curconss[j]);

         for( v = 0; v < ncurvars; ++v )
         {
            SCIP_VAR* var;
            int probindex;

            var = curvars[v];
            var = SCIPvarGetProbvar(var);
            probindex = SCIPvarGetProbindex(var);

            if( SCIPvarGetStatus(var) == SCIP_VARSTATUS_FIXED )
               continue;

            assert(probindex >= 0);
            assert(probindex < nvars);
            assert(SCIPhashmapExists(DECdecompGetVartoblock(decomp), var));

            increaseLock(scip, lhs, curvals[v], rhs, &(subsciplocksdown[i][probindex]), &(subsciplocksup[i][probindex]));
         }

         SCIPfreeBufferArray(scip, &curvals);
         SCIPfreeBufferArray(scip, &curvars);
      }
   }

   nlinkingconss = DECdecompGetNLinkingvars(decomp);
   curconss = DECdecompGetLinkingconss(decomp);
   for( j = 0; j < nlinkingconss; ++j )
   {
      SCIP_CALL( SCIPgetConsNVars(scip, curconss[j], &ncurvars, &success) );
      assert(success);
      SCIP_CALL( SCIPallocBufferArray(scip, &curvars, ncurvars) );
      SCIP_CALL( SCIPallocBufferArray(scip, &curvals, ncurvars) );

      SCIP_CALL( GCGconsGetVals(scip, curconss[j], curvals, ncurvars) );
      SCIP_CALL( SCIPgetConsVars(scip, curconss[j], curvars, ncurvars, &success) );
      assert(success);

      rhs = GCGconsGetRhs(scip, curconss[j]);
      lhs = GCGconsGetLhs(scip, curconss[j]);

      for( v = 0; v < ncurvars; ++v )
      {
         SCIP_VAR* var;
         int probindex;

         var = curvars[v];
         var = SCIPvarGetProbvar(var);
         probindex = SCIPvarGetProbindex(var);

         if( SCIPvarGetStatus(var) == SCIP_VARSTATUS_FIXED )
            continue;

         assert(probindex >= 0);
         assert(probindex < nvars);

         increaseLock(scip, lhs, curvals[v], rhs, &(masterlocksdown[probindex]), &(masterlocksup[probindex]));
      }

      SCIPfreeBufferArray(scip, &curvals);
      SCIPfreeBufferArray(scip, &curvars);
   }

   return SCIP_OKAY;
}


/** sets the score of the given decomposition based on the border, the average density score and the ratio of
 * linking variables
 */
void DECsetMaxWhiteScore(
   SCIP*                 scip,               /**< SCIP data structure */
   DEC_DECOMP*           decdecomp,          /**< decomposition data structure */
   SCIP_Real             maxwhitescore
   )
{
   assert(maxwhitescore >= 0);

   decdecomp->maxwhitescore = maxwhitescore;

   return;
}


/** computes the score of the given decomposition based on the border, the average density score and the ratio of
 * linking variables
 */
SCIP_Real DECgetMaxWhiteScore(
   SCIP*                 scip,               /**< SCIP data structure */
   DEC_DECOMP*           decdecomp           /**< decomposition data structure */
   )
{
   DEC_SCORES score;

   if( decdecomp->maxwhitescore == -1.)
      DECevaluateDecomposition(scip, decdecomp, &score);

   assert(decdecomp->maxwhitescore >= 0);

   return decdecomp->maxwhitescore;
}

/** computes the score of the given decomposition based on the border, the average density score and the ratio of
 * linking variables
 */
SCIP_RETCODE DECevaluateDecomposition(
   SCIP*                 scip,               /**< SCIP data structure */
   DEC_DECOMP*           decdecomp,          /**< decomposition data structure */
   DEC_SCORES*           score               /**< returns the score of the decomposition */
   )
{
   SCIP_Longint matrixarea;
   SCIP_Longint borderarea;
   int nvars;
   int nconss;
   int i;
   int j;
   int k;
   /*   int blockarea; */
   SCIP_Real varratio;
   int* nzblocks;
   int nblocks;
   int* nlinkvarsblocks;
   int* nvarsblocks;
   SCIP_Real* blockdensities;
   int* blocksizes;
   SCIP_Real density;
   SCIP_Real blackarea;

   SCIP_Real alphaborderarea;
   SCIP_Real alphalinking;
   SCIP_Real alphadensity;

   alphaborderarea = 0.6;
   alphalinking = 0.2 ;
   alphadensity  = 0.2;
   blackarea = 0.;


   assert(scip != NULL);
   assert(score != NULL);

   nvars = SCIPgetNVars(scip);
   nconss = SCIPgetNConss(scip);

   nblocks = DECdecompGetNBlocks(decdecomp);

   SCIP_CALL( SCIPallocBufferArray(scip, &nzblocks, nblocks) );
   SCIP_CALL( SCIPallocBufferArray(scip, &nlinkvarsblocks, nblocks) );
   SCIP_CALL( SCIPallocBufferArray(scip, &blockdensities, nblocks) );
   SCIP_CALL( SCIPallocBufferArray(scip, &blocksizes, nblocks) );
   SCIP_CALL( SCIPallocBufferArray(scip, &nvarsblocks, nblocks) );
   /*
    * 3 Scores
    *
    * - Area percentage (min)
    * - block density (max)
    * - \pi_b {v_b|v_b is linking}/#vb (min)
    */

   /* calculate matrix area */
   matrixarea = (SCIP_Longint) nvars*nconss;

   blackarea += ( DECdecompGetNLinkingvars(decdecomp) - DECdecompGetNMastervars(decdecomp) ) * nconss;
   blackarea += DECdecompGetNLinkingconss(decdecomp) * nvars;

   blackarea -= (DECdecompGetNLinkingvars(decdecomp) - DECdecompGetNMastervars(decdecomp) ) * DECdecompGetNLinkingconss(decdecomp);


   /* calculate slave sizes, nonzeros and linkingvars */
   for( i = 0; i < nblocks; ++i )
   {
      SCIP_CONS** curconss;
      int ncurconss;
      int nvarsblock;
      SCIP_Bool *ishandled;

      SCIP_CALL( SCIPallocBufferArray(scip, &ishandled, nvars) );
      nvarsblock = 0;
      nzblocks[i] = 0;
      nlinkvarsblocks[i] = 0;
      blackarea +=  DECdecompGetNSubscipconss(decdecomp)[i] * ( DECdecompGetNSubscipvars(decdecomp)[i] );

      for( j = 0; j < nvars; ++j )
      {
         ishandled[j] = FALSE;
      }
      curconss = DECdecompGetSubscipconss(decdecomp)[i];
      ncurconss = DECdecompGetNSubscipconss(decdecomp)[i];

      for( j = 0; j < ncurconss; ++j )
      {
         SCIP_VAR** curvars;
         SCIP_VAR* var;
         int ncurvars;
         ncurvars = GCGconsGetNVars(scip, curconss[j]);
         if ( ncurvars == 0 )
            continue;
         SCIP_CALL( SCIPallocBufferArray(scip, &curvars, ncurvars) );
         SCIP_CALL( GCGconsGetVars(scip, curconss[j], curvars, ncurvars) );

         for( k = 0; k < ncurvars; ++k )
         {
            int block;
            if( !GCGisVarRelevant(curvars[k]) )
               continue;

            var = SCIPvarGetProbvar(curvars[k]);
            assert(var != NULL);
            if( !GCGisVarRelevant(var) )
               continue;

            assert(SCIPvarIsActive(var));
            assert(!SCIPvarIsDeleted(var));
            ++(nzblocks[i]);
            if( !SCIPhashmapExists(DECdecompGetVartoblock(decdecomp), var) )
            {
               block = (int)(size_t) SCIPhashmapGetImage(DECdecompGetVartoblock(decdecomp), curvars[k]); /*lint !e507*/
            }
            else
            {
               assert(SCIPhashmapExists(DECdecompGetVartoblock(decdecomp), var));
               block = (int)(size_t) SCIPhashmapGetImage(DECdecompGetVartoblock(decdecomp), var); /*lint !e507*/
            }

            if( block == nblocks+1 && ishandled[SCIPvarGetProbindex(var)] == FALSE )
            {
               ++(nlinkvarsblocks[i]);
            }
            ishandled[SCIPvarGetProbindex(var)] = TRUE;
         }

         SCIPfreeBufferArray(scip, &curvars);
      }

      for( j = 0; j < nvars; ++j )
      {
         if( ishandled[j] )
         {
            ++nvarsblock;
         }
      }

      blocksizes[i] = nvarsblock*ncurconss;
      nvarsblocks[i] = nvarsblock;
      if( blocksizes[i] > 0 )
      {
         blockdensities[i] = 1.0*nzblocks[i]/blocksizes[i];
      }
      else
      {
         blockdensities[i] = 0.0;
      }

      assert(blockdensities[i] >= 0 && blockdensities[i] <= 1.0);
      SCIPfreeBufferArray(scip, &ishandled);
   }

   borderarea = (SCIP_Longint) DECdecompGetNLinkingconss(decdecomp)*nvars + (SCIP_Longint) DECdecompGetNLinkingvars(decdecomp)*(nconss-DECdecompGetNLinkingconss(decdecomp));

   density = 1E20;
   varratio = 1.0;
   for( i = 0; i < nblocks; ++i )
   {
      density = MIN(density, blockdensities[i]);

      if( DECdecompGetNLinkingvars(decdecomp) > 0 )
      {
         varratio *= 1.0*nlinkvarsblocks[i]/DECdecompGetNLinkingvars(decdecomp);
      }
      else
      {
         varratio = 0;
      }
   }

   score->linkingscore = (0.5+0.5*varratio);
   score->borderscore = (1.0*(borderarea)/matrixarea);
   score->densityscore = (1-density);
   //score->maxwhitescore = blackarea/( nconss * nvars );

   //decdecomp->maxwhitescore = score->maxwhitescore;


   switch( DECdecompGetType(decdecomp) )
   {
   case DEC_DECTYPE_ARROWHEAD:
      score->totalscore = alphaborderarea*(score->borderscore) + alphalinking*(score->linkingscore) + alphadensity*(score->densityscore);
/*      score->totalscore = score->borderscore*score->linkingscore*score->densityscore; */
      break;
   case DEC_DECTYPE_BORDERED:
      score->totalscore = alphaborderarea*(score->borderscore) + alphalinking*(score->linkingscore) + alphadensity*(score->densityscore);
      /*       score->totalscore = score->borderscore*score->linkingscore*score->densityscore; */
      break;
   case DEC_DECTYPE_DIAGONAL:
      if(nblocks == 1 || nblocks == 0)
         score->totalscore = 1.0;
      else
         score->totalscore = 0.0;
      break;
   case DEC_DECTYPE_STAIRCASE:
      score->totalscore = alphaborderarea*(score->borderscore) + alphalinking*(score->linkingscore) + 0.2*(score->densityscore);
/*       score->totalscore = score->borderscore*score->linkingscore*score->densityscore; */
      break;
   case DEC_DECTYPE_UNKNOWN:
      SCIPerrorMessage("Decomposition type is %s, cannot compute score\n", DECgetStrType(DECdecompGetType(decdecomp)));
      assert(FALSE);
      break;
   default:
      SCIPerrorMessage("No rule for this decomposition type, cannot compute score\n");
      assert(FALSE);
      break;
   }
   if(nblocks == 1 || nblocks == 0)
      score->totalscore = 1.0;

   if( nblocks == 0 || nblocks == 1)
	   score->totalscore = 1;

   SCIPfreeBufferArray(scip, &nvarsblocks);
   SCIPfreeBufferArray(scip, &blocksizes);
   SCIPfreeBufferArray(scip, &blockdensities);
   SCIPfreeBufferArray(scip, &nlinkvarsblocks);
   SCIPfreeBufferArray(scip, &nzblocks);
   return SCIP_OKAY;
}

/** compute the density of variables in blocks and master */
static
SCIP_RETCODE computeVarDensities(
      SCIP*              scip,               /**< SCIP data structure */
      DEC_DECOMP*        decomp,             /**< decomposition data structure */
      int*               varprobdensity,     /**< density information */
      int*               varmasterdensity,   /**< density information */
      SCIP_VAR**         vars,               /**< array of variables */
      int                nvars,              /**< number of variables */
      DEC_STATISTIC*     blockvardensities,  /**< array of statistic structs to store density information of each block */
      DEC_STATISTIC*     mastervardensity,   /**< pointer to store density information of master variables*/
      int                nblocks             /**< number of blocks */
   )
{
   int v;
   int b;
   SCIP_Real** vardistribution;
   int* nvardistribution;
   SCIP_Real* mastervardistribution;

   SCIP_Real max = 0;
   SCIP_Real min = 1.0;
   SCIP_Real median = 0;
   SCIP_Real mean = 0;

   assert(scip != NULL);
   assert(decomp != NULL);

   assert(vars != NULL);
   assert(nvars > 0);
   assert(blockvardensities != NULL);
   assert(mastervardensity != NULL);
   assert(nblocks >= 0);

   SCIP_CALL( SCIPallocBlockMemoryArray(scip, &vardistribution, nblocks) );
   SCIP_CALL( SCIPallocBlockMemoryArray(scip, &nvardistribution, nblocks) );

   BMSclearMemoryArray(vardistribution, nblocks);
   BMSclearMemoryArray(nvardistribution, nblocks);

   SCIP_CALL( SCIPallocBlockMemoryArray(scip, &mastervardistribution, nvars) );
   BMSclearMemoryArray(mastervardistribution, nvars);

   for( b = 0; b < nblocks; ++b )
   {
      SCIP_CALL( SCIPallocBlockMemoryArray(scip, &vardistribution[b], DECdecompGetNSubscipvars(decomp)[b]) ); /*lint !e866 !e666*/
      BMSclearMemoryArray(vardistribution[b], DECdecompGetNSubscipvars(decomp)[b]); /*lint !e866 */
   }

   for( v = 0; v < nvars; ++v )
   {
      int block = ((int) (size_t) SCIPhashmapGetImage(DECdecompGetVartoblock(decomp), (vars[v]))) - 1; /*lint !e507 */
      assert(block >= 0);
      SCIPdebugMessage("Var <%s>:", SCIPvarGetName(vars[v]));


      mastervardistribution[v] = 1.0*varmasterdensity[v]/DECdecompGetNLinkingconss(decomp);
      SCIPdebugPrintf("master %d ", varmasterdensity[v]);

      if( block < nblocks )
      {
         vardistribution[block][nvardistribution[block]] = 1.0*varprobdensity[v]/DECdecompGetNSubscipconss(decomp)[block];
         SCIPdebugPrintf("block %d %.3f\n", block, vardistribution[block][nvardistribution[block]]);
         ++(nvardistribution[block]);
      }
      else
      {
         SCIPdebugPrintf("\n");
      }
   }

   for( b = 0; b < nblocks; ++b )
   {
      int ncurvars = DECdecompGetNSubscipvars(decomp)[b];

      max = 0;
      min = 1.0;
      median = 0;
      mean = 0;



      SCIPdebugMessage("block %d:", b);
      for( v = 0; v < ncurvars; ++v )
      {

         SCIPdebugPrintf(" <%s> %.3f", SCIPvarGetName(DECdecompGetSubscipvars(decomp)[b][v]), vardistribution[b][v]);
         max = MAX(max, vardistribution[b][v]);
         min = MIN(min, vardistribution[b][v]);
         mean += 1.0*vardistribution[b][v]/ncurvars;

      }
      if( ncurvars > 0 )
         median = quick_select_median(vardistribution[b], ncurvars);

      SCIPdebugPrintf("\nmin: %.3f, max: %.3f, median: %.3f, mean: %.3f\n", min, max, median, mean);

      blockvardensities[b].max = max;
      blockvardensities[b].min = min;
      blockvardensities[b].median = median;
      blockvardensities[b].mean = mean;
   }
   max = 0;
   min = 1.0;
   mean = 0;

   SCIPdebugMessage("master:");

   for( v = 0; v < nvars; ++v )
   {

      SCIPdebugPrintf(" <%s> %.3f", SCIPvarGetName(vars[v]), mastervardistribution[v]);
      max = MAX(max, mastervardistribution[v]);
      min = MIN(min, mastervardistribution[v]);
      mean += 1.0*mastervardistribution[v]/nvars;

   }
   median = quick_select_median(mastervardistribution, nvars);
   SCIPdebugPrintf("\nmin: %.3f, max: %.3f, median: %.3f, mean: %.3f\n", min, max, median, mean);


   mastervardensity->max = max;
   mastervardensity->min = min;
   mastervardensity->median = median;
   mastervardensity->mean = mean;

   for( b = 0; b < nblocks; ++b )
   {
      SCIPfreeBlockMemoryArray(scip, &vardistribution[b], DECdecompGetNSubscipvars(decomp)[b]); /*lint !e866 */
   }

   SCIPfreeBlockMemoryArray(scip, &mastervardistribution, nvars);

   SCIPfreeBlockMemoryArray(scip, &nvardistribution, nblocks);
   SCIPfreeBlockMemoryArray(scip, &vardistribution, nblocks);

   return SCIP_OKAY;
}

/** returns the number of constraints saved in the decomposition */
int DECdecompGetNConss(
   DEC_DECOMP*           decomp              /**< decomposition data structure */
   )
{
   int b;
   int nconss = 0;
   assert(decomp != NULL);

   for( b = 0; b < DECdecompGetNBlocks(decomp); ++b )
      nconss += DECdecompGetNSubscipconss(decomp)[b];

   nconss += DECdecompGetNLinkingconss(decomp);
   return nconss;
}

/** computes nonzero elements of a given constraint, separated into linking variables and normal vars */
static
SCIP_RETCODE computeConssNzeros(
   SCIP*                 scip,               /**< SCIP data structure */
   DEC_DECOMP*           decomp,             /**< decomposition data structure */
   SCIP_CONS*            cons,               /**< SCIP data structure */
   int*                  nzeros,             /**< pointer to store nonzero elements */
   int*                  nintzeros,          /**< pointer to store integer nonzeros */
   int*                  nbzeros,            /**< pointer to store border nonzero elements */
   int*                  nintbzeros          /**< pointer to store border integer nonzeros */
)
{
   int v;
   int ncurvars;
   SCIP_VAR** curvars = NULL;
   SCIP_Real* curvals = NULL;

   assert(scip != NULL);
   assert(decomp != NULL);
   assert(cons != NULL);
   assert(nzeros != NULL);
   assert(nintzeros != NULL);
   assert(nbzeros != NULL);
   assert(nintbzeros != NULL);

   ncurvars = GCGconsGetNVars(scip, cons);
   SCIP_CALL( SCIPallocBufferArray(scip, &curvars, ncurvars) );
   SCIP_CALL( SCIPallocBufferArray(scip, &curvals, ncurvars) );

   SCIP_CALL( GCGconsGetVars(scip, cons, curvars, ncurvars) );
   SCIP_CALL( GCGconsGetVals(scip, cons, curvals, ncurvars) );

   for( v = 0; v < ncurvars; ++v )
   {
      int block;
      SCIP_VAR* curvar;
      if( SCIPisZero(scip, curvals[v]) )
         continue;

      curvar = SCIPvarGetProbvar(curvars[v]);

      if( SCIPvarGetStatus(curvar) == SCIP_VARSTATUS_FIXED )
         continue;

      block = ((int) (size_t) SCIPhashmapGetImage(DECdecompGetVartoblock(decomp), (curvar))) - 1; /*lint !e507 */
      assert(block >= 0);

      if( block > DECdecompGetNBlocks(decomp) )
      {
         if( SCIPvarGetType(curvar) == SCIP_VARTYPE_BINARY || SCIPvarGetType(curvar) == SCIP_VARTYPE_INTEGER )
            *nintbzeros += 1;

         *nbzeros += 1;
      }
      else
      {
         if( SCIPvarGetType(curvar) == SCIP_VARTYPE_BINARY || SCIPvarGetType(curvar) == SCIP_VARTYPE_INTEGER )
            *nintzeros += 1;

         *nzeros += 1;
      }
   }

   SCIPfreeBufferArrayNull(scip, &curvals);
   SCIPfreeBufferArrayNull(scip, &curvars);

   return SCIP_OKAY;
}

/** computes nonzero elements of the pricing problems and the master */
static
SCIP_RETCODE computeNonzeros(
   SCIP*                 scip,               /**< SCIP data structure */
   DEC_DECOMP*           decomp,             /**< decomposition data structure */
   int*                  mnzeros,            /**< number of nonzero elements in row border */
   int*                  mintnzeros,         /**< number of integral nonzero elements in row border */
   int*                  lnzeros,            /**< number of nonzero elements in column border */
   int*                  lintnzeros,         /**< number of integral nonzero elements in column border */
   int*                  nonzeros,           /**< number of nonzero elements per pricing problem */
   int*                  intnzeros           /**< number of integral nonzero elements per pricing problem */
   )
{
   int c;
   int b;

   assert(scip != NULL);
   assert(decomp != NULL);
   assert(mnzeros != NULL);
   assert(mintnzeros != NULL);
   assert(lnzeros != NULL);
   assert(lintnzeros != NULL);
   assert(nonzeros != NULL);
   assert(intnzeros != NULL);

   for( b = 0; b < DECdecompGetNBlocks(decomp); ++b )
   {
      SCIP_CONS** subscipconss = DECdecompGetSubscipconss(decomp)[b];
      int nsubscipconss = DECdecompGetNSubscipconss(decomp)[b];
      for( c = 0; c < nsubscipconss; ++c )
      {
         SCIP_CALL( computeConssNzeros(scip, decomp, subscipconss[c], &(nonzeros[b]), &(intnzeros[b]), lnzeros, lintnzeros ) );
      }
   }

   for( c = 0; c < DECdecompGetNLinkingconss(decomp); ++c )
   {
      SCIP_CALL( computeConssNzeros(scip, decomp, DECdecompGetLinkingconss(decomp)[c], mnzeros, mintnzeros, lnzeros, lintnzeros ) );
   }

   return SCIP_OKAY;
}

/** display statistics about the decomposition */
SCIP_RETCODE GCGprintDecompStatistics(
   SCIP*                 scip,               /**< SCIP data structure */
   FILE*                 file                /**< output file or NULL for standard output */
   )
{
   DEC_DECOMP* decomp;
   DEC_SCORES scores;
   SCIP_VAR** vars;
   SCIP_CONS** conss;

   int nvars;
   int nconss;

   int* nallvars;
   int* nbinvars;
   int* nintvars;
   int* nimplvars;
   int* ncontvars;

   int nblocks;
   int nblocksrelevant;
   int nlinkvars;
   int nlinkbinvar;
   int nlinkintvars;
   int nlinkimplvars;
   int nlinkcontvars;
   int b;

   int* varprobdensity;
   int* varmasterdensity;
   int* consprobsensity;
   int* consmasterdensity;

   DEC_STATISTIC* blockvardensities;
   DEC_STATISTIC* blockconsdensities;
   DEC_STATISTIC mastervardensity;

   int mnzeros;
   int mintnzeros;
   int lnzeros;
   int lintnzeros;

   int* nonzeros;
   int* intnzeros;

   assert(scip != NULL);

   decomp = DECgetBestDecomp(scip);

   if( decomp == NULL )
   {
      SCIPmessageFPrintInfo(SCIPgetMessagehdlr(scip), file, "No decomposition available. Cannot output decomposition statistics.\n");
      return SCIP_OKAY;
   }
   assert(decomp != NULL);
   nblocks = DECdecompGetNBlocks(decomp);

   nvars = SCIPgetNVars(scip);
   nconss = DECdecompGetNConss(decomp);

   SCIP_CALL( SCIPallocBlockMemoryArray(scip, &nallvars, nblocks) );
   SCIP_CALL( SCIPallocBlockMemoryArray(scip, &nbinvars, nblocks) );
   SCIP_CALL( SCIPallocBlockMemoryArray(scip, &nintvars, nblocks) );
   SCIP_CALL( SCIPallocBlockMemoryArray(scip, &nimplvars, nblocks) );
   SCIP_CALL( SCIPallocBlockMemoryArray(scip, &ncontvars, nblocks) );

   SCIP_CALL( SCIPallocBlockMemoryArray(scip, &blockvardensities, nblocks) );
   SCIP_CALL( SCIPallocBlockMemoryArray(scip, &blockconsdensities, nblocks) );

   SCIP_CALL( SCIPallocBlockMemoryArray(scip, &varprobdensity, nvars) );
   SCIP_CALL( SCIPallocBlockMemoryArray(scip, &varmasterdensity, nvars) );
   SCIP_CALL( SCIPallocBlockMemoryArray(scip, &vars, nvars) );
   SCIP_CALL( SCIPallocBlockMemoryArray(scip, &conss, nconss) );
   SCIP_CALL( SCIPallocBlockMemoryArray(scip, &consprobsensity, nconss) );
   SCIP_CALL( SCIPallocBlockMemoryArray(scip, &consmasterdensity, nconss) );

   SCIP_CALL( SCIPallocBlockMemoryArray(scip, &nonzeros, nblocks) );
   SCIP_CALL( SCIPallocBlockMemoryArray(scip, &intnzeros, nblocks) );

   BMSclearMemoryArray(nonzeros, nblocks);
   BMSclearMemoryArray(intnzeros, nblocks);

   mnzeros = 0;
   mintnzeros = 0;
   lnzeros = 0;
   lintnzeros = 0;

   SCIP_CALL( DECevaluateDecomposition(scip, decomp, &scores) );

   DECgetSubproblemVarsData(scip, decomp, nallvars, nbinvars, nintvars, nimplvars, ncontvars, nblocks);
   DECgetLinkingVarsData(scip, decomp, &nlinkvars, &nlinkbinvar, &nlinkintvars, &nlinkimplvars, &nlinkcontvars);
   SCIP_CALL( DECgetDensityData(scip, decomp, vars, nvars, conss, nconss, varprobdensity, varmasterdensity, consprobsensity, consmasterdensity) );

   SCIP_CALL( computeVarDensities(scip, decomp, varprobdensity, varmasterdensity, vars, nvars, blockvardensities, &mastervardensity, nblocks) );
   SCIP_CALL( computeNonzeros(scip, decomp, &mnzeros, &mintnzeros, &lnzeros, &lintnzeros, nonzeros, intnzeros) );

   SCIPmessageFPrintInfo(SCIPgetMessagehdlr(scip), file, "Decomp statistics  :\n");
   SCIPmessageFPrintInfo(SCIPgetMessagehdlr(scip), file, "  type             : %10s\n", DECgetStrType(DECdecompGetType(decomp)));
   SCIPmessageFPrintInfo(SCIPgetMessagehdlr(scip), file, "  detector         : %10s\n", decomp->detectorchainstring == NULL? "provided": decomp->detectorchainstring);
   SCIPmessageFPrintInfo(SCIPgetMessagehdlr(scip), file, "  blocks           : %10d\n", DECdecompGetNBlocks(decomp));

   nblocksrelevant = nblocks;
   if( SCIPgetStage(GCGgetMasterprob(scip)) >= SCIP_STAGE_PRESOLVED )
   {
      for( b = 0; b < nblocks; ++b )
      {
         if( GCGgetNIdenticalBlocks(scip, b) == 0 )
            nblocksrelevant -= 1;
      }
   }
   SCIPmessageFPrintInfo(SCIPgetMessagehdlr(scip), file, "  aggr. blocks     : %10d\n", nblocksrelevant);

   SCIPmessageFPrintInfo(SCIPgetMessagehdlr(scip), file, "Master statistics  :      nvars   nbinvars   nintvars  nimplvars  ncontvars     nconss   nonzeros  intnzeros    bnzeros bintnzeros  min(dens)  max(dens) medi(dens) mean(dens)\n");
   SCIPmessageFPrintInfo(SCIPgetMessagehdlr(scip), file, "  master           : %10d %10d %10d %10d %10d %10d %10d %10d %10d %10d %10.3f %10.3f %10.3f %10.3f\n", nlinkvars,
         nlinkbinvar, nlinkintvars, nlinkimplvars, nlinkcontvars, DECdecompGetNLinkingconss(decomp),
         mnzeros, mintnzeros, lnzeros, lintnzeros, mastervardensity.min, mastervardensity.max, mastervardensity.median, mastervardensity.mean);

   SCIPmessageFPrintInfo(SCIPgetMessagehdlr(scip), file, "Pricing statistics :      nvars   nbinvars   nintvars  nimplvars  ncontvars     nconss   nonzeros  intnzeros  min(dens)  max(dens) medi(dens) mean(dens)  identical\n");
   for( b = 0; b < nblocks; ++b )
   {
      int identical = 0;
      SCIP_Bool relevant = TRUE;

      if( SCIPgetStage(GCGgetMasterprob(scip)) >= SCIP_STAGE_PRESOLVED )
      {
         relevant =  GCGisPricingprobRelevant(scip, b);
         identical = GCGgetNIdenticalBlocks(scip, b);
      }
      if( relevant )
      {
         SCIPmessageFPrintInfo(SCIPgetMessagehdlr(scip), file, " %10lld        : %10d %10d %10d %10d %10d %10d %10d %10d %10.3f %10.3f %10.3f %10.3f %10d\n", b+1, nallvars[b], nbinvars[b], nintvars[b], nimplvars[b], ncontvars[b],
               DECdecompGetNSubscipconss(decomp)[b], nonzeros[b], intnzeros[b], blockvardensities[b].min, blockvardensities[b].max, blockvardensities[b].median, blockvardensities[b].mean, identical);
      }
   }

   SCIPmessageFPrintInfo(SCIPgetMessagehdlr(scip), file, "Decomp Scores      :\n");
   SCIPmessageFPrintInfo(SCIPgetMessagehdlr(scip), file, "  border area      : %10.3f\n", scores.borderscore);
   SCIPmessageFPrintInfo(SCIPgetMessagehdlr(scip), file, "  avg. density     : %10.3f\n", scores.densityscore);
   SCIPmessageFPrintInfo(SCIPgetMessagehdlr(scip), file, "  linking score    : %10.3f\n", scores.linkingscore);

   SCIPfreeBlockMemoryArray(scip, &vars, nvars);
   SCIPfreeBlockMemoryArray(scip, &conss, nconss);


   SCIPfreeBlockMemoryArray(scip, &intnzeros, nblocks);
   SCIPfreeBlockMemoryArray(scip, &nonzeros, nblocks);

   SCIPfreeBlockMemoryArray(scip, &varprobdensity, nvars);
   SCIPfreeBlockMemoryArray(scip, &varmasterdensity, nvars);
   SCIPfreeBlockMemoryArray(scip, &consprobsensity, nconss);
   SCIPfreeBlockMemoryArray(scip, &consmasterdensity, nconss);

   SCIPfreeBlockMemoryArray(scip, &blockvardensities, nblocks);
   SCIPfreeBlockMemoryArray(scip, &blockconsdensities, nblocks);

   SCIPfreeBlockMemoryArray(scip, &nallvars, nblocks);
   SCIPfreeBlockMemoryArray(scip, &nbinvars, nblocks);
   SCIPfreeBlockMemoryArray(scip, &nintvars, nblocks);
   SCIPfreeBlockMemoryArray(scip, &nimplvars, nblocks);
   SCIPfreeBlockMemoryArray(scip, &ncontvars, nblocks);

   DECdecompFree(scip, &decomp);

   return SCIP_OKAY;
}

/** returns whether both structures lead to the same decomposition */
SCIP_Bool DECdecompositionsAreEqual(
   SCIP*                 scip,               /**< SCIP data structure */
   DEC_DECOMP*           decomp1,            /**< first decomp data structure */
   DEC_DECOMP*           decomp2             /**< second decomp data structure */
)
{
   SCIP_HASHMAP* constoblock1;
   SCIP_HASHMAP* constoblock2;

   SCIP_HASHMAP* vartoblock1;
   SCIP_HASHMAP* vartoblock2;

   SCIP_CONS** conss;
   int nconss;

   SCIP_VAR** vars;
   int nvars;
   int i;

   assert(scip != NULL);
   assert(decomp1 != NULL);
   assert(decomp2 != NULL);

   if( DECdecompGetNBlocks(decomp1) != DECdecompGetNBlocks(decomp2) )
   {
      return FALSE;
   }

   conss = SCIPgetConss(scip);
   nconss = SCIPgetNConss(scip);

   vars = SCIPgetVars(scip);
   nvars = SCIPgetNVars(scip);

   constoblock1 = DECdecompGetConstoblock(decomp1);
   constoblock2 = DECdecompGetConstoblock(decomp2);
   assert(constoblock1 != NULL);
   assert(constoblock2 != NULL);

   vartoblock1 = DECdecompGetVartoblock(decomp1);
   vartoblock2 = DECdecompGetVartoblock(decomp2);
   assert(vartoblock1 != NULL);
   assert(vartoblock2 != NULL);

   vartoblock1 = DECdecompGetVartoblock(decomp1);
   vartoblock2 = DECdecompGetVartoblock(decomp2);

   for( i = 0; i < nconss; ++i )
   {
      if( SCIPhashmapGetImage(constoblock1, conss[i]) != SCIPhashmapGetImage(constoblock2, conss[i]) )
         return FALSE;
   }

   for( i = 0; i < nvars; ++i )
   {
      if( SCIPhashmapGetImage(vartoblock1, vars[i]) != SCIPhashmapGetImage(vartoblock2, vars[i]) )
         return FALSE;
   }

   return TRUE;
}

/** filters similar decompositions from a given list and moves them to the end
 * @return the number of unique decompositions
 */
int DECfilterSimilarDecompositions(
   SCIP*                 scip,               /**< SCIP data structure */
   DEC_DECOMP**          decs,               /**< array of decompositions */
   int                   ndecs               /**< number of decompositions */
)
{
   int i;
   int j;
   int nunique;
   assert(scip != NULL);
   assert(decs != NULL);
   assert(ndecs > 0);

   nunique = ndecs;
   for( i = 0; i < nunique; ++i )
   {
      /*lint -e{850} j is modified in the body of the for loop */
      for( j = i+1; j < nunique; ++j )
      {
         DEC_DECOMP* tmp;
         if( DECdecompositionsAreEqual(scip, decs[i], decs[j]) )
         {
            tmp = decs[nunique-1];
            decs[nunique-1] = decs[j];
            decs[j] = tmp;
            --nunique;
            --j;
         }
      }
   }
   return nunique;
}

/** returns the number of the block that the constraint is with respect to the decomposition; set
 * *block = -2, if it has no variables
 * *block = -1, if it has only variables belonging only to the master (meaning that this constraint should build a new block)
 * *block in [0,...,nblocks-1] if it only contains variables of a particular block (plus linking variables)
 * *block = nblocks, if it contains
 *   - either variables from more than one block (plus linking variables or master only variables)
 *   - or linking variables only
 */
/** @fixme: For linking variables, we should check which blocks they actually link */
/** @todo: maybe this is possible in such a way that a staircase structure is preserved */
SCIP_RETCODE DECdetermineConsBlock(
   SCIP*                 scip,               /**< SCIP data structure */
   DEC_DECOMP*           decomp,             /**< decomposition data structure */
   SCIP_CONS*            cons,               /**< constraint to check */
   int*                  block              /**< block of the constraint (or nblocks for master) */
)
{
   SCIP_VAR** curvars = NULL;
   int ncurvars = 0;
   SCIP_Bool success = FALSE;
   int i;
   int nblocks ;

   int nmastervars = 0;
   int npricingvars = 0;

   SCIP_HASHMAP* vartoblock;
   assert(scip != NULL);
   assert(decomp != NULL);
   assert(cons != NULL);
   assert(block != NULL);

   *block = -2;

   SCIP_CALL( SCIPgetConsNVars(scip, cons, &ncurvars, &success) );
   assert(success);

   if( ncurvars == 0 )
      return SCIP_OKAY;

   vartoblock= DECdecompGetVartoblock(decomp);
   assert(vartoblock != NULL);

   nblocks = DECdecompGetNBlocks(decomp);

   SCIP_CALL( SCIPallocBufferArray(scip, &curvars, ncurvars) );
   SCIP_CALL( SCIPgetConsVars(scip, cons, curvars, ncurvars, &success) );
   assert(success);

   for( i = 0; i < ncurvars && *block != nblocks; ++i )
   {
      SCIP_VAR* var;
      int varblock;

      var = SCIPvarGetProbvar(curvars[i]);

      if( SCIPvarGetStatus(var) == SCIP_VARSTATUS_FIXED )
         continue;

      assert(SCIPhashmapExists(vartoblock, var));
      varblock = ((int) (size_t) SCIPhashmapGetImage(vartoblock, var))-1; /*lint !e507 */

      /* if variable is linking skip*/
      if( varblock == nblocks+1 )
      {
         continue;
      }
      else if( varblock == nblocks )
      {
         ++nmastervars;
         continue;
      }
      else if( *block != varblock )
      {
         ++npricingvars;
         if( *block < 0 )
            *block = varblock;
         else
         {
            assert(*block != nblocks);
            *block = nblocks;
            break;
         }
      }
   }

   SCIPfreeBufferArrayNull(scip, &curvars);

   if( ncurvars > 0 && *block == -2 )
      *block = nblocks;

   if( npricingvars == 0 && nmastervars > 0 )
      *block = -1;



   return SCIP_OKAY;
}

/** move a master constraint to pricing problem */
SCIP_RETCODE DECdecompMoveLinkingConsToPricing(
   SCIP*                 scip,               /**< SCIP data structure */
   DEC_DECOMP*           decomp,             /**< decomposition data structure */
   int                   consindex,          /**< index of constraint to move */
   int                   block               /**< block of the pricing problem where to move */
   )
{
   SCIP_CONS* linkcons;
   int oldsize;
   int newsize;

   assert(scip != NULL);
   assert(decomp != NULL);
   assert(consindex >= 0 && consindex < decomp->nlinkingconss);
   assert(block >= 0 && block < decomp->nblocks);

   linkcons = decomp->linkingconss[consindex];

   decomp->linkingconss[consindex] =  decomp->linkingconss[decomp->nlinkingconss-1];
   decomp->nlinkingconss -= 1;

   oldsize = SCIPcalcMemGrowSize(scip, decomp->nsubscipconss[block]);
   newsize = SCIPcalcMemGrowSize(scip, decomp->nsubscipconss[block]+1);
   SCIP_CALL( SCIPreallocBlockMemoryArray(scip, &decomp->subscipconss[block], oldsize, newsize) ); /*lint !e866 */
   decomp->subscipconss[block][decomp->nsubscipconss[block]] = linkcons;
   decomp->nsubscipconss[block] += 1;

   SCIP_CALL( SCIPhashmapSetImage(decomp->constoblock, linkcons, (void*) (size_t)((size_t)block+1)) );
   SCIP_CALL( assignConsvarsToBlock(scip, decomp, linkcons, block) );

   return SCIP_OKAY;
}


/** tries to assign masterconss to pricing problem */
SCIP_RETCODE DECtryAssignMasterconssToExistingPricing(
   SCIP*                 scip,               /**< SCIP data structure */
   DEC_DECOMP*           decomp,             /**< decomposition data structure */
   int*                  transferred         /**< number of master constraints reassigned */
   )
{
   int c;
   int linkingconssize;
   assert(scip != NULL);
   assert(decomp != NULL);
   assert(transferred != NULL);
   linkingconssize = decomp->nlinkingconss;
   *transferred = 0;

   /*lint -e{850} c is modified in the body of the for loop */
   for( c = 0; c < decomp->nlinkingconss; ++c )
   {
      int block;
      SCIP_CALL( DECdetermineConsBlock(scip, decomp, decomp->linkingconss[c], &block) );

      if( block == DECdecompGetNBlocks(decomp) || block < 0 )
      {
         continue;
      }

      SCIP_CALL( DECdecompMoveLinkingConsToPricing(scip, decomp, c, block) );
      --c;
      *transferred += 1;
   }

   if( *transferred > 0 )
   {
      if( decomp->nlinkingconss > 0 )
      {
         int oldsize = SCIPcalcMemGrowSize(scip, linkingconssize);
         int newsize = SCIPcalcMemGrowSize(scip, decomp->nlinkingconss);
         SCIP_CALL( SCIPreallocBlockMemoryArray(scip, &decomp->linkingconss, oldsize, newsize) );
      }
      else
      {
         SCIPfreeBlockMemoryArrayNull(scip, &decomp->linkingconss, SCIPcalcMemGrowSize(scip, linkingconssize));
      }
   }

   return SCIP_OKAY;
}

/** tries to assign masterconss to new pricing problem */
SCIP_RETCODE DECtryAssignMasterconssToNewPricing(
   SCIP*                 scip,               /**< SCIP data structure */
   DEC_DECOMP*           decomp,             /**< decomposition data structure */
   DEC_DECOMP**          newdecomp,          /**< new decomposition, if successful */
   int*                  transferred         /**< number of master constraints reassigned */
   )
{
   int c;

   assert(scip != NULL);
   assert(decomp != NULL);
   assert(newdecomp != NULL);
   assert(transferred != NULL);

   *newdecomp = NULL;
   *transferred = 0;

   for( c = 0; c < decomp->nlinkingconss; ++c )
   {
      int block;
      int i;
      int nconss;
      SCIP_HASHMAP* constoblock;
      SCIP_CALL( DECdetermineConsBlock(scip, decomp, decomp->linkingconss[c], &block) );

      if( block >= 0 )
      {
         continue;
      }
      SCIPdebugMessage("Cons <%s> in new pricing problem\n", SCIPconsGetName(decomp->linkingconss[c]));
      nconss = SCIPgetNConss(scip);
      SCIP_CALL( DECdecompCreate(scip, newdecomp) );
      SCIP_CALL( SCIPhashmapCreate(&constoblock, SCIPblkmem(scip), SCIPgetNConss(scip)) );

      for( i = 0; i < nconss; ++i )
      {
         int consblock;
         SCIP_CONS* cons = SCIPgetConss(scip)[i];
         assert(SCIPhashmapExists(decomp->constoblock, cons));
         consblock = (int) (size_t) SCIPhashmapGetImage(decomp->constoblock, cons); /*lint !e507 */
         SCIPdebugMessage("Cons <%s> %d -> %d\n", SCIPconsGetName(cons), consblock, consblock+1);

         SCIP_CALL( SCIPhashmapSetImage(constoblock, cons, (void*) (size_t) (consblock+1)) );
      }
      SCIP_CALL( SCIPhashmapSetImage(constoblock, decomp->linkingconss[c], (void*) (size_t) (1)) );
      SCIPdebugMessage("Cons <%s>    -> %d\n", SCIPconsGetName(decomp->linkingconss[c]), 1);

      SCIP_CALL( DECfilloutDecompFromConstoblock(scip, *newdecomp, constoblock, decomp->nblocks+1, FALSE) );
      *transferred += 1;
      break;
   }

   return SCIP_OKAY;
}

/** polish the decomposition and try to greedily assign master constraints to pricing problem where useful */
SCIP_RETCODE DECcreatePolishedDecomp(
   SCIP*                 scip,               /**< SCIP data structure */
   DEC_DECOMP*           decomp,             /**< decomposition data structure */
   DEC_DECOMP**          newdecomp           /**< new decomposition, if successful */
   )
{
   int transferredexisting = 0;
   int transferrednew = 0;
   DEC_DECOMP* origdecomp = decomp;
   DEC_DECOMP* tempdecomp = NULL;

   assert(scip != NULL);
   assert(decomp != NULL);
   assert(newdecomp != NULL);

   if( DECdecompGetNBlocks(decomp) == 1 )
   {
      *newdecomp = NULL;
      return SCIP_OKAY;
   }
   *newdecomp = decomp;

   do
   {
      SCIP_CALL( DECtryAssignMasterconssToExistingPricing(scip, *newdecomp, &transferredexisting) );
      SCIPdebugMessage("%d conss transferred to existing pricing\n", transferredexisting);
      SCIP_CALL( DECtryAssignMasterconssToNewPricing(scip, *newdecomp, &tempdecomp, &transferrednew) );
      SCIPdebugMessage("%d conss transferred to new pricing\n", transferrednew);
      if( transferrednew > 0 )
      {
         if( *newdecomp != origdecomp )
         {
            SCIP_CALL( DECdecompFree(scip, newdecomp) );
         }
         *newdecomp = tempdecomp;
      }
   } while( transferredexisting > 0 || transferrednew > 0 );

   if( *newdecomp == origdecomp )
   {
      *newdecomp = NULL;
   }

   return SCIP_OKAY;
}

/** permutes the decomposition according to the permutation seed */
SCIP_RETCODE DECpermuteDecomp(
   SCIP*                 scip,               /**< SCIP data structure */
   DEC_DECOMP*           decomp,             /**< decomposition data structure */
   SCIP_RANDNUMGEN*      randnumgen          /**< random number generator */
   )
{
   int b;
   int npricingprobs;
   assert(scip != NULL);
   assert(decomp != NULL);

   npricingprobs = DECdecompGetNBlocks(decomp);

   /* Permute individual variables and constraints of pricing problems */
   for( b = 0; b < npricingprobs; ++b )
   {
      SCIP_CONS*** subscipconss;
      SCIP_VAR*** subscipvars;
      int *nsubscipconss = DECdecompGetNSubscipconss(decomp);
      int *nsubscipvars = DECdecompGetNSubscipvars(decomp);
      subscipconss = DECdecompGetSubscipconss(decomp);

      SCIPrandomPermuteArray(randnumgen, (void**)(subscipconss[b]), 0, nsubscipconss[b]);

      subscipvars = DECdecompGetSubscipvars(decomp);
      SCIPrandomPermuteArray(randnumgen, (void**)(subscipvars[b]), 0, nsubscipvars[b]);
   }

   if( DECdecompGetNLinkingconss(decomp) > 0 )
   {
      SCIP_CONS** linkingconss = DECdecompGetLinkingconss(decomp);
      SCIPrandomPermuteArray(randnumgen, (void**)linkingconss, 0, DECdecompGetNLinkingconss(decomp));
   }

   if( DECdecompGetNLinkingvars(decomp) > 0 )
   {
      SCIP_VAR** linkingvars = DECdecompGetLinkingvars(decomp);;
      SCIPrandomPermuteArray(randnumgen, (void**)linkingvars, 0, DECdecompGetNLinkingvars(decomp));
   }

   SCIP_CALL( DECdecompCheckConsistency(scip, decomp) );
   return SCIP_OKAY;
}<|MERGE_RESOLUTION|>--- conflicted
+++ resolved
@@ -1050,7 +1050,6 @@
    return decomp->nlinkingvars;
 }
 
-<<<<<<< HEAD
 /** returns the nlinkingvars array of the given decomposition */
 int DECdecompGetNFixedLinkingvars(
    DEC_DECOMP*           decomp              /**< decomposition data structure */
@@ -1062,10 +1061,8 @@
    return decomp->nfixedlinkingvars;
 }
 
-/** returns the number of linking variables that are purely master variables of the given decomposition */
-=======
+
 /** returns the number of linking variables that are purely master ("static") variables of the given decomposition */
->>>>>>> 2bdc4aab
 int DECdecompGetNMastervars(
    DEC_DECOMP*           decomp              /**< decomposition data structure */
    )
