/* * * * * * * * * * * * * * * * * * * * * * * * * * * * * * * * * * * * * * */
/*                                                                           */
/*                  This file is part of the program                         */
/*          GCG --- Generic Column Generation                                */
/*                  a Dantzig-Wolfe decomposition based extension            */
/*                  of the branch-cut-and-price framework                    */
/*         SCIP --- Solving Constraint Integer Programs                      */
/*                                                                           */
/* Copyright (C) 2010-2016 Operations Research, RWTH Aachen University       */
/*                         Zuse Institute Berlin (ZIB)                       */
/*                                                                           */
/* This program is free software; you can redistribute it and/or             */
/* modify it under the terms of the GNU Lesser General Public License        */
/* as published by the Free Software Foundation; either version 3            */
/* of the License, or (at your option) any later version.                    */
/*                                                                           */
/* This program is distributed in the hope that it will be useful,           */
/* but WITHOUT ANY WARRANTY; without even the implied warranty of            */
/* MERCHANTABILITY or FITNESS FOR A PARTICULAR PURPOSE.  See the             */
/* GNU Lesser General Public License for more details.                       */
/*                                                                           */
/* You should have received a copy of the GNU Lesser General Public License  */
/* along with this program; if not, write to the Free Software               */
/* Foundation, Inc., 51 Franklin St, Fifth Floor, Boston, MA 02110-1301, USA.*/
/*                                                                           */
/* * * * * * * * * * * * * * * * * * * * * * * * * * * * * * * * * * * * * * */

/**@file   decomp.c
 * @ingroup DECOMP
 * @brief  generic methods for working with different decomposition structures
 * @author Martin Bergner
 *
 * Various methods to work with the decomp structure
 *
 */

/*---+----1----+----2----+----3----+----4----+----5----+----6----+----7----+----8----+----9----+----0----+----1----+----2*/

#include "decomp.h"
#include "gcg.h"
#include "cons_decomp.h"
#include "scip/scip.h"
#include "struct_decomp.h"
#include "scip_misc.h"
#include "relax_gcg.h"

#include <assert.h>

typedef struct {
   SCIP_Real mean;
   SCIP_Real median;
   SCIP_Real max;
   SCIP_Real min;
} DEC_STATISTIC;

#define ELEM_SWAP(a,b) { register SCIP_Real t=(a);(a)=(b);(b)=t; }

static
SCIP_Real quick_select_median(SCIP_Real arr[], int n)
{
   int low, high;
   int median;

   low = 0;
   high = n - 1;
   median = high / 2;

   for( ;; )
   {
      int middle, ll, hh;
      if( high <= low ) /* One element only */
         return arr[median];

      if( high == low + 1 ) /* Two elements only */
      {
         if( arr[low] > arr[high] )
            ELEM_SWAP(arr[low], arr[high]);
         return arr[median];
      }

      /* Find median of low, middle and high items; swap into position low */
      middle = (low + high) / 2;
      if( arr[middle] > arr[high] )
         ELEM_SWAP(arr[middle], arr[high]);
      if( arr[low] > arr[high] )
         ELEM_SWAP(arr[low], arr[high]);
      if( arr[middle] > arr[low] )
         ELEM_SWAP(arr[middle], arr[low]);
      /* Swap low item (now in position middle) into position (low+1) */
      ELEM_SWAP(arr[middle], arr[(size_t) (low + 1)]);
      /* Nibble from each end towards middle, swapping items when stuck */
      ll = low + 1;
      hh = high;
      for( ;; )
      {
         do
            ll++;
         while( arr[low] > arr[ll] );
         do
            hh--;
         while( arr[hh] > arr[low] );
         if( hh < ll )
            break;
         ELEM_SWAP(arr[ll], arr[hh]);
      }
      /* Swap middle item (in position low) back into correct position */
      ELEM_SWAP(arr[low], arr[hh]);

      /* Re-set active partition */
      if( hh <= median )
         low = ll;
      if( hh >= median )
         high = hh - 1;
   }
}


/** fill out subscipvars arrays from the information from vartoblock */
static
SCIP_RETCODE fillOutVarsFromVartoblock(
   SCIP*                 scip,               /**< SCIP data structure */
   DEC_DECOMP*           decomp,             /**< decomposition data structure */
   SCIP_HASHMAP*         vartoblock,         /**< variable to block hashmap */
   int                   nblocks,            /**< number of blocks */
   SCIP_VAR**            vars,               /**< variable array */
   int                   nvars,              /**< number of variables */
   SCIP_Bool*            haslinking          /**< returns whether there are linking variables */
   )
{
   SCIP_VAR*** subscipvars;
   int* nsubscipvars;

   SCIP_VAR** linkingvars;
   int nlinkingvars;
   int i;

   assert(scip != NULL);
   assert(decomp != NULL);
   assert(vartoblock != NULL);
   assert(nblocks >= 0);
   assert(vars != NULL);
   assert(nvars > 0);

   SCIP_CALL( SCIPallocBufferArray(scip, &linkingvars, nvars) );
   SCIP_CALL( SCIPallocBufferArray(scip, &nsubscipvars, nblocks) );
   SCIP_CALL( SCIPallocBufferArray(scip, &subscipvars, nblocks) );

   nlinkingvars = 0;

   *haslinking = FALSE;

   for( i = 0; i < nblocks; ++i )
   {
      SCIP_CALL( SCIPallocBufferArray(scip, &subscipvars[i], nvars) ); /*lint !e866*/
      nsubscipvars[i] = 0;
   }

   /* handle variables */
   for( i = 0; i < nvars; ++i )
   {
      int block;
      SCIP_VAR* var;

      var = vars[i];
      assert(var != NULL);
      assert(SCIPvarIsActive(var));

      if( !SCIPhashmapExists(vartoblock, var) )
         block = nblocks+1;
      else
      {
         block = (int)(size_t)SCIPhashmapGetImage(vartoblock, var); /*lint !e507*/
      }

      assert(block > 0 && block <= nblocks+2);

      /* if variable belongs to a block */
      if( block <= nblocks )
      {
         SCIPdebugMessage("var %s in block %d.\n", SCIPvarGetName(var), block-1);
         subscipvars[block-1][nsubscipvars[block-1]] = var;
         ++(nsubscipvars[block-1]);
      }
      else /* variable is linking or master*/
      {
         assert(block == nblocks+1 || block == nblocks+2 );

         if( block == nblocks+2 )
            SCIPdebugMessage("var %s is linking.\n", SCIPvarGetName(var));
         else
            SCIPdebugMessage("var %s is in master only.\n", SCIPvarGetName(var));

         linkingvars[nlinkingvars] = var;
         ++nlinkingvars;
      }
   }

   if( nlinkingvars > 0 )
   {
      SCIP_CALL( DECdecompSetLinkingvars(scip, decomp, linkingvars, nlinkingvars) );
      *haslinking = TRUE;
   }

   for( i = nblocks-1; i >= 0; --i )
   {
      if( nsubscipvars[i] == 0 )
      {
         SCIPfreeBufferArray(scip, &subscipvars[i]);
         subscipvars[i] = NULL;
      }
   }
   if( nblocks > 0 )
   {
      SCIP_CALL( DECdecompSetSubscipvars(scip, decomp, subscipvars, nsubscipvars) );
   }
   DECdecompSetVartoblock(decomp, vartoblock);

   for( i = nblocks-1; i >= 0; --i )
   {
     SCIPfreeBufferArrayNull(scip, &subscipvars[i]);
   }

   SCIPfreeBufferArray(scip, &subscipvars);
   SCIPfreeBufferArray(scip, &nsubscipvars);
   SCIPfreeBufferArray(scip, &linkingvars);

   return SCIP_OKAY;
}


/** fill out subscipcons arrays from the information from constoblock */
static
SCIP_RETCODE fillOutConsFromConstoblock(
   SCIP*                 scip,               /**< SCIP data structure */
   DEC_DECOMP*           decomp,             /**< decomposition data structure */
   SCIP_HASHMAP*         constoblock,        /**< constraint to block hashmap */
   int                   nblocks,            /**< number of blocks */
   SCIP_CONS**           conss,              /**< constraint array */
   int                   nconss,             /**< number of constraints */
   SCIP_Bool*            haslinking          /**< returns whether there are linking constraints */
   )
{
   SCIP_RETCODE retcode;

   SCIP_CONS*** subscipconss;
   int* nsubscipconss;

   SCIP_CONS** linkingconss;
   int nlinkingconss;
   int i;
   assert(scip != NULL);
   assert(decomp != NULL);
   assert(constoblock != NULL);
   assert(nblocks >= 0);
   assert(conss != NULL);
   assert(nconss > 0);
   assert(haslinking != NULL);

   DECdecompSetConstoblock(decomp, constoblock);

   SCIP_CALL( SCIPallocBufferArray(scip, &linkingconss, nconss) );
   SCIP_CALL( SCIPallocBufferArray(scip, &nsubscipconss, nblocks) );
   SCIP_CALL( SCIPallocBufferArray(scip, &subscipconss, nblocks) );

   *haslinking = FALSE;
   retcode = SCIP_OKAY;
   for( i = 0; i < nblocks; ++i )
   {
      SCIP_CALL( SCIPallocBufferArray(scip, &subscipconss[i], nconss) ); /*lint !e866*/
      nsubscipconss[i] = 0;
   }

   nlinkingconss = 0;

   /* handle constraints */
   for( i = 0; i < nconss; ++i )
   {
      int block;
      SCIP_CONS* cons;
      int nvars;
      SCIP_Bool success;

      cons = conss[i];
      assert(cons != NULL);

      if( !SCIPhashmapExists(decomp->constoblock, cons) )
      {
         block = nblocks+1;
         SCIP_CALL( SCIPhashmapInsert(decomp->constoblock, cons, (void*) (size_t) block) );
      }
      else
      {
         block = (int)(size_t)SCIPhashmapGetImage(decomp->constoblock, cons); /*lint !e507*/
      }

      assert(block > 0 && block <= nblocks+1);

      SCIP_CALL( SCIPgetConsNVars(scip, cons, &nvars, &success) );
      assert(success);
      if( nvars == 0 )
         continue;

      /* if constraint belongs to a block */
      if( block <= nblocks )
      {
         SCIPdebugMessage("cons %s in block %d.\n", SCIPconsGetName(cons), block-1);
         subscipconss[block-1][nsubscipconss[block-1]] = cons;
         ++(nsubscipconss[block-1]);
      }
      else /* constraint is linking */
      {
         SCIPdebugMessage("cons %s is linking.\n", SCIPconsGetName(cons));
         assert(block == nblocks+1);
         linkingconss[nlinkingconss] = cons;
         ++nlinkingconss;
      }
   }

   if( nlinkingconss > 0 )
   {
      retcode = DECdecompSetLinkingconss(scip, decomp, linkingconss, nlinkingconss);
      *haslinking = TRUE;
   }
   if( nblocks > 0 )
   {
      retcode = DECdecompSetSubscipconss(scip, decomp, subscipconss, nsubscipconss);
   }

   for( i = nblocks-1; i >= 0; --i )
   {
     SCIPfreeBufferArray(scip, &subscipconss[i]);
   }

   SCIPfreeBufferArray(scip, &subscipconss);
   SCIPfreeBufferArray(scip, &nsubscipconss);
   SCIPfreeBufferArray(scip, &linkingconss);

   return retcode;
}


const char *DECgetStrType(
   DEC_DECTYPE type
   )
{
   const char * names[] = { "unknown", "arrowhead", "staircase", "diagonal", "bordered" };
   return names[type];
}

/** initializes the decomposition to absolutely nothing */
SCIP_RETCODE DECdecompCreate(
   SCIP*                 scip,               /**< SCIP data structure */
   DEC_DECOMP**          decdecomp           /**< pointer to the decomposition data structure */
   )
{
   DEC_DECOMP* decomp;

   assert(scip != NULL);
   assert(decdecomp != NULL);

   SCIP_CALL( SCIPallocMemory(scip, decdecomp) );
   assert(*decdecomp != NULL);
   decomp = *decdecomp;

   decomp->type = DEC_DECTYPE_UNKNOWN;
   decomp->constoblock = NULL;
   decomp->vartoblock = NULL;
   decomp->subscipvars = NULL;
   decomp->subscipconss = NULL;
   decomp->nsubscipconss = NULL;
   decomp->nsubscipvars = NULL;
   decomp->linkingconss = NULL;
   decomp->nlinkingconss = 0;
   decomp->linkingvars = NULL;
   decomp->nlinkingvars = 0;
   decomp->stairlinkingvars = NULL;
   decomp->nstairlinkingvars = NULL;
   decomp->nblocks = 0;
   decomp->presolved = (SCIPgetStage(scip) >= SCIP_STAGE_PRESOLVING);
   decomp->consindex = NULL;
   decomp->varindex = NULL;
   decomp->detector = NULL;

   return SCIP_OKAY;
}

/** frees the decdecomp structure */
SCIP_RETCODE DECdecompFree(
   SCIP*                 scip,               /**< pointer to the SCIP instance */
   DEC_DECOMP**          decdecomp           /**< pointer to the decomposition data structure */
   )
{
   DEC_DECOMP* decomp;
   int i;
   int j;

   assert( scip!= NULL );
   assert( decdecomp != NULL);
   decomp = *decdecomp;

   assert(decomp != NULL);

   for( i = 0; i < decomp->nblocks; ++i )
   {
      if( decomp->nsubscipvars != NULL )
      {
         for( j = 0; j < decomp->nsubscipvars[i]; ++j )
         {
            if( decomp->subscipvars[i][j] != NULL )
            {
               SCIP_CALL( SCIPreleaseVar(scip, &(decomp->subscipvars[i][j])) );
            }
         }

         SCIPfreeBlockMemoryArrayNull(scip, &(decomp->subscipvars[i]), SCIPcalcMemGrowSize(scip, decomp->nsubscipvars[i])); /*lint !e866*/
      }
      if( decomp->nsubscipconss != NULL )
      {
         for( j = 0; j < decomp->nsubscipconss[i]; ++j )
         {
            if( decomp->subscipconss[i][j] != NULL )
            {
               SCIP_CALL( SCIPreleaseCons(scip, &(decomp->subscipconss[i][j])) );
            }
         }
         SCIPfreeBlockMemoryArrayNull(scip, &decomp->subscipconss[i], SCIPcalcMemGrowSize(scip, decomp->nsubscipconss[i])); /*lint !e866*/
      }
   }

   if( decomp->linkingvars != NULL )
   {
      for( i = 0; i < decomp->nlinkingvars; ++i )
      {
         if( decomp->linkingvars[i] != NULL )
         {
            if( decomp->linkingvars[i] != NULL )
            {
               SCIP_CALL( SCIPreleaseVar(scip, &(decomp->linkingvars[i])) );
            }
         }
      }
   }

   if( decomp->stairlinkingvars != NULL )
      for( i = 0; i < decomp->nblocks-1; ++i )
      {
         for( j = 0; j < decomp->nstairlinkingvars[i]; ++j )
         {
            if( decomp->stairlinkingvars[i][j] != NULL )
            {
               SCIP_CALL( SCIPreleaseVar(scip, &(decomp->stairlinkingvars[i][j])) );
            }
         }
         SCIPfreeBlockMemoryArrayNull(scip, &decomp->stairlinkingvars[i], SCIPcalcMemGrowSize(scip, decomp->nstairlinkingvars[i])); /*lint !e866*/
      }

   /* free hashmaps if they are not NULL */
   if( decomp->constoblock != NULL )
      SCIPhashmapFree(&decomp->constoblock);
   if( decomp->vartoblock != NULL )
      SCIPhashmapFree(&decomp->vartoblock);
   if( decomp->varindex != NULL )
      SCIPhashmapFree(&decomp->varindex);
   if( decomp->consindex != NULL )
      SCIPhashmapFree(&decomp->consindex);

   for( i = 0; i < decomp->nlinkingconss; ++i )
   {
      SCIP_CALL( SCIPreleaseCons(scip, &(decomp->linkingconss[i])) );
   }
   SCIPfreeBlockMemoryArrayNull(scip, &decomp->subscipvars, decomp->nblocks);
   SCIPfreeBlockMemoryArrayNull(scip, &decomp->nsubscipvars, decomp->nblocks);
   SCIPfreeBlockMemoryArrayNull(scip, &decomp->subscipconss, decomp->nblocks);
   SCIPfreeBlockMemoryArrayNull(scip, &decomp->nsubscipconss,  decomp->nblocks);
   SCIPfreeBlockMemoryArrayNull(scip, &decomp->linkingvars, SCIPcalcMemGrowSize(scip, decomp->nlinkingvars));
   SCIPfreeBlockMemoryArrayNull(scip, &decomp->stairlinkingvars, decomp->nblocks);
   SCIPfreeBlockMemoryArrayNull(scip, &decomp->nstairlinkingvars,decomp->nblocks);
   SCIPfreeBlockMemoryArrayNull(scip, &decomp->linkingconss, SCIPcalcMemGrowSize(scip, decomp->nlinkingconss));
   SCIPfreeBlockMemoryArrayNull(scip, &decomp->detectorchain,decomp->sizeDetectorchain);
   SCIPfreeMemoryNull(scip, decdecomp);

   return SCIP_OKAY;
}

/** sets the type of the decomposition */
SCIP_RETCODE DECdecompSetType(
   DEC_DECOMP*           decomp,             /**< decomposition data structure */
   DEC_DECTYPE           type               /**< type of the decomposition */
   )
{
   SCIP_Bool valid;

   assert(decomp != NULL);

   switch( type )
   {
   case DEC_DECTYPE_DIAGONAL:
      valid = decomp->nlinkingconss == 0 && decomp->linkingconss == NULL;
      valid = valid && decomp->nlinkingvars == 0 && decomp->linkingvars == NULL;
      break;
   case DEC_DECTYPE_ARROWHEAD:
      valid = TRUE;
      break;
   case DEC_DECTYPE_UNKNOWN:
      valid = FALSE;
      break;
   case DEC_DECTYPE_BORDERED:
      valid = decomp->nlinkingvars == 0 && decomp->linkingvars == NULL;
      break;
   case DEC_DECTYPE_STAIRCASE:
      valid = decomp->nlinkingconss == 0 && decomp->linkingconss == NULL;
      break;
   default:
      valid = FALSE;
      break;
   }

   if( !valid )
   {
      SCIPerrorMessage("The decomposition is not of the given type!\n");
      return SCIP_INVALIDDATA;
   }

   decomp->type = type;

   return SCIP_OKAY;
}

/** gets the type of the decomposition */
DEC_DECTYPE DECdecompGetType(
   DEC_DECOMP*           decomp              /**< decomposition data structure */
   )
{
   assert(decomp != NULL);

   return decomp->type;
}

/** sets the presolved flag for decomposition */
void DECdecompSetPresolved(
   DEC_DECOMP*           decomp,             /**< decomposition data structure */
   SCIP_Bool             presolved           /**< presolved flag for decomposition */
   )
{
   assert(decomp != NULL);

   decomp->presolved = presolved;
}

/** gets the presolved flag for decomposition */
SCIP_Bool DECdecompGetPresolved(
   DEC_DECOMP*           decomp              /**< decomposition data structure */
   )
{
   assert(decomp != NULL);

   return decomp->presolved;
}

/** sets the number of blocks for decomposition */
void DECdecompSetNBlocks(
   DEC_DECOMP*           decomp,             /**< decomposition data structure */
   int                   nblocks             /**< number of blocks for decomposition */
   )
{
   assert(decomp != NULL);
   assert(nblocks >= 0);

   decomp->nblocks = nblocks;
}

/** gets the number of blocks for decomposition */
int DECdecompGetNBlocks(
      DEC_DECOMP*           decomp              /**< decomposition data structure */
   )
{
   assert(decomp != NULL);

   return decomp->nblocks;
}

/** copies the input subscipvars array to the given decomposition */
SCIP_RETCODE DECdecompSetSubscipvars(
   SCIP*                 scip,               /**< SCIP data structure */
   DEC_DECOMP*           decomp,             /**< decomposition data structure */
   SCIP_VAR***           subscipvars,        /**< subscipvars array  */
   int*                  nsubscipvars        /**< number of subscipvars per block */
   )
{
   SCIP_Bool valid;
   int i;
   int b;
   assert(scip != NULL);
   assert(decomp != NULL);
   assert(subscipvars != NULL);
   assert(nsubscipvars != NULL);
   assert(decomp->nblocks > 0);

   assert(decomp->subscipvars == NULL);
   assert(decomp->nsubscipvars == NULL);

   valid = TRUE;

   SCIP_CALL( SCIPallocBlockMemoryArray(scip, &decomp->subscipvars, decomp->nblocks) );
   SCIP_CALL( SCIPallocBlockMemoryArray(scip, &decomp->nsubscipvars, decomp->nblocks) );

   assert(decomp->subscipvars != NULL);
   assert(decomp->nsubscipvars != NULL);

   BMSclearMemoryArray(decomp->subscipvars, decomp->nblocks);
   BMSclearMemoryArray(decomp->nsubscipvars, decomp->nblocks);

   for( b = 0; b < decomp->nblocks; ++b )
   {
      assert((subscipvars[b] == NULL) == (nsubscipvars[b] == 0));
      decomp->nsubscipvars[b] = nsubscipvars[b];

      if( nsubscipvars[b] < 0 )
      {
         SCIPerrorMessage("Number of variables per subproblem must be nonnegative.\n");
         valid = FALSE;
      }
      else if( nsubscipvars[b] > 0 )
      {
         int size;
         assert(subscipvars[b] != NULL);
         size = SCIPcalcMemGrowSize(scip, nsubscipvars[b]);
         SCIP_CALL( SCIPallocBlockMemoryArray(scip, &decomp->subscipvars[b], size) ); /*lint !e866*/
         BMScopyMemoryArray(decomp->subscipvars[b],subscipvars[b], nsubscipvars[b]); /*lint !e866*/

         for( i = 0; i < nsubscipvars[b]; ++i )
         {
            SCIP_CALL( SCIPcaptureVar(scip, decomp->subscipvars[b][i]) );
         }
      }
   }

   if( !valid )
   {
      return SCIP_INVALIDDATA;
   }


   return SCIP_OKAY;
}

/** returns the subscipvars array of the given decomposition */
SCIP_VAR*** DECdecompGetSubscipvars(
   DEC_DECOMP*           decomp              /**< decomposition data structure */
   )
{
   assert(decomp != NULL);

   return decomp->subscipvars;
}

/** returns the nsubscipvars array of the given decomposition */
int* DECdecompGetNSubscipvars(
   DEC_DECOMP*           decomp              /**< decomposition data structure */
   )
{
   assert(decomp != NULL);

   return decomp->nsubscipvars;
}

/** copies the input subscipconss array to the given decomposition */
SCIP_RETCODE DECdecompSetSubscipconss(
   SCIP*                 scip,               /**< SCIP data structure */
   DEC_DECOMP*           decomp,             /**< decomposition data structure */
   SCIP_CONS***          subscipconss,       /**< subscipconss array  */
   int*                  nsubscipconss       /**< number of subscipconss per block */
   )
{
   SCIP_Bool valid;
   int i;
   int b;
   assert(scip != NULL);
   assert(decomp != NULL);
   assert(subscipconss != NULL);
   assert(nsubscipconss != NULL);

   assert(decomp->nblocks > 0);
   assert(decomp->subscipconss == NULL);
   assert(decomp->nsubscipconss == NULL);

   valid = TRUE;

   SCIP_CALL( SCIPallocBlockMemoryArray(scip, &decomp->subscipconss, decomp->nblocks) );
   SCIP_CALL( SCIPallocBlockMemoryArray(scip, &decomp->nsubscipconss, decomp->nblocks) );

   assert(decomp->subscipconss != NULL);
   assert(decomp->nsubscipconss != NULL);

   BMSclearMemoryArray(decomp->subscipconss, decomp->nblocks);
   BMSclearMemoryArray(decomp->nsubscipconss, decomp->nblocks);

   for( b = 0; b < decomp->nblocks; ++b )
   {
      if( nsubscipconss[b] <= 0 || subscipconss[b] == NULL )
      {
         SCIPerrorMessage("Block %d is empty and thus invalid. Each block needs at least one constraint.\n", b);
         valid = FALSE;
      }

      decomp->nsubscipconss[b] = nsubscipconss[b];

      if( nsubscipconss[b] > 0 )
      {
         int size;

         assert(subscipconss[b] != NULL);
         size = SCIPcalcMemGrowSize(scip, nsubscipconss[b]);
         SCIP_CALL( SCIPallocBlockMemoryArray(scip, &decomp->subscipconss[b], size) ); /*lint !e866*/
         BMScopyMemoryArray(decomp->subscipconss[b], subscipconss[b], nsubscipconss[b]); /*lint !e866*/
         for( i = 0; i < nsubscipconss[b]; ++i )
         {
            SCIP_CALL( SCIPcaptureCons(scip, decomp->subscipconss[b][i]) );
         }
      }
   }

   if( !valid )
      return SCIP_INVALIDDATA;

   return SCIP_OKAY;
}

/** returns the subscipconss array of the given decomposition */
SCIP_CONS*** DECdecompGetSubscipconss(
   DEC_DECOMP*           decomp              /**< decomposition data structure */
   )
{
   assert(decomp != NULL);
   return decomp->subscipconss;
}

/** returns the nsubscipconss array of the given decomposition */
int* DECdecompGetNSubscipconss(
   DEC_DECOMP*           decomp              /**< decomposition data structure */
   )
{
   assert(decomp != NULL);
   return decomp->nsubscipconss;
}

/** copies the input linkingconss array to the given decomposition */
SCIP_RETCODE DECdecompSetLinkingconss(
   SCIP*                 scip,               /**< SCIP data structure */
   DEC_DECOMP*           decomp,             /**< decomposition data structure */
   SCIP_CONS**           linkingconss,       /**< linkingconss array  */
   int                   nlinkingconss       /**< number of linkingconss per block */
   )
{
   assert(scip != NULL);
   assert(decomp != NULL);
   assert(linkingconss != NULL);
   assert(nlinkingconss >= 0);

   assert(decomp->linkingconss == NULL);
   assert(decomp->nlinkingconss == 0);

   decomp->nlinkingconss = nlinkingconss;

   if( nlinkingconss > 0 )
   {
      int i;
      int size;
      assert(linkingconss != NULL);
      size = SCIPcalcMemGrowSize(scip, nlinkingconss);
      SCIP_CALL( SCIPallocBlockMemoryArray(scip, &decomp->linkingconss, size) );
      BMScopyMemoryArray(decomp->linkingconss, linkingconss, nlinkingconss);

      for( i = 0; i < nlinkingconss; ++i )
      {
         SCIP_CALL( SCIPcaptureCons(scip, decomp->linkingconss[i]) );
      }
   }

   if( (linkingconss == NULL) !=  (nlinkingconss == 0) )
   {
      SCIPerrorMessage("Number of linking constraints and linking constraint array are inconsistent.\n");
      return SCIP_INVALIDDATA;
   }
   return SCIP_OKAY;
}

/** returns the linkingconss array of the given decomposition */
SCIP_CONS** DECdecompGetLinkingconss(
   DEC_DECOMP*           decomp              /**< decomposition data structure */
   )
{
   assert(decomp != NULL);

   return decomp->linkingconss;
}

/** returns the nlinkingconss array of the given decomposition */
int DECdecompGetNLinkingconss(
   DEC_DECOMP*           decomp              /**< decomposition data structure */
   )
{
   assert(decomp != NULL);
   assert(decomp->nlinkingconss >= 0);

   return decomp->nlinkingconss;
}


/** copies the input linkingvars array to the given decdecomp structure */
SCIP_RETCODE DECdecompSetLinkingvars(
   SCIP*                 scip,               /**< SCIP data structure */
   DEC_DECOMP*           decomp,             /**< decomposition data structure */
   SCIP_VAR**            linkingvars,        /**< linkingvars array  */
   int                   nlinkingvars        /**< number of linkingvars per block */
   )
{
   assert(scip != NULL);
   assert(decomp != NULL);
   assert(linkingvars != NULL || nlinkingvars == 0);

   assert(decomp->linkingvars == NULL);
   assert(decomp->nlinkingvars == 0);

   decomp->nlinkingvars = nlinkingvars;

   if( nlinkingvars > 0 )
   {
      int i;
      int size;
      assert(linkingvars != NULL);
      size = SCIPcalcMemGrowSize(scip, nlinkingvars);
      SCIP_CALL( SCIPallocBlockMemoryArray(scip, &decomp->linkingvars, size) );
      BMScopyMemoryArray(decomp->linkingvars, linkingvars, nlinkingvars);

      for( i = 0; i < nlinkingvars; ++i )
      {
         SCIP_CALL( SCIPcaptureVar(scip, decomp->linkingvars[i]) );
      }
   }

   if( (linkingvars == NULL) != (nlinkingvars == 0) )
   {
      SCIPerrorMessage("Number of linking variables and linking variable array are inconsistent.\n");
      return SCIP_INVALIDDATA;
   }

   return SCIP_OKAY;
}

/** returns the linkingvars array of the given decomposition */
SCIP_VAR** DECdecompGetLinkingvars(
   DEC_DECOMP*           decomp              /**< decomposition data structure */
   )
{
   assert(decomp != NULL);

   return decomp->linkingvars;
}

/** returns the nlinkingvars array of the given decomposition */
int DECdecompGetNLinkingvars(
   DEC_DECOMP*           decomp              /**< decomposition data structure */
   )
{
   assert(decomp != NULL);
   assert(decomp->nlinkingvars >= 0);

   return decomp->nlinkingvars;
}

/** copies the input stairlinkingvars array to the given decomposition */
SCIP_RETCODE DECdecompSetStairlinkingvars(
   SCIP*                 scip,               /**< SCIP data structure */
   DEC_DECOMP*           decomp,             /**< decomposition data structure */
   SCIP_VAR***           stairlinkingvars,   /**< stairlinkingvars array  */
   int*                  nstairlinkingvars   /**< number of linkingvars per block */
   )
{
   SCIP_Bool valid;
   int b;
   int i;
   assert(scip != NULL);
   assert(decomp != NULL);
   assert(stairlinkingvars != NULL);
   assert(nstairlinkingvars != NULL);

   assert(decomp->nblocks > 0);

   assert(decomp->stairlinkingvars == NULL);
   assert(decomp->nstairlinkingvars == NULL);

   valid = TRUE; /**@todo A valid check needs to be implemented */

   SCIP_CALL( SCIPallocBlockMemoryArray(scip, &decomp->stairlinkingvars, decomp->nblocks) ); /* this is more efficient */
   SCIP_CALL( SCIPallocBlockMemoryArray(scip, &decomp->nstairlinkingvars, decomp->nblocks) ); /* this is more efficient */

   assert(decomp->stairlinkingvars != NULL);
   assert(decomp->nstairlinkingvars != NULL);

   BMSclearMemoryArray(decomp->stairlinkingvars, decomp->nblocks-1);
   BMSclearMemoryArray(decomp->nstairlinkingvars, decomp->nblocks-1);

   for( b = 0; b < decomp->nblocks-1; ++b )
   {
      assert(nstairlinkingvars[b] > 0 || stairlinkingvars[b] == NULL);
      decomp->nstairlinkingvars[b] = nstairlinkingvars[b];
      if( stairlinkingvars[b] != NULL )
      {
         int size = SCIPcalcMemGrowSize(scip, nstairlinkingvars[b]);
         SCIP_CALL( SCIPallocBlockMemoryArray(scip, &(decomp->stairlinkingvars[b]), size) ); /*lint !e866 */
         BMScopyMemoryArray(decomp->stairlinkingvars[b], stairlinkingvars[b], nstairlinkingvars[b]); /*lint !e866 */
      }
      else
      {
         decomp->stairlinkingvars[b] = NULL;
      }
   }

   for( b = 0; b < decomp->nblocks-1; ++b )
   {
      for( i = 0; i < nstairlinkingvars[b]; ++i )
      {
         assert(stairlinkingvars[b] != NULL);
         SCIP_CALL( SCIPcaptureVar(scip, decomp->stairlinkingvars[b][i]) );
      }
   }
   if( !valid ) /*lint !e774 it is always true, see above */
   {
      SCIPerrorMessage("The staircase linking variables are inconsistent.\n");
      return SCIP_INVALIDDATA;
   }
   return SCIP_OKAY;
}

/** returns the stairlinkingvars array of the given decomposition */
SCIP_VAR*** DECdecompGetStairlinkingvars(
   DEC_DECOMP*           decomp              /**< decomposition data structure */
   )
{
   assert(decomp != NULL);
   return decomp->stairlinkingvars;
}

/** returns the nstairlinkingvars array of the given decomposition */
int* DECdecompGetNStairlinkingvars(
   DEC_DECOMP*           decomp              /**< decomposition data structure */
   )
{
   assert(decomp != NULL);
   assert(decomp->nstairlinkingvars != NULL );
   return decomp->nstairlinkingvars;
}

/** sets the vartoblock hashmap of the given decomposition */
void DECdecompSetVartoblock(
   DEC_DECOMP*           decomp,             /**< decomposition data structure */
   SCIP_HASHMAP*         vartoblock          /**< Vartoblock hashmap */
   )
{
   assert(decomp != NULL);
   assert(vartoblock != NULL);

   decomp->vartoblock = vartoblock;
}

/** returns the vartoblock hashmap of the given decomposition */
SCIP_HASHMAP* DECdecompGetVartoblock(
   DEC_DECOMP*           decomp              /**< decomposition data structure */
   )
{
   assert(decomp != NULL);

   return decomp->vartoblock;
}

/** sets the constoblock hashmap of the given decomposition */
void DECdecompSetConstoblock(
   DEC_DECOMP*           decomp,             /**< decomposition data structure */
   SCIP_HASHMAP*         constoblock         /**< Constoblock hashmap */
   )
{
   assert(decomp != NULL);
   assert(constoblock != NULL);

   decomp->constoblock = constoblock;
}

/** returns the constoblock hashmap of the given decomposition */
SCIP_HASHMAP* DECdecompGetConstoblock(
   DEC_DECOMP*           decomp              /**< decomposition data structure */
   )
{
   assert(decomp != NULL);

   return decomp->constoblock;
}

/** sets the varindex hashmap of the given decomposition */
void DECdecompSetVarindex(
   DEC_DECOMP*           decomp,             /**< decomposition data structure */
   SCIP_HASHMAP*         varindex            /**< Varindex hashmap */
   )
{
   assert(decomp != NULL);
   assert(varindex != NULL);
   decomp->varindex = varindex;
}

/** returns the varindex hashmap of the given decomposition */
SCIP_HASHMAP* DECdecompGetVarindex(
   DEC_DECOMP*           decomp              /**< decomposition data structure */
   )
{
   assert(decomp != NULL);
   return decomp->varindex;
}

/** sets the consindex hashmap of the given decomposition */
void DECdecompSetConsindex(
   DEC_DECOMP*           decomp,             /**< decomposition data structure */
   SCIP_HASHMAP*         consindex           /**< Consindex hashmap */
   )
{
   assert(decomp != NULL);
   assert(consindex != NULL);
   decomp->consindex = consindex;
}

/** returns the consindex hashmap of the given decomposition */
SCIP_HASHMAP* DECdecompGetConsindex(
   DEC_DECOMP*           decomp              /**< decomposition data structure */
   )
{
   assert(decomp != NULL);
   return decomp->consindex;
}

/** completely initializes decomposition structure from the values of the hashmaps */
SCIP_RETCODE DECfilloutDecompFromHashmaps(
   SCIP*                 scip,               /**< SCIP data structure */
   DEC_DECOMP*           decomp,             /**< decomposition data structure */
   SCIP_HASHMAP*         vartoblock,         /**< variable to block hashmap */
   SCIP_HASHMAP*         constoblock,        /**< constraint to block hashmap */
   int                   nblocks,            /**< number of blocks */
   SCIP_Bool             staircase           /**< should the decomposition be a staircase structure */
   )
{
   SCIP_HASHMAP* varindex;
   SCIP_HASHMAP* consindex;
   int* nsubscipconss;
   int* nsubscipvars;
   int* nstairlinkingvars;
   SCIP_VAR*** stairlinkingvars;
   SCIP_CONS*** subscipconss;
   SCIP_Bool success;
   int cindex;
   int cumindex;
   SCIP_Bool haslinking;
   int i;
   int b;
   SCIP_VAR** curvars;
   int ncurvars;
   int j;

   SCIP_VAR** vars;
   int nvars;
   SCIP_CONS** conss;
   int nconss;

   assert(scip != NULL);
   assert(decomp != NULL);
   assert(vartoblock != NULL);
   assert(constoblock != NULL);
   assert(nblocks >= 0);

   conss = SCIPgetConss(scip);
   nconss = SCIPgetNConss(scip);
   vars = SCIPgetVars(scip);
   nvars = SCIPgetNVars(scip);

   assert(vars != NULL);
   assert(nvars > 0);
   assert(conss != NULL);
   assert(nconss > 0);

   DECdecompSetNBlocks(decomp, nblocks);

   SCIP_CALL( DECdecompSetType(decomp, DEC_DECTYPE_DIAGONAL) );
   SCIP_CALL_QUIET( fillOutConsFromConstoblock(scip, decomp, constoblock, nblocks, conss, nconss, &haslinking) );

   if( haslinking )
   {
      SCIPdebugMessage("Decomposition has linking constraints and is bordered.\n");
      SCIP_CALL( DECdecompSetType(decomp, DEC_DECTYPE_BORDERED) );
   }

   SCIP_CALL( fillOutVarsFromVartoblock(scip,  decomp, vartoblock, nblocks, vars, nvars, &haslinking) );

   if( haslinking )
   {
      SCIPdebugMessage("Decomposition has linking variables and is arrowhead.\n");
      SCIP_CALL( DECdecompSetType(decomp, DEC_DECTYPE_ARROWHEAD) );
   }

   if( !staircase )
   {
      SCIP_CALL( DECdecompCheckConsistency(scip, decomp) );
      return SCIP_OKAY;
   }

   SCIP_CALL( SCIPhashmapCreate(&varindex, SCIPblkmem(scip), nvars) );
   SCIP_CALL( SCIPhashmapCreate(&consindex, SCIPblkmem(scip), nconss) );
   SCIP_CALL( SCIPallocBufferArray(scip, &stairlinkingvars, nblocks) );
   SCIP_CALL( SCIPallocBufferArray(scip, &nstairlinkingvars, nblocks) );

   for( i = 0; i < nblocks; ++i )
   {
      SCIP_CALL( SCIPallocBufferArray(scip, &(stairlinkingvars[i]), nvars) ); /*lint !e866*/
      nstairlinkingvars[i] = 0;
   }

   nsubscipconss = DECdecompGetNSubscipconss(decomp);
   subscipconss = DECdecompGetSubscipconss(decomp);
   nsubscipvars = DECdecompGetNSubscipvars(decomp);

   cindex = 0;
   cumindex = 0;

   /* try to deduce staircase map */
   for( b = 0; b < nblocks; ++b )
   {
      int idx = 0;
      SCIPdebugMessage("block %d (%d vars):\n", b, nsubscipvars[b]);

      for( i = 0; i < nsubscipconss[b]; ++i )
      {

         int linkindex = 0;
         SCIP_CONS* cons = subscipconss[b][i];

         SCIP_CALL( SCIPhashmapInsert(consindex, cons, (void*)(size_t) (cindex+1)) );
         ++cindex;
         SCIP_CALL( SCIPgetConsNVars(scip, cons, &ncurvars, &success) );
         assert(success);

         SCIP_CALL( SCIPallocBufferArray(scip, &curvars, ncurvars) );

         SCIP_CALL( SCIPgetConsVars(scip, cons, curvars, ncurvars, &success) );
         assert(success);

         for( j = 0; j < ncurvars; ++j )
         {
            SCIP_VAR* probvar = SCIPvarGetProbvar(curvars[j]);

            if( SCIPvarGetStatus(probvar) == SCIP_VARSTATUS_FIXED )
               continue;

            /* if the variable is linking */
            if( (int)(size_t)SCIPhashmapGetImage(vartoblock, probvar) >= nblocks+1 ) /*lint !e507*/
            {
               /* if it has not been already assigned, it links to the next block */
               if( !SCIPhashmapExists(varindex, probvar) )
               {
                  int vindex = cumindex+nsubscipvars[b]+linkindex+1;
                  SCIPdebugMessage("assigning link var <%s> to index <%d>\n", SCIPvarGetName(probvar), vindex);
                  SCIP_CALL( SCIPhashmapInsert(varindex, probvar, (void*)(size_t)(vindex)) );
                  stairlinkingvars[b][nstairlinkingvars[b]] = probvar;
                  ++(nstairlinkingvars[b]);
                  linkindex++;
               }
            }
            else
            {
               if( !SCIPhashmapExists(varindex, probvar) )
               {
                  int vindex = cumindex+idx+1;
                  assert(((int) (size_t) SCIPhashmapGetImage(vartoblock, probvar)) -1 == b);  /*lint !e507*/
                  SCIPdebugMessage("assigning block var <%s> to index <%d>\n", SCIPvarGetName(probvar), vindex);
                  SCIP_CALL( SCIPhashmapInsert(varindex, probvar, (void*)(size_t)(vindex)) );
                  ++idx;
               }
            }
         }
         SCIPfreeBufferArray(scip, &curvars);
      }
      if( b < nblocks-1 )
      {
         cumindex += nsubscipvars[b] + nstairlinkingvars[b];
      }
   }

   DECdecompSetVarindex(decomp, varindex);
   DECdecompSetConsindex(decomp, consindex);
   SCIP_CALL( DECdecompSetType(decomp, DEC_DECTYPE_STAIRCASE) );

   for( b = nblocks-1; b >= 0; --b )
   {
      if( nstairlinkingvars[b] == 0 )
      {
         SCIPfreeBufferArrayNull(scip, &(stairlinkingvars[b]));
      }
   }

   SCIP_CALL( DECdecompSetStairlinkingvars(scip, decomp, stairlinkingvars, nstairlinkingvars) );

   for( b = nblocks-1; b >= 0; --b )
   {
      SCIPfreeBufferArrayNull(scip, &stairlinkingvars[b]);
   }
   SCIPfreeBufferArray(scip, &nstairlinkingvars);
   SCIPfreeBufferArray(scip, &stairlinkingvars);

   SCIP_CALL( DECdecompCheckConsistency(scip, decomp) );

   return SCIP_OKAY;
}

/** completely fills out decomposition structure from only the constraint partition in the following manner:
 *  given constraint block/border assignment (by constoblock), one gets the following assignment of probvars:
 *  let C(j) be the set of constraints containing variable j, set block of j to
 *  (i)   constoblock(i) iff constoblock(i1) == constoblock(i2) for all i1,i2 in C(j) with constoblock(i1) != nblocks+1 && constoblock(i2) != nblocks+1
 *  (ii)  nblocks+2 ["linking var"] iff exists i1,i2 with constoblock(i1) != constoblock(i2) && constoblock(i1) != nblocks+1 && constoblock(i2) != nblocks+1
 *  (iii) nblocks+1 ["master var"] iff constoblock(i) == nblocks+1 for all i in C(j)
 */
SCIP_RETCODE DECfilloutDecompFromConstoblock(
   SCIP*                 scip,               /**< SCIP data structure */
   DEC_DECOMP*           decomp,             /**< decomposition data structure */
   SCIP_HASHMAP*         constoblock,        /**< constraint to block hashmap, start with 1 for first block and nblocks+1 for linking constraints */
   int                   nblocks,            /**< number of blocks */
   SCIP_Bool             staircase           /**< should the decomposition be a staircase structure */
   )
{
   SCIP_HASHMAP* vartoblock;
   int i;
   int j;
   SCIP_VAR** vars;
   int nvars;
   SCIP_CONS** conss;
   int nconss;
   SCIP_VAR** curvars;
   int ncurvars;
   SCIP_Bool haslinking;
   SCIP_Bool success;
   SCIP_RETCODE retcode;

   assert(scip != NULL);
   assert(decomp != NULL);
   assert(constoblock != NULL);
   assert(nblocks >= 0);

   conss = SCIPgetConss(scip);
   nconss = SCIPgetNConss(scip);
   vars = SCIPgetVars(scip);
   nvars = SCIPgetNVars(scip);

   assert(vars != NULL);
   assert(nvars > 0);
   assert(conss != NULL);
   assert(nconss > 0);

   SCIP_CALL( SCIPhashmapCreate(&vartoblock, SCIPblkmem(scip), nvars) );
   haslinking = FALSE;
   for( i = 0; i < nconss; ++i )
   {
      int consblock;

      SCIP_CALL( SCIPgetConsNVars(scip, conss[i], &ncurvars, &success) );
      assert(success);

      if( ncurvars == 0 )
         continue;

      consblock = (int)(size_t)SCIPhashmapGetImage(constoblock, conss[i]);  /*lint !e507*/

      assert(consblock > 0 && consblock <= nblocks+1);
      if( consblock == nblocks+1 )
      {
         SCIPdebugMessage("cons <%s> is linking and need not be handled\n", SCIPconsGetName(conss[i]));
         continue;
      }

      SCIP_CALL( SCIPallocBufferArray(scip, &curvars, ncurvars) );

      SCIP_CALL( SCIPgetConsVars(scip, conss[i], curvars, ncurvars, &success) );
      assert(success);
      SCIPdebugMessage("cons <%s> (%d vars) is in block %d.\n", SCIPconsGetName(conss[i]), ncurvars, consblock);
      assert(consblock <= nblocks);

      for( j = 0; j < ncurvars; ++j )
      {
         int varblock;
         SCIP_VAR* probvar = SCIPvarGetProbvar(curvars[j]);

         if( SCIPvarGetStatus(probvar) == SCIP_VARSTATUS_FIXED )
            continue;

         assert(SCIPvarIsActive(probvar));

         if( SCIPhashmapExists(vartoblock, probvar) )
            varblock = (int) (size_t) SCIPhashmapGetImage(vartoblock, probvar); /*lint !e507*/
         else
            varblock = nblocks+1;

         /* The variable is currently in no block */
         if( varblock == nblocks+1 )
         {
            SCIPdebugMessage(" var <%s> not been handled before, adding to block %d\n", SCIPvarGetName(probvar), consblock);
            SCIP_CALL( SCIPhashmapSetImage(vartoblock, probvar, (void*) (size_t) consblock) );
         }
         /* The variable is already in a different block */
         else if( varblock != consblock )
         {
            assert(varblock <= nblocks || varblock == nblocks+2);
            SCIPdebugMessage(" var <%s> has been handled before, adding to linking (%d != %d)\n", SCIPvarGetName(probvar), consblock, varblock);
            SCIP_CALL( SCIPhashmapSetImage(vartoblock, probvar, (void*) (size_t) (nblocks+2)) );
            haslinking = TRUE;
         }
         else
         {
            assert(consblock == varblock);
            SCIPdebugMessage(" var <%s> is handled and in same block as cons (%d == %d).\n", SCIPvarGetName(probvar), consblock, varblock);
         }
      }

      SCIPfreeBufferArray(scip, &curvars);
   }

   /* Handle variables that do not appear in any pricing problem, those will be copied directly to the master */
   for( i = 0; i < nvars; ++i )
   {
      if( !SCIPhashmapExists(vartoblock, vars[i]) )
      {
         SCIPdebugMessage(" var <%s> not handled at all and now in master\n", SCIPvarGetName(vars[i]));
         SCIP_CALL( SCIPhashmapSetImage(vartoblock, vars[i], (void*) (size_t) (nblocks+1)) );
      }
   }

   retcode = DECfilloutDecompFromHashmaps(scip, decomp, vartoblock, constoblock, nblocks, staircase && haslinking);
   if( retcode != SCIP_OKAY )
   {
      SCIPhashmapFree(&vartoblock);
      return retcode;
   }

   return SCIP_OKAY;
}

/** sets the detector for the given decomposition */
void DECdecompSetDetector(
   DEC_DECOMP*           decomp,             /**< decomposition data structure */
   DEC_DETECTOR*         detector            /**< detector data structure */
   )
{
   assert(decomp != NULL);

   decomp->detector = detector;
}

/** gets the detector for the given decomposition */
DEC_DETECTOR* DECdecompGetDetector(
   DEC_DECOMP*           decomp              /**< decomposition data structure */
   )
{
   assert(decomp != NULL);

   return decomp->detector;
}

/** transforms all constraints and variables, updating the arrays */
SCIP_RETCODE DECdecompTransform(
   SCIP*                 scip,               /**< SCIP data structure */
   DEC_DECOMP*           decomp              /**< decomposition data structure */
   )
{
   int b;
   int c;
   int v;
   SCIP_HASHMAP* newconstoblock;
   SCIP_HASHMAP* newvartoblock;
   SCIP_VAR* newvar;

   assert(SCIPgetStage(scip) >= SCIP_STAGE_TRANSFORMED);

   SCIP_CALL( SCIPhashmapCreate(&newconstoblock, SCIPblkmem(scip), SCIPgetNConss(scip)) );
   SCIP_CALL( SCIPhashmapCreate(&newvartoblock, SCIPblkmem(scip), SCIPgetNVars(scip)) );

   /* transform all constraints and put them into constoblock */
   for( b = 0; b < decomp->nblocks; ++b )
   {
      for( c = 0; c < decomp->nsubscipconss[b]; ++c )
      {
         SCIP_CONS* newcons;
         SCIPdebugMessage("%d, %d: %s (%s)\n", b, c, SCIPconsGetName(decomp->subscipconss[b][c]), SCIPconsIsTransformed(decomp->subscipconss[b][c])?"t":"o" );
         assert(decomp->subscipconss[b][c] != NULL);
         newcons = SCIPfindCons(scip, SCIPconsGetName(decomp->subscipconss[b][c]));
         if( newcons != decomp->subscipconss[b][c] )
         {
            SCIP_CALL( SCIPcaptureCons(scip, newcons) );
            SCIP_CALL( SCIPreleaseCons(scip, &(decomp->subscipconss[b][c])) );
            decomp->subscipconss[b][c] = newcons;
         }
         assert(decomp->subscipconss[b][c] != NULL);
         assert(!SCIPhashmapExists(newconstoblock, decomp->subscipconss[b][c]));
         SCIP_CALL( SCIPhashmapSetImage(newconstoblock, decomp->subscipconss[b][c], (void*) (size_t) (b+1)) );
      }
   }
   /* transform all variables and put them into vartoblock */
   for( b = 0; b < decomp->nblocks; ++b )
   {
      int idx;
      for( v = 0, idx = 0; v < decomp->nsubscipvars[b]; ++v )
      {
         assert(decomp->subscipvars[b][v] != NULL);

         SCIPdebugMessage("%d, %d: %s (%p, %s)\n", b, v, SCIPvarGetName(decomp->subscipvars[b][v]),
            (void*)decomp->subscipvars[b][v], SCIPvarIsTransformed(decomp->subscipvars[b][v])?"t":"o" );

         /* make sure that newvar is a transformed variable */
         SCIP_CALL( SCIPgetTransformedVar(scip, decomp->subscipvars[b][v], &newvar) );
         SCIP_CALL( SCIPreleaseVar(scip, &(decomp->subscipvars[b][v])) );

         assert(newvar != NULL);
         assert(SCIPvarIsTransformed(newvar));

         newvar = SCIPvarGetProbvar(newvar);
         assert(newvar != NULL);

         /* the probvar can also be fixed, in which case we do not need it in the block; furthermore, multiple variables
          * can resolve to the same active problem variable, so we check whether we already handled the variable
          * @todo: why do we ignore fixed variables? They could still be present in constraints?
          */
         if( SCIPvarIsActive(newvar) && !SCIPhashmapExists(newvartoblock, newvar) )
         {
            decomp->subscipvars[b][idx] = newvar;
            SCIP_CALL( SCIPcaptureVar(scip, newvar) );
            SCIPdebugMessage("%d, %d: %s (%p, %s)\n", b, v, SCIPvarGetName(decomp->subscipvars[b][idx]),
               (void*)decomp->subscipvars[b][idx], SCIPvarIsTransformed(decomp->subscipvars[b][idx])?"t":"o" );

            assert(decomp->subscipvars[b][idx] != NULL);
            assert(!SCIPhashmapExists(newvartoblock, decomp->subscipvars[b][idx]));
            SCIP_CALL( SCIPhashmapSetImage(newvartoblock, decomp->subscipvars[b][idx], (void*) (size_t) (b+1)) );
            ++idx;
         }
      }
      decomp->nsubscipvars[b] = idx;
   }

   /* transform all linking constraints */
   for( c = 0; c < decomp->nlinkingconss; ++c )
   {
      SCIP_CONS* newcons;

      SCIPdebugMessage("m, %d: %s (%s)\n", c, SCIPconsGetName(decomp->linkingconss[c]), SCIPconsIsTransformed(decomp->linkingconss[c])?"t":"o" );
      assert(decomp->linkingconss[c] != NULL);
      newcons = SCIPfindCons(scip, SCIPconsGetName(decomp->linkingconss[c]));
      if( newcons != decomp->linkingconss[c] )
      {
         SCIP_CALL( SCIPcaptureCons(scip, newcons) );
         SCIP_CALL( SCIPreleaseCons(scip, &(decomp->linkingconss[c])) );
         decomp->linkingconss[c] = newcons;
      }
      SCIP_CALL( SCIPhashmapSetImage(newconstoblock, decomp->linkingconss[c],(void*) (size_t) (decomp->nblocks+1) ) );

      assert(decomp->linkingconss[c] != NULL);
   }

   /* transform all linking variables */
   for( v = 0; v < decomp->nlinkingvars; ++v )
   {
      int block;
      SCIPdebugMessage("m, %d: %s (%p, %s)\n", v, SCIPvarGetName(decomp->linkingvars[v]),
         (void*)decomp->linkingvars[v], SCIPvarIsTransformed(decomp->linkingvars[v])?"t":"o");
      assert(decomp->linkingvars[v] != NULL);

      if( !SCIPvarIsTransformed(decomp->linkingvars[v]) )
      {
         SCIP_CALL( SCIPgetTransformedVar(scip, decomp->linkingvars[v], &newvar) );
         newvar = SCIPvarGetProbvar(newvar);
      }
      else
         newvar = decomp->linkingvars[v];

      block = (int) (size_t) SCIPhashmapGetImage(decomp->vartoblock, decomp->linkingvars[v]); /*lint !e507*/
      assert(block == decomp->nblocks +1 || block == decomp->nblocks +2);
      assert(newvar != NULL);
      assert(SCIPvarIsTransformed(newvar));
      SCIP_CALL( SCIPreleaseVar(scip, &(decomp->linkingvars[v])) );

      decomp->linkingvars[v] = newvar;
      SCIP_CALL( SCIPcaptureVar(scip, decomp->linkingvars[v]) );
      SCIP_CALL( SCIPhashmapSetImage(newvartoblock, decomp->linkingvars[v], (void*) (size_t) (block) ) );
      SCIPdebugMessage("m, %d: %s (%p, %s)\n", v, SCIPvarGetName(decomp->linkingvars[v]),
         (void*)decomp->linkingvars[v], SCIPvarIsTransformed(decomp->linkingvars[v])?"t":"o");
      assert(decomp->linkingvars[v] != NULL);
   }

   SCIPhashmapFree(&decomp->constoblock);
   decomp->constoblock = newconstoblock;
   SCIPhashmapFree(&decomp->vartoblock);
   decomp->vartoblock = newvartoblock;

   SCIP_CALL( DECdecompCheckConsistency(scip, decomp) );

   return SCIP_OKAY;
}

/**
 * Remove all those constraints that were removed from the problem after the decomposition had been created
 */
SCIP_RETCODE DECdecompRemoveDeletedConss(
   SCIP*                 scip,               /**< SCIP data structure */
   DEC_DECOMP*           decdecomp           /**< decomposition data structure */
   )
{
   int block;

   int c;
   int pos;

   assert(scip != NULL);
   assert(decdecomp != NULL);

   for( block = 0; block < decdecomp->nblocks; ++block )
   {
      for( c = 0, pos = 0; c < decdecomp->nsubscipconss[block]; ++c )
      {
         if( !SCIPconsIsDeleted(decdecomp->subscipconss[block][c]) )
         {
            decdecomp->subscipconss[block][pos] = decdecomp->subscipconss[block][c];
            ++pos;
         }
         else
         {
            SCIP_CALL( SCIPreleaseCons(scip, &decdecomp->subscipconss[block][c]) );
         }
      }
      decdecomp->nsubscipconss[block] = pos;
   }

   for( c = 0, pos = 0; c < decdecomp->nlinkingconss; ++c )
   {
      if( !SCIPconsIsDeleted(decdecomp->linkingconss[c]) )
      {
         decdecomp->linkingconss[pos] = decdecomp->linkingconss[c];
         ++pos;
      }
      else
      {
         SCIP_CALL( SCIPreleaseCons(scip, &decdecomp->linkingconss[c]) );
      }
   }
   decdecomp->nlinkingconss = pos;

   return SCIP_OKAY;
}

/**
 * Adds all those constraints that were added to the problem after the decomposition had been created
 */
SCIP_RETCODE DECdecompAddRemainingConss(
   SCIP*                 scip,               /**< SCIP data structure */
   DEC_DECOMP*           decdecomp           /**< decomposition data structure */
   )
{
   int c;

   assert(scip != NULL);
   assert(decdecomp != NULL);

   for( c = 0; c < SCIPgetNConss(scip); ++c )
   {
      SCIP_CONS* cons = SCIPgetConss(scip)[c];

      if( !GCGisConsGCGCons(cons) && !SCIPhashmapExists(DECdecompGetConstoblock(decdecomp), cons) )
      {
         int block;
         SCIP_CALL( DECdetermineConsBlock(scip, decdecomp, cons, &block) );
         SCIPdebugMessage("cons <%s> in block %d/%d\n", SCIPconsGetName(cons), block, DECdecompGetNBlocks(decdecomp) );

         if( block == DECdecompGetNBlocks(decdecomp) )
         {
            if( decdecomp->nlinkingconss == 0 )
            {
               int newsize = SCIPcalcMemGrowSize(scip, 1);
               SCIP_CALL( SCIPallocBlockMemoryArray(scip, &decdecomp->linkingconss, newsize) );

               switch( decdecomp->type )
               {
               case DEC_DECTYPE_DIAGONAL:
                  decdecomp->type = DEC_DECTYPE_BORDERED;
                  SCIPwarningMessage(scip, "Decomposition type changed to 'bordered' due to an added constraint.\n");
                  break;
               case DEC_DECTYPE_STAIRCASE:
                  decdecomp->type = DEC_DECTYPE_ARROWHEAD;
                  SCIPwarningMessage(scip, "Decomposition type changed to 'arrowhead' due to an added constraint.\n");
                  break;
               default:
                  break;
               }
            }
            else
            {
               int oldsize = SCIPcalcMemGrowSize(scip, decdecomp->nlinkingconss);
               int newsize = SCIPcalcMemGrowSize(scip, decdecomp->nlinkingconss+1);
               SCIP_CALL( SCIPreallocBlockMemoryArray(scip, &decdecomp->linkingconss, oldsize, newsize) );
            }
            decdecomp->linkingconss[decdecomp->nlinkingconss] = cons;
            decdecomp->nlinkingconss += 1;
            SCIP_CALL( SCIPhashmapInsert(decdecomp->constoblock, cons, (void*) (size_t) (DECdecompGetNBlocks(decdecomp)+1)) );
         }
         else
         {
            int oldsize = SCIPcalcMemGrowSize(scip, decdecomp->nsubscipconss[block]);
            int newsize = SCIPcalcMemGrowSize(scip, decdecomp->nsubscipconss[block]+1);
            assert(decdecomp->nsubscipconss[block] > 0);
            SCIP_CALL( SCIPreallocBlockMemoryArray(scip, &decdecomp->subscipconss[block], oldsize, newsize) ); /*lint !e866*/
            decdecomp->subscipconss[block][decdecomp->nsubscipconss[block]] = cons;
            decdecomp->nsubscipconss[block] += 1;
            SCIP_CALL( SCIPhashmapInsert(decdecomp->constoblock, cons, (void*) (size_t) (block+1)) );
         }
         SCIP_CALL( SCIPcaptureCons(scip, cons) );
      }
   }

   return SCIP_OKAY;
}

/** checks the consistency of the data structure
 *
 *  In particular, it checks whether the redundant information in the structure agree and
 *  whether the variables in the structure are both existant in the arrays and in the problem
 */
SCIP_RETCODE DECdecompCheckConsistency(
   SCIP*                 scip,               /**< SCIP data structure */
   DEC_DECOMP*           decdecomp           /**< decomposition data structure */
   )
{
#ifndef NDEBUG
   int c;
   int b;
   int v;


   SCIPdebugMessage("Problem is %stransformed\n", SCIPgetStage(scip) >= SCIP_STAGE_TRANSFORMED ? "": "not ");

   for( v = 0; v < SCIPgetNVars(scip); ++v )
   {
      assert(SCIPhashmapExists(DECdecompGetVartoblock(decdecomp), SCIPgetVars(scip)[v]));
   }

   for( c = 0; c < SCIPgetNConss(scip); ++c )
   {
      if( !GCGisConsGCGCons(SCIPgetConss(scip)[c]) )
      {
         assert(SCIPhashmapExists(DECdecompGetConstoblock(decdecomp), SCIPgetConss(scip)[c]));
      }
   }

   /* Check whether subscipcons are correct */
   for( b = 0; b < DECdecompGetNBlocks(decdecomp); ++b )
   {
      for( c = 0; c < DECdecompGetNSubscipconss(decdecomp)[b]; ++c )
      {
         SCIP_VAR** curvars;
         int ncurvars;
         SCIP_CONS* cons = DECdecompGetSubscipconss(decdecomp)[b][c];

         SCIPdebugMessage("Cons <%s> in block %d = %d\n", SCIPconsGetName(cons), b, ((int) (size_t) SCIPhashmapGetImage(DECdecompGetConstoblock(decdecomp), cons)) -1);  /*lint !e507*/
         assert(SCIPfindCons(scip, SCIPconsGetName(cons)) != NULL);
         assert(((int) (size_t) SCIPhashmapGetImage(DECdecompGetConstoblock(decdecomp), cons)) -1 == b); /*lint !e507*/
         ncurvars = GCGconsGetNVars(scip, cons);
         SCIP_CALL( SCIPallocBufferArray(scip, &curvars, ncurvars) );
         SCIP_CALL( GCGconsGetVars(scip, cons, curvars, ncurvars) );

         for( v = 0; v < ncurvars; ++v )
         {
            int varblock;
            SCIP_VAR* var = SCIPvarGetProbvar(curvars[v]);

            if( SCIPvarGetStatus(var) == SCIP_VARSTATUS_FIXED )
               continue;

            varblock = ((int) (size_t) SCIPhashmapGetImage(DECdecompGetVartoblock(decdecomp), var)) -1;  /*lint !e507*/
            SCIPdebugMessage("\tVar <%s> in block %d = %d\n", SCIPvarGetName(var), b, varblock);

            assert(SCIPfindVar(scip, SCIPvarGetName(var)) != NULL);
            assert(SCIPvarIsActive(var));
            assert(varblock == b || varblock == DECdecompGetNBlocks(decdecomp)+1 );
         }
         SCIPfreeBufferArray(scip, &curvars);
      }

      for( v = 0; v < DECdecompGetNSubscipvars(decdecomp)[b]; ++v )
      {
         int varblock;
         SCIP_VAR* var = DECdecompGetSubscipvars(decdecomp)[b][v];
         varblock = ((int) (size_t) SCIPhashmapGetImage(DECdecompGetVartoblock(decdecomp), var)) -1; /*lint !e507*/
         SCIPdebugMessage("Var <%s> in block %d = %d\n", SCIPvarGetName(var), b, varblock);
         assert(SCIPfindVar(scip, SCIPvarGetName(var)) != NULL);
         assert(SCIPvarIsActive(var));
         assert(varblock == b || varblock == DECdecompGetNBlocks(decdecomp)+1);
      }
   }

   /* check linking constraints and variables */
   for( v = 0; v < DECdecompGetNLinkingvars(decdecomp); ++v )
   {
      int varblock;
      varblock = (int) (size_t) SCIPhashmapGetImage(DECdecompGetVartoblock(decdecomp), DECdecompGetLinkingvars(decdecomp)[v]); /*lint !e507*/
      assert( varblock == DECdecompGetNBlocks(decdecomp) +1 || varblock == DECdecompGetNBlocks(decdecomp)+2); /*lint !e507*/
   }
   for (c = 0; c < DECdecompGetNLinkingconss(decdecomp); ++c)
   {
      assert(((int) (size_t) SCIPhashmapGetImage(DECdecompGetConstoblock(decdecomp), DECdecompGetLinkingconss(decdecomp)[c])) -1 ==  DECdecompGetNBlocks(decdecomp)); /*lint !e507*/
   }

   switch( DECdecompGetType(decdecomp) )
   {
   case DEC_DECTYPE_UNKNOWN:
         assert(FALSE);
      break;
   case DEC_DECTYPE_ARROWHEAD:
      assert(DECdecompGetNLinkingvars(decdecomp) > 0);
      break;
   case DEC_DECTYPE_BORDERED:
      assert(DECdecompGetNLinkingvars(decdecomp) == 0 && DECdecompGetNLinkingconss(decdecomp) > 0);
      break;
   case DEC_DECTYPE_DIAGONAL:
      assert(DECdecompGetNLinkingvars(decdecomp) == 0 && DECdecompGetNLinkingconss(decdecomp) == 0);
      break;
   case DEC_DECTYPE_STAIRCASE:
      assert(DECdecompGetNLinkingvars(decdecomp) > 0 && DECdecompGetNLinkingconss(decdecomp) == 0);
      break;
   default:
         assert(FALSE);
         break;
   }

#endif
   return SCIP_OKAY;
}

/** creates a decomposition with all constraints in the master */
SCIP_RETCODE DECcreateBasicDecomp(
   SCIP*                 scip,                /**< SCIP data structure */
   DEC_DECOMP**          decomp               /**< decomposition data structure */
   )
{
   SCIP_HASHMAP* constoblock;
   SCIP_CONS** conss;
   int nconss;
   int c;

   assert(scip != NULL);
   assert(decomp != NULL);

   SCIP_CALL( DECdecompCreate(scip, decomp) );
   conss = SCIPgetConss(scip);
   nconss = SCIPgetNConss(scip);

   SCIP_CALL( SCIPhashmapCreate(&constoblock, SCIPblkmem(scip), nconss) );

   for( c = 0; c < nconss; ++c )
   {
      if( GCGisConsGCGCons(conss[c]) )
         continue;

      SCIP_CALL( SCIPhashmapInsert(constoblock, conss[c], (void*) (size_t) 1 ) );
   }

   SCIP_CALL( DECfilloutDecompFromConstoblock(scip, *decomp, constoblock, 0, FALSE) );

   return SCIP_OKAY;
}

/**
 * processes block representatives
 *
 * @return returns the number of blocks
 */
static
int processBlockRepresentatives(
   int                   maxblock,           /**< maximal number of blocks */
   int*                  blockrepresentative /**< array blockrepresentatives */
   )
{
   int i;
   int tempblock = 1;

   assert(maxblock >= 1);
   assert(blockrepresentative != NULL );
   SCIPdebugPrintf("Blocks: ");

   /* postprocess blockrepresentatives */
   for( i = 1; i < maxblock; ++i )
   {
      /* forward replace the representatives */
      assert(blockrepresentative[i] >= 0);
      assert(blockrepresentative[i] < maxblock);
      if( blockrepresentative[i] != i )
         blockrepresentative[i] = blockrepresentative[blockrepresentative[i]];
      else
      {
         blockrepresentative[i] = tempblock;
         ++tempblock;
      }
      /* It is crucial that this condition holds */
      assert(blockrepresentative[i] <= i);
      SCIPdebugPrintf("%d ", blockrepresentative[i]);
   }
   SCIPdebugPrintf("\n");
   return tempblock-1;
}

/** */
static
SCIP_RETCODE assignConstraintsToRepresentatives(
   SCIP*                 scip,               /**< SCIP data structure */
   SCIP_CONS**           conss,              /**< array of all constraints */
   int                   nconss,             /**< number of constraints */
   SCIP_Bool*            consismaster,       /**< array of flags whether a constraint belongs to the master problem */
   SCIP_HASHMAP*         constoblock,        /**< hashmap from constraints to block numbers, to be filled */
   int*                  vartoblock,         /**< array mapping variables to block numbers, initially all -1, to be set */
   int*                  nextblock,          /**< index of next free block to which no constraints have been assigned yet */
   int*                  blockrepresentative /**<  */
   )
{

   int i;
   int j;
   SCIP_VAR** curvars;
   int ncurvars;

   conss = SCIPgetConss(scip);
   nconss = SCIPgetNConss(scip);

   /* go through the all constraints */
   for( i = 0; i < nconss; ++i )
   {
      int consblock;
      SCIP_CONS* cons = conss[i];

      assert(cons != NULL);
      if( GCGisConsGCGCons(cons) )
         continue;

      if( consismaster[i] )
         continue;

      /* get variables of constraint; ignore empty constraints */
      ncurvars = GCGconsGetNVars(scip, cons);
      curvars = NULL;
      if( ncurvars > 0 )
      {
         SCIP_CALL( SCIPallocBufferArray(scip, &curvars, ncurvars) );
         SCIP_CALL( GCGconsGetVars(scip, cons, curvars, ncurvars) );
      }
      assert(ncurvars >= 0);
      assert(ncurvars <= SCIPgetNVars(scip));
      assert(curvars != NULL || ncurvars == 0);

      assert(SCIPhashmapGetImage(constoblock, cons) == NULL);

      /* if there are no variables, put it in the first block, otherwise put it in the next block */
      if( ncurvars == 0 )
         consblock = -1;
      else
         consblock = *nextblock;

      /* go through all variables */
      for( j = 0; j < ncurvars; ++j )
      {
         SCIP_VAR* probvar;
         int varindex;
         int varblock;

         assert(curvars != NULL);
         probvar = SCIPvarGetProbvar(curvars[j]);
         assert(probvar != NULL);

         /* ignore variables which have been fixed during presolving */
         if( SCIPvarGetStatus(probvar) == SCIP_VARSTATUS_FIXED )
            continue;

         varindex = SCIPvarGetProbindex(probvar);
         assert(varindex >= 0);
         assert(varindex < SCIPgetNVars(scip));

         /** @todo what about deleted variables? */
         /* get block of variable */
         varblock = vartoblock[varindex];

         SCIPdebugMessage("\tVar %s (%d): ", SCIPvarGetName(probvar), varblock);
         /* if variable is already assigned to a block, assign constraint to that block */
         if( varblock > -1 && varblock != consblock )
         {
            consblock = MIN(consblock, blockrepresentative[varblock]);
            SCIPdebugPrintf("still in block %d.\n", varblock);
         }
         else if( varblock == -1 )
         {
            /* if variable is free, assign it to the new block for this constraint */
            varblock = consblock;
            assert(varblock > 0);
            assert(varblock <= *nextblock);
            vartoblock[varindex] = varblock;
            SCIPdebugPrintf("new in block %d.\n", varblock);
         }
         else
         {
            assert((varblock > 0) && (consblock == varblock));
            SCIPdebugPrintf("no change.\n");
         }

         SCIPdebugPrintf("VARINDEX: %d (%d)\n", varindex, vartoblock[varindex]);
      }

      /* if the constraint belongs to a new block, mark it as such */
      if( consblock == *nextblock )
      {
         assert(consblock > 0);
         blockrepresentative[consblock] = consblock;
         assert(blockrepresentative[consblock] > 0);
         assert(blockrepresentative[consblock] <= *nextblock);
         ++(*nextblock);
      }

      SCIPdebugMessage("Cons %s will be in block %d (next %d)\n", SCIPconsGetName(cons), consblock, *nextblock);

      for( j = 0; j < ncurvars; ++j )
      {
         SCIP_VAR* probvar;
         int varindex;
         int oldblock;

         assert(curvars != NULL);
         probvar = SCIPvarGetProbvar(curvars[j]);
         assert(probvar != NULL);

         /* ignore variables which have been fixed during presolving */
         if( SCIPvarGetStatus(probvar) == SCIP_VARSTATUS_FIXED )
            continue;

         varindex = SCIPvarGetProbindex(probvar);
         assert(varindex >= 0);
         assert(varindex < SCIPgetNVars(scip));

         oldblock = vartoblock[varindex];
         assert((oldblock > 0) && (oldblock <= *nextblock));

         SCIPdebugMessage("\tVar %s ", SCIPvarGetName(probvar));
         if( oldblock != consblock )
         {
            SCIPdebugPrintf("reset from %d to block %d.\n", oldblock, consblock);
            vartoblock[varindex] = consblock;
            SCIPdebugPrintf("VARINDEX: %d (%d)\n", varindex, consblock);

            if( (blockrepresentative[oldblock] != -1) && (blockrepresentative[oldblock] > blockrepresentative[consblock]) )
            {
               int oldrepr;
               oldrepr = blockrepresentative[oldblock];
               SCIPdebugMessage("\t\tBlock representative from block %d changed from %d to %d.\n", oldblock, blockrepresentative[oldblock], consblock);
               assert(consblock > 0);
               blockrepresentative[oldblock] = consblock;
               if( (oldrepr != consblock) && (oldrepr != oldblock) )
               {
                  blockrepresentative[oldrepr] = consblock;
                  SCIPdebugMessage("\t\tBlock representative from block %d changed from %d to %d.\n", oldrepr, blockrepresentative[oldrepr], consblock);
               }
            }
         }
         else
         {
            SCIPdebugPrintf("will not be changed from %d to %d.\n", oldblock, consblock);
         }
      }

      SCIPfreeBufferArrayNull(scip, &curvars);
      assert(consblock >= 1 || consblock == -1);
      assert(consblock <= *nextblock);

      /* store the constraint block */
      if( consblock != -1 )
      {
         SCIPdebugMessage("cons %s in block %d\n", SCIPconsGetName(cons), consblock);
         SCIP_CALL( SCIPhashmapInsert(constoblock, cons, (void*)(size_t)consblock) );
      }
      else
      {
         SCIPdebugMessage("ignoring %s\n", SCIPconsGetName(cons));
      }
   }

   return SCIP_OKAY;
}

/** */
static
SCIP_RETCODE fillConstoblock(
   SCIP_CONS**           conss,
   int                   nconss,
   SCIP_Bool*            consismaster,       /**< */
   int                   nblocks,            /**< */
   SCIP_HASHMAP*         constoblock,        /**< */
   SCIP_HASHMAP*         newconstoblock,     /**< */
   int*                  blockrepresentative /**< */
   )
{
   int i;

   /* convert temporary data to detectordata */
   for( i = 0; i < nconss; ++i )
   {
      int consblock;

      SCIP_CONS* cons = conss[i];

      if( GCGisConsGCGCons(cons) )
         continue;

      if( consismaster[i] )
      {
         SCIP_CALL( SCIPhashmapInsert(newconstoblock, cons, (void*) (size_t) (nblocks+1)) );
         continue;
      }

      if( !SCIPhashmapExists(constoblock, cons) )
         continue;

      consblock = (int) (size_t) SCIPhashmapGetImage(constoblock, cons); /*lint !e507*/
      assert(consblock > 0);
      consblock = blockrepresentative[consblock];
      assert(consblock <= nblocks);
      SCIP_CALL( SCIPhashmapInsert(newconstoblock, cons, (void*)(size_t)consblock) );
      SCIPdebugMessage("%d %s\n", consblock, SCIPconsGetName(cons));
   }
   return SCIP_OKAY;
}

/** creates a decomposition with provided constraints in the master
 * The function will put the remaining constraints in one or more pricing problems
 * depending on whether the subproblems decompose with no variables in common.
 */
SCIP_RETCODE DECcreateDecompFromMasterconss(
   SCIP*                 scip,                /**< SCIP data structure */
   DEC_DECOMP**          decomp,              /**< decomposition data structure */
   SCIP_CONS**           masterconss,         /**< constraints to be put in the master */
   int                   nmasterconss         /**< number of constraints in the master */
   )
{
   SCIP_HASHMAP* constoblock;
   SCIP_HASHMAP* newconstoblock;
   SCIP_CONS** conss;
   int nconss;
   int nvars;
   int nblocks;
   int* blockrepresentative;
   int nextblock = 1;
   SCIP_Bool* consismaster;
   int i;
   int* vartoblock;

   assert(scip != NULL);
   assert(decomp != NULL);
   assert(nmasterconss == 0 || masterconss != NULL);
   assert(SCIPgetStage(scip) >= SCIP_STAGE_TRANSFORMED);

   conss = SCIPgetConss(scip);
   nconss = SCIPgetNConss(scip);
   nvars = SCIPgetNVars(scip);

   assert( nmasterconss <= nconss );

   if( GCGisConsGCGCons(conss[nconss-1]) )
      --nconss;

   nblocks = nconss-nmasterconss+1;
   assert(nblocks > 0);

   SCIP_CALL( SCIPallocBufferArray(scip, &blockrepresentative, nblocks) );
   SCIP_CALL( SCIPallocBufferArray(scip, &consismaster, nconss) );
   SCIP_CALL( SCIPallocBufferArray(scip, &vartoblock, nvars) );
   SCIP_CALL( SCIPhashmapCreate(&constoblock, SCIPblkmem(scip), nconss) );
   SCIP_CALL( SCIPhashmapCreate(&newconstoblock, SCIPblkmem(scip), nconss) );

   for( i = 0; i < nmasterconss; ++i )
   {
      SCIP_CALL( SCIPhashmapInsert(constoblock, masterconss[i], (void*) (size_t) (nblocks+1)) );
   }

   for( i = 0; i < nconss; ++i )
   {
      assert(!GCGisConsGCGCons(conss[i]));
      consismaster[i] = SCIPhashmapExists(constoblock, conss[i]);
   }

   for( i = 0; i < nvars; ++i )
   {
      vartoblock[i] = -1;
   }

   for( i = 0; i < nblocks; ++i )
   {
      blockrepresentative[i] = -1;
   }

   SCIP_CALL( assignConstraintsToRepresentatives(scip, conss, nconss, consismaster, constoblock, vartoblock, &nextblock, blockrepresentative) );

   /* postprocess blockrepresentatives */
   nblocks = processBlockRepresentatives(nextblock, blockrepresentative);

   /* convert temporary data to detectordata */
   SCIP_CALL( fillConstoblock(conss, nconss, consismaster, nblocks, constoblock, newconstoblock, blockrepresentative) );
   SCIP_CALL( DECdecompCreate(scip, decomp) );
   SCIP_CALL( DECfilloutDecompFromConstoblock(scip, *decomp, newconstoblock, nblocks, FALSE) );

   SCIPfreeBufferArray(scip, &vartoblock);
   SCIPfreeBufferArray(scip, &consismaster);
   SCIPfreeBufferArray(scip, &blockrepresentative);
   SCIPhashmapFree(&constoblock);

   return SCIP_OKAY;
}

/** increase the corresponding count of the variable stats*/
static
void incVarsData(
   SCIP_VAR*              var,                /**< variable to consider */
   int*                   nbinvars,           /**< pointer to array of size nproblems to store number of binary subproblem vars */
   int*                   nintvars,           /**< pointer to array of size nproblems to store number of integer subproblem vars */
   int*                   nimplvars,          /**< pointer to array of size nproblems to store number of implied subproblem vars */
   int*                   ncontvars,          /**< pointer to array of size nproblems to store number of continues subproblem vars */
   int                    nproblems,          /**< size of the arrays*/
   int                    i                   /**< index of the array to increase */
)
{
   assert(var != NULL);
   assert(i >= 0);
   assert(i < nproblems);

   if( nbinvars != NULL && (SCIPvarGetType(var) == SCIP_VARTYPE_BINARY || SCIPvarIsBinary(var)) )
   {
      ++(nbinvars[i]);
      assert(nbinvars[i] > 0);
   }
   if( nintvars != NULL && (SCIPvarGetType(var) == SCIP_VARTYPE_INTEGER && !SCIPvarIsBinary(var)) )
   {
      ++(nintvars[i]);
      assert(nintvars[i] > 0);
   }
   if( nimplvars != NULL && (SCIPvarGetType(var) == SCIP_VARTYPE_IMPLINT) )
   {
      ++(nimplvars[i]);
      assert(nimplvars[i] > 0);
   }
   if( ncontvars != NULL && (SCIPvarGetType(var) == SCIP_VARTYPE_CONTINUOUS) )
   {
      ++(ncontvars[i]);
      assert(ncontvars[i] > 0);
   }
}

/* score methods */

/** return the number of variables and binary, integer, implied integer, continuous variables of all subproblems */
void DECgetSubproblemVarsData(
   SCIP*                 scip,               /**< SCIP data structure */
   DEC_DECOMP*           decomp,             /**< decomposition data structure */
   int*                  nvars,              /**< pointer to array of size nproblems to store number of subproblem vars or NULL */
   int*                  nbinvars,           /**< pointer to array of size nproblems to store number of binary subproblem vars or NULL */
   int*                  nintvars,           /**< pointer to array of size nproblems to store number of integer subproblem vars or NULL */
   int*                  nimplvars,          /**< pointer to array of size nproblems to store number of implied subproblem vars or NULL */
   int*                  ncontvars,          /**< pointer to array of size nproblems to store number of continuous subproblem vars or NULL */
   int                   nproblems           /**< size of the arrays*/
)
{
   int i;
   int j;

   assert(scip != NULL);
   assert(decomp != NULL);
   assert(nproblems > 0);

   assert(DECdecompGetType(decomp) != DEC_DECTYPE_UNKNOWN);
   if( nvars != NULL )
      BMSclearMemoryArray(nvars, nproblems);
   if( nbinvars != NULL )
      BMSclearMemoryArray(nbinvars, nproblems);
   if( nintvars != NULL )
      BMSclearMemoryArray(nintvars, nproblems);
   if( nimplvars != NULL )
      BMSclearMemoryArray(nimplvars, nproblems);
   if( ncontvars != NULL )
      BMSclearMemoryArray(ncontvars, nproblems);

   for( i = 0; i < nproblems; ++i )
   {
      SCIP_VAR*** subscipvars;
      int* nsubscipvars;

      nsubscipvars = DECdecompGetNSubscipvars(decomp);
      subscipvars = DECdecompGetSubscipvars(decomp);
      if( nvars != NULL )
         nvars[i] = nsubscipvars[i];

      for( j = 0; j < nsubscipvars[i]; ++j )
      {
         incVarsData(subscipvars[i][j], nbinvars, nintvars, nimplvars, ncontvars, nproblems, i);
      }
   }
}


/** return the number of variables and binary, integer, implied integer, continuous variables of the master */
void DECgetLinkingVarsData(
   SCIP*                 scip,               /**< SCIP data structure */
   DEC_DECOMP*           decomp,             /**< decomposition data structure */
   int*                  nvars,              /**< pointer to store number of linking vars or NULL */
   int*                  nbinvars,           /**< pointer to store number of binary linking vars or NULL */
   int*                  nintvars,           /**< pointer to store number of integer linking vars or NULL */
   int*                  nimplvars,          /**< pointer to store number of implied linking vars or NULL */
   int*                  ncontvars           /**< pointer to store number of continuous linking vars or NULL */
)
{
   int i;
   SCIP_VAR** linkingvars;
   int nlinkingvars;

   assert(scip != NULL);
   assert(decomp != NULL);

   assert(DECdecompGetType(decomp) != DEC_DECTYPE_UNKNOWN);

   nlinkingvars = DECdecompGetNLinkingvars(decomp);
   linkingvars = DECdecompGetLinkingvars(decomp);

   if( nvars != NULL )
      *nvars = nlinkingvars;
   if( nbinvars != NULL )
      *nbinvars = 0;
   if( nintvars != NULL )
      *nintvars = 0;
   if( nimplvars != NULL )
      *nimplvars = 0;
   if( ncontvars != NULL )
      *ncontvars = 0;


   for( i = 0; i < nlinkingvars; ++i )
   {
      incVarsData(linkingvars[i], nbinvars, nintvars, nimplvars, ncontvars, 1, 0);
   }
}

/**
 * returns the number of nonzeros of each column of the constraint matrix both in the subproblem and in the master
 * @note For linking variables, the number of nonzeros in the subproblems corresponds to the number on nonzeros
 * in the border
 *
 * @note The arrays have to be allocated by the caller
 *
 * @pre This function assumes that constraints are partitioned in the decomp structure, no constraint is present in more than one block
 *
 */
SCIP_RETCODE DECgetDensityData(
   SCIP*                 scip,               /**< SCIP data structure */
   DEC_DECOMP*           decomp,             /**< decomposition data structure */
   SCIP_VAR**            vars,               /**< pointer to array store variables belonging to density */
   int                   nvars,              /**< number of variables */
   SCIP_CONS**           conss,              /**< pointer to array to store constraints belonging to the density */
   int                   nconss,             /**< number of constraints */
   int*                  varsubproblemdensity, /**< pointer to array to store the nonzeros for the subproblems */
   int*                  varmasterdensity,   /**< pointer to array to store the nonzeros for the master */
   int*                  conssubproblemdensity, /**< pointer to array to store the nonzeros for the subproblems */
   int*                  consmasterdensity   /**< pointer to array to store the nonzeros for the master */
)
{
   int nlinkingconss;
   SCIP_HASHMAP* vartoblock;
   SCIP_CONS** curconss;

   int ncurvars;
   SCIP_VAR** curvars;
   SCIP_Bool success;

   int i;
   int j;
   int v;
   int c;

   assert(scip != NULL);
   assert(decomp != NULL);
   assert(vars != NULL);
   assert(nvars > 0);
   assert(conss != NULL);
   assert(varsubproblemdensity != NULL);
   assert(varmasterdensity != NULL);
   assert(conssubproblemdensity != NULL);
   assert(consmasterdensity != NULL);

   /* make sure the passed data is initialised to 0 */
   BMSclearMemoryArray(vars, nvars);
   BMSclearMemoryArray(conss, nconss);
   BMSclearMemoryArray(varsubproblemdensity, nvars);
   BMSclearMemoryArray(varmasterdensity, nvars);
   BMSclearMemoryArray(conssubproblemdensity, nconss);
   BMSclearMemoryArray(consmasterdensity, nconss);

   BMScopyMemoryArray(vars, SCIPgetVars(scip), nvars);

   vartoblock = DECdecompGetVartoblock(decomp);
   c = 0;
   for( i = 0; i < DECdecompGetNBlocks(decomp); ++i )
   {
      curconss = DECdecompGetSubscipconss(decomp)[i];
      assert(curconss != NULL);

      for( j = 0; j < DECdecompGetNSubscipconss(decomp)[i]; ++j )
      {
         assert(c < nconss); /* This assertion and the logic forbids constraints in more than one block */
         conss[c] = curconss[j];

         SCIP_CALL( SCIPgetConsNVars(scip, curconss[j], &ncurvars, &success) );
         assert(success);
         SCIP_CALL( SCIPallocBufferArray(scip, &curvars, ncurvars) );
         SCIP_CALL( SCIPgetConsVars(scip, curconss[j], curvars, ncurvars, &success) );
         assert(success);

         for( v = 0; v < ncurvars; ++v )
         {
            SCIP_VAR* var;
            int block;
            int probindex;

            var = curvars[v];
            var = SCIPvarGetProbvar(var);
            probindex = SCIPvarGetProbindex(var);

            if( SCIPvarGetStatus(var) == SCIP_VARSTATUS_FIXED )
               continue;

            assert(probindex >= 0);
            assert(probindex < nvars);
            varsubproblemdensity[probindex] += 1;
            assert(varsubproblemdensity[probindex] > 0);
            block = (int) (size_t) SCIPhashmapGetImage(vartoblock, var); /*lint !e507*/
            assert(block > 0);

            if( block <= DECdecompGetNBlocks(decomp) )
            {
               conssubproblemdensity[c] +=1;
            }
            else
            {
               consmasterdensity[c] += 1;
            }
         }

         SCIPfreeBufferArray(scip, &curvars);
         c++;
      }
   }

   nlinkingconss = DECdecompGetNLinkingconss(decomp);
   curconss = DECdecompGetLinkingconss(decomp);

   for( j = 0; j < nlinkingconss; ++j )
   {
      assert(c < nconss); /* This assertion and the logic forbids constraints in more than one block */
      SCIP_CALL( SCIPgetConsNVars(scip, curconss[j], &ncurvars, &success) );
      assert(success);
      SCIP_CALL( SCIPallocBufferArray(scip, &curvars, ncurvars) );
      SCIP_CALL( SCIPgetConsVars(scip, curconss[j], curvars, ncurvars, &success) );
      assert(success);

      conss[c] = curconss[j];

      for( v = 0; v < ncurvars; ++v )
      {
         SCIP_VAR* var;
         int probindex;

         var = curvars[v];
         var = SCIPvarGetProbvar(var);
         probindex = SCIPvarGetProbindex(var);

         if( SCIPvarGetStatus(var) == SCIP_VARSTATUS_FIXED )
            continue;

         assert(probindex >= 0);
         assert(probindex < nvars);
         varmasterdensity[probindex] += 1;
         assert(varmasterdensity[probindex] > 0);
         SCIPdebugMessage("Var <%s> appears in cons <%s>, total count: %d\n", SCIPvarGetName(var), SCIPconsGetName(curconss[j]), varmasterdensity[probindex]);
      }

      consmasterdensity[c] = ncurvars;
      c++;

      SCIPfreeBufferArray(scip, &curvars);
   }

   return SCIP_OKAY;
}

/** helper function to increase correct lock */
static
void increaseLock(
   SCIP*                 scip,               /**< SCIP data structure */
   SCIP_Real             lhs,                /**< left side of constraint */
   SCIP_Real             coef,               /**< coefficient of variable in constraint */
   SCIP_Real             rhs,                /**< right side of constraint */
   int*                  downlock,           /**< pointer to store downlock */
   int*                  uplock              /**< pointer to store uplock */
   )
{
   assert(scip != NULL);
   assert(downlock != NULL);
   assert(uplock != NULL);

   if( !SCIPisInfinity(scip, -lhs) )
   {
      if( SCIPisPositive(scip, coef) )
         ++(*downlock);
      if( SCIPisNegative(scip, coef) )
         ++(*uplock);

   }
   if( !SCIPisInfinity(scip, rhs) )
   {
      if( SCIPisPositive(scip, coef) )
         ++(*uplock);
      if( SCIPisNegative(scip, coef) )
         ++(*downlock);
   }

}

/**
 *  calculates the number of up and down locks of variables for a given decomposition in both the original problem and the pricingproblems
 *
 *  @note All arrays need to be allocated by the caller
 *
 *  @warning This function needs a lot of memory (nvars*nblocks+1) array entries
 */
SCIP_RETCODE DECgetVarLockData(
   SCIP*                 scip,               /**< SCIP data structure */
   DEC_DECOMP*           decomp,             /**< decomposition data structure */
   SCIP_VAR**            vars,               /**< pointer to array store variables belonging to density */
   int                   nvars,              /**< number of variables */
   int                   nsubproblems,       /**< number of sub problems */
   int**                 subsciplocksdown,   /**< pointer to two dimensional array to store the down locks for the subproblems */
   int**                 subsciplocksup,     /**< pointer to two dimensional array to store the down locks for the subproblems */
   int*                  masterlocksdown,    /**< pointer to array to store the down locks for the master */
   int*                  masterlocksup       /**< pointer to array to store the down locks for the master */
   )
{
   int nlinkingconss;
   SCIP_CONS** curconss;
   SCIP_VAR** curvars;
   SCIP_Real* curvals;
   int ncurvars;
   SCIP_Real lhs;
   SCIP_Real rhs;

   SCIP_Bool success;

   int i;
   int j;
   int v;

   assert(scip != NULL);
   assert(decomp != NULL);
   assert(vars != NULL);
   assert(nvars > 0);
   assert(nvars == SCIPgetNVars(scip));
   assert(subsciplocksdown != NULL);
   assert(subsciplocksup != NULL);
   assert(masterlocksdown != NULL);
   assert(masterlocksup != NULL);

   /* make sure the passed data is initialised to 0 */
   BMSclearMemoryArray(vars, nvars);
   BMScopyMemoryArray(vars, SCIPgetVars(scip), nvars);
   BMSclearMemoryArray(masterlocksdown, nvars);
   BMSclearMemoryArray(masterlocksup, nvars);
   for( i = 0; i < nsubproblems; ++i )
   {
      BMSclearMemoryArray(subsciplocksdown[i], nvars); /*lint !e866*/
      BMSclearMemoryArray(subsciplocksup[i], nvars); /*lint !e866*/
   }

   for( i = 0; i < DECdecompGetNBlocks(decomp); ++i )
   {
      curconss = DECdecompGetSubscipconss(decomp)[i];
      assert(curconss != NULL);

      for( j = 0; j < DECdecompGetNSubscipconss(decomp)[i]; ++j )
      {

         SCIP_CALL( SCIPgetConsNVars(scip, curconss[j], &ncurvars, &success) );
         assert(success);
         SCIP_CALL( SCIPallocBufferArray(scip, &curvars, ncurvars) );
         SCIP_CALL( SCIPallocBufferArray(scip, &curvals, ncurvars) );

         SCIP_CALL( GCGconsGetVals(scip, curconss[j], curvals, ncurvars) );
         SCIP_CALL( SCIPgetConsVars(scip, curconss[j], curvars, ncurvars, &success) );
         assert(success);

         rhs = GCGconsGetRhs(scip, curconss[j]);
         lhs = GCGconsGetLhs(scip, curconss[j]);

         for( v = 0; v < ncurvars; ++v )
         {
            SCIP_VAR* var;
            int probindex;

            var = curvars[v];
            var = SCIPvarGetProbvar(var);
            probindex = SCIPvarGetProbindex(var);

            if( SCIPvarGetStatus(var) == SCIP_VARSTATUS_FIXED )
               continue;

            assert(probindex >= 0);
            assert(probindex < nvars);
            assert(SCIPhashmapExists(DECdecompGetVartoblock(decomp), var));

            increaseLock(scip, lhs, curvals[v], rhs, &(subsciplocksdown[i][probindex]), &(subsciplocksup[i][probindex]));
         }

         SCIPfreeBufferArray(scip, &curvals);
         SCIPfreeBufferArray(scip, &curvars);
      }
   }

   nlinkingconss = DECdecompGetNLinkingvars(decomp);
   curconss = DECdecompGetLinkingconss(decomp);
   for( j = 0; j < nlinkingconss; ++j )
   {
      SCIP_CALL( SCIPgetConsNVars(scip, curconss[j], &ncurvars, &success) );
      assert(success);
      SCIP_CALL( SCIPallocBufferArray(scip, &curvars, ncurvars) );
      SCIP_CALL( SCIPallocBufferArray(scip, &curvals, ncurvars) );

      SCIP_CALL( GCGconsGetVals(scip, curconss[j], curvals, ncurvars) );
      SCIP_CALL( SCIPgetConsVars(scip, curconss[j], curvars, ncurvars, &success) );
      assert(success);

      rhs = GCGconsGetRhs(scip, curconss[j]);
      lhs = GCGconsGetLhs(scip, curconss[j]);

      for( v = 0; v < ncurvars; ++v )
      {
         SCIP_VAR* var;
         int probindex;

         var = curvars[v];
         var = SCIPvarGetProbvar(var);
         probindex = SCIPvarGetProbindex(var);

         if( SCIPvarGetStatus(var) == SCIP_VARSTATUS_FIXED )
            continue;

         assert(probindex >= 0);
         assert(probindex < nvars);

         increaseLock(scip, lhs, curvals[v], rhs, &(masterlocksdown[probindex]), &(masterlocksup[probindex]));
      }

      SCIPfreeBufferArray(scip, &curvals);
      SCIPfreeBufferArray(scip, &curvars);
   }

   return SCIP_OKAY;
}


/** computes the score of the given decomposition based on the border, the average density score and the ratio of
 * linking variables
 */
SCIP_RETCODE DECevaluateDecomposition(
   SCIP*                 scip,               /**< SCIP data structure */
   DEC_DECOMP*           decdecomp,          /**< decomposition data structure */
   DEC_SCORES*           score               /**< returns the score of the decomposition */
   )
{
   int matrixarea;
   int borderarea;
   int nvars;
   int nconss;
   int i;
   int j;
   int k;
   /*   int blockarea; */
   SCIP_Real varratio;
   int* nzblocks;
   int nblocks;
   int* nlinkvarsblocks;
   int* nvarsblocks;
   SCIP_Real* blockdensities;
   int* blocksizes;
   SCIP_Real density;

   assert(scip != NULL);
   assert(score != NULL);

   nvars = SCIPgetNVars(scip);
   nconss = SCIPgetNConss(scip);

   nblocks = DECdecompGetNBlocks(decdecomp);

   SCIP_CALL( SCIPallocBufferArray(scip, &nzblocks, nblocks) );
   SCIP_CALL( SCIPallocBufferArray(scip, &nlinkvarsblocks, nblocks) );
   SCIP_CALL( SCIPallocBufferArray(scip, &blockdensities, nblocks) );
   SCIP_CALL( SCIPallocBufferArray(scip, &blocksizes, nblocks) );
   SCIP_CALL( SCIPallocBufferArray(scip, &nvarsblocks, nblocks) );
   /*
    * 3 Scores
    *
    * - Area percentage (min)
    * - block density (max)
    * - \pi_b {v_b|v_b is linking}/#vb (min)
    */

   /* calculate matrix area */
   matrixarea = nvars*nconss;

   /* calculate slave sizes, nonzeros and linkingvars */
   for( i = 0; i < nblocks; ++i )
   {
      SCIP_CONS** curconss;
      int ncurconss;
      int nvarsblock;
      SCIP_Bool *ishandled;

      SCIP_CALL( SCIPallocBufferArray(scip, &ishandled, nvars) );
      nvarsblock = 0;
      nzblocks[i] = 0;
      nlinkvarsblocks[i] = 0;
      for( j = 0; j < nvars; ++j )
      {
         ishandled[j] = FALSE;
      }
      curconss = DECdecompGetSubscipconss(decdecomp)[i];
      ncurconss = DECdecompGetNSubscipconss(decdecomp)[i];

      for( j = 0; j < ncurconss; ++j )
      {
         SCIP_VAR** curvars;
         SCIP_VAR* var;
         int ncurvars;
         ncurvars = GCGconsGetNVars(scip, curconss[j]);
         SCIP_CALL( SCIPallocBufferArray(scip, &curvars, ncurvars) );
         SCIP_CALL( GCGconsGetVars(scip, curconss[j], curvars, ncurvars) );

         for( k = 0; k < ncurvars; ++k )
         {
            int block;
            if( !GCGisVarRelevant(curvars[k]) )
               continue;

            var = SCIPvarGetProbvar(curvars[k]);
            assert(var != NULL);
            if( !GCGisVarRelevant(var) )
               continue;

            assert(SCIPvarIsActive(var));
            assert(!SCIPvarIsDeleted(var));
            ++(nzblocks[i]);
            if( !SCIPhashmapExists(DECdecompGetVartoblock(decdecomp), var) )
            {
               block = (int)(size_t) SCIPhashmapGetImage(DECdecompGetVartoblock(decdecomp), curvars[k]); /*lint !e507*/
            }
            else
            {
               assert(SCIPhashmapExists(DECdecompGetVartoblock(decdecomp), var));
               block = (int)(size_t) SCIPhashmapGetImage(DECdecompGetVartoblock(decdecomp), var); /*lint !e507*/
            }

            if( block == nblocks+1 && ishandled[SCIPvarGetProbindex(var)] == FALSE )
            {
               ++(nlinkvarsblocks[i]);
            }
            ishandled[SCIPvarGetProbindex(var)] = TRUE;
         }

         SCIPfreeBufferArray(scip, &curvars);
      }

      for( j = 0; j < nvars; ++j )
      {
         if( ishandled[j] )
         {
            ++nvarsblock;
         }
      }

      blocksizes[i] = nvarsblock*ncurconss;
      nvarsblocks[i] = nvarsblock;
      if( blocksizes[i] > 0 )
      {
         blockdensities[i] = 1.0*nzblocks[i]/blocksizes[i];
      }
      else
      {
         blockdensities[i] = 0.0;
      }

      assert(blockdensities[i] >= 0 && blockdensities[i] <= 1.0);
      SCIPfreeBufferArray(scip, &ishandled);
   }

   borderarea = DECdecompGetNLinkingconss(decdecomp)*nvars+DECdecompGetNLinkingvars(decdecomp)*(nconss-DECdecompGetNLinkingconss(decdecomp));

   density = 1E20;
   varratio = 1.0;
   for( i = 0; i < nblocks; ++i )
   {
      density = MIN(density, blockdensities[i]);

      if( DECdecompGetNLinkingvars(decdecomp) > 0 )
      {
         varratio *= 1.0*nlinkvarsblocks[i]/DECdecompGetNLinkingvars(decdecomp);
      }
      else
      {
         varratio = 0;
      }
   }

   score->linkingscore = (0.5+0.5*varratio);
   score->borderscore = (1.0*(borderarea)/matrixarea);
   score->densityscore = (1-density);

   switch( DECdecompGetType(decdecomp) )
   {
   case DEC_DECTYPE_ARROWHEAD:
      score->totalscore = score->borderscore*score->linkingscore*score->densityscore;
      break;
   case DEC_DECTYPE_BORDERED:
      score->totalscore = score->borderscore*score->linkingscore*score->densityscore;
      break;
   case DEC_DECTYPE_DIAGONAL:
      if(nblocks == 1 || nblocks == 0)
         score->totalscore = 1.0;
      else
         score->totalscore = 0.0;
      break;
   case DEC_DECTYPE_STAIRCASE:
      SCIPwarningMessage(scip, "Decomposition type is %s, cannot compute score\n", DECgetStrType(DECdecompGetType(decdecomp)));
      score->totalscore = 0.9;
      break;
   case DEC_DECTYPE_UNKNOWN:
      SCIPerrorMessage("Decomposition type is %s, cannot compute score\n", DECgetStrType(DECdecompGetType(decdecomp)));
      assert(FALSE);
      break;
   default:
      SCIPerrorMessage("No rule for this decomposition type, cannot compute score\n");
      assert(FALSE);
      break;
   }
   if(nblocks == 1 || nblocks == 0)
      score->totalscore = 1.0;

   if( nblocks == 0 || nblocks == 1)
	   score->totalscore = 1;

   SCIPfreeBufferArray(scip, &nvarsblocks);
   SCIPfreeBufferArray(scip, &blocksizes);
   SCIPfreeBufferArray(scip, &blockdensities);
   SCIPfreeBufferArray(scip, &nlinkvarsblocks);
   SCIPfreeBufferArray(scip, &nzblocks);
   return SCIP_OKAY;
}

/** compute the density of variables in blocks and master */
static
SCIP_RETCODE computeVarDensities(
      SCIP*              scip,               /**< SCIP data structure */
      DEC_DECOMP*        decomp,             /**< decomposition data structure */
      int*               varprobdensity,     /**< density information */
      int*               varmasterdensity,   /**< density information */
      SCIP_VAR**         vars,               /**< array of variables */
      int                nvars,              /**< number of variables */
      DEC_STATISTIC*     blockvardensities,  /**< array of statistic structs to store density information of each block */
      DEC_STATISTIC*     mastervardensity,   /**< pointer to store density information of master variables*/
      int                nblocks             /**< number of blocks */
   )
{
   int v;
   int b;
   SCIP_Real** vardistribution;
   int* nvardistribution;
   SCIP_Real* mastervardistribution;

   SCIP_Real max = 0;
   SCIP_Real min = 1.0;
   SCIP_Real median = 0;
   SCIP_Real mean = 0;

   assert(scip != NULL);
   assert(decomp != NULL);

   assert(vars != NULL);
   assert(nvars > 0);
   assert(blockvardensities != NULL);
   assert(mastervardensity != NULL);
   assert(nblocks >= 0);

   SCIP_CALL( SCIPallocBlockMemoryArray(scip, &vardistribution, nblocks) );
   SCIP_CALL( SCIPallocBlockMemoryArray(scip, &nvardistribution, nblocks) );

   BMSclearMemoryArray(vardistribution, nblocks);
   BMSclearMemoryArray(nvardistribution, nblocks);

   SCIP_CALL( SCIPallocBlockMemoryArray(scip, &mastervardistribution, nvars) );
   BMSclearMemoryArray(mastervardistribution, nvars);

   for( b = 0; b < nblocks; ++b )
   {
      SCIP_CALL( SCIPallocBlockMemoryArray(scip, &vardistribution[b], DECdecompGetNSubscipvars(decomp)[b]) ); /*lint !e866 !e666*/
      BMSclearMemoryArray(vardistribution[b], DECdecompGetNSubscipvars(decomp)[b]); /*lint !e866 */
   }

   for( v = 0; v < nvars; ++v )
   {
      int block = ((int) (size_t) SCIPhashmapGetImage(DECdecompGetVartoblock(decomp), (vars[v]))) - 1; /*lint !e507 */
      assert(block >= 0);
      SCIPdebugMessage("Var <%s>:", SCIPvarGetName(vars[v]));


      mastervardistribution[v] = 1.0*varmasterdensity[v]/DECdecompGetNLinkingconss(decomp);
      SCIPdebugPrintf("master %d ", varmasterdensity[v]);

      if( block < nblocks )
      {
         vardistribution[block][nvardistribution[block]] = 1.0*varprobdensity[v]/DECdecompGetNSubscipconss(decomp)[block];
         SCIPdebugPrintf("block %d %.3f\n", block, vardistribution[block][nvardistribution[block]]);
         ++(nvardistribution[block]);
      }
      else
      {
         SCIPdebugPrintf("\n");
      }
   }

   for( b = 0; b < nblocks; ++b )
   {
      int ncurvars = DECdecompGetNSubscipvars(decomp)[b];

      max = 0;
      min = 1.0;
      median = 0;
      mean = 0;



      SCIPdebugMessage("block %d:", b);
      for( v = 0; v < ncurvars; ++v )
      {

         SCIPdebugPrintf(" <%s> %.3f", SCIPvarGetName(DECdecompGetSubscipvars(decomp)[b][v]), vardistribution[b][v]);
         max = MAX(max, vardistribution[b][v]);
         min = MIN(min, vardistribution[b][v]);
         mean += 1.0*vardistribution[b][v]/ncurvars;

      }
      if( ncurvars > 0 )
         median = quick_select_median(vardistribution[b], ncurvars);

      SCIPdebugPrintf("\nmin: %.3f, max: %.3f, median: %.3f, mean: %.3f\n", min, max, median, mean);

      blockvardensities[b].max = max;
      blockvardensities[b].min = min;
      blockvardensities[b].median = median;
      blockvardensities[b].mean = mean;
   }
   max = 0;
   min = 1.0;
   mean = 0;

   SCIPdebugMessage("master:");

   for( v = 0; v < nvars; ++v )
   {

      SCIPdebugPrintf(" <%s> %.3f", SCIPvarGetName(vars[v]), mastervardistribution[v]);
      max = MAX(max, mastervardistribution[v]);
      min = MIN(min, mastervardistribution[v]);
      mean += 1.0*mastervardistribution[v]/nvars;

   }
   median = quick_select_median(mastervardistribution, nvars);
   SCIPdebugPrintf("\nmin: %.3f, max: %.3f, median: %.3f, mean: %.3f\n", min, max, median, mean);


   mastervardensity->max = max;
   mastervardensity->min = min;
   mastervardensity->median = median;
   mastervardensity->mean = mean;

   for( b = 0; b < nblocks; ++b )
   {
      SCIPfreeBlockMemoryArray(scip, &vardistribution[b], DECdecompGetNSubscipvars(decomp)[b]); /*lint !e866 */
   }

   SCIPfreeBlockMemoryArray(scip, &mastervardistribution, nvars);

   SCIPfreeBlockMemoryArray(scip, &nvardistribution, nblocks);
   SCIPfreeBlockMemoryArray(scip, &vardistribution, nblocks);

   return SCIP_OKAY;
}

/** returns the number of constraints saved in the decomposition */
int DECdecompGetNConss(
   DEC_DECOMP*           decomp              /**< decomposition data structure */
   )
{
   int b;
   int nconss = 0;
   assert(decomp != NULL);

   for( b = 0; b < DECdecompGetNBlocks(decomp); ++b )
      nconss += DECdecompGetNSubscipconss(decomp)[b];

   nconss += DECdecompGetNLinkingconss(decomp);
   return nconss;
}

/** computes nonzero elements of a given constraint, separated into linking variables and normal vars */
static
SCIP_RETCODE computeConssNzeros(
   SCIP*                 scip,               /**< SCIP data structure */
   DEC_DECOMP*           decomp,             /**< decomposition data structure */
   SCIP_CONS*            cons,               /**< SCIP data structure */
   int*                  nzeros,             /**< pointer to store nonzero elements */
   int*                  nintzeros,          /**< pointer to store integer nonzeros */
   int*                  nbzeros,            /**< pointer to store border nonzero elements */
   int*                  nintbzeros          /**< pointer to store border integer nonzeros */
)
{
   int v;
   int ncurvars;
   SCIP_VAR** curvars = NULL;
   SCIP_Real* curvals = NULL;

   assert(scip != NULL);
   assert(decomp != NULL);
   assert(cons != NULL);
   assert(nzeros != NULL);
   assert(nintzeros != NULL);
   assert(nbzeros != NULL);
   assert(nintbzeros != NULL);

   ncurvars = GCGconsGetNVars(scip, cons);
   SCIP_CALL( SCIPallocBufferArray(scip, &curvars, ncurvars) );
   SCIP_CALL( SCIPallocBufferArray(scip, &curvals, ncurvars) );

   SCIP_CALL( GCGconsGetVars(scip, cons, curvars, ncurvars) );
   SCIP_CALL( GCGconsGetVals(scip, cons, curvals, ncurvars) );

   for( v = 0; v < ncurvars; ++v )
   {
      int block;
      SCIP_VAR* curvar;
      if( SCIPisZero(scip, curvals[v]) )
         continue;

      curvar = SCIPvarGetProbvar(curvars[v]);

      if( SCIPvarGetStatus(curvar) == SCIP_VARSTATUS_FIXED )
         continue;

      block = ((int) (size_t) SCIPhashmapGetImage(DECdecompGetVartoblock(decomp), (curvar))) - 1; /*lint !e507 */
      assert(block >= 0);

      if( block > DECdecompGetNBlocks(decomp) )
      {
         if( SCIPvarGetType(curvar) == SCIP_VARTYPE_BINARY || SCIPvarGetType(curvar) == SCIP_VARTYPE_INTEGER )
            *nintbzeros += 1;

         *nbzeros += 1;
      }
      else
      {
         if( SCIPvarGetType(curvar) == SCIP_VARTYPE_BINARY || SCIPvarGetType(curvar) == SCIP_VARTYPE_INTEGER )
            *nintzeros += 1;

         *nzeros += 1;
      }
   }

   SCIPfreeBufferArrayNull(scip, &curvals);
   SCIPfreeBufferArrayNull(scip, &curvars);

   return SCIP_OKAY;
}

/** computes nonzero elements of the pricing problems and the master */
static
SCIP_RETCODE computeNonzeros(
   SCIP*                 scip,               /**< SCIP data structure */
   DEC_DECOMP*           decomp,             /**< decomposition data structure */
   int*                  mnzeros,            /**< number of nonzero elements in row border */
   int*                  mintnzeros,         /**< number of integral nonzero elements in row border */
   int*                  lnzeros,            /**< number of nonzero elements in column border */
   int*                  lintnzeros,         /**< number of integral nonzero elements in column border */
   int*                  nonzeros,           /**< number of nonzero elements per pricing problem */
   int*                  intnzeros           /**< number of integral nonzero elements per pricing problem */
   )
{
   int c;
   int b;

   assert(scip != NULL);
   assert(decomp != NULL);
   assert(mnzeros != NULL);
   assert(mintnzeros != NULL);
   assert(lnzeros != NULL);
   assert(lintnzeros != NULL);
   assert(nonzeros != NULL);
   assert(intnzeros != NULL);

   for( b = 0; b < DECdecompGetNBlocks(decomp); ++b )
   {
      SCIP_CONS** subscipconss = DECdecompGetSubscipconss(decomp)[b];
      int nsubscipconss = DECdecompGetNSubscipconss(decomp)[b];
      for( c = 0; c < nsubscipconss; ++c )
      {
         SCIP_CALL( computeConssNzeros(scip, decomp, subscipconss[c], &(nonzeros[b]), &(intnzeros[b]), lnzeros, lintnzeros ) );
      }
   }

   for( c = 0; c < DECdecompGetNLinkingconss(decomp); ++c )
   {
      SCIP_CALL( computeConssNzeros(scip, decomp, DECdecompGetLinkingconss(decomp)[c], mnzeros, mintnzeros, lnzeros, lintnzeros ) );
   }

   return SCIP_OKAY;
}

/** display statistics about the decomposition */
SCIP_RETCODE GCGprintDecompStatistics(
   SCIP*                 scip,               /**< SCIP data structure */
   FILE*                 file                /**< output file or NULL for standard output */
   )
{
   DEC_DECOMP* decomp;
   DEC_SCORES scores;
   SCIP_VAR** vars;
   SCIP_CONS** conss;

   int nvars;
   int nconss;

   int* nallvars;
   int* nbinvars;
   int* nintvars;
   int* nimplvars;
   int* ncontvars;

   int nblocks;
   int nblocksrelevant;
   int nlinkvars;
   int nlinkbinvar;
   int nlinkintvars;
   int nlinkimplvars;
   int nlinkcontvars;
   int b;

   int* varprobdensity;
   int* varmasterdensity;
   int* consprobsensity;
   int* consmasterdensity;

   DEC_STATISTIC* blockvardensities;
   DEC_STATISTIC* blockconsdensities;
   DEC_STATISTIC mastervardensity;

   int mnzeros;
   int mintnzeros;
   int lnzeros;
   int lintnzeros;

   int* nonzeros;
   int* intnzeros;

   assert(scip != NULL);

   decomp = DECgetBestDecomp(scip);

   if( decomp == NULL )
   {
      SCIPmessageFPrintInfo(SCIPgetMessagehdlr(scip), file, "No decomposition available. Cannot output decomposition statistics.\n");
      return SCIP_OKAY;
   }
   assert(decomp != NULL);
   nblocks = DECdecompGetNBlocks(decomp);

   nvars = SCIPgetNVars(scip);
   nconss = DECdecompGetNConss(decomp);

   SCIP_CALL( SCIPallocBlockMemoryArray(scip, &nallvars, nblocks) );
   SCIP_CALL( SCIPallocBlockMemoryArray(scip, &nbinvars, nblocks) );
   SCIP_CALL( SCIPallocBlockMemoryArray(scip, &nintvars, nblocks) );
   SCIP_CALL( SCIPallocBlockMemoryArray(scip, &nimplvars, nblocks) );
   SCIP_CALL( SCIPallocBlockMemoryArray(scip, &ncontvars, nblocks) );

   SCIP_CALL( SCIPallocBlockMemoryArray(scip, &blockvardensities, nblocks) );
   SCIP_CALL( SCIPallocBlockMemoryArray(scip, &blockconsdensities, nblocks) );

   SCIP_CALL( SCIPallocBlockMemoryArray(scip, &varprobdensity, nvars) );
   SCIP_CALL( SCIPallocBlockMemoryArray(scip, &varmasterdensity, nvars) );
   SCIP_CALL( SCIPallocBlockMemoryArray(scip, &vars, nvars) );
   SCIP_CALL( SCIPallocBlockMemoryArray(scip, &conss, nconss) );
   SCIP_CALL( SCIPallocBlockMemoryArray(scip, &consprobsensity, nconss) );
   SCIP_CALL( SCIPallocBlockMemoryArray(scip, &consmasterdensity, nconss) );

   SCIP_CALL( SCIPallocBlockMemoryArray(scip, &nonzeros, nblocks) );
   SCIP_CALL( SCIPallocBlockMemoryArray(scip, &intnzeros, nblocks) );

   BMSclearMemoryArray(nonzeros, nblocks);
   BMSclearMemoryArray(intnzeros, nblocks);

   mnzeros = 0;
   mintnzeros = 0;
   lnzeros = 0;
   lintnzeros = 0;

   SCIP_CALL( DECevaluateDecomposition(scip, decomp, &scores) );

   DECgetSubproblemVarsData(scip, decomp, nallvars, nbinvars, nintvars, nimplvars, ncontvars, nblocks);
   DECgetLinkingVarsData(scip, decomp, &nlinkvars, &nlinkbinvar, &nlinkintvars, &nlinkimplvars, &nlinkcontvars);
   SCIP_CALL( DECgetDensityData(scip, decomp, vars, nvars, conss, nconss, varprobdensity, varmasterdensity, consprobsensity, consmasterdensity) );

   SCIP_CALL( computeVarDensities(scip, decomp, varprobdensity, varmasterdensity, vars, nvars, blockvardensities, &mastervardensity, nblocks) );
   SCIP_CALL( computeNonzeros(scip, decomp, &mnzeros, &mintnzeros, &lnzeros, &lintnzeros, nonzeros, intnzeros) );

   SCIPmessageFPrintInfo(SCIPgetMessagehdlr(scip), file, "Decomp statistics  :\n");
   SCIPmessageFPrintInfo(SCIPgetMessagehdlr(scip), file, "  type             : %10s\n", DECgetStrType(DECdecompGetType(decomp)));
   SCIPmessageFPrintInfo(SCIPgetMessagehdlr(scip), file, "  detector         : %10s\n", decomp->detector == NULL? "provided": DECdetectorGetName(decomp->detector));
   SCIPmessageFPrintInfo(SCIPgetMessagehdlr(scip), file, "  blocks           : %10d\n", DECdecompGetNBlocks(decomp));

   nblocksrelevant = nblocks;
   if( SCIPgetStage(GCGgetMasterprob(scip)) >= SCIP_STAGE_PRESOLVED )
   {
      for( b = 0; b < nblocks; ++b )
      {
         if( GCGgetNIdenticalBlocks(scip, b) == 0 )
            nblocksrelevant -= 1;
      }
   }
   SCIPmessageFPrintInfo(SCIPgetMessagehdlr(scip), file, "  aggr. blocks     : %10d\n", nblocksrelevant);

   SCIPmessageFPrintInfo(SCIPgetMessagehdlr(scip), file, "Master statistics  :      nvars   nbinvars   nintvars  nimplvars  ncontvars     nconss   nonzeros  intnzeros    bnzeros bintnzeros  min(dens)  max(dens) medi(dens) mean(dens)\n");
   SCIPmessageFPrintInfo(SCIPgetMessagehdlr(scip), file, "  master           : %10d %10d %10d %10d %10d %10d %10d %10d %10d %10d %10.3f %10.3f %10.3f %10.3f\n", nlinkvars,
         nlinkbinvar, nlinkintvars, nlinkimplvars, nlinkcontvars, DECdecompGetNLinkingconss(decomp),
         mnzeros, mintnzeros, lnzeros, lintnzeros, mastervardensity.min, mastervardensity.max, mastervardensity.median, mastervardensity.mean);

   SCIPmessageFPrintInfo(SCIPgetMessagehdlr(scip), file, "Pricing statistics :      nvars   nbinvars   nintvars  nimplvars  ncontvars     nconss   nonzeros  intnzeros  min(dens)  max(dens) medi(dens) mean(dens)  identical\n");
   for( b = 0; b < nblocks; ++b )
   {
      int identical = 0;
      SCIP_Bool relevant = TRUE;

      if( SCIPgetStage(GCGgetMasterprob(scip)) >= SCIP_STAGE_PRESOLVED )
      {
         relevant =  GCGisPricingprobRelevant(scip, b);
         identical = GCGgetNIdenticalBlocks(scip, b);
      }
      if( relevant )
      {
         SCIPmessageFPrintInfo(SCIPgetMessagehdlr(scip), file, " %10lld        : %10d %10d %10d %10d %10d %10d %10d %10d %10.3f %10.3f %10.3f %10.3f %10d\n", b+1, nallvars[b], nbinvars[b], nintvars[b], nimplvars[b], ncontvars[b],
               DECdecompGetNSubscipconss(decomp)[b], nonzeros[b], intnzeros[b], blockvardensities[b].min, blockvardensities[b].max, blockvardensities[b].median, blockvardensities[b].mean, identical);
      }
   }

   SCIPmessageFPrintInfo(SCIPgetMessagehdlr(scip), file, "Decomp Scores      :\n");
   SCIPmessageFPrintInfo(SCIPgetMessagehdlr(scip), file, "  border area      : %10.3f\n", scores.borderscore);
   SCIPmessageFPrintInfo(SCIPgetMessagehdlr(scip), file, "  avg. density     : %10.3f\n", scores.densityscore);
   SCIPmessageFPrintInfo(SCIPgetMessagehdlr(scip), file, "  linking score    : %10.3f\n", scores.linkingscore);

   SCIPfreeBlockMemoryArray(scip, &vars, nvars);
   SCIPfreeBlockMemoryArray(scip, &conss, nconss);


   SCIPfreeBlockMemoryArray(scip, &intnzeros, nblocks);
   SCIPfreeBlockMemoryArray(scip, &nonzeros, nblocks);

   SCIPfreeBlockMemoryArray(scip, &varprobdensity, nvars);
   SCIPfreeBlockMemoryArray(scip, &varmasterdensity, nvars);
   SCIPfreeBlockMemoryArray(scip, &consprobsensity, nconss);
   SCIPfreeBlockMemoryArray(scip, &consmasterdensity, nconss);

   SCIPfreeBlockMemoryArray(scip, &blockvardensities, nblocks);
   SCIPfreeBlockMemoryArray(scip, &blockconsdensities, nblocks);

   SCIPfreeBlockMemoryArray(scip, &nallvars, nblocks);
   SCIPfreeBlockMemoryArray(scip, &nbinvars, nblocks);
   SCIPfreeBlockMemoryArray(scip, &nintvars, nblocks);
   SCIPfreeBlockMemoryArray(scip, &nimplvars, nblocks);
   SCIPfreeBlockMemoryArray(scip, &ncontvars, nblocks);

   return SCIP_OKAY;
}

/** returns whether both structures lead to the same decomposition */
SCIP_Bool DECdecompositionsAreEqual(
   SCIP*                 scip,               /**< SCIP data structure */
   DEC_DECOMP*           decomp1,            /**< first decomp data structure */
   DEC_DECOMP*           decomp2             /**< second decomp data structure */
)
{
   SCIP_HASHMAP* constoblock1;
   SCIP_HASHMAP* constoblock2;

   SCIP_HASHMAP* vartoblock1;
   SCIP_HASHMAP* vartoblock2;

   SCIP_CONS** conss;
   int nconss;

   SCIP_VAR** vars;
   int nvars;
<<<<<<< HEAD
=======

>>>>>>> 32e7f05d
   int i;

   assert(scip != NULL);
   assert(decomp1 != NULL);
   assert(decomp2 != NULL);

   if( DECdecompGetNBlocks(decomp1) != DECdecompGetNBlocks(decomp2) )
   {
      return FALSE;
   }

   conss = SCIPgetConss(scip);
   nconss = SCIPgetNConss(scip);

   vars = SCIPgetVars(scip);
   nvars = SCIPgetNVars(scip);

   constoblock1 = DECdecompGetConstoblock(decomp1);
   constoblock2 = DECdecompGetConstoblock(decomp2);
   assert(constoblock1 != NULL);
   assert(constoblock2 != NULL);

   vartoblock1 = DECdecompGetVartoblock(decomp1);
   vartoblock2 = DECdecompGetVartoblock(decomp2);
   assert(vartoblock1 != NULL);
   assert(vartoblock2 != NULL);

   vartoblock1 = DECdecompGetVartoblock(decomp1);
   vartoblock2 = DECdecompGetVartoblock(decomp2);

   for( i = 0; i < nconss; ++i )
   {
      if( SCIPhashmapGetImage(constoblock1, conss[i]) != SCIPhashmapGetImage(constoblock2, conss[i]) )
         return FALSE;
   }

   for( i = 0; i < nvars; ++i )
   {
      if( SCIPhashmapGetImage(vartoblock1, vars[i]) != SCIPhashmapGetImage(vartoblock2, vars[i]) )
         return FALSE;
   }

   return TRUE;
}

/** filters similar decompositions from a given list and moves them to the end
 * @return the number of unique decompositions
 */
int DECfilterSimilarDecompositions(
   SCIP*                 scip,               /**< SCIP data structure */
   DEC_DECOMP**          decs,               /**< array of decompositions */
   int                   ndecs               /**< number of decompositions */
)
{
   int i;
   int j;
   int nunique;
   assert(scip != NULL);
   assert(decs != NULL);
   assert(ndecs > 0);

   nunique = ndecs;
   for( i = 0; i < nunique; ++i )
   {
      /*lint -e{850} j is modified in the body of the for loop */
      for( j = i+1; j < nunique; ++j )
      {
         DEC_DECOMP* tmp;
         if( DECdecompositionsAreEqual(scip, decs[i], decs[j]) )
         {
            tmp = decs[nunique-1];
            decs[nunique-1] = decs[j];
            decs[j] = tmp;
            --nunique;
            --j;
         }
      }
   }
   return nunique;
}

/** returns the number of the block that the constraint is with respect to the decomposition */
/** @todo: maybe this is possible in such a way that a staircase structure is preserved */
SCIP_RETCODE DECdetermineConsBlock(
   SCIP*                 scip,               /**< SCIP data structure */
   DEC_DECOMP*           decomp,             /**< decomposition data structure */
   SCIP_CONS*            cons,               /**< constraint to check */
   int                   *block              /**< block of the constraint (or nblocks for master) */
)
{
   SCIP_VAR** curvars = NULL;
   int ncurvars = 0;
   SCIP_Bool success = FALSE;
   int i;
   int nblocks ;

   int nmastervars = 0;
   int npricingvars = 0;

   SCIP_HASHMAP* vartoblock;
   assert(scip != NULL);
   assert(decomp != NULL);
   assert(cons != NULL);
   assert(block != NULL);

   *block = -2;

   SCIP_CALL( SCIPgetConsNVars(scip, cons, &ncurvars, &success) );
   assert(success);

   if( ncurvars == 0 )
      return SCIP_OKAY;

   vartoblock= DECdecompGetVartoblock(decomp);
   assert(vartoblock != NULL);

   nblocks = DECdecompGetNBlocks(decomp);

   SCIP_CALL( SCIPallocBufferArray(scip, &curvars, ncurvars) );
   SCIP_CALL( SCIPgetConsVars(scip, cons, curvars, ncurvars, &success) );
   assert(success);

   for( i = 0; i < ncurvars && *block != nblocks; ++i )
   {
      SCIP_VAR* var;
      int varblock;

      var = SCIPvarGetProbvar(curvars[i]);

      if( SCIPvarGetStatus(var) == SCIP_VARSTATUS_FIXED )
         continue;

      assert(SCIPhashmapExists(vartoblock, var));
      varblock = ((int) (size_t) SCIPhashmapGetImage(vartoblock, var))-1; /*lint !e507 */

      /* if variable is linking skip*/
      if( varblock == nblocks+1 )
      {
         continue;
      }
      else if( varblock == nblocks )
      {
         ++nmastervars;
         continue;
      }
      else if( *block != varblock )
      {
         ++npricingvars;
         if( *block < 0 )
            *block = varblock;
         else
         {
            assert(*block != nblocks);
            *block = nblocks;
            break;
         }
      }
   }

   SCIPfreeBufferArrayNull(scip, &curvars);

   if( ncurvars > 0 && *block == -2 )
      *block = nblocks;

   if( npricingvars == 0 && nmastervars > 0 )
      *block = -1;

   return SCIP_OKAY;
}

/** move a master constraint to pricing problem */
SCIP_RETCODE DECdecompMoveLinkingConsToPricing(
   SCIP*                 scip,               /**< SCIP data structure */
   DEC_DECOMP*           decomp,             /**< decomposition data structure */
   int                   consindex,          /**< index of constraint to move */
   int                   block               /**< block of the pricing problem where to move */
   )
{
   SCIP_CONS* linkcons;
   SCIP_VAR** curvars = NULL;
   int ncurvars = 0;
   SCIP_Bool success = FALSE;
   int oldsize;
   int newsize;
   int v;

   assert(scip != NULL);
   assert(decomp != NULL);
   assert(consindex >= 0 && consindex < decomp->nlinkingconss);
   assert(block >= 0 && block < decomp->nblocks);

   linkcons = decomp->linkingconss[consindex];

   SCIP_CALL( SCIPgetConsNVars(scip, linkcons, &ncurvars, &success) );
   assert(success);
   SCIP_CALL( SCIPallocBufferArray(scip, &curvars, ncurvars) );
   SCIP_CALL( SCIPgetConsVars(scip, linkcons, curvars, ncurvars, &success) );
   assert(success);

   decomp->linkingconss[consindex] =  decomp->linkingconss[decomp->nlinkingconss-1];
   decomp->nlinkingconss -= 1;

   oldsize = SCIPcalcMemGrowSize(scip, decomp->nsubscipconss[block]);
   newsize = SCIPcalcMemGrowSize(scip, decomp->nsubscipconss[block]+1);
   SCIP_CALL( SCIPreallocBlockMemoryArray(scip, &decomp->subscipconss[block], oldsize, newsize) ); /*lint !e866 */
   decomp->subscipconss[block][decomp->nsubscipconss[block]] = linkcons;
   decomp->nsubscipconss[block] += 1;
   SCIP_CALL( SCIPhashmapSetImage(decomp->constoblock, linkcons, (void*) (size_t)((size_t)block+1)) );

   for( v = 0; v < ncurvars; ++v )
   {
      SCIP_VAR* probvar = SCIPvarGetProbvar(curvars[v]);

      if( SCIPvarGetStatus(probvar) == SCIP_VARSTATUS_FIXED )
         continue;

      assert(SCIPhashmapExists(decomp->vartoblock, probvar));
      /* if variable is in master only, move to subproblem */
      if( (int) (size_t) SCIPhashmapGetImage(decomp->vartoblock, probvar) == decomp->nblocks+1 ) /*lint !e507 */
      {
         oldsize = SCIPcalcMemGrowSize(scip, decomp->nsubscipvars[block]);
         newsize = SCIPcalcMemGrowSize(scip, decomp->nsubscipvars[block] + 1);
         SCIP_CALL( SCIPhashmapSetImage(decomp->vartoblock, probvar, (void*) (size_t)(block+1)) );
         SCIP_CALL( SCIPreallocBlockMemoryArray(scip, &decomp->subscipvars[block], oldsize, newsize) ) /*lint !e866 */;
         decomp->subscipvars[block][decomp->nsubscipvars[block]] = probvar;
         decomp->nsubscipvars[block] += 1;
         SCIP_CALL( DECdecompRemoveLinkingVar(scip, decomp, probvar, &success) );
         assert(success);
      }
   }

   SCIPfreeBufferArrayNull(scip, &curvars);
   return SCIP_OKAY;
}


/** tries to assign masterconss to pricing problem */
SCIP_RETCODE DECtryAssignMasterconssToExistingPricing(
   SCIP*                 scip,               /**< SCIP data structure */
   DEC_DECOMP*           decomp,             /**< decomposition data structure */
   int*                  transferred         /**< number of master constraints reassigned */
   )
{
   int c;
   int linkingconssize;
   assert(scip != NULL);
   assert(decomp != NULL);
   assert(transferred != NULL);
   linkingconssize = decomp->nlinkingconss;
   *transferred = 0;

   /*lint -e{850} c is modified in the body of the for loop */
   for( c = 0; c < decomp->nlinkingconss; ++c )
   {
      int block;
      SCIP_CALL( DECdetermineConsBlock(scip, decomp, decomp->linkingconss[c], &block) );

      if( block == DECdecompGetNBlocks(decomp) || block < 0 )
      {
         continue;
      }

      SCIP_CALL( DECdecompMoveLinkingConsToPricing(scip, decomp, c, block) );
      --c;
      *transferred += 1;
   }

   if( *transferred > 0 )
   {
      if( decomp->nlinkingconss > 0 )
      {
         int oldsize = SCIPcalcMemGrowSize(scip, linkingconssize);
         int newsize = SCIPcalcMemGrowSize(scip, decomp->nlinkingconss);
         SCIP_CALL( SCIPreallocBlockMemoryArray(scip, &decomp->linkingconss, oldsize, newsize) );
      }
      else
      {
         SCIPfreeBlockMemoryArrayNull(scip, &decomp->linkingconss, SCIPcalcMemGrowSize(scip, linkingconssize));
      }
   }

   return SCIP_OKAY;
}

/** removes a variable from the linking variable array */
SCIP_RETCODE DECdecompRemoveLinkingVar(
   SCIP*                 scip,               /**< SCIP data structure */
   DEC_DECOMP*           decomp,             /**< decomposition data structure */
   SCIP_VAR*             var,                /**< variable to remove */
   SCIP_Bool*            success             /**< indicates whether the variable was successfully removed */
   )
{
   int v;
   int linkingvarsize;
   assert(scip != NULL);
   assert(decomp != NULL);
   assert(var != NULL);
   assert(success != NULL);

   *success = FALSE;
   linkingvarsize = decomp->nlinkingvars;

   for( v = 0; v < decomp->nlinkingvars; ++v )
   {
      if( decomp->linkingvars[v] == var )
      {
         decomp->linkingvars[v] = decomp->linkingvars[decomp->nlinkingvars-1];
         decomp->nlinkingvars -= 1;
         *success = TRUE;
      }
   }

   if( *success )
   {
      if( decomp->nlinkingvars == 0 )
      {
         SCIPfreeBlockMemoryArrayNull(scip, &decomp->linkingvars, SCIPcalcMemGrowSize(scip, linkingvarsize));
         if( DECdecompGetNLinkingconss(decomp) == 0 )
         {
            SCIP_CALL( DECdecompSetType(decomp, DEC_DECTYPE_DIAGONAL) );
         }
         else
         {
            SCIP_CALL( DECdecompSetType(decomp, DEC_DECTYPE_BORDERED) );
         }
      }
      else
      {
         int oldsize = SCIPcalcMemGrowSize(scip, linkingvarsize);
         int newsize = SCIPcalcMemGrowSize(scip, decomp->nlinkingvars);
         SCIP_CALL( SCIPreallocBlockMemoryArray(scip, &decomp->linkingvars, oldsize, newsize) );
      }
   }
   return SCIP_OKAY;
}

/** tries to assign masterconss to new pricing problem */
SCIP_RETCODE DECtryAssignMasterconssToNewPricing(
   SCIP*                 scip,               /**< SCIP data structure */
   DEC_DECOMP*           decomp,             /**< decomposition data structure */
   DEC_DECOMP**          newdecomp,          /**< new decomposition, if successful */
   int*                  transferred         /**< number of master constraints reassigned */
   )
{
   int c;

   assert(scip != NULL);
   assert(decomp != NULL);
   assert(newdecomp != NULL);
   assert(transferred != NULL);

   *newdecomp = NULL;
   *transferred = 0;

   for( c = 0; c < decomp->nlinkingconss; ++c )
   {
      int block;
      int i;
      int nconss;
      SCIP_HASHMAP* constoblock;
      SCIP_CALL( DECdetermineConsBlock(scip, decomp, decomp->linkingconss[c], &block) );

      if( block >= 0 )
      {
         continue;
      }
      SCIPdebugMessage("Cons <%s> in new pricing problem\n", SCIPconsGetName(decomp->linkingconss[c]));
      nconss = SCIPgetNConss(scip);
      SCIP_CALL( DECdecompCreate(scip, newdecomp) );
      SCIP_CALL( SCIPhashmapCreate(&constoblock, SCIPblkmem(scip), SCIPgetNConss(scip)) );

      for( i = 0; i < nconss; ++i )
      {
         int consblock;
         SCIP_CONS* cons = SCIPgetConss(scip)[i];
         assert(SCIPhashmapExists(decomp->constoblock, cons));
         consblock = (int) (size_t) SCIPhashmapGetImage(decomp->constoblock, cons); /*lint !e507 */
         SCIPdebugMessage("Cons <%s> %d -> %d\n", SCIPconsGetName(cons), consblock, consblock+1);

         SCIP_CALL( SCIPhashmapSetImage(constoblock, cons, (void*) (size_t) (consblock+1)) );
      }
      SCIP_CALL( SCIPhashmapSetImage(constoblock, decomp->linkingconss[c], (void*) (size_t) (1)) );
      SCIPdebugMessage("Cons <%s>    -> %d\n", SCIPconsGetName(decomp->linkingconss[c]), 1);

      SCIP_CALL( DECfilloutDecompFromConstoblock(scip, *newdecomp, constoblock, decomp->nblocks+1, FALSE) );
      *transferred += 1;
      break;
   }

   return SCIP_OKAY;
}

/** polish the decomposition and try to greedily assign master constraints to pricing problem where useful */
SCIP_RETCODE DECcreatePolishedDecomp(
   SCIP*                 scip,               /**< SCIP data structure */
   DEC_DECOMP*           decomp,             /**< decomposition data structure */
   DEC_DECOMP**          newdecomp           /**< new decomposition, if successful */
   )
{
   int transferred = 0;
   DEC_DECOMP* origdecomp = decomp;
   DEC_DECOMP* tempdecomp = NULL;

   assert(scip != NULL);
   assert(decomp != NULL);
   assert(newdecomp != NULL);

   if( DECdecompGetNBlocks(decomp) == 1 )
   {
      *newdecomp = NULL;
      return SCIP_OKAY;
   }
   *newdecomp = decomp;

   do
   {
      SCIP_CALL( DECtryAssignMasterconssToExistingPricing(scip, *newdecomp, &transferred) );
      SCIPdebugMessage("%d conss transferred to existing pricing\n", transferred);
      SCIP_CALL( DECtryAssignMasterconssToNewPricing(scip, *newdecomp, &tempdecomp, &transferred) );
      SCIPdebugMessage("%d conss transferred to new pricing\n", transferred);
      if( transferred > 0 )
      {
         if( *newdecomp != origdecomp )
         {
            SCIP_CALL( DECdecompFree(scip, newdecomp) );
         }
         *newdecomp = tempdecomp;
      }
   } while( transferred > 0 );

   if( *newdecomp == origdecomp )
   {
      *newdecomp = NULL;
   }

   return SCIP_OKAY;
}

/** permutes the decomposition according to the permutation seed */
SCIP_RETCODE DECpermuteDecomp(
   SCIP*                 scip,               /**< SCIP data structure */
   DEC_DECOMP*           decomp,             /**< decomposition data structure */
   unsigned int          permutationseed     /**< permutation seed */
   )
{
   int b;
   int npricingprobs;
   assert(scip != NULL);
   assert(decomp != NULL);

   npricingprobs = DECdecompGetNBlocks(decomp);

   /* Permute individual variables and constraints of pricing problems */
   for( b = 0; b < npricingprobs; ++b )
   {
      SCIP_CONS*** subscipconss;
      SCIP_VAR*** subscipvars;
      int *nsubscipconss = DECdecompGetNSubscipconss(decomp);
      int *nsubscipvars = DECdecompGetNSubscipvars(decomp);
      subscipconss = DECdecompGetSubscipconss(decomp);

      SCIPpermuteArray((void**)(subscipconss[b]), 0, nsubscipconss[b], &permutationseed);

      subscipvars = DECdecompGetSubscipvars(decomp);
      SCIPpermuteArray((void**)(subscipvars[b]), 0, nsubscipvars[b], &permutationseed);
   }

   if( DECdecompGetNLinkingconss(decomp) > 0 )
   {
      SCIP_CONS** linkingconss = DECdecompGetLinkingconss(decomp);
      SCIPpermuteArray((void**)linkingconss, 0, DECdecompGetNLinkingconss(decomp), &permutationseed);
   }

   if( DECdecompGetNLinkingvars(decomp) > 0 )
   {
      SCIP_VAR** linkingvars = DECdecompGetLinkingvars(decomp);;
      SCIPpermuteArray((void**)linkingvars, 0, DECdecompGetNLinkingvars(decomp), &permutationseed);
   }

   SCIP_CALL( DECdecompCheckConsistency(scip, decomp) );
   return SCIP_OKAY;
}<|MERGE_RESOLUTION|>--- conflicted
+++ resolved
@@ -3225,10 +3225,6 @@
 
    SCIP_VAR** vars;
    int nvars;
-<<<<<<< HEAD
-=======
-
->>>>>>> 32e7f05d
    int i;
 
    assert(scip != NULL);
