/* * * * * * * * * * * * * * * * * * * * * * * * * * * * * * * * * * * * * * */
/*                                                                           */
/*                  This file is part of the program                         */
/*          GCG --- Generic Column Generation                                */
/*                  a Dantzig-Wolfe decomposition based extension            */
/*                  of the branch-cut-and-price framework                    */
/*         SCIP --- Solving Constraint Integer Programs                      */
/*                                                                           */
/* * * * * * * * * * * * * * * * * * * * * * * * * * * * * * * * * * * * * * */

/**@file   pub_decomp.h
 * @ingroup DECOMP
 * @ingroup PUBLICMETHODS
 * @brief  public methods for working with decomposition structures
 * @author Martin Bergner
 *
 *
 */

/*---+----1----+----2----+----3----+----4----+----5----+----6----+----7----+----8----+----9----+----0----+----1----+----2*/
#ifndef __SCIP_PUB_DECOMP_H__
#define __SCIP_PUB_DECOMP_H__

#include "type_decomp.h"
#include "scip/type_scip.h"
#include "scip/type_retcode.h"
#include "scip/type_var.h"
#include "scip/type_cons.h"
#include "scip/type_misc.h"
#include "type_detector.h"

#ifdef __cplusplus
extern "C" {
#endif

/** converts the DEC_DECTYPE enum to a string */
const char *DECgetStrType(
   DEC_DECTYPE type           /**< decomposition type */
   );

/** initializes the decdecomp structure to absolutely nothing */
SCIP_RETCODE DECdecdecompCreate(
   SCIP*       scip,          /**< SCIP data structure */
   DECDECOMP** decdecomp      /**< decdecomp instance */
   );

/** frees the decdecomp structure */
void DECdecdecompFree(
   SCIP*       scip,          /**< SCIP data structure */
   DECDECOMP** decdecomp      /**< decdecomp instance */
   );

/** sets the type of the decomposition */
void DECdecdecompSetType(
   DECDECOMP*  decdecomp,     /**< decdecomp instance */
   DEC_DECTYPE type           /**< type of the decomposition */
   );

/** gets the type of the decomposition */
DEC_DECTYPE DECdecdecompGetType(
   DECDECOMP* decdecomp       /**< decdecomp instance */
   );

/** sets the number of blocks for decomposition */
void DECdecdecompSetNBlocks(
   DECDECOMP* decdecomp,      /**< decdecomp instance */
   int        nblocks         /**< number of blocks for decomposition */
   );

/** gets the number of blocks for decomposition */
int DECdecdecompGetNBlocks(
   DECDECOMP* decdecomp       /**< decdecomp instance */
   );

/** copies the input subscipvars array to the given decdecomp structure */
SCIP_RETCODE DECdecdecompSetSubscipvars(
   SCIP*       scip,          /**< SCIP data structure */
   DECDECOMP*  decdecomp,     /**< decdecomp instance */
   SCIP_VAR*** subscipvars,   /**< subscipvars array  */
   int*        nsubscipvars   /**< number of subscipvars per block */
   );

/** returns the subscipvars array of the given decdecomp structure */
SCIP_VAR*** DECdecdecompGetSubscipvars(
   DECDECOMP* decdecomp       /**< decdecomp instance */
   );

/** returns the nsubscipvars array of the given decdecomp structure */
int* DECdecdecompGetNSubscipvars(
   DECDECOMP* decdecomp       /**< decdecomp instance */
   );

/** copies the input subscipconss array to the given decdecomp structure */
SCIP_RETCODE DECdecdecompSetSubscipconss(
   SCIP*        scip,         /**< SCIP data structure */
   DECDECOMP*   decdecomp,    /**< decdecomp instance */
   SCIP_CONS*** subscipconss, /**< subscipconss array  */
   int*         nsubscipconss /**< number of subscipconss per block */
   );

/** returns the subscipconss array of the given decdecomp structure */
SCIP_CONS*** DECdecdecompGetSubscipconss(
   DECDECOMP* decdecomp       /**< decdecomp instance */
   );

/** returns the nsubscipconss array of the given decdecomp structure */
int*  DECdecdecompGetNSubscipconss(
   DECDECOMP* decdecomp       /**< decdecomp instance */
   );

/** copies the input linkingconss array to the given decdecomp structure */
SCIP_RETCODE DECdecdecompSetLinkingconss(
   SCIP*       scip,          /**< SCIP data structure */
   DECDECOMP*  decdecomp,     /**< decdecomp instance */
   SCIP_CONS** linkingconss,  /**< linkingconss array  */
   int         nlinkingconss  /**< number of linkingconss per block */
   );

/** returns the linkingconss array of the given decdecomp structure */
SCIP_CONS**  DECdecdecompGetLinkingconss(
   DECDECOMP* decdecomp       /**< decdecomp instance */
   );

/** returns the nlinkingconss array of the given decdecomp structure */
int  DECdecdecompGetNLinkingconss(
   DECDECOMP* decdecomp       /**< decdecomp instance */
   );

/** copies the input linkingvars array to the given decdecomp structure */
SCIP_RETCODE DECdecdecompSetLinkingvars(
   SCIP*       scip,           /**< SCIP data structure */
   DECDECOMP*  decdecomp,      /**< decdecomp instance */
   SCIP_VAR**  linkingvars,    /**< linkingvars array  */
   int         nlinkingvars    /**< number of linkingvars per block */
   );

/** returns the linkingvars array of the given decdecomp structure */
SCIP_VAR** DECdecdecompGetLinkingvars(
   DECDECOMP* decdecomp       /**< decdecomp instance */
   );

/** returns the nlinkingvars array of the given decdecomp structure */
int DECdecdecompGetNLinkingvars(
   DECDECOMP* decdecomp       /**< decdecomp instance */
   );

/** copies the input stairlinkingvars array to the given decdecomp structure */
SCIP_RETCODE DECdecdecompSetStairlinkingvars(
   SCIP*       scip,                    /**< SCIP data structure */
   DECDECOMP*  decdecomp,               /**< decdecomp instance */
   SCIP_VAR*** stairlinkingvars,    /**< stairlinkingvars array  */
   int*        nstairlinkingvars    /**< number of linkingvars per block */
   );

/** returns the stairlinkingvars array of the given decdecomp structure */
SCIP_VAR*** DECdecdecompGetStairlinkingvars(
   DECDECOMP* decdecomp       /**< decdecomp instance */
   );

/** returns the nstairlinkingvars array of the given decdecomp structure */
int* DECdecdecompGetNStairlinkingvars(
   DECDECOMP* decdecomp       /**< decdecomp instance */
   );

/** sets the vartoblock hashmap of the given decdecomp structure */
void DECdecdecompSetVartoblock(
   DECDECOMP*    decdecomp,   /**< decdecomp instance */
   SCIP_HASHMAP* vartoblock   /**< Vartoblock hashmap */
   );

/** returns the vartoblock hashmap of the given decdecomp structure */
SCIP_HASHMAP* DECdecdecompGetVartoblock(
   DECDECOMP* decdecomp       /**< decdecomp instance */
   );

/** sets the constoblock hashmap of the given decdecomp structure */
void DECdecdecompSetConstoblock(
   DECDECOMP*    decdecomp,   /**< decdecomp instance */
   SCIP_HASHMAP* constoblock  /**< Constoblock hashmap */
   );

/** returns the constoblock hashmap of the given decdecomp structure */
SCIP_HASHMAP* DECdecdecompGetConstoblock(
   DECDECOMP* decdecomp       /**< decdecomp instance */
   );

<<<<<<< HEAD
/** sets the varindex hashmap of the given decdecomp structure */
void DECdecdecompSetVarindex(
   DECDECOMP*    decdecomp,   /**< decdecomp instance */
   SCIP_HASHMAP* varindex     /**< Varindex hashmap */
   );

/** returns the varindex hashmap of the given decdecomp structure */
SCIP_HASHMAP* DECdecdecompGetVarindex(
   DECDECOMP* decdecomp       /**< decdecomp instance */
   );

/** sets the consindex hashmap of the given decdecomp structure */
void DECdecdecompSetConsindex(
   DECDECOMP*    decdecomp,   /**< decdecomp instance */
   SCIP_HASHMAP* consindex    /**< Consindexk hashmap */
   );

/** returns the consindex hashmap of the given decdecomp structure */
SCIP_HASHMAP* DECdecdecompGetConsindex(
   DECDECOMP* decdecomp       /**< decdecomp instance */
=======
/** Sets the varindex hashmap of the given decdecomp structure */
void  DECdecdecompSetVarindex(
   DECDECOMP*    decdecomp,      /**< DECDECOMP data structure */
   SCIP_HASHMAP* varindex      /**< Varindex hashmap */
   );

/** Returns the varindex hashmap of the given decdecomp structure */
SCIP_HASHMAP*  DECdecdecompGetVarindex(
   DECDECOMP* decdecomp       /**< DECDECOMP data structure */
   );

/** Sets the consindex hashmap of the given decdecomp structure */
void  DECdecdecompSetConsindex(
   DECDECOMP*    decdecomp,      /**< DECDECOMP data structure */
   SCIP_HASHMAP* consindex      /**< Consindex hashmap */
   );

/** Returns the consindex hashmap of the given decdecomp structure */
SCIP_HASHMAP*  DECdecdecompGetConsindex(
   DECDECOMP* decdecomp       /**< DECDECOMP data structure */
>>>>>>> 1b6e903b
   );

/** completely initializes decdecomp from the values of the hashmaps */
SCIP_RETCODE DECfillOutDecdecompFromHashmaps(
   SCIP*         scip,        /**< SCIP data structure */
   DECDECOMP*    decdecomp,   /**< decdecomp instance */
   SCIP_HASHMAP* vartoblock,  /**< variable to block hashmap */
   SCIP_HASHMAP* constoblock, /**< constraint to block hashmap */
   int           nblocks,     /**< number of blocks */
   SCIP_VAR**    vars,        /**< variable array */
   int           nvars,       /**< number of variables */
   SCIP_CONS**   conss,       /**< constraint array */
   int           nconss       /**< number of constraints */
   );

/** sets the detector for the given decdecomp structure */
void DECdecdecompSetDetector(
   DECDECOMP*    decdecomp,   /**< decdecomp instance */
   DEC_DETECTOR* detector     /**< detector data structure */
   );

/** gets the detector for the given decdecomp structure */
DEC_DETECTOR* DECdecdecompGetDetector(
   DECDECOMP* decdecomp       /**< decdecomp instance */
   );

/** transforms all constraints and variables, updating the arrays */
SCIP_RETCODE DECdecdecompTransform(
   SCIP*      scip,           /**< SCIP data structure */
   DECDECOMP* decdecomp       /**< decdecomp instance */
   );

/** prints detailed information on the contents of decdecomp on the command line */
void DECdecdecompPrintDecomp(
   SCIP*      scip,           /**< SCIP data structure */
   DECDECOMP* decdecomp       /**< decdecomp instance */
   );

#ifdef __cplusplus
}
#endif
#endif<|MERGE_RESOLUTION|>--- conflicted
+++ resolved
@@ -184,7 +184,6 @@
    DECDECOMP* decdecomp       /**< decdecomp instance */
    );
 
-<<<<<<< HEAD
 /** sets the varindex hashmap of the given decdecomp structure */
 void DECdecdecompSetVarindex(
    DECDECOMP*    decdecomp,   /**< decdecomp instance */
@@ -205,28 +204,6 @@
 /** returns the consindex hashmap of the given decdecomp structure */
 SCIP_HASHMAP* DECdecdecompGetConsindex(
    DECDECOMP* decdecomp       /**< decdecomp instance */
-=======
-/** Sets the varindex hashmap of the given decdecomp structure */
-void  DECdecdecompSetVarindex(
-   DECDECOMP*    decdecomp,      /**< DECDECOMP data structure */
-   SCIP_HASHMAP* varindex      /**< Varindex hashmap */
-   );
-
-/** Returns the varindex hashmap of the given decdecomp structure */
-SCIP_HASHMAP*  DECdecdecompGetVarindex(
-   DECDECOMP* decdecomp       /**< DECDECOMP data structure */
-   );
-
-/** Sets the consindex hashmap of the given decdecomp structure */
-void  DECdecdecompSetConsindex(
-   DECDECOMP*    decdecomp,      /**< DECDECOMP data structure */
-   SCIP_HASHMAP* consindex      /**< Consindex hashmap */
-   );
-
-/** Returns the consindex hashmap of the given decdecomp structure */
-SCIP_HASHMAP*  DECdecdecompGetConsindex(
-   DECDECOMP* decdecomp       /**< DECDECOMP data structure */
->>>>>>> 1b6e903b
    );
 
 /** completely initializes decdecomp from the values of the hashmaps */
