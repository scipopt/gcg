--- conflicted
+++ resolved
@@ -136,11 +136,7 @@
    );
 
 /** transforms given values of the given original variables into values of the given master variables
-<<<<<<< HEAD
- *  @returns nothing */
-=======
  * @returns the sum of the values of the corresponding master variables that are fixed */
->>>>>>> cb2765db
 extern
 SCIP_Real GCGtransformOrigvalsToMastervals(
    SCIP*                 scip,               /**< SCIP data structure */
