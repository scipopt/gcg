/* * * * * * * * * * * * * * * * * * * * * * * * * * * * * * * * * * * * * * */
/*                                                                           */
/*                  This file is part of the program                         */
/*          GCG --- Generic Column Generation                                */
/*                  a Dantzig-Wolfe decomposition based extension            */
/*                  of the branch-cut-and-price framework                    */
/*         SCIP --- Solving Constraint Integer Programs                      */
/*                                                                           */
/* Copyright (C) 2010-2015 Operations Research, RWTH Aachen University       */
/*                         Zuse Institute Berlin (ZIB)                       */
/*                                                                           */
/* This program is free software; you can redistribute it and/or             */
/* modify it under the terms of the GNU Lesser General Public License        */
/* as published by the Free Software Foundation; either version 3            */
/* of the License, or (at your option) any later version.                    */
/*                                                                           */
/* This program is distributed in the hope that it will be useful,           */
/* but WITHOUT ANY WARRANTY; without even the implied warranty of            */
/* MERCHANTABILITY or FITNESS FOR A PARTICULAR PURPOSE.  See the             */
/* GNU Lesser General Public License for more details.                       */
/*                                                                           */
/* You should have received a copy of the GNU Lesser General Public License  */
/* along with this program; if not, write to the Free Software               */
/* Foundation, Inc., 51 Franklin St, Fifth Floor, Boston, MA 02110-1301, USA.*/
/*                                                                           */
/* * * * * * * * * * * * * * * * * * * * * * * * * * * * * * * * * * * * * * */

/**@file   class_seeed.cpp
 * @brief  class with functions for seeed (aka incomplete decomposition )
 * @author Michael Bastubbe
 *
 */

/*---+----1----+----2----+----3----+----4----+----5----+----6----+----7----+----8----+----9----+----0----+----1----+----2*/

#include "class_seeed.h"
#include "gcg.h"
#include "class_seeedpool.h"
#include "scip/cons_setppc.h"
#include "scip/scip.h"
#include "scip_misc.h"

#include <iostream>
#include <exception>
#include <algorithm>
#include <queue>

#define SCIP_CALL_EXC(x)   do                                                                                  \
                       {                                                                                      \
                          SCIP_RETCODE _restat_;                                                              \
                          if( (_restat_ = (x)) !=  SCIP_OKAY )                                                \
                          {                                                                                   \
                             SCIPerrorMessage("Error <%d> in function call\n", _restat_);                     \
                             throw std::exception();                                                          \
                           }                                                                                  \
                       }                                                                                      \
                       while( FALSE )

namespace gcg {

const int Seeed::primes[] = { 2, 3, 5, 7, 11, 13, 17, 19, 23, 29, 31, 37, 41, 43, 47, 53, 59, 61, 67, 71, 73, 79, 83, 89,
   97, 101, 103, 107, 109, 113, 127, 131, 137, 139, 149, 151, 157, 163, 167, 173, 179, 181, 191, 193, 197, 199, 211, 223,
   227, 229, 233, 239, 241, 251, 257, 263, 269, 271, 277, 281, 283, 293, 307, 311, 313, 317, 331, 337, 347, 349 };

const int Seeed::nPrimes = 70;

/** constructor(s) */
Seeed::Seeed(
   SCIP*       _scip,
   int         givenId,                    /**< id that is given to this seeed */
   int         givenNDetectors,            /**< number of detectors */
   int         givenNConss,                /**number of constraints */
   int         givenNVars                  /**number of variables */
) :
   scip(_scip), id(givenId), nBlocks(0), nVars(givenNVars), nConss(givenNConss), propagatedByDetector(
      std::vector<bool>(givenNDetectors, false)), openVarsAndConssCalculated(false)
{
}

Seeed::Seeed(const Seeed *seeedToCopy, Seeedpool* seeedpool)
{
   scip = (seeedToCopy->scip);
   id = seeedpool->getNewIdForSeeed();
   nBlocks = seeedToCopy->nBlocks;
   nVars = seeedToCopy->nVars;
   nConss = seeedToCopy->nConss;
   masterConss = seeedToCopy->masterConss;
   masterVars = seeedToCopy->masterVars;
   conssForBlocks = seeedToCopy->conssForBlocks;
   varsForBlocks = seeedToCopy->varsForBlocks;
   linkingVars = seeedToCopy->linkingVars;
   stairlinkingVars = seeedToCopy->stairlinkingVars;
   openVars = seeedToCopy->openVars;
   openConss = seeedToCopy->openConss;
   propagatedByDetector = seeedToCopy->propagatedByDetector;
   detectorChain = seeedToCopy->detectorChain;
   openVarsAndConssCalculated = seeedToCopy->openVarsAndConssCalculated;
}

Seeed::~Seeed()
{
}

bool compare_blocks(std::pair<int, int> const & a, std::pair<int, int> const & b)
{
   return (a.second < b.second);
}

/** add a block, returns the number of the new block */
int Seeed::addBlock()
{
   std::vector<int> vector = std::vector<int>(0);
   conssForBlocks.push_back(vector);
   varsForBlocks.push_back(vector);
   stairlinkingVars.push_back(vector);
   nBlocks++;
   return nBlocks - 1;
}

/** returns if constraints are assigned to blocks */
bool Seeed::alreadyAssignedConssToBlocks()
{
   for( int b = 0; b < this->nBlocks; ++b )
      if( conssForBlocks[b].size() != 0 )
         return true;
   return false;
}

/** returns if the open vars and conss are calculated */
bool Seeed::areOpenVarsAndConssCalculated()
{
   return openVarsAndConssCalculated;
}

/** assigns open conss and vars if they can be found in blocks */
SCIP_RETCODE Seeed::assignAllDependent(Seeedpool* seeedpool)
{
   bool success = true;

   while( success )
      success = assignHittingOpenconss(seeedpool) || assignHittingOpenvars(seeedpool);
   sort();
   return SCIP_OKAY;
}

/** fills out the vorder of the seeed with the hashmap constoblock if there are still assigned conss and vars */
SCIP_RETCODE Seeed::assignBorderFromConstoblock(SCIP_HASHMAP* constoblock, int givenNBlocks, Seeedpool* seeedpool)
{
   int cons;

   for( int i = 0; i < getNOpenconss(); ++i )
   {
      cons = openConss[i];
      if( !SCIPhashmapExists(constoblock, (void*)(size_t)cons) )
         continue;
      if( (int)(size_t)SCIPhashmapGetImage(constoblock, (void*)(size_t)cons) - 1 == givenNBlocks )
      {
         bookAsMasterCons(cons);
      }
   }

   flushBooked();

   sort();
   assert(checkConsistency());
   return SCIP_OKAY;
}

/** assigns openVars to Stairlinking if they can be found in two consecutive  blocks*/
bool Seeed::assignCurrentStairlinking(Seeedpool* seeedpool)
{
   std::vector<int> blocksOfOpenvar;
   bool foundInBlock;
   bool assigned = false;
   int var;
   int cons;

   if( !openVarsAndConssCalculated )
   {
      calcOpenvars();
      calcOpenconss();
      openVarsAndConssCalculated = true;
   }

   for( int i = 0; i < getNOpenvars(); ++i )
   {
      blocksOfOpenvar.clear();
      foundInBlock = false;
      var = openVars[i];
      for( int b = 0; b < nBlocks; ++b )
      {
         for( int c = 0; c < getNConssForBlock(b) && !foundInBlock; ++c )
         {
            cons = conssForBlocks[b][c];
            for( int v = 0; v < seeedpool->getNVarsForCons(cons) && !foundInBlock; ++v )
            {
               if( seeedpool->getVarsForCons(cons)[v] == var )
               {
                  blocksOfOpenvar.push_back(b);
               }
            }
         }
      }
      if( blocksOfOpenvar.size() == 2 && blocksOfOpenvar[0] + 1 == blocksOfOpenvar[1] )
      {
         bookAsStairlinkingVar(var, blocksOfOpenvar[0]);
         assigned = true;
      }
   }

   flushBooked();

   if( assigned )
      sort();
   return assigned;
}

/** assigns open conss if they includes blockvars, returns true if open conss are assigned */
bool Seeed::assignHittingOpenconss(Seeedpool* seeedpool)
{
   int cons;
   int var;
   int block;
   bool stairlinking; /** true if the cons includes stairlinkingvars */
   bool assigned = false; /** true if open conss are assigned in the function */
   std::vector<int>::iterator it;
   std::vector<int> blocksOfStairlinkingvars; /** first block of stairlinkingvars which can be found in the cons */
   std::vector<int> blocksOfBlockvars; /** blocks with blockvars which can be found in the cons */
   std::vector<int> blocks; /** cons can be assigned to the blocks stored in this vector */
   std::vector<int> eraseBlock;

   if( !openVarsAndConssCalculated )
   {
      calcOpenvars();
      calcOpenconss();
      openVarsAndConssCalculated = true;
   }

   for( size_t c = 0; c < openConss.size(); ++c )
   {
      cons = openConss[c];
      stairlinking = false;

      blocksOfBlockvars.clear();
      blocks.clear();
      blocksOfStairlinkingvars.clear();
      eraseBlock.clear();

      /** fill out blocksOfStairlinkingvars and blocksOfBlockvars */
      for( int v = 0; v < seeedpool->getNVarsForCons(cons); ++v )
      {
         var = seeedpool->getVarsForCons(cons)[v];
         for( int b = 0; b < nBlocks; ++b )
         {
            if( isVarBlockvarOfBlock(var, b) )
            {
               blocksOfBlockvars.push_back(b);
               break;
            }
         }
         for( int b = 0; b < nBlocks; ++b )
         {
            if( isVarStairlinkingvarOfBlock(var, b) )
            {
               stairlinking = true;
               blocksOfStairlinkingvars.push_back(b);
               break;
            }
         }
      }

      /** fill out blocks */
      if( stairlinking && blocksOfBlockvars.size() < 2 )
      {
         if( blocksOfBlockvars.size() == 0 )
         {
            blocks.push_back(blocksOfStairlinkingvars[0]);
            blocks.push_back(blocksOfStairlinkingvars[0] + 1);
            for( size_t i = 1; i < blocksOfStairlinkingvars.size(); ++i )
            {
               it = blocks.begin();
               for( ; it != blocks.end(); ++it )
               {
                  if( *it != blocksOfStairlinkingvars[i] && *it != blocksOfStairlinkingvars[i] + 1 )
                     eraseBlock.push_back(*it);
               }
               for( size_t j = 0; j < eraseBlock.size(); ++j )
               {
                  it = find(blocks.begin(), blocks.end(), eraseBlock[j]);
                  assert(it != blocks.end());
                  blocks.erase(it);
               }
            }
         }
         else
         {
            blocks.push_back(blocksOfBlockvars[0]);
            for( size_t i = 0; i < blocksOfStairlinkingvars.size(); ++i )
            {
               if( blocks[0] != blocksOfStairlinkingvars[i] && blocks[0] != blocksOfStairlinkingvars[i] + 1 )
               {
                  blocks.clear();
                  break;
               }
            }
         }

      }

      if( blocksOfBlockvars.size() > 1 )
      {
         bookAsMasterCons(cons);
         assigned = true;
      }
      else if( stairlinking == false && blocksOfBlockvars.size() == 1 )
      {
         bookAsBlockCons(cons, blocksOfBlockvars[0]);
         assigned = true;
      }
      else if( stairlinking == true && blocks.size() == 0 )
      {
         bookAsMasterCons(cons);
         assigned = true;
      }
      else if( stairlinking == true && blocks.size() == 1 )
      {
         bookAsBlockCons(cons, blocks[0]);
         assigned = true;
      }
      else if( stairlinking == true && blocks.size() > 1 )
      {
         block = blocks[0];
         for( size_t i = 1; i < blocks.size(); ++i )
         {
            if( getNConssForBlock(i) < getNConssForBlock(block) )
               block = i;
         }
         bookAsBlockCons(cons, block);
         assigned = true;
      }
   }

   flushBooked();

   if( assigned )
      sort();

   return assigned;
}

/** assigns open vars if they can be found in one block, returns true if open vars are assigned */
bool Seeed::assignHittingOpenvars(Seeedpool* seeedpool)
{
   int cons;
   int var;
   std::vector<int> blocksOfOpenvar;
   bool found;
   bool assigned = false;

   if( !openVarsAndConssCalculated )
   {
      calcOpenvars();
      calcOpenconss();
      openVarsAndConssCalculated = true;
   }

   /** set vars to linking, if they can be found in more than one block */
   for( size_t i = 0; i < openVars.size(); ++i )
   {
      blocksOfOpenvar.clear();
      var = openVars[i];
      for( int b = 0; b < nBlocks; ++b )
      {
         found = false;
         for( int c = 0; c < getNConssForBlock(b) && !found; ++c )
         {
            cons = conssForBlocks[b][c];
            for( int v = 0; v < seeedpool->getNVarsForCons(cons) && !found; ++v )
            {
               if( seeedpool->getVarsForCons(cons)[v] == var )
               {
                  blocksOfOpenvar.push_back(b);
                  found = true;
               }
            }
         }
      }
      if( blocksOfOpenvar.size() == 1 )
      {
         bookAsBlockVar(var, blocksOfOpenvar[0]);
         assigned = true;
      }
      else if( blocksOfOpenvar.size() > 1 )
      {
         bookAsLinkingVar(var);
         assigned = true;
      }
   }

   flushBooked();

   if( assigned )
      sort();

   return assigned;
}

/** assign open conss that hits a block and other open vars that to border */
SCIP_RETCODE Seeed::assignOpenPartialHittingConsToMaster(
   Seeedpool*       seeedpool
)
{
   int cons;
   int var;
   std::vector<int> blocksOfBlockvars; /** blocks with blockvars which can be found in the cons */
   std::vector<int> blocksOfOpenvar; /** blocks in which the open var can be found */
   bool found;
   bool master;
   bool hitsOpenVar;


   if( !openVarsAndConssCalculated )
   {
      calcOpenvars();
      calcOpenconss();
      openVarsAndConssCalculated = true;
   }

   /** set openConss with more than two blockvars to master */
   for( size_t c = 0; c < openConss.size(); ++c )
   {
      blocksOfBlockvars.clear();
      master = false;
      hitsOpenVar = false;
      cons = openConss[c];

      for( int v = 0; v < seeedpool->getNVarsForCons(cons) && !master; ++v )
      {
         var = seeedpool->getVarsForCons(cons)[v];

         if ( isVarOpenvar(var) )
         {
            hitsOpenVar = true;
            continue;
         }

         if( isVarMastervar(var) )
         {
            master = true;
            bookAsMasterCons(cons);
            continue;
         }

         for( int b = 0; b < nBlocks; ++b )
         {
            if( isVarBlockvarOfBlock(var, b) )
            {
               blocksOfBlockvars.push_back(b);
               break;
            }
         }
      }
      if( blocksOfBlockvars.size() == 1 && hitsOpenVar )
      {
         bookAsMasterCons(cons);
      }
   }

   flushBooked();

   return SCIP_OKAY;
}

/** assign open conss (and vars) that hits a block and other open vars (or cons) to border */
SCIP_RETCODE Seeed::assignOpenPartialHittingToMaster(
   Seeedpool*       seeedpool
)
{
   assignOpenPartialHittingConsToMaster(seeedpool);
   assignOpenPartialHittingVarsToMaster(seeedpool);

return SCIP_OKAY;
}

/** assign open vars that hits a block and other open cons that to border */
SCIP_RETCODE Seeed::assignOpenPartialHittingVarsToMaster(
   Seeedpool*       seeedpool
)
{

   int cons;
   int var;
   std::vector<int> blocksOfBlockvars; /** blocks with blockvars which can be found in the cons */
   std::vector<int> blocksOfOpenvar; /** blocks in which the open var can be found */
   bool found;
   bool master;
   bool hitsOpenCons;


   if( !openVarsAndConssCalculated )
   {
      calcOpenvars();
      calcOpenconss();
      openVarsAndConssCalculated = true;
   }

    /** set open var to linking if it can be found in one block an open constraint */
    for( size_t i = 0; i < openVars.size(); ++i )
    {
       blocksOfOpenvar.clear();
       var = openVars[i];
       hitsOpenCons = false;

       for( int c = 0; c < seeedpool->getNConssForVar(var); ++c )
       {
          cons = seeedpool->getConssForVar(var)[c];
          if( isConsOpencons(cons) )
          {
             hitsOpenCons = true;
             continue;
          }
          for( int b = 0; b < nBlocks; ++b )
          {
             if( isConsBlockconsOfBlock(cons,b) )
                blocksOfOpenvar.push_back(b);
          }

       }

       if( blocksOfOpenvar.size() == 1 && hitsOpenCons )
       {
          bookAsLinkingVar(var);
       }
    }

    flushBooked();

    return SCIP_OKAY;


return SCIP_OKAY;
}

/** fills out the seeed with the hashmap constoblock if there are still assigned conss and vars */
SCIP_RETCODE Seeed::assignSeeedFromConstoblock(SCIP_HASHMAP* constoblock, int givenNBlocks, Seeedpool* seeedpool)
{
   int oldNBlocks = nBlocks;
   int consblock;
   int cons;

   assert(givenNBlocks >= 0);

   for( int b = 0; b < givenNBlocks; ++b )
      addBlock();

   for( int i = 0; i < getNOpenconss(); ++i )
   {
      cons = openConss[i];
      if( !SCIPhashmapExists(constoblock, (void*)(size_t)cons) )
         continue;
      consblock = oldNBlocks + ((int)(size_t)SCIPhashmapGetImage(constoblock, (void*)(size_t)cons) - 1);
      assert(consblock >= oldNBlocks && consblock <= nBlocks);
      if( consblock == nBlocks )
         bookAsMasterCons(cons);
      else
         bookAsBlockCons(cons, consblock);
   }

   flushBooked();

   deleteEmptyBlocks();
   sort();
   assert(checkConsistency());
   return SCIP_OKAY;
}

/** book a constraint to be added to the block constraints of the given block (after calling flushBookes) */
SCIP_RETCODE Seeed::bookAsBlockCons(
        int consToBlock,
        int block
)
{
   std::pair<int, int> pair(consToBlock, block);
   bookedAsBlockConss.push_back(pair);
   return SCIP_OKAY;
}

/** book a variable to be added to the master variables (after calling flushBooked) */
SCIP_RETCODE Seeed::bookAsLinkingVar(int varToLinking)
{
   bookedAsLinkingVars.push_back(varToLinking);
   return SCIP_OKAY;
}

/** book a constraint to be added to the master constraints (after calling flushBooked)*/
SCIP_RETCODE Seeed::bookAsMasterCons(int consToMaster)
{
   bookedAsMasterConss.push_back(consToMaster);
   return SCIP_OKAY;
}

/** book a variable to be added to the block constraints of the given block (after calling flushBookes) */
SCIP_RETCODE Seeed::bookAsBlockVar(int varToBlock, int block)
{
   std::pair<int, int> pair(varToBlock, block);
   bookedAsBlockVars.push_back(pair);
   return SCIP_OKAY;
}

/** book a variable to be added to the master variables (after calling flushBooked) */
SCIP_RETCODE Seeed::bookAsMasterVar(int varToMaster)
{
   bookedAsMasterVars.push_back(varToMaster);
   return SCIP_OKAY;
}

/** book a variable to be added to the stairlinking variables of the given block and the following block (after calling flushBookes) */
SCIP_RETCODE Seeed::bookAsStairlinkingVar(int varToStairlinking, int firstBlock)
{
   std::pair<int, int> pair(varToStairlinking, firstBlock);
   bookedAsStairlinkingVars.push_back(pair);
   return SCIP_OKAY;
}

/** calculates the hashvalue of the seeed for comparing */
void Seeed::calcHashvalue()
{
   std::vector<std::pair<int, int>> blockorder = std::vector<std::pair<int, int> >(0);
   long hashval = 0;
   long borderval = 0;

   /** find sorting for blocks (non decreasing according smallest row index) */
   for( int i = 0; i < this->nBlocks; ++i )
   {
      blockorder.push_back(std::pair<int, int>(i, this->conssForBlocks[i][0]));
   }

   std::sort(blockorder.begin(), blockorder.end(), compare_blocks);

   for( int i = 0; i < nBlocks; ++i )
   {
      long blockval = 0;

      for( int tau = 0; tau < conssForBlocks[i].size(); ++tau )
      {
         blockval += (2 * conssForBlocks[i][tau] + 1) * pow(2, tau % 16);
      }

      hashval += primes[i % (nPrimes - 1)] * blockval;
   }

   for( int tau = 0; tau < masterConss.size(); ++tau )
   {
      borderval += (2 * masterConss[tau] + 1) * pow(2, tau % 16);
   }

   hashval += primes[nBlocks % nPrimes] * borderval;

   hashval += primes[(nBlocks + 1) % nPrimes] * openVars.size();

   this->hashvalue = hashval;

   return;
}

/** calculates vector containing constraints not assigned yet */
void Seeed::calcOpenconss()
{
   std::vector<bool> openConssBool(nConss, true);
   openConss.clear();
   std::vector<int>::const_iterator consIter = masterConss.begin();
   std::vector<int>::const_iterator consIterEnd = masterConss.end();
   for( ; consIter != consIterEnd; ++consIter )
      openConssBool[*consIter] = false;
   for( int b = 0; b < nBlocks; ++b )
   {
      consIter = conssForBlocks[b].begin();
      consIterEnd = conssForBlocks[b].end();
      for( ; consIter != consIterEnd; ++consIter )
         openConssBool[*consIter] = false;
   }

   for( int i = 0; i < nConss; ++i )
   {
      if( openConssBool[i] )
         openConss.push_back(i);
   }

   return;
}

/** constructs vector containing variables not assigned yet */
void Seeed::calcOpenvars()
{

   openVars = std::vector<int>(0);
   std::vector<bool> openVarsBool(nVars, true);

   std::vector<int>::const_iterator varIter = linkingVars.begin();
   std::vector<int>::const_iterator varIterEnd = linkingVars.end();
   for( ; varIter != varIterEnd; ++varIter )
      openVarsBool[*varIter] = false;

   varIter = masterVars.begin();
   varIterEnd = masterVars.end();
   for( ; varIter != varIterEnd; ++varIter )
      openVarsBool[*varIter] = false;

   for( int b = 0; b < nBlocks; ++b )
   {
      varIter = varsForBlocks[b].begin();
      varIterEnd = varsForBlocks[b].end();
      for( ; varIter != varIterEnd; ++varIter )
         openVarsBool[*varIter] = false;
   }

   for( int b = 0; b < nBlocks; ++b )
   {
      varIter = stairlinkingVars[b].begin();
      varIterEnd = stairlinkingVars[b].end();
      for( ; varIter != varIterEnd; ++varIter )
         openVarsBool[*varIter] = false;
   }

   for( int i = 0; i < nVars; ++i )
   {
      if( openVarsBool[i] )
         openVars.push_back(i);
   }

   return;

}

/** returns whether all cons are assigned and deletes the vector open cons if all are assigned */
bool Seeed::checkAllConsAssigned()
{
   for( size_t i = 0; i < openConss.size(); ++i )
   {
      bool consfound = false;
      for( size_t k = 0; k < masterConss.size(); ++k )
      {
         if( openConss[i] == masterConss[k] )
         {
            consfound = true;
            break;
         }
      }
      for( int b = 0; b < nBlocks && !consfound; ++b )
      {
         for( size_t k = 0; k < conssForBlocks[b].size(); ++k )
         {
            if( openConss[i] == conssForBlocks[b][k] )
            {
               consfound = true;
               break;
            }
         }
      }
      if( !consfound )
      {
         return false;
      }
   }
   openConss.clear();
   return true;
}

/** check the consistency of this seeed */
bool Seeed::checkConsistency()
{

   std::vector<bool> openVarsBool(nVars, true);
   std::vector<int> stairlinkingvarsvec(0);
   int firstFound;
   std::vector<int>::const_iterator varIter = linkingVars.begin();
   std::vector<int>::const_iterator varIterEnd = linkingVars.end();
   int value;

   /** check if nblocks is set appropriate */
   if( nBlocks != conssForBlocks.size() )
   {
      std::cout << "Warning! In (seeed " << id << ") nBlocks " << nBlocks << " and size of conssForBlocks"
         << conssForBlocks.size() << " are not identical" << std::endl;
      assert(false);
      return false;
   }

   if( nBlocks != varsForBlocks.size() )
   {
      std::cout << "Warning! In (seeed " << id << ") nBlocks " << nBlocks << " and size of varsForBlocks"
         << varsForBlocks.size() << " are not identical" << std::endl;
      assert(false);
      return false;
   }

   /** check for empty (row- and col-wise) blocks */

   for( int b = 0; b < nBlocks; ++b )
   {
      if( conssForBlocks[b].size() == 0 && varsForBlocks[b].size() == 0 )
      {
         std::cout << "Warning! In (seeed " << id << ") block " << b << " is empty!" << std::endl;
         this->displaySeeed();
         assert(false);
         return false;
      }
   }

   /**check variables (every variable is assigned at most once) */

   for( ; varIter != varIterEnd; ++varIter )
   {
      if( !openVarsBool[*varIter] )
      {
         std::cout << "Warning! (seeed " << id << ") Variable with index " << *varIter << " is already assigned."
            << std::endl;
         assert(false);
         return false;
      }
      openVarsBool[*varIter] = false;
   }

   for( int b = 0; b < nBlocks; ++b )
   {
      varIter = varsForBlocks[b].begin();
      varIterEnd = varsForBlocks[b].end();
      for( ; varIter != varIterEnd; ++varIter )
      {
         if( !openVarsBool[*varIter] )
         {
            std::cout << "Warning! (seeed " << id << ") Variable with index " << *varIter << " is already assigned."
               << std::endl;
            assert(false);
            return false;
         }
         openVarsBool[*varIter] = false;
      }
   }

   varIter = masterVars.begin();
   varIterEnd = masterVars.end();
   for( ; varIter != varIterEnd; ++varIter )
   {
      if( !openVarsBool[*varIter] )
      {
         std::cout << "Warning! (seeed " << id << ") Variable with index " << *varIter << " is already assigned."
            << std::endl;
         assert(false);
         return false;
      }
      openVarsBool[*varIter] = false;
   }

   /** vector of of all stairlinkingvars */
   for( int b = 0; b < nBlocks; ++b )
   {
      for( size_t i = 0; i < stairlinkingVars[b].size(); ++i )
      {
         if( find(stairlinkingvarsvec.begin(), stairlinkingvarsvec.end(), stairlinkingVars[b][i])
            == stairlinkingvarsvec.end() )
         {
            stairlinkingvarsvec.push_back(stairlinkingVars[b][i]);
         }
      }
   }

   varIter = stairlinkingvarsvec.begin();
   varIterEnd = stairlinkingvarsvec.end();
   for( ; varIter != varIterEnd; ++varIter )
   {
      firstFound = -1;
      for( int b = 0; b < nBlocks; ++b )
      {
         if( isVarStairlinkingvarOfBlock(*varIter, b) )
         {
            firstFound = b;
            openVarsBool[*varIter] = false;
            break;
         }
      }
      if( firstFound == -1 )
      {
         std::cout << "Warning! (seeed " << id << ") Variable with index " << *varIter
            << " is assigned to the stairlinkingvars but can not be found in a block" << std::endl;
         assert(false);
         return false;
      }
      if( firstFound == nBlocks - 1 || !isVarStairlinkingvarOfBlock(*varIter, firstFound + 1) )
      {
         std::cout << "Warning! (seeed " << id << ") Variable with index " << *varIter
            << " is assigned to the stairlinkingvars but doens't link blocks" << std::endl;
         assert(false);
         return false;
      }
      for( int b = firstFound + 2; b < nBlocks; ++b )
      {
         if( isVarBlockvarOfBlock(*varIter, b) )
         {
            std::cout << "Warning! (seeed " << id << ") Variable with index " << *varIter
               << " is assigned to the stairlinkingvars but can be found in more than two blocks" << std::endl;
            assert(false);
            return false;
         }
      }
   }

   if( !openVarsAndConssCalculated )
   {
      calcOpenconss();
      calcOpenvars();

      openVarsAndConssCalculated = true;
   }

   /** check if all not assigned variables are open vars */
   for( int v = 0; v < nVars; ++v )
   {
      if( openVarsBool[v] == true && isVarOpenvar(v) == false )
      {
         std::cout << "Warning! (seeed " << id << ") Variable with index " << v << " is not assigned and not an open var."
            << std::endl;
         assert(false);
         return false;
      }
   }

   /** check if all open vars are not assigned */
   for( size_t i = 0; i < openVars.size(); ++i )
   {
      if( openVarsBool[openVars[i]] == false )
      {
         std::cout << "Warning! (seeed " << id << ") Variable with index " << openVars[i] << " is an open var but assigned."
            << std::endl;
         assert(false);
         return false;
      }
   }

   /** check constraints (every constraint is assigned at most once) */
   std::vector<bool> openConssBool(nConss, true);
   std::vector<int> openConssVec(0);
   std::vector<int>::const_iterator consIter = masterConss.begin();
   std::vector<int>::const_iterator consIterEnd = masterConss.end();

   for( ; consIter != consIterEnd; ++consIter )
   {
      if( !openConssBool[*consIter] )
      {
         std::cout << "Warning! (seeed " << id << ") Constraint with index " << *consIter << "is already assigned "
            << std::endl;
         assert(false);
         return false;
      }
      openConssBool[*consIter] = false;
   }

   for( int b = 0; b < nBlocks; ++b )
   {
      consIter = conssForBlocks[b].begin();
      consIterEnd = conssForBlocks[b].end();
      for( ; consIter != consIterEnd; ++consIter )
      {
         if( !openConssBool[*consIter] )
         {
            std::cout << "Warning! (seeed " << id << ") Constraint with index " << *consIter << " is already assigned "
               << std::endl;
            assert(false);
            return false;
         }
         openConssBool[*consIter] = false;
      }
   }

   /** check if all not assigned constraints are open cons */
   for( int v = 0; v < nConss; ++v )
   {
      if( openConssBool[v] == true && isConsOpencons(v) == false )
      {
         std::cout << "Warning! (seeed " << id << ") Constraint with index " << v
            << " is not assigned and not an open cons." << std::endl;
         assert(false);
         return false;
      }
   }

   /** check if all open conss are not assigned */
   for( size_t i = 0; i < openConss.size(); ++i )
   {
      if( openConssBool[openConss[i]] == false )
      {
         std::cout << "Warning! (seeed " << id << ") Constraint with index " << openConss[i]
            << " is an open cons but assigned." << std::endl;
         assert(FALSE);
         return false;
      }
   }

   /** check if the seeed is sorted */
   for( int b = 0; b < nBlocks; ++b )
   {
      value = -1;
      for( int v = 0; v < getNVarsForBlock(b); ++v )
      {
         if( !(value < getVarsForBlock(b)[v]) )
         {
            std::cout << "Warning! (seeed " << id << ") Variables of block " << b << " are not sorted." << std::endl;
            assert(false);
            return false;
         }
         value = getVarsForBlock(b)[v];
      }
   }
   for( int b = 0; b < nBlocks; ++b )
   {
      value = -1;
      for( int v = 0; v < getNStairlinkingvars(b); ++v )
      {
         if( !(value < getStairlinkingvars(b)[v]) )
         {
            std::cout << "Warning! (seeed " << id << ") Stairlinkingvariables of block " << b << " are not sorted."
               << std::endl;
            assert(false);
            return false;
         }
         value = getStairlinkingvars(b)[v];
      }
   }
   value = -1;
   for( int v = 0; v < getNLinkingvars(); ++v )
   {
      if( !(value < getLinkingvars()[v]) )
      {
         std::cout << "Warning! (seeed " << id << ") Linkingvariables are not sorted." << std::endl;
         assert(false);
         return false;
      }
   }
   value = -1;
   for( int v = 0; v < getNMastervars(); ++v )
   {
      if( !(value < getMastervars()[v]) )
      {
         std::cout << "Warning! (seeed " << id << ") Mastervariables are not sorted." << std::endl;
         assert(false);
         return false;
      }
   }
   for( int b = 0; b < nBlocks; ++b )
   {
      value = -1;
      for( int v = 0; v < getNConssForBlock(b); ++v )
      {
         if( !(value < getConssForBlock(b)[v]) )
         {
            std::cout << "Warning! (seeed " << id << ") Constraints of block " << b << " are not sorted." << std::endl;
            assert(false);
            return false;
         }
         value = getConssForBlock(b)[v];
      }
   }
   value = -1;
   for( int v = 0; v < getNMasterconss(); ++v )
   {
      if( !(value < getMasterconss()[v]) )
      {
         std::cout << "Warning! (seeed " << id << ") Masterconstraints are not sorted." << std::endl;
         assert(false);
         return false;
      }
   }

   return true;
}

bool Seeed::checkVarsAndConssConsistency(Seeedpool* seeedpool)
{
   std::vector<int>::const_iterator consIter;
   std::vector<int>::const_iterator consIterEnd;
   int var;

   for( int b = 0; b < nBlocks; ++b )
   {
      consIter = conssForBlocks[b].begin();
      consIterEnd = conssForBlocks[b].end();
      for( ; consIter != consIterEnd; ++consIter )
      {
         for( int v = 0; v < seeedpool->getNVarsForCons(*consIter); ++v )
         {
            var = seeedpool->getVarsForCons(*consIter)[v];
            if( !isVarMastervar(var) && !isVarBlockvarOfBlock(var, b) && !isVarStairlinkingvarOfBlock(var, b)
               && !isVarLinkingvar(var) && !isVarOpenvar(var) )
            {
               return false;
            }

         }
      }
   }
   return true;
}

/** assigns the open cons and open vars */
SCIP_RETCODE Seeed::completeGreedily(Seeedpool* seeedpool)
{

   bool checkVar;
   bool varInBlock;
   bool notassigned;

   /** tools to check if the openVars can still be found in a constraint yet*/
   std::vector<int> varInBlocks; /** stores, in which block the variable can be found */

   /** tools to update openVars */

   if( !openVarsAndConssCalculated )
   {
      calcOpenconss();
      calcOpenvars();

      openVarsAndConssCalculated = true;
   }

   assert((int ) conssForBlocks.size() == nBlocks);
   assert((int ) varsForBlocks.size() == nBlocks);
   assert((int ) stairlinkingVars.size() == nBlocks);

   if( nBlocks == 0 && openConss.size() > 0 )
   {
      nBlocks = 1;
      std::vector<int> vec = std::vector<int>(0);
      conssForBlocks.push_back(vec);
      varsForBlocks.push_back(vec);
      stairlinkingVars.push_back(vec);
      if( openConss.size() != 0 )
      {
         setConsToBlock(openConss[0], 0);
         openConss.erase(openConss.begin());
      }
      else if( masterConss.size() != 0 )
      {
         setConsToBlock(masterConss[0], 0);
         masterConss.erase(masterConss.begin());
      }
      else
         assert(!(openConss.size() == 0 && masterConss.size() == 0));
   }

   /** check if the openVars can found in a constraint yet */
   for( size_t i = 0; i < openVars.size(); ++i )
   {
      varInBlocks.clear();

      /** test if the variable can be found in blocks */
      for( int b = 0; b < nBlocks; ++b )
      {
         varInBlock = false;
         for( size_t k = 0; k < conssForBlocks[b].size() && !varInBlock; ++k )
         {
            for( int l = 0; l < seeedpool->getNVarsForCons(conssForBlocks[b][k]); ++l )
            {
               if( openVars[i] == seeedpool->getVarsForCons(conssForBlocks[b][k])[l] )
               {
                  varInBlocks.push_back(b);
                  varInBlock = true;
                  break;
               }
            }
         }
      }
      if( varInBlocks.size() == 1 ) /** if the variable can be found in one block set the variable to a variable of the block*/
      {
         bookAsBlockVar(openVars[i], varInBlocks[0]);
         continue; /** the variable does'nt need to be checked any more */
      }
      else if( varInBlocks.size() == 2 ) /** if the variable can be found in two blocks check if it is a linking var or a stairlinking var*/
      {
         if( varInBlocks[0] + 1 == varInBlocks[1] )
         {
            bookAsStairlinkingVar(openVars[i], varInBlocks[0]);
            continue; /** the variable does'nt need to be checked any more */
         }
         else
         {
            bookAsLinkingVar(openVars[i]);
            continue; /** the variable does'nt need to be checked any more */
         }
      }
      else if( varInBlocks.size() > 2 ) /** if the variable can be found in more than two blocks it is a linking var */
      {
         bookAsLinkingVar(openVars[i]);
         continue; /** the variable does'nt need to be checked any more */
      }

      /** if the variable can be found in an open constraint it is still an open var */
      for( size_t j = 0; j < openConss.size(); ++j )
      {
         for( int k = 0; k < seeedpool->getNVarsForCons(j); ++k )
         {
            if( openVars[i] == seeedpool->getVarsForCons(j)[k] )
            {
               checkVar = false;
               break;
            }
         }
         if( !checkVar )
         {
            break;
         }
      }

      /** test if the variable can be found in a master constraint yet */
      for( size_t j = 0; j < masterConss.size() && checkVar; ++j )
      {
         for( int k = 0; k < seeedpool->getNVarsForCons(masterConss[j]); ++k )
         {
            if( openVars[i] == seeedpool->getVarsForCons(masterConss[j])[k] )
            {
               bookAsMasterVar(openVars[i]);
               checkVar = false; /** the variable does'nt need to be checked any more */
               break;
            }
         }
      }
   }

   flushBooked();

   /** assign open conss greedily */
   for( size_t i = 0; i < openConss.size(); ++i )
   {
      std::vector<int> vecOpenvarsOfBlock; /** stores the open vars of the blocks */
      bool consGotBlockcons = false; /** if the constraint can be assigned to a block */

      /** check if the constraint can be assigned to a block */
      for( int j = 0; j < nBlocks; ++j )
      {
         /** check if all vars of the constraint are a block var of the current block, an open var, a linkingvar or a mastervar*/
         consGotBlockcons = true;
         for( int k = 0; k < seeedpool->getNVarsForCons(openConss[i]); ++k )
         {
            if( isVarBlockvarOfBlock(seeedpool->getVarsForCons(openConss[i])[k], j)
               || isVarOpenvar(seeedpool->getVarsForCons(openConss[i])[k])
               || isVarLinkingvar(seeedpool->getVarsForCons(openConss[i])[k])
               || isVarStairlinkingvarOfBlock(seeedpool->getVarsForCons(openConss[i])[k], j) )
            {
               if( isVarOpenvar(seeedpool->getVarsForCons(openConss[i])[k]) )
               {
                  vecOpenvarsOfBlock.push_back(seeedpool->getVarsForCons(openConss[i])[k]); /**!!!*/
               }
            }
            else
            {
               vecOpenvarsOfBlock.clear(); /** the open vars do'nt get vars of the block */
               consGotBlockcons = false; /** the constraint can't be constraint of the block, check the next block */
               break;
            }
         }
         if( consGotBlockcons ) /** the constraint can be assigned to the current block */
         {
            bookAsBlockCons(openConss[i], j);
            for( size_t k = 0; k < vecOpenvarsOfBlock.size(); ++k ) /** the openvars in the constraint get block vars */
            {
               setVarToBlock(vecOpenvarsOfBlock[k], j);
               deleteOpenvar(vecOpenvarsOfBlock[k]);
            }
            vecOpenvarsOfBlock.clear();

            break;
         }
      }

      if( !consGotBlockcons ) /** the constraint can not be assigned to a block, set it to master */
         bookAsMasterCons(openConss[i]);
   }

   flushBooked();

   /** assign open vars greedily */
   for( size_t i = 0; i < openVars.size(); ++i )
   {
      notassigned = true;
      for( size_t j = 0; j < masterConss.size() && notassigned; ++j )
      {
         for( int k = 0; k < seeedpool->getNVarsForCons(masterConss[j]); ++k )
         {
            if( openVars[i] == seeedpool->getVarsForCons(masterConss[j])[k] )
            {
               bookAsMasterVar(openVars[i]);
               notassigned = false;
               break;
            }
         }
      }
   }

   flushBooked();

   /** check if the open cons are all assigned */
   if( !checkAllConsAssigned() )
   {
      std::cout << "ERROR: Something went wrong, there are still open cons, although all should have been assigned ";
      assert(false);
   }

   /** check if the open vars are all assigned */
   if( !openVars.empty() )
   {
      std::cout << "ERROR: Something went wrong, there are still open vars, although all should have been assigned ";
      assert(false);
   }

   sort();
   assert(checkConsistency());

   return SCIP_OKAY;

}

/** assigns the open cons and open vars */
SCIP_RETCODE Seeed::completeByConnected(Seeedpool* seeedpool)
{

   bool checkVar;
   bool varInBlock;
   bool notassigned;
   int cons;
   int var;


   /** tools to check if the openVars can still be found in a constraint yet*/
   std::vector<int> varInBlocks; /** stores, in which block the variable can be found */

   /** tools to update openVars */
   std::vector<int> openvarsToDelete(0);
   std::vector<int> oldOpenconss;

   std::vector<bool> isConsOpen(nConss, false);
   std::vector<bool> isConsVisited(nConss, false);

   std::vector<bool> isVarOpen(nVars, false);
   std::vector<bool> isVarVisited(nVars, false);

   std::queue<int> helpqueue = std::queue<int>();
   std::vector<int> neighborConss(0);
   std::vector<int> neighborVars(0);

   if( !openVarsAndConssCalculated )
   {
      calcOpenconss();
      calcOpenvars();
      openVarsAndConssCalculated = true;
   }

   assert((int ) conssForBlocks.size() == nBlocks);
   assert((int ) varsForBlocks.size() == nBlocks);
   assert((int ) stairlinkingVars.size() == nBlocks);

   SCIP_CALL( refineToMaster(seeedpool) );

   if(nBlocks < 0)
      nBlocks = 0;

   /** initialize data structures */
   for( size_t c = 0; c < openConss.size(); ++c )
   {
        cons = openConss[c];
        isConsOpen[cons] = true;
   }

   for( size_t v = 0; v < openVars.size(); ++v )
   {
        var = openVars[v];
        isVarOpen[var] = true;
   }

   /** do breadth first search */
   while( !openConss.empty() )
   {
      int newBlockNr;

      assert(helpqueue.empty());
      helpqueue.push(openConss[0]);
      neighborConss.clear();
      neighborConss.push_back(openConss[0]);
      isConsVisited[openConss[0] ] = true;
      neighborVars.clear();

      while( !helpqueue.empty() )
      {
         int nodeCons = helpqueue.front();
         assert( isConsOpencons(nodeCons) );
         helpqueue.pop();
         for( int v = 0; v < seeedpool->getNVarsForCons(nodeCons) ; ++v )
         {
            var = seeedpool->getVarsForCons(nodeCons)[v];
            assert( isVarOpenvar(var) || isVarLinkingvar(var ) );

            if( isVarVisited[var] || isVarLinkingvar(var) )
               continue;

            for( int c = 0; c < seeedpool->getNConssForVar(var) ; ++c )
            {
               int otherNodeCons  = seeedpool->getConssForVar(var)[c];
               if( !isConsOpen[otherNodeCons] || isConsVisited[otherNodeCons] )
               {
                  continue;
               }
               assert(isConsOpencons(otherNodeCons) );
               isConsVisited[otherNodeCons] = true;
               neighborConss.push_back(otherNodeCons);
               helpqueue.push(otherNodeCons);
            }
            isVarVisited[var] = true;
            neighborVars.push_back(var);
         }
      } //endwhile(!queue.empty() )

      newBlockNr = getNBlocks() + 1;
      setNBlocks(newBlockNr);
      for ( size_t i = 0; i < neighborConss.size(); ++i )
      {
         cons = neighborConss[i];

         assert(isConsOpencons(cons) );
         setConsToBlock(cons, newBlockNr-1);

         deleteOpencons(cons);
      }
      for ( size_t i = 0; i < neighborVars.size(); ++i )
      {
         var = neighborVars[i];
         setVarToBlock(var, newBlockNr-1);
         assert(isVarOpenvar(var) );
         deleteOpenvar(var);
      }

   } // endwhile( !openConss.empty() )


   for ( size_t i = 0; i < openVars.size(); ++i )
   {
      var = openVars[i];
      if(getNBlocks() != 0)
         setVarToBlock(var, 0);
      else
         setVarToMaster(var);
      openvarsToDelete.push_back(var);
   }

   for ( size_t i = 0; i < openvarsToDelete.size(); ++i )
   {
         var = openvarsToDelete[i];
         deleteOpenvar(var);
    }


   assert(openConss.empty());
   assert(openVars.empty());

   sort();
   assert(checkConsistency());

   return SCIP_OKAY;

}

/** assigns the open cons and open vars which are implicitly assigned, i.e. constraints having variables in more than one block or having variables only in one block and no open vars; vice versa for variables */
SCIP_RETCODE Seeed::considerImplicits(Seeedpool* seeedpool)
{
   int cons;
   int var;
   std::vector<int> blocksOfBlockvars; /** blocks with blockvars which can be found in the cons */
   std::vector<int> blocksOfOpenvar; /** blocks in which the open var can be found */
   bool found;
   bool master;
   bool hitsOpenVar;
   bool hitsOpenCons;


   if( !openVarsAndConssCalculated )
   {
      calcOpenvars();
      calcOpenconss();
      openVarsAndConssCalculated = true;
   }

   /** set openConss with more than two blockvars to master */
   for( size_t c = 0; c < openConss.size(); ++c )
   {
      blocksOfBlockvars.clear();
      master = false;
      hitsOpenVar = false;
      cons = openConss[c];


      for( int v = 0; v < seeedpool->getNVarsForCons(cons) && !master; ++v )
      {
         var = seeedpool->getVarsForCons(cons)[v];

         if ( isVarOpenvar(var) )
         {
            hitsOpenVar = true;
            continue;
         }

         if( isVarMastervar(var) )
         {
            master = true;
            bookAsMasterCons(cons);
            continue;
         }

         for( int b = 0; b < nBlocks && !master; ++b )
         {
            if( isVarBlockvarOfBlock(var, b) )
            {
               blocksOfBlockvars.push_back(b);
               break;
            }
         }
      }

      if( blocksOfBlockvars.size() > 1 && !master )
         bookAsMasterCons(cons);

      /* also assign open constraints that have only vars assigned to one single block and no open vars*/
      if( blocksOfBlockvars.size() == 1 && !hitsOpenVar && !master)
         bookAsBlockCons(cons, blocksOfBlockvars[0]);

   }

   flushBooked();

   /** set open var to linking, if it can be found in more than one block or set it to a block if it has only constraints in that block and no opnen constriants */
   for( size_t i = 0; i < openVars.size(); ++i )
   {
      blocksOfOpenvar.clear();
      var = openVars[i];
      hitsOpenCons = false;

      for( int c = 0; c < seeedpool->getNConssForVar(var); ++c )
      {
         cons = seeedpool->getConssForVar(var)[c];
         if( isConsOpencons(cons) )
         {
            hitsOpenCons = true;
            continue;
         }
         for( int b = 0; b < nBlocks; ++b )
         {
            if( isConsBlockconsOfBlock(cons,b) )
               blocksOfOpenvar.push_back(b);
         }

      }
      if( blocksOfOpenvar.size() > 1 )
      {
         bookAsLinkingVar(var);
         continue;
      }

      if( blocksOfOpenvar.size() == 1 && !hitsOpenCons )
      {
         bookAsBlockVar(var, blocksOfOpenvar[0]);
      }
   }

   flushBooked();

   return SCIP_OKAY;
}

/** deletes empty blocks */
SCIP_RETCODE Seeed::deleteEmptyBlocks()
{
   bool emptyBlocks = true;
   int block;
   int b;
   while(emptyBlocks)
   {
      emptyBlocks = false;
      for(b = 0; b < nBlocks; ++b)
      {
         if(conssForBlocks[b].size() == 0 && varsForBlocks[b].size() == 0)
         {
            emptyBlocks = true;
            block = b;
         }
      }
      if(emptyBlocks)
      {
         nBlocks--;

         std::vector<std::vector<int>>::iterator it;

         it = stairlinkingVars.begin();
         for( b = 0; b < block + 1; ++b)
            it++;
         stairlinkingVars.erase(it);

         it = conssForBlocks.begin();
         for( b = 0; b < block + 1; ++b)
            it++;
         conssForBlocks.erase(it);

         it = varsForBlocks.begin();
         for( b = 0; b < block + 1; ++b)
            it++;
         varsForBlocks.erase(it);
      }
   }
   return SCIP_OKAY;
}

/** deletes an open conss */
SCIP_RETCODE Seeed::deleteOpencons(int opencons)
{
   std::vector<int>::iterator it;
   it = find(openConss.begin(), openConss.end(), opencons);
   assert(it != openConss.end());
   openConss.erase(it);
   return SCIP_OKAY;
}

/** deletes an open var */
SCIP_RETCODE Seeed::deleteOpenvar(int openvar)
{
   std::vector<int>::iterator it;
   it = find(openVars.begin(), openVars.end(), openvar);
   assert(it != openVars.end());
   openVars.erase(it);
   return SCIP_OKAY;
}

/** displays the assignments of the conss */
SCIP_RETCODE Seeed::displayConss()
{
   for( int b = 0; b < nBlocks; ++b )
   {
      if( getNConssForBlock(b) != 0 )
      {
         std::cout << "constraint(s) in block " << b << ": ";
         std::cout << getConssForBlock(b)[0];
         for( int c = 1; c < getNConssForBlock(b); ++c )
            std::cout << ", " << getConssForBlock(b)[c];
         std::cout << "\n";
      }
      else
         std::cout << "0 constraints in block " << b << std::endl;
   }

   if( getNMasterconss() != 0 )
   {
      std::cout << "masterconstraint(s): ";
      std::cout << masterConss[0];
      for( int c = 1; c < getNMasterconss(); ++c )
         std::cout << ", " << masterConss[c];
      std::cout << "\n";
   }
   else
      std::cout << "0 masterconstraints" << std::endl;

   if( getNOpenconss() != 0 )
   {
      std::cout << "open constraint(s): ";
      std::cout << openConss[0];
      for( int c = 1; c < getNOpenconss(); ++c )
         std::cout << ", " << openConss[c];
      std::cout << "\n";
   }
   else
      std::cout << "0 open constraints" << std::endl;

   return SCIP_OKAY;
}

/** displays the relevant information of the seeed */
SCIP_RETCODE Seeed::displaySeeed()
{
   std::cout << "ID: " << id << std::endl;
   std::cout << "number of blocks: " << nBlocks << std::endl;
   std::cout << "hashvalue: " << hashvalue << std::endl;

   for( int b = 0; b < nBlocks; ++b )
   {
      std::cout << getNConssForBlock(b) << " constraint(s) in block " << b << std::endl;
      std::cout << getNVarsForBlock(b) << " variable(s) in block " << b << std::endl;
      std::cout << getNStairlinkingvars(b) << " stairlinkingvariable(s) in block " << b << std::endl;
   }

   std::cout << getNLinkingvars() << " linkingvariable(s)" << std::endl;
   std::cout << getNMasterconss() << " mastercontraint(s)" << std::endl;
   std::cout << getNMastervars() << " mastervariable(s)" << std::endl;
   std::cout << getNOpenconss() << " open constraint(s)" << std::endl;
   std::cout << getNOpenvars() << " open variable(s)" << std::endl;
   std::cout << getNDetectors() << " detector(s)";
   if( getNDetectors() != 0 )
   {
      std::cout << ": " << detectorChain[0];
      for( int d = 1; d < getNDetectors(); ++d )
         std::cout << ", " << detectorChain[d];
   }
   std::cout << "\n";

   return SCIP_OKAY;
}

/** displays the assignments of the vars */
SCIP_RETCODE Seeed::displayVars()
{
   for( int b = 0; b < nBlocks; ++b )
   {
      if( getNVarsForBlock(b) != 0 )
      {
         std::cout << "variable(s) in block " << b << ": ";
         std::cout << getVarsForBlock(b)[0];
         for( int c = 1; c < getNVarsForBlock(b); ++c )
            std::cout << ", " << getVarsForBlock(b)[c];
         std::cout << "\n";
      }
      else
         std::cout << "0 variables in block " << b << std::endl;
      if( getNStairlinkingvars(b) != 0 )
      {
         std::cout << "stairlinkingvariable(s) in block " << b << ": ";
         std::cout << getStairlinkingvars(b)[0];
         for( int c = 1; c < getNStairlinkingvars(b); ++c )
            std::cout << ", " << getStairlinkingvars(b)[c];
         std::cout << "\n";
      }
      else
         std::cout << "0 stairlinkingvariables in block " << b << std::endl;
   }

   if( getNLinkingvars() != 0 )
   {
      std::cout << "linkingvariable(s): ";
      std::cout << linkingVars[0];
      for( int c = 1; c < getNLinkingvars(); ++c )
         std::cout << ", " << linkingVars[c];
      std::cout << "\n";
   }
   else
      std::cout << "0 linkingvariables" << std::endl;

   if( getNMastervars() != 0 )
   {
      std::cout << "mastervariable(s): ";
      std::cout << masterVars[0];
      for( int c = 1; c < getNMastervars(); ++c )
         std::cout << ", " << masterVars[c];
      std::cout << "\n";
   }
   else
      std::cout << "0 mastervariables" << std::endl;

   if( getNOpenvars() != 0 )
   {
      std::cout << "open variable(s): ";
      std::cout << openVars[0];
      for( int c = 1; c < getNOpenvars(); ++c )
         std::cout << ", " << openVars[c];
      std::cout << "\n";
   }
   else
      std::cout << "0 open variables" << std::endl;

   return SCIP_OKAY;
}

/** fills out the border of a seeed with the hashmap constoblock */
SCIP_RETCODE Seeed::filloutBorderFromConstoblock(SCIP_HASHMAP* constoblock, int givenNBlocks, Seeedpool* seeedpool)
{
   nBlocks = givenNBlocks;
   nVars = seeedpool->getNVars();
   nConss = seeedpool->getNConss();
   int consnum;
   int consblock;
   int varnum;

   for( int i = 0; i < nConss; ++i )
   {
      consnum = i;
      consblock = ((int)(size_t)SCIPhashmapGetImage(constoblock, (void*)(size_t)i)) - 1;
      assert(consblock >= 0 && consblock <= nBlocks);
      if( consblock == nBlocks )
      {
         setConsToMaster(consnum);
      }
      else
      {
         openConss.push_back(consnum);
      }
   }

   for( int i = 0; i < nVars; ++i )
   {
      varnum = i;
      openVars.push_back(varnum);
   }

   nBlocks = 0;
   sort();
   assert(checkConsistency());
   return SCIP_OKAY;
}

/** fills out a seeed with the hashmap constoblock */
SCIP_RETCODE Seeed::filloutSeeedFromConstoblock(SCIP_HASHMAP* constoblock, int givenNBlocks, Seeedpool* seeedpool)
{
   assert(givenNBlocks >= 0);
   nBlocks = givenNBlocks;
   nVars = seeedpool->getNVars();
   nConss = seeedpool->getNConss();
   int consnum;
   int consblock;
   int varnum;
   bool varInBlock;
   std::vector<int> varInBlocks = std::vector<int>(0);
   std::vector<int> emptyVector = std::vector<int>(0);

   for( int c = 0; c < nConss; ++c )
   {
      assert(SCIPhashmapExists(constoblock, (void* ) (size_t ) c));
      assert((int )(size_t )SCIPhashmapGetImage(constoblock, (void* ) (size_t ) c) - 1 <= nBlocks);
      assert((int )(size_t )SCIPhashmapGetImage(constoblock, (void* ) (size_t ) c) - 1 >= 0);
   }

   for( int b = (int)conssForBlocks.size(); b < nBlocks; b++ )
   {
      conssForBlocks.push_back(emptyVector);
   }

   for( int b = (int)varsForBlocks.size(); b < nBlocks; b++ )
   {
      varsForBlocks.push_back(emptyVector);
   }

   for( int b = (int)stairlinkingVars.size(); b < nBlocks; b++ )
   {
      stairlinkingVars.push_back(emptyVector);
   }

   for( int i = 0; i < nConss; ++i )
   {
      consnum = i;
      consblock = ((int)(size_t)SCIPhashmapGetImage(constoblock, (void*)(size_t)i)) - 1;
      assert(consblock >= 0 && consblock <= nBlocks);
      if( consblock == nBlocks )
      {
         setConsToMaster(consnum);
      }
      else
      {
         setConsToBlock(consnum, consblock);
      }
   }

   for( int i = 0; i < nVars; ++i )
   {
      varInBlocks.clear();
      varnum = i;

      /** test if the variable can be found in blocks */
      for( int b = 0; b < nBlocks; ++b )
      {
         varInBlock = false;
         for( size_t k = 0; k < conssForBlocks[b].size() && !varInBlock; ++k )
         {
            for( int l = 0; l < seeedpool->getNVarsForCons(conssForBlocks[b][k]) && !varInBlock; ++l )
            {
               if( varnum == (seeedpool->getVarsForCons(conssForBlocks[b][k]))[l] )
               {
                  varInBlocks.push_back(b);
                  varInBlock = true;
               }
            }
         }
      }
      if( varInBlocks.size() == 1 ) /** if the var can be found in one block set the var to block var */
      {
         setVarToBlock(varnum, varInBlocks[0]);
      }
      else if( varInBlocks.size() == 2 ) /** if the variable can be found in two blocks check if it is a linking var or a stairlinking var*/
      {
         if( varInBlocks[0] + 1 == varInBlocks[1] )
         {
            setVarToStairlinking(varnum, varInBlocks[0], varInBlocks[1]);
         }
         else
         {
            setVarToLinking(varnum);
         }
      }
      else if( varInBlocks.size() > 2 ) /** if the variable can be found in more than two blocks it is a linking var */
      {
         setVarToLinking(varnum);
      }
      else
      {
         assert(varInBlocks.size() == 0);
         setVarToMaster(varnum);
      }
   }
   sort();
   openVars = std::vector<int>(0);
   openConss = std::vector<int>(0);
   openVarsAndConssCalculated = true;

   deleteEmptyBlocks();
   sort();
   assert(checkConsistency());
   assert(checkVarsAndConssConsistency(seeedpool));

   return SCIP_OKAY;
}

/** finds linking-variables that are actually master-variables. I.e. the variable is adjacent to only master-constraints. */
SCIP_RETCODE Seeed::findVarsLinkingToMaster(Seeedpool* seeedpool)
{
   int i;
   int j;
   const int* varcons;
   bool isMasterVar;
   const int* lvars = getLinkingvars();
   std::vector<int> foundMasterVarIndices;

   // sort Master constraints for binary search
   sort();

   for( i = 0; i < getNLinkingvars(); ++i )
   {
      isMasterVar = true;
      varcons = seeedpool->getConssForVar(lvars[i]);
      for( j = 0; j < seeedpool->getNConssForVar(lvars[i]); ++j )
      {
         if( !std::binary_search(masterConss.begin(), masterConss.end(), varcons[j]) )
         {
            isMasterVar = false;
            break;
         }
      }

      if( isMasterVar )
      {
         foundMasterVarIndices.push_back(i);
      }
   }

   for( std::vector<int>::reverse_iterator it = foundMasterVarIndices.rbegin(); it != foundMasterVarIndices.rend(); ++it )
   {
      masterVars.push_back(lvars[*it]);
      linkingVars.erase(linkingVars.begin() + *it);
   }

   return SCIP_OKAY;
}

/** finds linking-variables that are actually stairlinking-variables. I.e. the variable is adjacent to constraints in exactly two block (not adjacent to open cons and master-cons). */
SCIP_RETCODE Seeed::findVarsLinkingToStairlinking(Seeedpool* seeedpool)
{
   int i;
   int j;
   int k;

   int consblock;
   int block1 = -1;
   int block2 = -1;

   const int* varcons;
   const int* lvars = getLinkingvars();

   std::vector<int> foundMasterVarIndices;

   sort();

   for( i = 0; i < getNLinkingvars(); ++i )
   {
      block1 = -1;
      block2 = -1;
      varcons = seeedpool->getConssForVar(lvars[i]);
      for( j = 0; j < seeedpool->getNConssForVar(lvars[i]); ++j )
      {
         consblock = -1;
         for( k = 0; k < nBlocks; ++k )
         {
            if( std::binary_search(conssForBlocks[k].begin(), conssForBlocks[k].end(), varcons[j]) )
            {
               consblock = k;
               break;
            }
         }

         if( consblock == -1 )
         {
            block1 = -1;
            block2 = -1;
            break;
         }
         else if( block1 == consblock || block2 == consblock )
         {
            continue;
         }
         else if( block1 == -1 )
         {
            block1 = consblock;
            continue;
         }
         else if( block2 == -1 )
         {
            block2 = consblock;
            continue;
         }
         else
         {
            block1 = -1;
            block2 = -1;
            break;
         }
      }

      if( block1 != -1 && block2 != -1 )
      {
         setVarToStairlinking(lvars[i], block1, block2);
         foundMasterVarIndices.push_back(i);
      }
   }

   for( std::vector<int>::reverse_iterator it = foundMasterVarIndices.rbegin(); it != foundMasterVarIndices.rend(); ++it )
   {
      linkingVars.erase(linkingVars.begin() + *it);
   }

   return SCIP_OKAY;
}

/** assign all booked constraints and variables and delete them from opencons / openvars */
SCIP_RETCODE Seeed::flushBooked()
{
   std::vector<int>::const_iterator bookedIter;
   std::vector<int>::const_iterator bookedIterEnd;
   std::vector<std::pair<int, int>>::iterator bookedIter2;
   std::vector<std::pair<int, int>>::iterator bookedIterEnd2;


   bookedIter = bookedAsMasterConss.begin();
   bookedIterEnd = bookedAsMasterConss.end();
   for( ; bookedIter != bookedIterEnd; ++bookedIter )
   {
      setConsToMaster(*bookedIter);
      deleteOpencons(*bookedIter);
   }
   bookedAsMasterConss.clear();

   bookedIter2 = bookedAsBlockConss.begin();
   bookedIterEnd2 = bookedAsBlockConss.end();
   for( ; bookedIter2 != bookedIterEnd2; ++bookedIter2 )
   {
      setConsToBlock((*bookedIter2).first, (*bookedIter2).second);
      deleteOpencons((*bookedIter2).first);
   }
   bookedAsBlockConss.clear();

   bookedIter = bookedAsLinkingVars.begin();
   bookedIterEnd = bookedAsLinkingVars.end();
   for( ; bookedIter != bookedIterEnd; ++bookedIter )
   {
      setVarToLinking(*bookedIter);
      deleteOpenvar(*bookedIter);
   }
   bookedAsLinkingVars.clear();

   bookedIter = bookedAsMasterVars.begin();
   bookedIterEnd = bookedAsMasterVars.end();
   for( ; bookedIter != bookedIterEnd; ++bookedIter )
   {
      setVarToMaster(*bookedIter);
      deleteOpenvar(*bookedIter);
   }
   bookedAsMasterVars.clear();

   bookedIter2 = bookedAsBlockVars.begin();
   bookedIterEnd2 = bookedAsBlockVars.end();
   for( ; bookedIter2 != bookedIterEnd2; ++bookedIter2 )
   {
      setVarToBlock((*bookedIter2).first, (*bookedIter2).second);
      deleteOpenvar((*bookedIter2).first);
   }
   bookedAsBlockVars.clear();

   bookedIter2 = bookedAsStairlinkingVars.begin();
   bookedIterEnd2 = bookedAsStairlinkingVars.end();
   for( ; bookedIter2 != bookedIterEnd2; ++bookedIter2 )
   {
      setVarToStairlinking((*bookedIter2).first, (*bookedIter2).second, (*bookedIter2).second + 1);
      deleteOpenvar((*bookedIter2).first);
   }
   bookedAsStairlinkingVars.clear();

   return SCIP_OKAY;
}

/** returns vector containing master conss */
const int* Seeed::getConssForBlock(int block)
{
   return &conssForBlocks[block][0];
}

/** returns the detectorchain */
int* Seeed::getDetectorchain()
{
   return &detectorChain[0];
}

/** returns the calculated has value of this seeed */
long Seeed::getHashValue()
{
   return this->hashvalue;
}

/** returns the id of the seeed */
int Seeed::getID()
{
   return id;
}

/** returns vector containing linking vars */
const int* Seeed::getLinkingvars()
{
   return &linkingVars[0];
}

/** returns vector containing master conss */
const int* Seeed::getMasterconss()
{
   return &masterConss[0];
}

/** returns vector containing master vars (every constraint containing a master var is in master)*/
const int* Seeed::getMastervars()
{
   return &masterVars[0];
}

/** returns number of blocks */
int Seeed::getNBlocks()
{
   return nBlocks;
}

/** get number of conss */
int Seeed::getNConss()
{
   return nConss;
}

/** returns vector containing master conss */
int Seeed::getNConssForBlock(int block)
{
   return (int)conssForBlocks[block].size();
}

/** returns the number of detectors the seeed is propagated by */
int Seeed::getNDetectors()
{
   return (int)detectorChain.size();
}

/** returns size of vector containing linking vars */
int Seeed::getNLinkingvars()
{
   return (int)linkingVars.size();
}

/** returns vector containing master conss */
int Seeed::getNMasterconss()
{
   return (int)masterConss.size();
}

/** returns vector containing master vars (every constraint containing a master var is in master)*/
int Seeed::getNMastervars()
{
   return (int)masterVars.size();
}

/** returns size of vector containing variables not assigned yet */
int Seeed::getNOpenconss()
{
   if( !openVarsAndConssCalculated )
   {
      calcOpenconss();
      calcOpenvars();

      openVarsAndConssCalculated = true;
   }
   return (int)openConss.size();
}

/** returns size of vector containing constraints not assigned yet */
int Seeed::getNOpenvars()
{
   if( !openVarsAndConssCalculated )
   {
      calcOpenconss();
      calcOpenvars();

      openVarsAndConssCalculated = true;
   }
   return (int)openVars.size();
}

/** returns size of vector containing stairlinking vars */
int Seeed::getNStairlinkingvars(int block)
{
   return (int)stairlinkingVars[block].size();
}

/** get number of vars */
int Seeed::getNVars()
{
   return nVars;
}

<<<<<<< HEAD

   for( int b = 0; b < givenNBlocks; ++b )
      addBlock();


   for( int i = 0; i < getNOpenconss(); ++i )
=======
/** returns size of vector containing vars of a certain block */
int Seeed::getNVarsForBlock(int block)
{
   return (int)varsForBlocks[block].size();
}

/** returns vector containing constraints not assigned yet */
const int* Seeed::getOpenconss()
{
   if( !openVarsAndConssCalculated )
>>>>>>> f85eb683
   {
      calcOpenconss();
      calcOpenvars();

<<<<<<< HEAD

   deleteEmptyBlocks();

   sort();

   assert(checkConsistency());
   return SCIP_OKAY;
=======
      openVarsAndConssCalculated = true;
   }
>>>>>>> f85eb683

   return &openConss[0];
}

/** returns vector containing variables not assigned yet*/
const int* Seeed::getOpenvars()
{
   if( !openVarsAndConssCalculated )
   {
      calcOpenconss();
      calcOpenvars();

      openVarsAndConssCalculated = true;
   }

   return &openVars[0];
}

/** returns vector containing stairlinking vars */
const int* Seeed::getStairlinkingvars(int block)
{
   return &stairlinkingVars[block][0];
}

/** returns vector containing vars of a certain block */
const int* Seeed::getVarsForBlock(int block)
{
   return &varsForBlocks[block][0];
}

/** returns whether the cons is a cons of the block */
bool Seeed::isConsBlockconsOfBlock(int cons, int block)
{
<<<<<<< HEAD
   bool emptyBlocks = true;
   int block;
   int b;
   while(emptyBlocks)
   {
      emptyBlocks = false;
      for(b = 0; b < nBlocks; ++b)
      {
         if(conssForBlocks[b].size() == 0 && varsForBlocks[b].size() == 0)
         {
            emptyBlocks = true;
            block = b;
         }
      }
      if(emptyBlocks)
      {
         nBlocks--;

         std::vector<std::vector<int>>::iterator it;

         it = stairlinkingVars.begin();
         for( b = 0; b < block; ++b)
            it++;
         stairlinkingVars.erase(it);

         it = conssForBlocks.begin();
         for( b = 0; b < block; ++b)
            it++;
         conssForBlocks.erase(it);

         it = varsForBlocks.begin();
         for( b = 0; b < block; ++b)
            it++;
         varsForBlocks.erase(it);
      }
   }
   return SCIP_OKAY;
=======
   if( find(conssForBlocks[block].begin(), conssForBlocks[block].end(), cons) != conssForBlocks[block].end() )
      return true;
   else
      return false;
}

/** returns whether the cons is a master cons*/
bool Seeed::isConsMastercons(int cons)
{
   if( find(masterConss.begin(), masterConss.end(), cons) != masterConss.end() )
      return true;
   else
      return false;
}

/** return whether the cons is an open conss */
bool Seeed::isConsOpencons(int cons)
{
   if( find(openConss.begin(), openConss.end(), cons) != openConss.end() )
      return true;
   else
      return false;
>>>>>>> f85eb683
}

/** returns whether this seeed was propagated by certain detector */
bool Seeed::isPropagatedBy(int detectorID)
{
   assert(propagatedByDetector.size() > detectorID);
   return propagatedByDetector[detectorID];
}

/** return whether the var is a var of the block */
bool Seeed::isVarBlockvarOfBlock(int var, int block)
{
   if( find(varsForBlocks[block].begin(), varsForBlocks[block].end(), var) != varsForBlocks[block].end() )
      return true;
   else
      return false;
}

/** returns whether the var is a master var */
bool Seeed::isVarMastervar(int var)
{
   if( find(masterVars.begin(), masterVars.end(), var) != masterVars.end() )
      return true;
   else
      return false;
}

/** returns whether the var is a linking var */
bool Seeed::isVarLinkingvar(int var)
{
   if( find(linkingVars.begin(), linkingVars.end(), var) != linkingVars.end() )
      return true;
   else
      return false;
}

/** returns whether the var is an open var */
bool Seeed::isVarOpenvar(int var)
{
   if( find(openVars.begin(), openVars.end(), var) != openVars.end() )
      return true;
   else
      return false;
}

/** returns whether the var is a stairlinkingvar of the block */
bool Seeed::isVarStairlinkingvarOfBlock(int var, int block)
{
   if( find(stairlinkingVars[block].begin(), stairlinkingVars[block].end(), var) != stairlinkingVars[block].end() )
      return true;
   else
      return false;
}

/** refine seeed: do obvious (considerImplicits()) and some non-obvious assignments assignOpenPartialHittingToMaster() */
 SCIP_RETCODE Seeed::refineToMaster(
    Seeedpool*       seeedpool
 ){
    SCIP_CALL( considerImplicits(seeedpool) );
    SCIP_CALL( assignOpenPartialHittingToMaster(seeedpool) );

    return SCIP_OKAY;
 }

/** add a constraint to a block */
SCIP_RETCODE Seeed::setConsToBlock(int consToBlock, int block)
{
   assert(conssForBlocks.size() > block);

   conssForBlocks[block].push_back(consToBlock);

   return SCIP_OKAY;
}

/** add a constraint to the master constraints */
SCIP_RETCODE Seeed::setConsToMaster(int consToMaster)
{
   masterConss.push_back(consToMaster);

   return SCIP_OKAY;
}

/** sets seeed to be propagated by detector with detectorID  */
SCIP_RETCODE Seeed::setDetectorPropagated(int detectorID)
{
   assert(propagatedByDetector.size() > detectorID);
   propagatedByDetector[detectorID] = true;
   detectorChain.push_back(detectorID);

   return SCIP_OKAY;
}

/** set number of blocks, atm only increasing number of blocks  */
SCIP_RETCODE Seeed::setNBlocks(int newNBlocks)
{
   assert(newNBlocks >= nBlocks);

   /** increase number of blocks in conssForBlocks and varsForBlocks */
   for( int b = nBlocks; b < newNBlocks; ++b )
   {
      conssForBlocks.push_back(std::vector<int>(0));
      varsForBlocks.push_back(std::vector<int>(0));
      stairlinkingVars.push_back(std::vector<int>(0));
   }

   nBlocks = newNBlocks;

   return SCIP_OKAY;
}

/** sets open vars and conss to be calculated  */
SCIP_RETCODE Seeed::setOpenVarsAndConssCalculated(bool value)
{
   openVarsAndConssCalculated = value;
   return SCIP_OKAY;
}

/** add a variable to a block */
SCIP_RETCODE Seeed::setVarToBlock(int varToBlock, int block)
{
   assert(varsForBlocks.size() > block);

   varsForBlocks[block].push_back(varToBlock);
   return SCIP_OKAY;
}

/** add a variable to the linking variables */
SCIP_RETCODE Seeed::setVarToLinking(int varToLinking)
{
   linkingVars.push_back(varToLinking);
   return SCIP_OKAY;
}

/** add a variable to the master variables (every constraint consisting it is in master ) */
SCIP_RETCODE Seeed::setVarToMaster(int varToMaster)
{
   masterVars.push_back(varToMaster);

   return SCIP_OKAY;
}

/** add a variable to the stair linking variables */
SCIP_RETCODE Seeed::setVarToStairlinking(int varToStairLinking, int block1, int block2)
{
   stairlinkingVars[block1].push_back(varToStairLinking);
   stairlinkingVars[block2].push_back(varToStairLinking);

   return SCIP_OKAY;
}

/** sorts the vars and conss according their numbers */
void Seeed::sort()
{
   for( int b = 0; b < nBlocks; ++b )
   {
      std::sort(varsForBlocks[b].begin(), varsForBlocks[b].end());
      std::sort(stairlinkingVars[b].begin(), stairlinkingVars[b].end());
      std::sort(conssForBlocks[b].begin(), conssForBlocks[b].end());
   }
   std::sort(linkingVars.begin(), linkingVars.end());
   std::sort(masterVars.begin(), masterVars.end());
   std::sort(masterConss.begin(), masterConss.end());
}

} /* namespace gcg */<|MERGE_RESOLUTION|>--- conflicted
+++ resolved
@@ -1596,17 +1596,17 @@
          std::vector<std::vector<int>>::iterator it;
 
          it = stairlinkingVars.begin();
-         for( b = 0; b < block + 1; ++b)
+         for( b = 0; b < block; ++b )
             it++;
          stairlinkingVars.erase(it);
 
          it = conssForBlocks.begin();
-         for( b = 0; b < block + 1; ++b)
+         for( b = 0; b < block; ++b )
             it++;
          conssForBlocks.erase(it);
 
          it = varsForBlocks.begin();
-         for( b = 0; b < block + 1; ++b)
+         for( b = 0; b < block; ++b )
             it++;
          varsForBlocks.erase(it);
       }
@@ -2224,14 +2224,6 @@
    return nVars;
 }
 
-<<<<<<< HEAD
-
-   for( int b = 0; b < givenNBlocks; ++b )
-      addBlock();
-
-
-   for( int i = 0; i < getNOpenconss(); ++i )
-=======
 /** returns size of vector containing vars of a certain block */
 int Seeed::getNVarsForBlock(int block)
 {
@@ -2242,23 +2234,11 @@
 const int* Seeed::getOpenconss()
 {
    if( !openVarsAndConssCalculated )
->>>>>>> f85eb683
    {
       calcOpenconss();
       calcOpenvars();
-
-<<<<<<< HEAD
-
-   deleteEmptyBlocks();
-
-   sort();
-
-   assert(checkConsistency());
-   return SCIP_OKAY;
-=======
       openVarsAndConssCalculated = true;
    }
->>>>>>> f85eb683
 
    return &openConss[0];
 }
@@ -2292,45 +2272,6 @@
 /** returns whether the cons is a cons of the block */
 bool Seeed::isConsBlockconsOfBlock(int cons, int block)
 {
-<<<<<<< HEAD
-   bool emptyBlocks = true;
-   int block;
-   int b;
-   while(emptyBlocks)
-   {
-      emptyBlocks = false;
-      for(b = 0; b < nBlocks; ++b)
-      {
-         if(conssForBlocks[b].size() == 0 && varsForBlocks[b].size() == 0)
-         {
-            emptyBlocks = true;
-            block = b;
-         }
-      }
-      if(emptyBlocks)
-      {
-         nBlocks--;
-
-         std::vector<std::vector<int>>::iterator it;
-
-         it = stairlinkingVars.begin();
-         for( b = 0; b < block; ++b)
-            it++;
-         stairlinkingVars.erase(it);
-
-         it = conssForBlocks.begin();
-         for( b = 0; b < block; ++b)
-            it++;
-         conssForBlocks.erase(it);
-
-         it = varsForBlocks.begin();
-         for( b = 0; b < block; ++b)
-            it++;
-         varsForBlocks.erase(it);
-      }
-   }
-   return SCIP_OKAY;
-=======
    if( find(conssForBlocks[block].begin(), conssForBlocks[block].end(), cons) != conssForBlocks[block].end() )
       return true;
    else
@@ -2353,7 +2294,6 @@
       return true;
    else
       return false;
->>>>>>> f85eb683
 }
 
 /** returns whether this seeed was propagated by certain detector */
