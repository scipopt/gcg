--- conflicted
+++ resolved
@@ -4533,7 +4533,6 @@
 	const int* lvars;
 	int blockcounter;
 
-<<<<<<< HEAD
    /* if there is at least one linking variable, then the blocks of vars must be created. */
    if( getNLinkingvars() > 0 )
    {
@@ -4546,10 +4545,10 @@
          std::vector< int > blocksOfVar( 0 );
          blockcounter = 0;
 
-         varcons = givenseeedpool->getConssForVar( lvars[v] );
+         varcons = seeedpool->getConssForVar( lvars[v] );
 
          /* find all blocks that are hit by this linking var */
-         for ( int c = 0; c < givenseeedpool->getNConssForVar( lvars[v] ) && blockcounter <= 2; ++c )
+         for ( int c = 0; c < seeedpool->getNConssForVar( lvars[v] ) && blockcounter <= 2; ++c )
          {
             for ( int b = 0; b < nBlocks && blockcounter <= 2; ++b )
             {
@@ -4575,44 +4574,6 @@
          }
       }
    }
-=======
-	sort();
-
-	/* check every linking var */
-	for ( int v = 0; v < getNLinkingvars(); ++v )
-	{
-		std::vector< int > blocksOfVar( 0 );
-		blockcounter = 0;
-
-		varcons = seeedpool->getConssForVar( lvars[v] );
-
-		/* find all blocks that are hit by this linking var */
-		for ( int c = 0; c < seeedpool->getNConssForVar( lvars[v] ) && blockcounter <= 2; ++c )
-		{
-			for ( int b = 0; b < nBlocks && blockcounter <= 2; ++b )
-			{
-				if ( std::binary_search( conssForBlocks[b].begin(),
-						conssForBlocks[b].end(), varcons[c] ) )
-				{
-					/* if the hit block is new, add it to blockOfVar vector */
-					if ( std::find( blocksOfVar.begin(), blocksOfVar.end(), b ) == blocksOfVar.end() )
-					{
-	               //std::cout << "Var " << lvars[v] << " hits block " << b << "\n" ;
-						++blockcounter;
-						blocksOfVar.push_back( b );
-					}
-				}
-			}
-		}
-
-		/* if the var hits exactly two blocks, it is potentially stairlinking */
-		if ( blockcounter == 2 )
-		{
-			std::pair< int, std::vector< int > > pair( v, blocksOfVar );
-			blocksOfVars.push_back( pair );
-		}
-	}
->>>>>>> d923c094
 
 	return blocksOfVars;
 }
