/* * * * * * * * * * * * * * * * * * * * * * * * * * * * * * * * * * * * * * */
/*                                                                           */
/*                  This file is part of the program                         */
/*          GCG --- Generic Column Generation                                */
/*                  a Dantzig-Wolfe decomposition based extension            */
/*                  of the branch-cut-and-price framework                    */
/*         SCIP --- Solving Constraint Integer Programs                      */
/*                                                                           */
/* Copyright (C) 2010-2015 Operations Research, RWTH Aachen University       */
/*                         Zuse Institute Berlin (ZIB)                       */
/*                                                                           */
/* This program is free software; you can redistribute it and/or             */
/* modify it under the terms of the GNU Lesser General Public License        */
/* as published by the Free Software Foundation; either version 3            */
/* of the License, or (at your option) any later version.                    */
/*                                                                           */
/* This program is distributed in the hope that it will be useful,           */
/* but WITHOUT ANY WARRANTY; without even the implied warranty of            */
/* MERCHANTABILITY or FITNESS FOR A PARTICULAR PURPOSE.  See the             */
/* GNU Lesser General Public License for more details.                       */
/*                                                                           */
/* You should have received a copy of the GNU Lesser General Public License  */
/* along with this program; if not, write to the Free Software               */
/* Foundation, Inc., 51 Franklin St, Fifth Floor, Boston, MA 02110-1301, USA.*/
/*                                                                           */
/* * * * * * * * * * * * * * * * * * * * * * * * * * * * * * * * * * * * * * */

/**@file   class_seeed.cpp
 * @brief  class with functions for seeed (aka incomplete decomposition )
 * @author Michael Bastubbe
 *
 */

/*---+----1----+----2----+----3----+----4----+----5----+----6----+----7----+----8----+----9----+----0----+----1----+----2*/

#include "class_seeed.h"
#include "gcg.h"
#include "class_seeedpool.h"
#include "scip/cons_setppc.h"
#include "scip/scip.h"
#include "scip_misc.h"
#include "decomp.h"
#include "struct_detector.h"
#include "struct_decomp.h"
#include "cons_decomp.h"
#include "params_visu.h"

#include <sstream>
#include <iostream>
#include <exception>
#include <algorithm>
#include <queue>
#include <fstream>
#include <stdlib.h>

#define SCIP_CALL_EXC( x ) do                                                                                 \
                       {                                                                                      \
                          SCIP_RETCODE _restat_;                                                              \
                          if( ( _restat_ = ( x ) ) !=  SCIP_OKAY )                                            \
                          {                                                                                   \
                             SCIPerrorMessage( "Error <%d> in function call\n", _restat_ );                   \
                             throw std::exception();                                                          \
                          }                                                                                   \
                       }                                                                                      \
                       while( FALSE )

namespace gcg {

const int Seeed::primes[] = {2, 3, 5, 7, 11, 13, 17, 19, 23, 29, 31, 37, 41, 43, 47, 53, 59, 61, 67, 71, 73, 79, 83, 89, 97,
   101, 103, 107, 109, 113, 127, 131, 137, 139, 149, 151, 157, 163, 167, 173, 179, 181, 191, 193, 197, 199, 211, 223, 227,
   229, 233, 239, 241, 251, 257, 263, 269, 271, 277, 281, 283, 293, 307, 311, 313, 317, 331, 337, 347, 349};

const int Seeed::nPrimes = 70;

/** constructor
 *  initially, all conss and vars are open */
Seeed::Seeed(
   SCIP* _scip,
   int givenid,
   int givennconss,
   int givennvars
   ) :
   scip( _scip ), id( givenid ), nBlocks( 0 ), nVars( givennvars ), nConss( givennconss ), masterConss( 0 ),
   masterVars( 0 ), conssForBlocks( 0 ), varsForBlocks( 0 ), linkingVars( 0 ), stairlinkingVars( 0 ), openVars( 0 ),
   openConss( 0 ) , hashvalue( 0 ), changedHashvalue( false ), isselected( false ), isFinishedByFinisher( false ),
   detectorChain( 0 ), detectorChainFinishingUsed( 0 ), detectorClockTimes( 0 ), pctVarsToBorder( 0 ),
   pctVarsToBlock( 0 ), pctVarsFromFree( 0 ), pctConssToBorder( 0 ), pctConssToBlock( 0 ), pctConssFromFree( 0 ),
   nNewBlocks( 0 ), listofancestorids( 0 ), usergiven( USERGIVEN::NOT ), score( 1. ), maxwhitescore( 1. ),
   borderareascore( 1. ), detectorchainstring( NULL ), stemsFromUnpresolved( false ), isfromunpresolved( FALSE ),
   isFinishedByFinisherUnpresolved( false ), finishedUnpresolvedBy( NULL )
{
   for( int i = 0; i < nConss; ++ i )
   {
      openConss.push_back( i );
   }

   for( int i = 0; i < nVars; ++ i )
   {
      openVars.push_back( i );
   }
}

/** copy constructor */
Seeed::Seeed(
   const Seeed *seeedtocopy
   )
{
   scip = ( seeedtocopy->scip );
   id = seeedtocopy->id;
   nBlocks = seeedtocopy->nBlocks;
   nVars = seeedtocopy->nVars;
   nConss = seeedtocopy->nConss;
   masterConss = seeedtocopy->masterConss;
   masterVars = seeedtocopy->masterVars;
   conssForBlocks = seeedtocopy->conssForBlocks;
   varsForBlocks = seeedtocopy->varsForBlocks;
   linkingVars = seeedtocopy->linkingVars;
   stairlinkingVars = seeedtocopy->stairlinkingVars;
   openVars = seeedtocopy->openVars;
   openConss = seeedtocopy->openConss;
   detectorChain = seeedtocopy->detectorChain;
   detectorChainFinishingUsed = seeedtocopy->detectorChainFinishingUsed;
   detectorchaininfo = seeedtocopy->detectorchaininfo;
   hashvalue = seeedtocopy->hashvalue;
   usergiven = seeedtocopy->usergiven;
   score = seeedtocopy->score;
   borderareascore = seeedtocopy->borderareascore;
   maxwhitescore = seeedtocopy->maxwhitescore;
   changedHashvalue = seeedtocopy->changedHashvalue;
   detectorClockTimes = seeedtocopy->detectorClockTimes;
   pctVarsToBorder = seeedtocopy->pctVarsToBorder;
   pctVarsToBlock = seeedtocopy->pctVarsToBlock;
   pctVarsFromFree = seeedtocopy->pctVarsFromFree;
   pctConssToBorder = seeedtocopy->pctConssToBorder;
   pctConssToBlock = seeedtocopy->pctConssToBlock;
   pctConssFromFree = seeedtocopy->pctConssFromFree;
   isFinishedByFinisher = seeedtocopy->isFinishedByFinisher;
   changedHashvalue = seeedtocopy->changedHashvalue;
   nNewBlocks = seeedtocopy->nNewBlocks;
   stemsFromUnpresolved = seeedtocopy->stemsFromUnpresolved;
   finishedUnpresolvedBy = seeedtocopy->finishedUnpresolvedBy;
   isFinishedByFinisherUnpresolved = seeedtocopy->isFinishedByFinisherUnpresolved;
   isselected = false;
   detectorchainstring = NULL;
   isfromunpresolved = FALSE;
   listofancestorids = seeedtocopy->listofancestorids;
}

/** destructor */
Seeed::~Seeed()
{
   SCIPfreeBlockMemoryArrayNull( scip, & detectorchainstring, SCIP_MAXSTRLEN );
}

/** returns true iff the second value of a is lower than the second value of b */
bool compare_blocks(
   std::pair<int, int> const & a,
   std::pair<int, int> const & b
   )
{
   return ( a.second < b.second );
}

/** adds a block, returns the number of the new block */
int Seeed::addBlock()
{
   std::vector<int> vector = std::vector<int>( 0 );

   changedHashvalue = true;

   assert( (int) conssForBlocks.size() == nBlocks );
   assert( (int) varsForBlocks.size() == nBlocks );
   assert( (int) stairlinkingVars.size() == nBlocks );

   conssForBlocks.push_back( vector );
   varsForBlocks.push_back( vector );
   stairlinkingVars.push_back( vector );
   nBlocks ++;
   return nBlocks - 1;
}

/** incorporates the the needed time of a certain detector in the detector chain */
void Seeed::addClockTime(
   SCIP_Real clocktime
   )
{
   detectorClockTimes.push_back( clocktime );
}

/** incorporates the changes from ancestor seeed */
void Seeed::addDecChangesFromAncestor(
   Seeed* ancestor
   )
{
   /** add number of new blocks */
   assert( ancestor != NULL );

   nNewBlocks.push_back( getNBlocks() - ancestor->getNBlocks() );
   pctConssFromFree.push_back( ( ancestor->getNOpenconss() - getNOpenconss() ) / (SCIP_Real) getNConss() );
   pctVarsFromFree.push_back( ( ancestor->getNOpenvars() - getNOpenvars() ) / (SCIP_Real) getNVars() );
   pctConssToBlock.push_back(
      ( - getNOpenconss() - getNMasterconss() + ancestor->getNOpenconss() + ancestor->getNMasterconss() ) / getNConss() );
   pctVarsToBlock.push_back(
      ( - getNOpenvars() - getNMastervars() - getNLinkingvars() - getNTotalStairlinkingvars() + ancestor->getNOpenvars()
         + ancestor->getNMastervars() + ancestor->getNLinkingvars() + ancestor->getNTotalStairlinkingvars() ) / getNVars() );
   pctConssToBorder.push_back( ( getNMasterconss() - ancestor->getNMasterconss() ) / (SCIP_Real) getNConss() );
   pctVarsToBorder.push_back(
      ( getNMastervars() + getNLinkingvars() + getNTotalStairlinkingvars() - ancestor->getNMastervars()
         - ancestor->getNLinkingvars() - ancestor->getNTotalStairlinkingvars() ) / (SCIP_Real) getNVars() );
   listofancestorids.push_back( ancestor->getID() );
}

/** adds a detector chain info */
void Seeed::addDetectorChainInfo(
   const char* decinfo
   )
{
   std::stringstream help;
   help << decinfo;
   detectorchaininfo.push_back( help.str() );
}

 /** adds number of new blocks created by a detector added to detector chain */
 void Seeed::addNNewBlocks(
    int nnewblocks
    )
 {
    nNewBlocks.push_back( nnewblocks );

    assert( nNewBlocks.size() <= detectorChain.size() );
 }

 /** adds fraction of constraints that are not longer open for a detector added to detector chain */
 void Seeed::addPctConssFromFree(
    SCIP_Real pct
    )
 {
    pctConssFromFree.push_back( pct );

    assert( pctConssFromFree.size() <= detectorChain.size() );
 }

 /** adds fraction of constraints assigned to a block for a detector added to detector chain */
 void Seeed::addPctConssToBlock(
    SCIP_Real pct
    )
 {
    pctConssToBlock.push_back( pct );

    assert( pctConssToBlock.size() <= detectorChain.size() );
 }

 /** adds fraction of constraints assigned to the border for a detector added to detector chain */
 void Seeed::addPctConssToBorder(
    SCIP_Real pct
    )
 {
    pctConssToBorder.push_back( pct );

    assert( pctConssToBorder.size() <= detectorChain.size() );
 }

 /** adds fraction of variables that are not longer open for a detector added to detector chain */
 void Seeed::addPctVarsFromFree(
    SCIP_Real pct
    )
 {
    pctVarsFromFree.push_back( pct );

    assert( pctVarsFromFree.size() <= detectorChain.size() );
 }

 /** adds fraction of variables assigned to a block for a detector added to detector chain */
 void Seeed::addPctVarsToBlock(
    SCIP_Real pct
    )
 {
    pctVarsToBlock.push_back( pct );

    assert( pctVarsToBlock.size() <= detectorChain.size() );
 }

 /** adds fraction of variables assigned to the border for a detector added to detector chain */
 void Seeed::addPctVarsToBorder(
    SCIP_Real pct
    )
 {
    pctVarsToBorder.push_back( pct );

    assert( pctVarsToBorder.size() <= detectorChain.size() );
 }

/** returns true if at least one constraint is assigned to a block */
bool Seeed::alreadyAssignedConssToBlocks()
{
   for( int b = 0; b < this->nBlocks; ++ b )
      if( conssForBlocks[b].size() != 0 )
         return true;
   return false;
}

/** assigns open conss to master according to the cons assignment information given in constoblock hashmap */
SCIP_RETCODE Seeed::assignBorderFromConstoblock(
   SCIP_HASHMAP* constoblock,
   int givenNBlocks,
   Seeedpool* seeedpool
   )
{
   int cons;

   changedHashvalue = true;

   for( int i = 0; i < getNOpenconss(); ++ i )
   {
      cons = openConss[i];
      if( ! SCIPhashmapExists( constoblock, (void*) (size_t) cons ) )
         continue;
      if( (int) (size_t) SCIPhashmapGetImage( constoblock, (void*) (size_t) cons ) - 1 == givenNBlocks )
         bookAsMasterCons( cons );
   }

   flushBooked();

   sort();
   assert( checkConsistency( seeedpool ) );
   return SCIP_OKAY;
}

/** assigns open vars to stairlinking if they can be found in two consecutive blocks, returns true if stairlinkingvars
 * are assigned */
bool Seeed::assignCurrentStairlinking(
   Seeedpool* seeedpool
   )
{
   std::vector<int> blocksOfOpenvar;
   bool assigned = false;
   int var;
   int cons;

   changedHashvalue = true;

   /** assign all vars included in two consecutive blocks to stairlinking */
   for( int i = 0; i < getNOpenvars(); ++ i )
   {
      blocksOfOpenvar.clear();
      var = openVars[i];
      for( int b = 0; b < nBlocks; ++ b )
      {
         for( int c = 0; c < getNConssForBlock( b ); ++ c )
         {
            cons = conssForBlocks[b][c];
            if( seeedpool->getVal( cons, var ) != 0 )
            {
               blocksOfOpenvar.push_back( b );
               break;
            }
         }
      }
      if( blocksOfOpenvar.size() == 2 && blocksOfOpenvar[0] + 1 == blocksOfOpenvar[1] )
      {
         bookAsStairlinkingVar( var, blocksOfOpenvar[0] );
         assigned = true;
      }
   }

   flushBooked();

   if( assigned )
      sort();
   return assigned;
}

/** assigns every open cons
 *  - to master if it hits blockvars of different blocks
 *  - to the respective block if it hits a blockvar of exactly one block and no stairlinking var
 *  - to master if it hits a stairlinking var but there is no block the cons may be assigned to
 *  - to the block with the lowest number of conss if it hits a stairlinking var and there are blocks the cons may be assigned to
 *  returns true if there is a cons that has been assigned */
bool Seeed::assignHittingOpenconss(
   Seeedpool* seeedpool
   )
{
   int cons;
   int var;
   int block;
   bool stairlinking; /** true if the cons includes stairlinkingvars */
   bool assigned = false; /** true if open conss get assigned in this function */
   std::vector<int>::iterator it;
   std::vector<int> blocksOfStairlinkingvars; /** first block of the stairlinkingvars which can be found in the conss */
   std::vector<int> blocksOfVars; /** blocks of the vars which can be found in the conss */
   std::vector<int> blocks; /** cons can be assigned to the blocks stored in this vector */
   std::vector<int> eraseBlock;

   changedHashvalue = true;

   for( size_t c = 0; c < openConss.size(); ++ c )
   {
      cons = openConss[c];
      stairlinking = false;

      blocksOfVars.clear();
      blocks.clear();
      blocksOfStairlinkingvars.clear();
      eraseBlock.clear();

      /** fill out blocksOfStairlinkingvars and blocksOfBlockvars */
      for( int b = 0; b < nBlocks; ++ b )
      {
         for( int v = 0; v < seeedpool->getNVarsForCons( cons ); ++ v )
         {
            var = seeedpool->getVarsForCons( cons )[v];
            if( isVarBlockvarOfBlock( var, b ) )
            {
               blocksOfVars.push_back( b );
               break;
            }
         }
      }

      for( int b = 0; b < nBlocks; ++ b )
      {
         for( int v = 0; v < seeedpool->getNVarsForCons( cons ); ++ v )
         {
            std::vector<int>::iterator lb = lower_bound( stairlinkingVars[b].begin(), stairlinkingVars[b].end(), var );
            if( lb != stairlinkingVars[b].end() &&  *lb == var )
            {
               stairlinking = true;
               blocksOfStairlinkingvars.push_back( b );
               break;
            }
         }
      }

      /** fill out blocks */
      if( stairlinking && blocksOfVars.size() < 2 )
      {
         if( blocksOfVars.size() == 0 )
         {
            blocks.push_back( blocksOfStairlinkingvars[0] );
            blocks.push_back( blocksOfStairlinkingvars[0] + 1 );
            for( size_t i = 1; i < blocksOfStairlinkingvars.size(); ++ i )
            {
               for( it = blocks.begin(); it != blocks.end(); ++ it )
               {
                  if( * it != blocksOfStairlinkingvars[i] && * it != blocksOfStairlinkingvars[i] + 1 )
                     eraseBlock.push_back( * it );
               }
               for( size_t j = 0; j < eraseBlock.size(); ++ j )
               {
                  it = find( blocks.begin(), blocks.end(), eraseBlock[j] );
                  assert( it != blocks.end() );
                  blocks.erase( it );
               }
            }
         }
         else
         {
            blocks.push_back( blocksOfVars[0] );
            for( size_t i = 0; i < blocksOfStairlinkingvars.size(); ++ i )
            {
               if( blocks[0] != blocksOfStairlinkingvars[i] && blocks[0] != blocksOfStairlinkingvars[i] + 1 )
               {
                  blocks.clear();
                  break;
               }
            }
         }
      }

      if( blocksOfVars.size() > 1 )
      {
         bookAsMasterCons( cons );
         assigned = true;
      }
      else if( ! stairlinking && blocksOfVars.size() == 1 )
      {
         bookAsBlockCons( cons, blocksOfVars[0] );
         assigned = true;
      }
      else if( stairlinking && blocks.size() == 0 )
      {
         bookAsMasterCons( cons );
         assigned = true;
      }
      else if( stairlinking && blocks.size() == 1 )
      {
         bookAsBlockCons( cons, blocks[0] );
         assigned = true;
      }
      else if( stairlinking && blocks.size() > 1 )
      {
         block = blocks[0];
         for( size_t i = 1; i < blocks.size(); ++ i )
         {
            if( getNConssForBlock( i ) < getNConssForBlock( block ) )
               block = i;
         }
         bookAsBlockCons( cons, block );
         assigned = true;
      }
   }

   flushBooked();

   if( assigned )
      sort();

   return assigned;
}

/** assigns every open var
 *  - to the respective block if it hits blockconss of exactly one block
 *  - to linking if it hits blockconss of more than one different blocks
 *  returns true if there is a var that has been assigned */
bool Seeed::assignHittingOpenvars(
   Seeedpool* seeedpool
   )
{
   int cons;
   int var;
   std::vector<int> blocksOfOpenvar;
   bool found;
   bool assigned = false;

   changedHashvalue = true;

   /** set vars to linking, if they can be found in more than one block;
    * set vars to block if they can be found in only one block */
   for( size_t i = 0; i < openVars.size(); ++ i )
   {
      blocksOfOpenvar.clear();
      var = openVars[i];
      assert( var >= 0 && var < nVars );
      for( int b = 0; b < nBlocks; ++ b )
      {
         found = false;
         for( int c = 0; c < getNConssForBlock( b ) && ! found; ++ c )
         {
            cons = conssForBlocks[b][c];
            for( int v = 0; v < seeedpool->getNVarsForCons( cons ) && ! found; ++ v )
            {
               if( seeedpool->getVarsForCons( cons )[v] == var )
               {
                  blocksOfOpenvar.push_back( b );
                  found = true;
               }
            }
         }
      }
      if( blocksOfOpenvar.size() == 1 )
      {
         bookAsBlockVar( var, blocksOfOpenvar[0] );
         assigned = true;
      }
      else if( blocksOfOpenvar.size() > 1 )
      {
         bookAsLinkingVar( var );
         assigned = true;
      }
   }

   flushBooked();

   if( assigned )
      sort();

   return assigned;
}

/** assigns every open cons to master that hits
 *  - exactly one block var and at least one open var or
 *  - a master var */
SCIP_RETCODE Seeed::assignOpenPartialHittingConsToMaster(
   Seeedpool* seeedpool
   )
{
   int cons;
   int var;
   std::vector<int> blocksOfBlockvars; /** blocks with blockvars which can be found in the cons */
   std::vector<int> blocksOfOpenvar; /** blocks in which the open var can be found */
   bool master;
   bool hitsOpenVar;
   std::vector<bool> isblockhit;
   changedHashvalue = true;

   /** set openConss with more than two blockvars to master */
   for( size_t c = 0; c < openConss.size(); ++ c )
   {
      isblockhit= std::vector<bool>(getNBlocks(), false );
      blocksOfBlockvars.clear();
      master = false;
      hitsOpenVar = false;
      cons = openConss[c];


      for( int v = 0; v < seeedpool->getNVarsForCons( cons ) && ! master; ++ v )
      {
         var = seeedpool->getVarsForCons( cons )[v];

         if( isVarOpenvar( var ) )
         {
            hitsOpenVar = true;
            continue;
         }

         if( isVarMastervar( var ) )
         {
            master = true;
            bookAsMasterCons( cons );
            continue;
         }

         for( int b = 0; b < nBlocks; ++ b )
         {
            if( isblockhit[b] )
               continue;

            if( isVarBlockvarOfBlock( var, b ) )
            {
               blocksOfBlockvars.push_back( b );
               isblockhit[b] = true;
               break;
            }
         }
      }
      if( blocksOfBlockvars.size() == 1 && hitsOpenVar )
      {
         bookAsMasterCons( cons );
      }
   }

   flushBooked();

   return SCIP_OKAY;
}

/** assigns open conss/vars that hit exactly one block and at least one open var/cons to border */
SCIP_RETCODE Seeed::assignOpenPartialHittingToMaster(
   Seeedpool* seeedpool
   )
{
   changedHashvalue = true;
   assignOpenPartialHittingConsToMaster( seeedpool );
   assignOpenPartialHittingVarsToMaster( seeedpool );
   return SCIP_OKAY;
}

/** assigns every open var to linking that hits
 *  - exactly one block cons and at least one open cons */
SCIP_RETCODE Seeed::assignOpenPartialHittingVarsToMaster(
   Seeedpool* seeedpool
   )
{
   int cons;
   int var;
   std::vector<int> blocksOfBlockvars; /** blocks with blockvars which can be found in the cons */
   std::vector<int> blocksOfOpenvar; /** blocks in which the open var can be found */
   bool hitsOpenCons;
   std::vector<bool> isblockhit;

   changedHashvalue = true;

   /** set open var to linking if it can be found in one block and open constraint */
   for( size_t i = 0; i < openVars.size(); ++ i )
   {
      isblockhit= std::vector<bool>(getNBlocks(), false );
      blocksOfOpenvar.clear();
      var = openVars[i];
      hitsOpenCons = false;

      for( int c = 0; c < seeedpool->getNConssForVar( var ); ++ c )
      {
         cons = seeedpool->getConssForVar( var )[c];
         if( isConsOpencons( cons ) )
         {
            hitsOpenCons = true;
            continue;
         }
         for( int b = 0; b < nBlocks; ++ b )
         {
            if ( isblockhit[b] )
               continue;

            if( isConsBlockconsOfBlock( cons, b ) )
            {
               blocksOfOpenvar.push_back( b );
               isblockhit[b] = true;
               break;
            }
         }

      }


      if( blocksOfOpenvar.size() == 1 && hitsOpenCons )
      {
         bookAsLinkingVar( var );
      }
   }

   flushBooked();

   return SCIP_OKAY;
}

/** adds blocks and assigns open conss to such a new block or to master
 *  according to the cons assignment information given in constoblock hashmap */
SCIP_RETCODE Seeed::assignSeeedFromConstoblock(
   SCIP_HASHMAP* constoblock,
   int additionalNBlocks,
   Seeedpool* seeedpool
   )
{
   int oldNBlocks = nBlocks;
   int consblock;
   int cons;

   assert( additionalNBlocks >= 0 );

   changedHashvalue = true;

   for( int b = 0; b < additionalNBlocks; ++ b )
      addBlock();

   for( int i = 0; i < getNOpenconss(); ++ i )
   {
      cons = openConss[i];

      if( ! SCIPhashmapExists( constoblock, (void*) (size_t) cons ) )
         continue;
      consblock = oldNBlocks + ( (int) (size_t) SCIPhashmapGetImage( constoblock, (void*) (size_t) cons ) - 1 );
      assert( consblock >= oldNBlocks && consblock <= nBlocks );
      if( consblock == nBlocks )
         bookAsMasterCons( cons );
      else
         bookAsBlockCons( cons, consblock );
   }

   flushBooked();

   deleteEmptyBlocks(false);
   sort();
   assert( checkConsistency( seeedpool ) );
   return SCIP_OKAY;
}

/** adds blocks and assigns open conss to such a new block or to master
 *  according to the cons assignment information given in constoblock vector */
SCIP_RETCODE Seeed::assignSeeedFromConstoblockVector(
   std::vector<int> constoblock,
   int additionalNBlocks,
   Seeedpool* seeedpool
   )
{
   int oldNBlocks = nBlocks;
   int consblock;
   int cons;

   assert( additionalNBlocks >= 0 );

   changedHashvalue = true;

   for( int b = 0; b < additionalNBlocks; ++ b )
      addBlock();

   for( int i = 0; i < getNOpenconss(); ++ i )
   {
      cons = openConss[i];

      if( constoblock[cons] == - 1 )
         continue;

      consblock = oldNBlocks + ( constoblock[cons] - 1 );
      assert( consblock >= oldNBlocks && consblock <= nBlocks );
      if( consblock == nBlocks )
         bookAsMasterCons( cons );
      else
         bookAsBlockCons( cons, consblock );
   }

   flushBooked();

   deleteEmptyBlocks(false);
   sort();
   assert( checkConsistency( seeedpool ) );
   return SCIP_OKAY;
}

/** books a constraint to be added to the block constraints of the given block (after calling flushBooked) */
SCIP_RETCODE Seeed::bookAsBlockCons(
   int consToBlock,
   int block
   )
{
   assert( consToBlock >= 0 && consToBlock < nConss );
   if( block >= nBlocks )
      setNBlocks(block+1);
   assert( block >= 0 && block < nBlocks );
   std::pair<int, int> pair( consToBlock, block );
   bookedAsBlockConss.push_back( pair );
   return SCIP_OKAY;
}

/** books a variable to be added to the block variables of the given block (after calling flushBooked) */
SCIP_RETCODE Seeed::bookAsBlockVar(
   int varToBlock,
   int block
   )
{
   assert( varToBlock >= 0 && varToBlock < nVars );
   assert( block >= 0 && block < nBlocks );
   std::pair<int, int> pair( varToBlock, block );
   bookedAsBlockVars.push_back( pair );
   return SCIP_OKAY;
}

/** books a constraint to be added to the master constraints (after calling flushBooked)*/
SCIP_RETCODE Seeed::bookAsMasterCons(
   int consToMaster
   )
{
   assert( consToMaster >= 0 && consToMaster < nConss );
   bookedAsMasterConss.push_back( consToMaster );
   return SCIP_OKAY;
}

/** books a variable to be added to the master variables (after calling flushBooked) */
SCIP_RETCODE Seeed::bookAsMasterVar(
   int varToMaster
   )
{
   assert( varToMaster >= 0 && varToMaster < nVars );
   bookedAsMasterVars.push_back( varToMaster );
   return SCIP_OKAY;
}

/** books a variable to be added to the linking variables (after calling flushBooked) */
SCIP_RETCODE Seeed::bookAsLinkingVar(
   int varToLinking
   )
{
   assert( varToLinking >= 0 && varToLinking < nVars );
   bookedAsLinkingVars.push_back( varToLinking );
   return SCIP_OKAY;
}

/** books a variable to be added to the stairlinking variables of the given block and the following block (after calling flushBooked) */
SCIP_RETCODE Seeed::bookAsStairlinkingVar(
   int varToStairlinking,
   int firstBlock
   )
{
   assert( varToStairlinking >= 0 && varToStairlinking < nVars );
   assert( firstBlock >= 0 && firstBlock < ( nBlocks - 1 ) );
   std::pair<int, int> pair( varToStairlinking, firstBlock );
   bookedAsStairlinkingVars.push_back( pair );
   return SCIP_OKAY;
}

/** calculates the hashvalue of the seeed for comparing */
void Seeed::calcHashvalue()
{
   std::vector<std::pair<int, int>> blockorder = std::vector < std::pair<int, int> > ( 0 );
   long hashval = 0;
   long borderval = 0;

   /** find sorting for blocks (non decreasing according smallest row index) */
   for( int i = 0; i < this->nBlocks; ++ i )
   {
      if( this->conssForBlocks[i].size() > 0 )
         blockorder.push_back( std::pair<int, int>( i, this->conssForBlocks[i][0] ) );
      else
      {
         assert( this->varsForBlocks[i].size() > 0 );
         blockorder.push_back( std::pair<int, int>( i, this->getNConss() + this->varsForBlocks[i][0] ) );
      }
   }

   std::sort( blockorder.begin(), blockorder.end(), compare_blocks );

   for( int i = 0; i < nBlocks; ++ i )
   {
      long blockval = 0;
      int blockid = blockorder[i].first;

      for( size_t tau = 0; tau < conssForBlocks[blockid].size(); ++ tau )
      {
         blockval += ( 2 * conssForBlocks[blockid][tau] + 1 ) * pow( 2, tau % 16 );
      }

      hashval += primes[i % ( nPrimes - 1 )] * blockval;
   }

   for( size_t tau = 0; tau < masterConss.size(); ++ tau )
   {
      borderval += ( 2 * masterConss[tau] + 1 ) * pow( 2, tau % 16 );
   }

   hashval += primes[nBlocks % nPrimes] * borderval;

   hashval += primes[( nBlocks + 1 ) % nPrimes] * openVars.size();

   this->hashvalue = hashval;
}

/** returns whether all cons are assigned and deletes the vector open cons if all are assigned */
bool Seeed::checkAllConssAssigned()
{
   for( size_t i = 0; i < openConss.size(); ++ i )
   {
      bool consfound = false;
      for( size_t k = 0; k < masterConss.size(); ++ k )
      {
         if( openConss[i] == masterConss[k] )
         {
            consfound = true;
            break;
         }
      }
      for( int b = 0; b < nBlocks && ! consfound; ++ b )
      {
         for( size_t k = 0; k < conssForBlocks[b].size(); ++ k )
         {
            if( openConss[i] == conssForBlocks[b][k] )
            {
               consfound = true;
               break;
            }
         }
      }
      if( ! consfound )
      {
         return false;
      }
   }
   openConss.clear();
   return true;
}

/** returns true if the assignments in the seeed are consistent */
bool Seeed::checkConsistency(
   Seeedpool* seeedpool
   )
{
   std::vector<bool> openVarsBool( nVars, true );
   std::vector<int> stairlinkingvarsvec( 0 );
   std::vector<int>::const_iterator varIter = linkingVars.begin();
   std::vector<int>::const_iterator varIterEnd = linkingVars.end();

   int value;

   /** check if nblocks is set appropriately */
   if( nBlocks != (int) conssForBlocks.size() )
   {
      std::cout << "Warning! In (seeed " << id << ") nBlocks " << nBlocks << " and size of conssForBlocks "
         << conssForBlocks.size() << " are not identical" << std::endl;
      assert( false );
      return false;
   }

   if( nBlocks != (int) varsForBlocks.size() )
   {
      std::cout << "Warning! In (seeed " << id << ") nBlocks " << nBlocks << " and size of varsForBlocks"
         << varsForBlocks.size() << " are not identical" << std::endl;
      assert( false );
      return false;
   }

   /** check for empty (row- and col-wise) blocks */

   for( int b = 0; b < nBlocks; ++ b )
   {
      if( conssForBlocks[b].size() == 0 && varsForBlocks[b].size() == 0 )
      {
         std::cout << "Warning! In (seeed " << id << ") block " << b << " is empty!" << std::endl;
         this->displaySeeed();
         assert( false );
         return false;
      }
   }

   /**check variables (every variable is assigned at most once) */
   for( ; varIter != varIterEnd; ++ varIter )
   {
      if( ! openVarsBool[ * varIter] )
      {
         std::cout << "Warning! (seeed " << id << ") Variable with index " << * varIter << " is already assigned."
            << std::endl;
         assert( false );
         return false;
      }
      openVarsBool[ * varIter] = false;
   }

   for( int b = 0; b < nBlocks; ++ b )
   {
      varIterEnd = varsForBlocks[b].end();
      for( varIter = varsForBlocks[b].begin(); varIter != varIterEnd; ++ varIter )
      {
         if( ! openVarsBool[ * varIter] )
         {
            std::cout << "Warning! (seeed " << id << ") Variable with index " << * varIter << " is already assigned."
               << std::endl;
            assert( false );
            return false;
         }
         openVarsBool[ * varIter] = false;
      }
   }

   varIterEnd = masterVars.end();
   for( varIter = masterVars.begin(); varIter != varIterEnd; ++ varIter )
   {
      if( ! openVarsBool[ * varIter] )
      {
         std::cout << "Warning! (seeed " << id << ") Variable with index " << * varIter << " is already assigned."
            << std::endl;
         assert( false );
         return false;
      }
      openVarsBool[ * varIter] = false;
   }

   for( int b = 0; b < nBlocks; ++ b )
   {
      varIter = stairlinkingVars[b].begin();
      varIterEnd = stairlinkingVars[b].end();
      for( ; varIter != varIterEnd; ++ varIter )
      {
         if( ! openVarsBool[ * varIter] )
         {
            std::cout << "Warning! (seeed " << id << ") Variable with index " << * varIter << " is already assigned."
               << std::endl;
            assert( false );
            return false;
         }
         openVarsBool[ * varIter] = false;
      }
      if( ( b == nBlocks - 1 ) && ( (int) stairlinkingVars[b].size() != 0 ) )
      {
         std::cout << "Warning! (seeed " << id << ") Variable with index " << * varIter
            << " is a stairlinkingvar of the last block." << std::endl;
         assert( false );
         return false;
      }
   }

   /** check if all not assigned variables are open vars */
   for( int v = 0; v < nVars; ++ v )
   {
      if( openVarsBool[v] == true && isVarOpenvar( v ) == false )
      {
         std::cout << "Warning! (seeed " << id << ") Variable with index " << v << " is not assigned and not an open var."
            << std::endl;
         assert( false );
         return false;
      }
   }

   /** check if all open vars are not assigned */
   for( size_t i = 0; i < openVars.size(); ++ i )
   {
      if( openVarsBool[openVars[i]] == false )
      {
         std::cout << "Warning! (seeed " << id << ") Variable with index " << openVars[i] << " is an open var but assigned."
            << std::endl;
         assert( false );
         return false;
      }
   }

   /** check constraints (every constraint is assigned at most once) */
   std::vector<bool> openConssBool( nConss, true );
   std::vector<int> openConssVec( 0 );
   std::vector<int>::const_iterator consIter = masterConss.begin();
   std::vector<int>::const_iterator consIterEnd = masterConss.end();

   for( ; consIter != consIterEnd; ++ consIter )
   {
      if( ! openConssBool[ * consIter] )
      {
         std::cout << "Warning! (seeed " << id << ") Constraint with index " << * consIter << "is already assigned "
            << std::endl;
         assert( false );
         return false;
      }
      openConssBool[ * consIter] = false;
   }

   for( int b = 0; b < nBlocks; ++ b )
   {
      consIterEnd = conssForBlocks[b].end();
      for( consIter = conssForBlocks[b].begin(); consIter != consIterEnd; ++ consIter )
      {
         if( ! openConssBool[ * consIter] )
         {
            std::cout << "Warning! (seeed " << id << ") Constraint with index " << * consIter << " is already assigned "
               << std::endl;
            assert( false );
            return false;
         }
         openConssBool[ * consIter] = false;
      }
   }

   /** check if all not assigned constraints are open cons */
   for( int v = 0; v < nConss; ++ v )
   {
      if( openConssBool[v] == true && isConsOpencons( v ) == false )
      {
         std::cout << "Warning! (seeed " << id << ") Constraint with index " << v << " is not assigned and not an open cons."
            << std::endl;
         assert( false );
         return false;
      }
   }

   /** check if all open conss are not assigned */
   for( size_t i = 0; i < openConss.size(); ++ i )
   {
      if( openConssBool[openConss[i]] == false )
      {
         std::cout << "Warning! (seeed " << id << ") Constraint with index " << openConss[i]
            << " is an open cons but assigned." << std::endl;
         assert( false );
         return false;
      }
   }

   /** check if the seeed is sorted */
   for( int b = 0; b < nBlocks; ++ b )
   {
      value = - 1;
      for( int v = 0; v < getNVarsForBlock( b ); ++ v )
      {
         if( ! ( value < getVarsForBlock( b )[v] ) )
         {
            std::cout << "Warning! (seeed " << id << ") Variables of block " << b << " are not sorted." << std::endl;
            assert( false );
            return false;
         }
         value = getVarsForBlock( b )[v];
      }
   }
   for( int b = 0; b < nBlocks; ++ b )
   {
      value = - 1;
      for( int v = 0; v < getNStairlinkingvars( b ); ++ v )
      {
         if( ! ( value < getStairlinkingvars( b )[v] ) )
         {
            std::cout << "Warning! (seeed " << id << ") Stairlinkingvariables of block " << b << " are not sorted."
               << std::endl;
            assert( false );
            return false;
         }
         value = getStairlinkingvars( b )[v];
      }
   }
   value = - 1;
   for( int v = 0; v < getNLinkingvars(); ++ v )
   {
      if( ! ( value < getLinkingvars()[v] ) )
      {
         std::cout << "Warning! (seeed " << id << ") Linkingvariables are not sorted." << std::endl;
         assert( false );
         return false;
      }
      value = getLinkingvars()[v];
   }
   value = - 1;
   for( int v = 0; v < getNMastervars(); ++ v )
   {
      if( ! ( value < getMastervars()[v] ) )
      {
         std::cout << "Warning! (seeed " << id << ") Mastervariables are not sorted." << std::endl;
         assert( false );
         return false;
      }
      value = getMastervars()[v];
   }
   for( int b = 0; b < nBlocks; ++ b )
   {
      value = - 1;
      for( int v = 0; v < getNConssForBlock( b ); ++ v )
      {
         if( ! ( value < getConssForBlock( b )[v] ) )
         {
            std::cout << "Warning! (seeed " << id << ") Constraints of block " << b << " are not sorted." << std::endl;
            assert( false );
            return false;
         }
         value = getConssForBlock( b )[v];
      }
   }
   value = - 1;
   for( int v = 0; v < getNMasterconss(); ++ v )
   {
      if( ! ( value < getMasterconss()[v] ) )
      {
         std::cout << "Warning! (seeed " << id << ") Masterconstraints are not sorted." << std::endl;
         assert( false );
         return false;
      }
      value = getMasterconss()[v];
   }

   /** check if variables hitting a cons are either in the cons's block or border or still open */
   for( int b = 0; b < nBlocks; ++ b )
   {
      for( int c = 0; c < getNConssForBlock( b ); ++ c )
      {
         for( int v = 0; v < seeedpool->getNVarsForCons( getConssForBlock( b )[c] ); ++ v )
         {
            int varid = seeedpool->getVarsForCons( getConssForBlock( b )[c] )[v];

            if( ! ( isVarBlockvarOfBlock( varid, b ) || isVarLinkingvar( varid ) || isVarStairlinkingvarOfBlock( varid, b )
               || isVarOpenvar( varid ) ) )
            {
               SCIPwarningMessage( scip,
                  "WARNING! Variable %d is not part of block %d or linking or open as constraint %d suggests! \n ", varid, b,
                  getConssForBlock( b )[c] );

               return false;
            }
         }
      }
   }

   return true;
}

/** assigns all open constraints and open variables
 *  strategy: assigns all conss and vars to the same block if they are indirectly connected
 *  a cons and a var are directly connected if the var appears in the cons */
SCIP_RETCODE Seeed::completeByConnected(
   Seeedpool* seeedpool
   )
{

   int cons;
   int var;

   changedHashvalue = true;

   /** tools to check if the openVars can still be found in a constraint yet */
   std::vector<int> varInBlocks; /** stores, in which block the variable can be found */

   /** tools to update openVars */
   std::vector<int> openvarsToDelete( 0 );
   std::vector<int> oldOpenconss;

   std::vector<bool> isConsOpen( nConss, false );
   std::vector<bool> isConsVisited( nConss, false );

   std::vector<bool> isVarOpen( nVars, false );
   std::vector<bool> isVarVisited( nVars, false );

   std::queue<int> helpqueue = std::queue<int>();
   std::vector<int> neighborConss( 0 );
   std::vector<int> neighborVars( 0 );

   assert( (int) conssForBlocks.size() == nBlocks );
   assert( (int) varsForBlocks.size() == nBlocks );
   assert( (int) stairlinkingVars.size() == nBlocks );

   SCIP_CALL( considerImplicits( seeedpool ) );
   SCIP_CALL( refineToMaster( seeedpool ) );


   if( nBlocks < 0 )
      nBlocks = 0;

   /** initialize data structures */
   for( size_t c = 0; c < openConss.size(); ++ c )
   {
      cons = openConss[c];
      isConsOpen[cons] = true;
   }

   for( size_t v = 0; v < openVars.size(); ++ v )
   {
      var = openVars[v];
      isVarOpen[var] = true;
   }

   /** do breadth first search to find connected conss and vars */
   while( ! openConss.empty() )
   {
      int newBlockNr;

      assert( helpqueue.empty() );
      helpqueue.push( openConss[0] );
      neighborConss.clear();
      neighborConss.push_back( openConss[0] );
      isConsVisited[openConss[0]] = true;
      neighborVars.clear();

      while( ! helpqueue.empty() )
      {
         int nodeCons = helpqueue.front();
         assert( isConsOpencons( nodeCons ) );
         helpqueue.pop();
         for( int v = 0; v < seeedpool->getNVarsForCons( nodeCons ); ++ v )
         {
            var = seeedpool->getVarsForCons( nodeCons )[v];
            assert( isVarOpenvar( var ) || isVarLinkingvar( var ) );

            if( isVarVisited[var] || isVarLinkingvar( var ) )
               continue;

            for( int c = 0; c < seeedpool->getNConssForVar( var ); ++ c )
            {
               int otherNodeCons = seeedpool->getConssForVar( var )[c];
               if( ! isConsOpen[otherNodeCons] || isConsVisited[otherNodeCons] )
               {
                  continue;
               }
               assert( isConsOpencons( otherNodeCons ) );
               isConsVisited[otherNodeCons] = true;
               neighborConss.push_back( otherNodeCons );
               helpqueue.push( otherNodeCons );
            }
            isVarVisited[var] = true;
            neighborVars.push_back( var );
         }
      }

      /** assign found conss and vars to a new block */
      newBlockNr = getNBlocks() + 1;
      setNBlocks( newBlockNr );
      for( size_t i = 0; i < neighborConss.size(); ++ i )
      {
         cons = neighborConss[i];

         assert( isConsOpencons( cons ) );
         setConsToBlock( cons, newBlockNr - 1 );

         deleteOpencons( cons );
      }
      for( size_t i = 0; i < neighborVars.size(); ++ i )
      {
         var = neighborVars[i];
         setVarToBlock( var, newBlockNr - 1 );
         assert( isVarOpenvar( var ) );
         deleteOpenvar( var );
      }
   }

   /** assign left open vars to block 0, if it exists, and to master, otherwise */
   for( size_t i = 0; i < openVars.size(); ++ i )
   {
      var = openVars[i];
      if( getNBlocks() != 0 )
         setVarToBlock( var, 0 );
      else
         setVarToMaster( var );
      openvarsToDelete.push_back( var );
   }

   for( size_t i = 0; i < openvarsToDelete.size(); ++ i )
   {
      var = openvarsToDelete[i];
      deleteOpenvar( var );
   }

   assert( openConss.empty() );
   assert( openVars.empty() );

   sort();

   assert( checkConsistency( seeedpool ) );

   return SCIP_OKAY;
}

/** assigns all open constraints and open variables
 *  strategy: assigns a cons (and related vars) to any block if possible by means of prior var assignments
 *  and to master, if there does not exist such a block */
SCIP_RETCODE Seeed::completeGreedily(
   Seeedpool* seeedpool
   )
{
   bool checkVar;
   bool varInBlock;
   bool notassigned;

   changedHashvalue = true;

   /** tools to check if the openVars can still be found in a constraint yet*/
   std::vector<int> varInBlocks; /** stores, in which block the variable can be found */

   assert( (int) conssForBlocks.size() == nBlocks );
   assert( (int) varsForBlocks.size() == nBlocks );
   assert( (int) stairlinkingVars.size() == nBlocks );

   if( nBlocks == 0 && openConss.size() > 0 )
   {
      addBlock();
      if( openConss.size() != 0 )
      {
         setConsToBlock( openConss[0], 0 );
         openConss.erase( openConss.begin() );
      }
      else if( masterConss.size() != 0 )
      {
         setConsToBlock( masterConss[0], 0 );
         masterConss.erase( masterConss.begin() );
      }
      else
         assert( ! ( openConss.size() == 0 && masterConss.size() == 0 ) );
   }

   /** check if the openVars can already be found in a constraint */
   for( size_t i = 0; i < openVars.size(); ++ i )
   {/** assigns all open constraints and open variables
    *  strategy: assign all conss and vars that are indirectly connected to the same block
    *  a cons and a var are directly connected if the var appears in the cons */
      varInBlocks.clear();

      /** test if the variable can be found in blocks */
      for( int b = 0; b < nBlocks; ++ b )
      {
         varInBlock = false;
         for( size_t k = 0; k < conssForBlocks[b].size() && ! varInBlock; ++ k )
         {
            for( int l = 0; l < seeedpool->getNVarsForCons( conssForBlocks[b][k] ); ++ l )
            {
               if( openVars[i] == seeedpool->getVarsForCons( conssForBlocks[b][k] )[l] )
               {
                  varInBlocks.push_back( b );
                  varInBlock = true;
                  break;
               }
            }
         }
      }
      if( varInBlocks.size() == 1 ) /** if the variable can be found in one block set the variable to a variable of the block*/
      {
         bookAsBlockVar( openVars[i], varInBlocks[0] );
         continue; /** the variable does'nt need to be checked any more */
      }
      else if( varInBlocks.size() == 2 ) /** if the variable can be found in two blocks check if it is a linking var or a stairlinking var*/
      {
         if( varInBlocks[0] + 1 == varInBlocks[1] )
         {
            bookAsStairlinkingVar( openVars[i], varInBlocks[0] );
            continue; /** the variable does'nt need to be checked any more */
         }
         else
         {
            bookAsLinkingVar( openVars[i] );
            continue; /** the variable does'nt need to be checked any more */
         }
      }
      else if( varInBlocks.size() > 2 ) /** if the variable can be found in more than two blocks it is a linking var */
      {
         bookAsLinkingVar( openVars[i] );
         continue; /** the variable does'nt need to be checked any more */
      }

      checkVar = true;

      /** if the variable can be found in an open constraint it is still an open var */
      for( size_t j = 0; j < openConss.size(); ++ j )
      {
         checkVar = true;
         for( int k = 0; k < seeedpool->getNVarsForCons( j ); ++ k )
         {
            if( openVars[i] == seeedpool->getVarsForCons( j )[k] )
            {
               checkVar = false;
               break;
            }
         }
         if( ! checkVar )
         {
            break;
         }
      }

      /** test if the variable can be found in a master constraint yet */
      for( size_t j = 0; j < masterConss.size() && checkVar; ++ j )
      {
         for( int k = 0; k < seeedpool->getNVarsForCons( masterConss[j] ); ++ k )
         {
            if( openVars[i] == seeedpool->getVarsForCons( masterConss[j] )[k] )
            {
               bookAsMasterVar( openVars[i] );
               checkVar = false; /** the variable does'nt need to be checked any more */
               break;
            }
         }
      }
   }

   flushBooked();

   /** assign open conss greedily */
   for( size_t i = 0; i < openConss.size(); ++ i )
   {
      std::vector<int> vecOpenvarsOfBlock; /** stores the open vars of the blocks */
      bool consGotBlockcons = false; /** if the constraint can be assigned to a block */

      /** check if the constraint can be assigned to a block */
      for( int j = 0; j < nBlocks; ++ j )
      {
         /** check if all vars of the constraint are a block var of the current block, an open var, a linkingvar or a mastervar*/
         consGotBlockcons = true;
         for( int k = 0; k < seeedpool->getNVarsForCons( openConss[i] ); ++ k )
         {
            if( isVarBlockvarOfBlock( seeedpool->getVarsForCons( openConss[i] )[k], j )
               || isVarOpenvar( seeedpool->getVarsForCons( openConss[i] )[k] )
               || isVarLinkingvar( seeedpool->getVarsForCons( openConss[i] )[k] )
               || isVarStairlinkingvarOfBlock( seeedpool->getVarsForCons( openConss[i] )[k], j )
               || ( j != 0 && isVarStairlinkingvarOfBlock( seeedpool->getVarsForCons( openConss[i] )[k], j - 1 ) ) )
            {
               if( isVarOpenvar( seeedpool->getVarsForCons( openConss[i] )[k] ) )
               {
                  vecOpenvarsOfBlock.push_back( seeedpool->getVarsForCons( openConss[i] )[k] );
               }
            }
            else
            {
               vecOpenvarsOfBlock.clear(); /** the open vars don't get vars of the block */
               consGotBlockcons = false; /** the constraint can't be constraint of the block, check the next block */
               break;
            }
         }
         if( consGotBlockcons ) /** the constraint can be assigned to the current block */
         {
            bookAsBlockCons( openConss[i], j );
            for( size_t k = 0; k < vecOpenvarsOfBlock.size(); ++ k ) /** the openvars in the constraint get block vars */
            {
               setVarToBlock( vecOpenvarsOfBlock[k], j );
               deleteOpenvar( vecOpenvarsOfBlock[k] );
            }
            vecOpenvarsOfBlock.clear();

            break;
         }
      }

      if( ! consGotBlockcons ) /** the constraint can not be assigned to a block, set it to master */
         bookAsMasterCons( openConss[i] );
   }

   flushBooked();

   /** assign open vars greedily */
   for( size_t i = 0; i < openVars.size(); ++ i )
   {
      notassigned = true;
      for( size_t j = 0; j < masterConss.size() && notassigned; ++ j )
      {
         for( int k = 0; k < seeedpool->getNVarsForCons( masterConss[j] ); ++ k )
         {
            if( openVars[i] == seeedpool->getVarsForCons( masterConss[j] )[k] )
            {
               bookAsMasterVar( openVars[i] );
               notassigned = false;
               break;
            }
         }
      }
   }

   flushBooked();

   /** check if the open conss are all assigned */
   if( ! checkAllConssAssigned() )
   {
      std::cout << "ERROR: Something went wrong, there are still open cons, although all should have been assigned ";
      assert( false ); /** assigns all open constraints and open variables
       *  strategy: assign all conss and vars to the same block if they are indirectly connected
       *  a cons and a var are directly connected if the var appears in the cons */
   }

   /** check if the open vars are all assigned */
   if( ! openVars.empty() )
   {
      std::cout << "ERROR: Something went wrong, there are still open vars, although all should have been assigned ";
      assert( false );
   }

   sort();
   assert( checkConsistency( seeedpool ) );

   return SCIP_OKAY;
}

/** assigns every open cons/var
 *  - to the respective block if it hits exactly one blockvar/blockcons and no open vars/conss
 *  - to master/linking if it hits blockvars/blockconss assigned to different blocks
 *  - and every cons to master that hits a master var
 *  - and every var to master if it does not hit any blockcons and has no open cons */
SCIP_RETCODE Seeed::considerImplicits(
   Seeedpool* seeedpool
   )
{
   int cons;
   int var;
   std::vector<int> blocksOfBlockvars; /** blocks with blockvars which can be found in the cons */
   std::vector<int> blocksOfOpenvar; /** blocks in which the open var can be found */
   bool master;
   bool hitsOpenVar;
   bool hitsOpenCons;

   changedHashvalue = true;

   /** set openConss with more than two blockvars to master */
   for( size_t c = 0; c < openConss.size(); ++ c )
   {
      blocksOfBlockvars.clear();
      master = false;
      hitsOpenVar = false;
      cons = openConss[c];

      for( int v = 0; v < seeedpool->getNVarsForCons( cons ) && ! master; ++ v )
      {
         var = seeedpool->getVarsForCons( cons )[v];

         if( isVarOpenvar( var ) )
         {
            hitsOpenVar = true;
            continue;
         }

         if( isVarMastervar( var ) )
         {
            master = true;
            bookAsMasterCons( cons );
            continue;
         }

         for( int b = 0; b < nBlocks && ! master; ++ b )
         {
            if( isVarBlockvarOfBlock( var, b ) )
            {
               blocksOfBlockvars.push_back( b );
               break;
            }
         }
      }

      if( blocksOfBlockvars.size() > 1 && ! master )
         bookAsMasterCons( cons );

      /* also assign open constraints that only have vars assigned to one single block and no open vars*/
      if( blocksOfBlockvars.size() == 1 && ! hitsOpenVar && ! master )
         bookAsBlockCons( cons, blocksOfBlockvars[0] );
   }

   flushBooked();

   /** set open var to linking, if it can be found in more than one block or set it to a block if it has only constraints in that block and no open constraints */
   for( size_t i = 0; i < openVars.size(); ++ i )
   {
      blocksOfOpenvar.clear();
      var = openVars[i];
      hitsOpenCons = false;
      for( int c = 0; c < seeedpool->getNConssForVar( var ); ++ c )
      {
         cons = seeedpool->getConssForVar( var )[c];
         if( isConsOpencons( cons ) )
         {
            hitsOpenCons = true;
            break;
         }
      }
      for( int b = 0; b < nBlocks; ++ b )
      {
         for( int c = 0; c < seeedpool->getNConssForVar( var ); ++ c )
         {
            cons = seeedpool->getConssForVar( var )[c];
            if( isConsBlockconsOfBlock( cons, b ) )
            {
               blocksOfOpenvar.push_back( b );
               break;
            }
         }
      }

      if( blocksOfOpenvar.size() > 1 )
      {
         bookAsLinkingVar( var );
         continue;
      }

      if( blocksOfOpenvar.size() == 1 && ! hitsOpenCons )
      {
         bookAsBlockVar( var, blocksOfOpenvar[0] );
      }

      if( blocksOfOpenvar.size() == 0 && ! hitsOpenCons )
      {
         bookAsMasterVar( var );
      }
   }

   flushBooked();

   return SCIP_OKAY;
}

/** deletes empty blocks */
SCIP_RETCODE Seeed::deleteEmptyBlocks(
   bool variables
   )
{
   bool emptyBlocks = true;
   int block = - 1;
   int b;

   changedHashvalue = true;

   assert( (int) conssForBlocks.size() == nBlocks );
   assert( (int) varsForBlocks.size() == nBlocks );
   assert( (int) stairlinkingVars.size() == nBlocks );

   while( emptyBlocks )
   {
      emptyBlocks = false;
      for( b = 0; b < nBlocks; ++ b )
      {
         if( conssForBlocks[b].size() == 0 &&  ( variables ? varsForBlocks[b].size() == 0 : true) )
         {
            emptyBlocks = true;
            block = b;
         }
      }
      if( emptyBlocks )
      {
         nBlocks --;

         std::vector<std::vector<int>>::iterator it;

         it = stairlinkingVars.begin();
         for( b = 0; b < block; ++ b )
            it ++;
         stairlinkingVars.erase( it );

         it = conssForBlocks.begin();
         for( b = 0; b < block; ++ b )
            it ++;
         conssForBlocks.erase( it );

         it = varsForBlocks.begin();
         for( b = 0; b < block; ++ b )
            it ++;
         for( size_t j = 0; j < varsForBlocks[block].size(); ++ j )
            openVars.push_back( varsForBlocks[block][j] );
         varsForBlocks.erase( it );

         //set stairlinkingvars of the previous block to block vars
         if( block != 0 && (int) stairlinkingVars[block - 1].size() != 0 )
         {
            std::vector<int>::iterator iter = stairlinkingVars[block - 1].begin();
            std::vector<int>::iterator iterEnd = stairlinkingVars[block - 1].end();
            std::vector<int> stairlinkingVarsOfPreviousBlock;
            for( ; iter != iterEnd; ++ iter )
            {
               bookAsBlockVar( * iter, block - 1 );
               stairlinkingVarsOfPreviousBlock.push_back( * iter );
            }
            for( size_t i = 0; i < stairlinkingVarsOfPreviousBlock.size(); ++ i )
            {
               iter = find( stairlinkingVars[block - 1].begin(), stairlinkingVars[block - 1].end(),
                  stairlinkingVarsOfPreviousBlock[i] );
               assert( iter != stairlinkingVars[block - 1].end() );
               stairlinkingVars[block - 1].erase( iter );
            }
            flushBooked();
         }
      }
   }
   return SCIP_OKAY;
}

/** deletes a cons from list of open conss */
SCIP_RETCODE Seeed::deleteOpencons(
   int opencons
   )
{
   assert( opencons >= 0 && opencons < nConss );
   std::vector<int>::iterator it;
   it = lower_bound( openConss.begin(), openConss.end(), opencons );
   assert( it != openConss.end() && *it == opencons );
   openConss.erase( it );
   changedHashvalue = true;

   return SCIP_OKAY;
}

/** deletes a var from the list of open vars */
SCIP_RETCODE Seeed::deleteOpenvar(
   int openvar
   )
{
   assert( openvar >= 0 && openvar < nVars );
   std::vector<int>::iterator it;
   it = lower_bound( openVars.begin(), openVars.end(), openvar );
   assert( it != openVars.end() && *it == openvar );
   openVars.erase( it );
   changedHashvalue = true;
   return SCIP_OKAY;
}

/** displays the assignments of the conss */
SCIP_RETCODE Seeed::displayConss()
{
   for( int b = 0; b < nBlocks; ++ b )
   {
      if( getNConssForBlock( b ) != 0 )
      {
         std::cout << "constraint(s) in block " << b << ": ";
         std::cout << getConssForBlock( b )[0];
         for( int c = 1; c < getNConssForBlock( b ); ++ c )
            std::cout << ", " << getConssForBlock( b )[c];
         std::cout << "\n";
      }
      else
         std::cout << "0 constraints in block " << b << std::endl;
   }

   if( getNMasterconss() != 0 )
   {
      std::cout << "masterconstraint(s): ";
      std::cout << masterConss[0];
      for( int c = 1; c < getNMasterconss(); ++ c )
         std::cout << ", " << masterConss[c];
      std::cout << "\n";
   }
   else
      std::cout << "0 masterconstraints" << std::endl;

   if( getNOpenconss() != 0 )
   {
      std::cout << "open constraint(s): ";
      std::cout << openConss[0];
      for( int c = 1; c < getNOpenconss(); ++ c )
         std::cout << ", " << openConss[c];
      std::cout << "\n";
   }
   else
      std::cout << "0 open constraints" << std::endl;

   return SCIP_OKAY;
}

/** displays the relevant information of the seeed */
SCIP_RETCODE Seeed::displaySeeed(
   Seeedpool* seeedpool
   )
{
   std::cout << "ID: " << id << std::endl;
   std::cout << "number of blocks: " << nBlocks << std::endl;
   std::cout << "hashvalue: " << hashvalue << std::endl;
   std::cout << "score: " << score << std::endl;
   if( getNOpenconss() + getNOpenconss() > 0 )
      std::cout << "maxwhitescore >= " << maxwhitescore << std::endl;
   else
      std::cout << "maxwhitescore: " << maxwhitescore << std::endl;
   std::cout << "ancestorids: ";
   for( size_t i = 0; i < listofancestorids.size(); ++ i )
      std::cout << listofancestorids[i] << "; ";
   std::cout << std::endl;

   for( int b = 0; b < nBlocks; ++ b )
   {
      std::cout << getNConssForBlock( b ) << " constraint(s) in block " << b << std::endl;
      std::cout << getNVarsForBlock( b ) << " variable(s) in block " << b << std::endl;
      std::cout << getNStairlinkingvars( b ) << " stairlinkingvariable(s) in block " << b << std::endl;
   }

   std::cout << getNLinkingvars() << " linkingvariable(s)" << std::endl;
   std::cout << getNMasterconss() << " mastercontraint(s)" << std::endl;
   std::cout << getNMastervars() << " mastervariable(s)" << std::endl;
   std::cout << getNOpenconss() << " open constraint(s)" << std::endl;
   std::cout << getNOpenvars() << " open variable(s)" << std::endl;
   std::cout << "  stems from unpresolved problem: " << stemsFromUnpresolved << std::endl;
   std::cout << getNDetectors() << " detector(s)";
   if( getNDetectors() != 0 )
   {
      std::string detectorrepres;

      if( detectorChain[0] == NULL )
         detectorrepres = "user";
      else
         detectorrepres = (
            getNDetectors() != 1 || ! isFinishedByFinisher ? DECdetectorGetName( detectorChain[0] ) :
               "(finish)" + std::string( DECdetectorGetName( detectorChain[0] ) ) );

      std::cout << ": " << detectorrepres;

      for( int d = 1; d < getNDetectors(); ++ d )
      {
         detectorrepres = (
            getNDetectors() != d + 1 || ! isFinishedByFinisher ? DECdetectorGetName( detectorChain[d] ) :
               "(finish)" + std::string( DECdetectorGetName( detectorChain[d] ) ) );

         std::cout << ", " << detectorrepres;
      }
   }
   std::cout << "\n";

   return SCIP_OKAY;
}

/** displays the assignments of the vars */
SCIP_RETCODE Seeed::displayVars(
   Seeedpool* seeedpool
   )
{
   for( int b = 0; b < nBlocks; ++ b )
   {
      if( getNVarsForBlock( b ) != 0 )
      {
         std::cout << "variable(s) in block " << b << ": ";
         std::cout << getVarsForBlock( b )[0] << " ("
            << ( seeedpool != NULL ? ( SCIPvarGetName( seeedpool->getVarForIndex( getVarsForBlock( b )[0] ) ) ) : "" )
            << ") ";
         for( int c = 1; c < getNVarsForBlock( b ); ++ c )
            std::cout << ", " << getVarsForBlock( b )[c] << " ("
               << ( seeedpool != NULL ? ( SCIPvarGetName( seeedpool->getVarForIndex( getVarsForBlock( b )[c] ) ) ) : "" )
               << ") ";
         std::cout << "\n";
      }
      else
         std::cout << "0 variables in block " << b << std::endl;
      if( getNStairlinkingvars( b ) != 0 )
      {
         std::cout << "stairlinkingvariable(s) in block " << b << ": ";
         std::cout << getStairlinkingvars( b )[0] << " ("
            << ( seeedpool != NULL ? ( SCIPvarGetName( seeedpool->getVarForIndex( getStairlinkingvars( b )[0] ) ) ) : "" )
            << ") ";
         for( int c = 1; c < getNStairlinkingvars( b ); ++ c )
            std::cout << ", " << getStairlinkingvars( b )[c] << " ("
               << ( seeedpool != NULL ? ( SCIPvarGetName( seeedpool->getVarForIndex( getStairlinkingvars( b )[c] ) ) ) : "" )
               << ") ";
         std::cout << "\n";
      }
      else
         std::cout << "0 stairlinkingvariables in block " << b << std::endl;
   }

   if( getNLinkingvars() != 0 )
   {
      std::cout << "linkingvariable(s): ";
      std::cout << linkingVars[0] << " ("
         << ( seeedpool != NULL ? ( SCIPvarGetName( seeedpool->getVarForIndex( linkingVars[0] ) ) ) : "" ) << ") ";
      for( int c = 1; c < getNLinkingvars(); ++ c )
         std::cout << ", " << linkingVars[c] << " ("
            << ( seeedpool != NULL ? ( SCIPvarGetName( seeedpool->getVarForIndex( linkingVars[c] ) ) ) : "" ) << ") ";
      std::cout << "\n";
   }
   else
      std::cout << "0 linkingvariables" << std::endl;

   if( getNMastervars() != 0 )
   {
      std::cout << "mastervariable(s): ";
      std::cout << masterVars[0] << " ("
         << ( seeedpool != NULL ? ( SCIPvarGetName( seeedpool->getVarForIndex( masterVars[0] ) ) ) : "" ) << ") ";
      for( int c = 1; c < getNMastervars(); ++ c )
         std::cout << ", " << masterVars[c] << " ("
            << ( seeedpool != NULL ? ( SCIPvarGetName( seeedpool->getVarForIndex( masterVars[c] ) ) ) : "" ) << ") ";
      std::cout << "\n";
   }
   else
      std::cout << "0 mastervariables" << std::endl;

   if( getNOpenvars() != 0 )
   {
      std::cout << "open variable(s): ";
      std::cout << openVars[0] << " ("
         << ( seeedpool != NULL ? ( SCIPvarGetName( seeedpool->getVarForIndex( openVars[0] ) ) ) : "" ) << ") ";
      for( int c = 1; c < getNOpenvars(); ++ c )
         std::cout << ", " << openVars[c] << " ("
            << ( seeedpool != NULL ? ( SCIPvarGetName( seeedpool->getVarForIndex( openVars[c] ) ) ) : "" ) << ") ";
      std::cout << "\n";
   }
   else
      std::cout << "0 open variables" << std::endl;

   return SCIP_OKAY;
}

/** computes the score of the given seeed based on the border, the average density score and the ratio of linking variables
 *  @todo bound calculation for unfinished decompositions could be more precise */
SCIP_Real Seeed::evaluate(
   Seeedpool* seeedpool,
   SCORETYPE sctype
   )
{
   SCIP_Real borderscore; /**< score of the border */
   SCIP_Real densityscore; /**< score of block densities */
   SCIP_Real linkingscore; /**< score related to interlinking blocks */
   SCIP_Real totalscore; /**< accumulated score */

   int matrixarea;
   int borderarea;
   int i;
   int j;
   int k;
   /*   int blockarea; */
   SCIP_Real varratio;
   int* nzblocks;
   int* nlinkvarsblocks;
   int* nvarsblocks;
   SCIP_Real* blockdensities;
   int* blocksizes;
   SCIP_Real density;

   SCIP_Real alphaborderarea;
   SCIP_Real alphalinking;
   SCIP_Real alphadensity;

   SCIP_Real blackarea;

   maxwhitescore = 1.;
   alphaborderarea = 0.6;
   alphalinking = 0.2;
   alphadensity = 0.2;
   blackarea = 0.;

   /* calculate bound on max white score */
   if( getNOpenconss() != 0 || getNOpenvars() != 0 )
   {
      blackarea += ( getNLinkingvars() + getNTotalStairlinkingvars() ) * getNConss();
      blackarea += getNMasterconss() * getNVars();
      blackarea -= getNMastervars() * getNLinkingvars();
      for( i = 0; i < nBlocks; ++ i )
      {
         blackarea += getNConssForBlock( i ) * getNVarsForBlock( i );
      }

      maxwhitescore = blackarea / ( getNConss() * getNVars() );

      return maxwhitescore;

   }

   if( getNOpenconss() != 0 || getNOpenvars() != 0 )
      SCIPwarningMessage( scip, "Evaluation for seeeds is not implemented for seeeds with open conss or open vars.\n" );

   SCIP_CALL( SCIPallocBufferArray( scip, & nzblocks, nBlocks ) );
   SCIP_CALL( SCIPallocBufferArray( scip, & nlinkvarsblocks, nBlocks ) );
   SCIP_CALL( SCIPallocBufferArray( scip, & blockdensities, nBlocks ) );
   SCIP_CALL( SCIPallocBufferArray( scip, & blocksizes, nBlocks ) );
   SCIP_CALL( SCIPallocBufferArray( scip, & nvarsblocks, nBlocks ) );
   /*
    * 3 Scores
    *
    * - Area percentage (min)
    * - block density (max)
    * - \pi_b {v_b|v_b is linking}/#vb (min)
    */

   /* calculate matrix area */
   matrixarea = nVars * nConss;

   blackarea += ( getNLinkingvars() + getNTotalStairlinkingvars() ) * getNConss();
   blackarea += getNMasterconss() * getNVars();

   blackarea -= getNMasterconss() * ( getNLinkingvars() + getNTotalStairlinkingvars() );


   /* calculate slave sizes, nonzeros and linkingvars */
   for( i = 0; i < nBlocks; ++ i )
   {
      int ncurconss;
      int nvarsblock;
      SCIP_Bool *ishandled;

      SCIP_CALL( SCIPallocBufferArray( scip, & ishandled, nVars ) );
      nvarsblock = 0;
      nzblocks[i] = 0;
      nlinkvarsblocks[i] = 0;
      blackarea += getNConssForBlock( i ) * ( getNVarsForBlock( i ) );
      for( j = 0; j < nVars; ++ j )
      {
         ishandled[j] = FALSE;
      }
      ncurconss = getNConssForBlock( i );

      for( j = 0; j < ncurconss; ++ j )
      {
         int cons = getConssForBlock( i )[j];
         int ncurvars;
         ncurvars = seeedpool->getNVarsForCons( cons );
         for( k = 0; k < ncurvars; ++ k )
         {
            int var = seeedpool->getVarsForCons( cons )[k];
            int block;
            if( isVarBlockvarOfBlock( var, i ) )
               block = i + 1;
            else if( isVarLinkingvar( var ) || isVarStairlinkingvar( var ) )
               block = nBlocks + 2;
            else if( isVarMastervar( var ) )
               block = nBlocks + 1;

            ++ ( nzblocks[i] );

            if( block == nBlocks + 1 && ishandled[var] == FALSE )
            {
               ++ ( nlinkvarsblocks[i] );
            }
            ishandled[var] = TRUE;
         }
      }

      for( j = 0; j < nVars; ++ j )
      {
         if( ishandled[j] )
         {
            ++ nvarsblock;
         }
      }

      blocksizes[i] = nvarsblock * ncurconss;
      nvarsblocks[i] = nvarsblock;
      if( blocksizes[i] > 0 )
      {
         blockdensities[i] = 1.0 * nzblocks[i] / blocksizes[i];
      }
      else
      {
         blockdensities[i] = 0.0;
      }

      assert( blockdensities[i] >= 0 && blockdensities[i] <= 1.0 );
      SCIPfreeBufferArray( scip, & ishandled );
   }

   borderarea = getNMasterconss() * nVars
      + ( getNLinkingvars() + getNMastervars() + getNTotalStairlinkingvars() ) * ( nConss - getNMasterconss() );
   maxwhitescore = blackarea / ( getNConss() * getNVars() );

   density = 1E20;
   varratio = 1.0;
   for( i = 0; i < nBlocks; ++ i )
   {
      density = MIN( density, blockdensities[i] );

      if( ( getNLinkingvars() + getNMastervars() + getNTotalStairlinkingvars() ) > 0 )
      {
         varratio *= 1.0 * nlinkvarsblocks[i] / ( getNLinkingvars() + getNMastervars() + getNTotalStairlinkingvars() );
      }
      else
      {
         varratio = 0;
      }
   }

   linkingscore = ( 0.5 + 0.5 * varratio );
   borderscore = ( 1.0 * ( borderarea ) / matrixarea );
   densityscore = ( 1 - density );

   borderareascore = borderscore;
   DEC_DECTYPE type;
   if( getNLinkingvars() == getNTotalStairlinkingvars() && getNMasterconss() == 0 && getNLinkingvars() > 0 )
   {
      type = DEC_DECTYPE_STAIRCASE;
   }
   else if( getNLinkingvars() > 0 || getNTotalStairlinkingvars() )
   {
      type = DEC_DECTYPE_ARROWHEAD;
   }
   else if( getNMasterconss() > 0 )
   {
      type = DEC_DECTYPE_BORDERED;
   }
   else if( getNMasterconss() == 0 && getNTotalStairlinkingvars() == 0 )
   {
      type = DEC_DECTYPE_DIAGONAL;
   }
   else
   {
      type = DEC_DECTYPE_UNKNOWN;
   }

   switch( type )
   {
      case DEC_DECTYPE_ARROWHEAD:
         totalscore = alphaborderarea * ( borderscore ) + alphalinking * ( linkingscore ) + alphadensity * ( densityscore );
//      score->totalscore = score->borderscore*score->linkingscore*score->densityscore;
         break;
      case DEC_DECTYPE_BORDERED:
         totalscore = alphaborderarea * ( borderscore ) + alphalinking * ( linkingscore ) + alphadensity * ( densityscore );
//      score->totalscore = score->borderscore*score->linkingscore*score->densityscore;
         break;
      case DEC_DECTYPE_DIAGONAL:
         if( nBlocks == 1 || nBlocks == 0 )
            totalscore = 1.0;
         else
            totalscore = 0.0;
         break;
      case DEC_DECTYPE_STAIRCASE:
         totalscore = alphaborderarea * ( borderscore ) + alphalinking * ( linkingscore ) + 0.2 * ( densityscore );
         break;
      case DEC_DECTYPE_UNKNOWN:
         assert (FALSE);
         totalscore = 1.0;
         break;
      default:
         SCIPerrorMessage( "No rule for this decomposition type, cannot compute score\n" );
         assert( FALSE );
         totalscore = 1.0;
         break;
   }
   if( nBlocks == 0 )
      totalscore = 1.0;
   if( nBlocks == 1 )
      totalscore *= 4;
   if( totalscore > 1 )
      totalscore = 1;

   SCIPfreeBufferArray( scip, & nvarsblocks );
   SCIPfreeBufferArray( scip, & blocksizes );
   SCIPfreeBufferArray( scip, & blockdensities );
   SCIPfreeBufferArray( scip, & nlinkvarsblocks );
   SCIPfreeBufferArray( scip, & nzblocks );
   score = totalscore;

   return   getScore(sctype);

}

/** assigns all conss to master or declares them to be open (and declares all vars to be open)
 *  according to the cons assignment information given in constoblock hashmap
 *  precondition: no cons or var is already assigned to a block */
SCIP_RETCODE Seeed::filloutBorderFromConstoblock(
   SCIP_HASHMAP* constoblock,
   int givenNBlocks,
   Seeedpool* seeedpool
   )
{
   assert( givenNBlocks >= 0 );
   assert( nBlocks == 0 );
   assert( (int) conssForBlocks.size() == nBlocks );
   assert( (int) varsForBlocks.size() == nBlocks );
   assert( (int) stairlinkingVars.size() == nBlocks );
   assert( ! alreadyAssignedConssToBlocks() );
   nBlocks = givenNBlocks;
   nVars = seeedpool->getNVars();
   nConss = seeedpool->getNConss();
   int consnum;
   int consblock;

   changedHashvalue = true;

   for( int i = 0; i < nConss; ++ i )
   {
      consnum = i;
      consblock = ( (int) (size_t) SCIPhashmapGetImage( constoblock, (void*) (size_t) i ) ) - 1;
      assert( consblock >= 0 && consblock <= nBlocks );
      if( consblock == nBlocks )
      {
         setConsToMaster( consnum );
         deleteOpencons( consnum );
      }
   }

   nBlocks = 0;
   sort();

   assert( checkConsistency( seeedpool ) );

   return SCIP_OKAY;
}

/** assigns all conss to master or a block
 *  according to the cons assignment information given in constoblock hashmap
 *  calculates implicit variable assignment through cons assignment
 *  precondition: no cons or var is already assigned to a block and constoblock contains information for every cons */
SCIP_RETCODE Seeed::filloutSeeedFromConstoblock(
   SCIP_HASHMAP* constoblock,
   int givenNBlocks,
   Seeedpool* seeedpool
   )
{
   assert( givenNBlocks >= 0 );
   assert( nBlocks == 0 );
   assert( (int) conssForBlocks.size() == nBlocks );
   assert( (int) varsForBlocks.size() == nBlocks );
   assert( (int) stairlinkingVars.size() == nBlocks );
   assert( ! alreadyAssignedConssToBlocks() );
   nBlocks = givenNBlocks;
   nVars = seeedpool->getNVars();
   nConss = seeedpool->getNConss();
   int consnum;
   int consblock;
   int varnum;
   bool varInBlock;
   std::vector<int> varInBlocks = std::vector<int>( 0 );
   std::vector<int> emptyVector = std::vector<int>( 0 );

   changedHashvalue = true;

   for( int c = 0; c < nConss; ++ c )
   {
      std::cout << c << std::endl;
      assert( SCIPhashmapExists( constoblock, (void*) (size_t) c ) );
      assert( (int) (size_t) SCIPhashmapGetImage( constoblock, (void*) (size_t) c ) - 1 <= nBlocks );
      assert( (int) (size_t) SCIPhashmapGetImage( constoblock, (void*) (size_t) c ) - 1 >= 0 );
   }

   for( int b = (int) conssForBlocks.size(); b < nBlocks; b ++ )
      conssForBlocks.push_back( emptyVector );

   for( int b = (int) varsForBlocks.size(); b < nBlocks; b ++ )
      varsForBlocks.push_back( emptyVector );

   for( int b = (int) stairlinkingVars.size(); b < nBlocks; b ++ )
      stairlinkingVars.push_back( emptyVector );

   for( int i = 0; i < nConss; ++ i )
   {
      consnum = i;
      consblock = ( (int) (size_t) SCIPhashmapGetImage( constoblock, (void*) (size_t) i ) ) - 1;
      assert( consblock >= 0 && consblock <= nBlocks );
      if( consblock == nBlocks )
         setConsToMaster( consnum );
      else
         setConsToBlock( consnum, consblock );
   }

   for( int i = 0; i < nVars; ++ i )
   {
      varInBlocks.clear();
      varnum = i;

      /** test if the variable can be found in blocks */
      for( int b = 0; b < nBlocks; ++ b )
      {
         varInBlock = false;
         for( size_t k = 0; k < conssForBlocks[b].size() && ! varInBlock; ++ k )
         {
            for( int l = 0; l < seeedpool->getNVarsForCons( conssForBlocks[b][k] ) && ! varInBlock; ++ l )
            {
               if( varnum == ( seeedpool->getVarsForCons( conssForBlocks[b][k] ) )[l] )
               {
                  varInBlocks.push_back( b );
                  varInBlock = true;
               }
            }
         }
      }
      if( varInBlocks.size() == 1 ) /** if the var can be found in one block set the var to block var */
         setVarToBlock( varnum, varInBlocks[0] );
      else if( varInBlocks.size() == 2 ) /** if the variable can be found in two blocks check if it is a linking var or a stairlinking var*/
      {
         if( varInBlocks[0] + 1 == varInBlocks[1] )
            setVarToStairlinking( varnum, varInBlocks[0], varInBlocks[1] );
         else
            setVarToLinking( varnum );
      }
      else if( varInBlocks.size() > 2 ) /** if the variable can be found in more than two blocks it is a linking var */
         setVarToLinking( varnum );
      else
         assert( varInBlocks.size() == 0 );
      setVarToMaster( varnum );
   }
   sort();
   openVars = std::vector<int>( 0 );
   openConss = std::vector<int>( 0 );

   deleteEmptyBlocks(false);
   sort();
   assert( checkConsistency( seeedpool ) );

   return SCIP_OKAY;
}

/** reassigns variables classified as linking to master if the variable only hits master conss */
SCIP_RETCODE Seeed::findVarsLinkingToMaster(
   Seeedpool* seeedpool
   )
{
   int i;
   int j;
   const int* varcons;
   bool isMasterVar;
   const int* lvars = getLinkingvars();
   std::vector<int> foundMasterVarIndices;

   changedHashvalue = true;

   // sort Master constraints for binary search
   sort();

   for( i = 0; i < getNLinkingvars(); ++ i )
   {
      isMasterVar = true;
      varcons = seeedpool->getConssForVar( lvars[i] );
      for( j = 0; j < seeedpool->getNConssForVar( lvars[i] ); ++ j )
      {
         if( ! std::binary_search( masterConss.begin(), masterConss.end(), varcons[j] ) )
         {
            isMasterVar = false;
            break;
         }
      }

      if( isMasterVar )
      {
         foundMasterVarIndices.push_back( i );
      }
   }

   for( std::vector<int>::reverse_iterator it = foundMasterVarIndices.rbegin(); it != foundMasterVarIndices.rend(); ++ it )
   {
      masterVars.push_back( lvars[ * it] );
      linkingVars.erase( linkingVars.begin() + * it );
   }

   return SCIP_OKAY;
}

/** reassigns variables classified as linking to stairlinking if the variable hits conss in exactly two consecutive blocks */
SCIP_RETCODE Seeed::findVarsLinkingToStairlinking(
   Seeedpool* seeedpool
   )
{
   int i;
   int j;
   int k;

   int consblock;
   int block1 = - 1;
   int block2 = - 1;

   const int* varcons;
   const int* lvars = getLinkingvars();

   std::vector<int> foundMasterVarIndices;

   sort();

   for( i = 0; i < getNLinkingvars(); ++ i )
   {
      block1 = - 1;
      block2 = - 1;
      varcons = seeedpool->getConssForVar( lvars[i] );
      for( j = 0; j < seeedpool->getNConssForVar( lvars[i] ); ++ j )
      {
         consblock = - 1;
         for( k = 0; k < nBlocks; ++ k )
         {
            if( std::binary_search( conssForBlocks[k].begin(), conssForBlocks[k].end(), varcons[j] ) )
            {
               consblock = k;
               break;
            }
         }

         if( consblock == - 1 )
         {
            block1 = - 1;
            block2 = - 1;
            break;
         }
         else if( block1 == consblock || block2 == consblock )
         {
            continue;
         }
         else if( block1 == - 1 )
         {
            block1 = consblock;
            continue;
         }
         else if( block2 == - 1 )
         {
            block2 = consblock;
            continue;
         }
         else
         {
            block1 = - 1;
            block2 = - 1;
            break;
         }
      }

      if( block1 != - 1 && block2 != - 1 && ( block1 == block2 + 1 || block1 + 1 == block2 ) )
      {
         setVarToStairlinking( lvars[i], block1, block2 );
         foundMasterVarIndices.push_back( i );
      }
   }

   for( std::vector<int>::reverse_iterator it = foundMasterVarIndices.rbegin(); it != foundMasterVarIndices.rend(); ++ it )
   {
      linkingVars.erase( linkingVars.begin() + * it );
   }

   return SCIP_OKAY;
}

/** assigns all booked constraints and variables and deletes them from list of open cons and open vars */
SCIP_RETCODE Seeed::flushBooked()
{
   std::vector<int>::const_iterator bookedIter;
   std::vector<int>::const_iterator bookedIterEnd;
   std::vector<std::pair<int, int>>::iterator bookedIter2;
   std::vector<std::pair<int, int>>::iterator bookedIterEnd2;

   std::vector < SCIP_Bool > varislinking( getNVars(), FALSE );

   changedHashvalue = true;

   bookedIter = bookedAsMasterConss.begin();
   bookedIterEnd = bookedAsMasterConss.end();
   for( ; bookedIter != bookedIterEnd; ++ bookedIter )
   {
      setConsToMaster( * bookedIter );
      deleteOpencons( * bookedIter );
   }
   bookedAsMasterConss.clear();

   bookedIter2 = bookedAsBlockConss.begin();
   bookedIterEnd2 = bookedAsBlockConss.end();
   for( ; bookedIter2 != bookedIterEnd2; ++ bookedIter2 )
   {
      setConsToBlock( ( * bookedIter2 ).first, ( * bookedIter2 ).second );
      deleteOpencons( ( * bookedIter2 ).first );
   }
   bookedAsBlockConss.clear();

   bookedIter = bookedAsLinkingVars.begin();
   bookedIterEnd = bookedAsLinkingVars.end();
   for( ; bookedIter != bookedIterEnd; ++ bookedIter )
   {
      varislinking[ * bookedIter] = TRUE;
      setVarToLinking( * bookedIter );
      deleteOpenvar( * bookedIter );
   }
   bookedAsLinkingVars.clear();

   bookedIter = bookedAsMasterVars.begin();
   bookedIterEnd = bookedAsMasterVars.end();
   for( ; bookedIter != bookedIterEnd; ++ bookedIter )
   {
      setVarToMaster( * bookedIter );
      deleteOpenvar( * bookedIter );
   }
   bookedAsMasterVars.clear();

   bookedIter2 = bookedAsBlockVars.begin();
   bookedIterEnd2 = bookedAsBlockVars.end();
   for( ; bookedIter2 != bookedIterEnd2; ++ bookedIter2 )
   {
      if( varislinking[( * bookedIter2 ).first] )
         continue;
      setVarToBlock( ( * bookedIter2 ).first, ( * bookedIter2 ).second );
      deleteOpenvar( ( * bookedIter2 ).first );
   }
   bookedAsBlockVars.clear();

   bookedIter2 = bookedAsStairlinkingVars.begin();
   bookedIterEnd2 = bookedAsStairlinkingVars.end();
   for( ; bookedIter2 != bookedIterEnd2; ++ bookedIter2 )
   {
      setVarToStairlinking( ( * bookedIter2 ).first, ( * bookedIter2 ).second, ( * bookedIter2 ).second + 1 );
      deleteOpenvar( ( * bookedIter2 ).first );
   }
   bookedAsStairlinkingVars.clear();

   sort();

   return SCIP_OKAY;
}

/** returns ancestor id of given ancestor */
int Seeed::getAncestorID(
   int ancestorindex
   )
{
   assert( 0 <= ancestorindex && ancestorindex < (int) listofancestorids.size() );

   return listofancestorids[ancestorindex];
}


<<<<<<< HEAD
/** returns the calculated has value of this seeed */
long Seeed::getHashValue()
=======

/** returns ancestor id of given ancestor */
std::vector<int> Seeed::getAncestorList(
   )
>>>>>>> 75762f45
{
   return listofancestorids;
}

/** returns ancestor id of given ancestor */
void Seeed::setAncestorList(
   std::vector<int> newlist
   )
{
   listofancestorids = newlist ;
}



/** returns ancestor id of given ancestor */
void Seeed::addAncestorID(
   int ancestor
   )
{
<<<<<<< HEAD
   return &masterVars[0];
}

/** return the "maximum white score" (the smaller the better) */
   SCIP_Real Seeed::getMaxWhiteScore(){
      return maxwhitescore;
   }

/** return the "maximum white score" (the smaller the better) */
SCIP_Real Seeed::getScore(
   SCORETYPE type
   )
{

   if( type == scoretype::MAX_WHITE )
      return maxwhitescore;

   if( type == scoretype::CLASSIC )
         return score;
=======
   assert( 0 <= ancestor );
>>>>>>> 75762f45

   listofancestorids.push_back(ancestor);
}

<<<<<<< HEAD
}
=======


>>>>>>> 75762f45

/** returns detectorchainstring */
char* Seeed::getDetectorChainString()
{
   return detectorchainstring;
}

/** returns detectorchain info of detetctor related to given detectorchain index */
std::string Seeed::getDetectorchainInfo(
   int detectorchainindex
   )
{
   assert( 0 <= detectorchainindex && detectorchainindex < (int) detectorchaininfo.size() );

   return detectorchaininfo[detectorchainindex];
}

/** returns the time that the detector related to the given detectorchainindex needed for detecting */
SCIP_Real Seeed::getDetectorClockTime(
   int detectorchainindex
   )
{
   assert( 0 <= detectorchainindex && detectorchainindex < (int) detectorClockTimes.size() );

   return detectorClockTimes[ detectorchainindex ];
}

/** returns the time that the detectors needed for detecting */
std::vector<SCIP_Real> Seeed::getDetectorClockTimes()
{
   return detectorClockTimes;
}


/** returns the time that the detectors needed for detecting */
void Seeed::setDetectorClockTimes(
   std::vector<SCIP_Real> newvector)
{
   detectorClockTimes = newvector;
}


/** returns array containing constraints assigned to a block */
const int* Seeed::getConssForBlock(
   int block
   )
{
   assert( block >= 0 && block < nBlocks );
   return & conssForBlocks[block][0];
}

/** returns the detectorchain */
DEC_DETECTOR** Seeed::getDetectorchain()
{
   return & detectorChain[0];
}

/** returns the detectorchain as a vector */
std::vector<DEC_DETECTOR*> Seeed::getDetectorchainVector()
{
   return detectorChain;
}

/** returns true if this seeed was finished by finishSeeed() method of a detector */
bool Seeed::getFinishedByFinisher()
{
   return isFinishedByFinisher;
}

/** returns true if the seeed is finished by a finisher in the unpresolved problem */
bool Seeed::getFinishedByFinisherUnpresolved()
{
   return isFinishedByFinisherUnpresolved;
}

/** returns the detector that finished this seeed in the unpresolved problem if there exists one, NULL otherwise */
DEC_DETECTOR* Seeed::getFinishedUnpresolvedBy()
{
   return finishedUnpresolvedBy;
}

/** returns the calculated hash value of this seeed */
long Seeed::getHashValue()
{
   if( changedHashvalue )
      calcHashvalue();
   changedHashvalue = false;
   return this->hashvalue;
}

/** returns the id of the seeed */
int Seeed::getID()
{
   return id;
}

/** returns array containing all linking vars */
const int* Seeed::getLinkingvars()
{
   return & linkingVars[0];
}

/** returns array containing all master conss */
const int* Seeed::getMasterconss()
{
   return & masterConss[0];
}

/** returns array containing all master vars (every constraint containing a master var is in master) */
const int* Seeed::getMastervars()
{
   return & masterVars[0];
}

/** returns the "maximum white score" (the smaller the better) */
SCIP_Real Seeed::getMaxWhiteScore()
{
   return maxwhitescore;
}

/** returns the score of the seeed (depending on used scoretype) */
SCIP_Real Seeed::getScore(
   SCORETYPE type
   )
{
   if( type == scoretype::MAX_WHITE )
      return maxwhitescore;

   if( type == scoretype::CLASSIC )
      return score;

   if( type == scoretype::BORDER_AREA )
      return borderareascore;

   return 0;
}

/** returns whether this seeed is usergiven */
USERGIVEN Seeed::getUsergiven()
{
   return usergiven;
}

/** returns number of ancestor seeeds */
int Seeed::getNAncestors()
{
   return listofancestorids.size();
}

/** returns number of blocks */
int Seeed::getNBlocks()
{
   return nBlocks;
}

/** returns number of conss */
int Seeed::getNConss()
{
   return nConss;
}

/** returns size of the vector containing conss assigned to a block */
int Seeed::getNConssForBlock(
   int block
   )
{
   assert( block >= 0 && block < nBlocks );
   return (int) conssForBlocks[block].size();
}

/** returns size of the detectorchain info vector */
int Seeed::getNDetectorchainInfo()
{
   return detectorchaininfo.size();
}

/** returns the number of detectors the seeed is propagated by */
int Seeed::getNDetectors()
{
   return (int) detectorChain.size();
}

/** returns size of the vector containing linking vars */
int Seeed::getNLinkingvars()
{
   return (int) linkingVars.size();
}

/** returns number of blocks a detector added */
int Seeed::getNNewBlocks(
      int detectorchainindex
   )
{
   assert( 0 <= detectorchainindex && detectorchainindex < (int) detectorChain.size() );

   return nNewBlocks[detectorchainindex];
}

/** returns number of blocks the detectors in the detectorchain added */
std::vector<int> Seeed::getNNewBlocksVector()
{
   return nNewBlocks;
}

/** returns number of blocks the detectors in the detectorchain added */
void Seeed::setNNewBlocksVector(
   std::vector<int>  newvector
   )
{
   nNewBlocks = newvector;
}


/** returns size of the vector containing master conss */
int Seeed::getNMasterconss()
{
   return (int) masterConss.size();
}

/** returns size of the vector containing master vars (hitting only constraints in the master) */
int Seeed::getNMastervars()
{
   return (int) masterVars.size();
}

<<<<<<< HEAD
/** returns vector containing master vars (every constraint containing a master var is in master)*/
=======
/** returns total number of stairlinking vars */
>>>>>>> 75762f45
int Seeed::getNTotalStairlinkingvars()
{
   int nstairlinkingvars = 0;
   for( int b = 0; b < getNBlocks(); ++ b )
      nstairlinkingvars += getNStairlinkingvars( b );

   return nstairlinkingvars;
}

/** returns size of vector containing constraints not assigned yet */
int Seeed::getNOpenconss()
{
   return (int) openConss.size();
}

/** returns size of vector containing variables not assigned yet */
int Seeed::getNOpenvars()
{
   return (int) openVars.size();
}

/** returns size of the vector containing stairlinking vars */
int Seeed::getNStairlinkingvars(
   int block
   )
{
   assert( block >= 0 && block < nBlocks );
   return (int) stairlinkingVars[block].size();
}

/** returns number of vars */
int Seeed::getNVars()
{
   return nVars;
}

/** returns size of the vector containing vars assigned to a block */
int Seeed::getNVarsForBlock(
   int block
   )
{
   assert( block >= 0 && block < nBlocks );
   return (int) varsForBlocks[block].size();
}

/** returns array containing constraints not assigned yet */
const int* Seeed::getOpenconss()
{
   return & openConss[0];
}

/** returns array containing variables not assigned yet*/
const int* Seeed::getOpenvars()
{
   return & openVars[0];
}

/** returns fraction of variables assigned to the border for a detector */
SCIP_Real Seeed::getPctVarsToBorder(
   int detectorchainindex
   )
{
   assert( 0 <= detectorchainindex && detectorchainindex < (int) detectorChain.size() );

   return pctVarsToBorder[detectorchainindex];
}

/** returns fraction of variables assigned to the border for detectors in detectorchain */
std::vector<SCIP_Real> Seeed::getPctVarsToBorderVector()
{
   return pctVarsToBorder;
}

/** returns fraction of variables assigned to the border for detectors in detectorchain */
void Seeed::setPctVarsToBorderVector(
   std::vector<SCIP_Real> newvector
   )
{
   pctVarsToBorder = newvector;
}



/** returns fraction of variables assigned to a block for a detector */
SCIP_Real Seeed::getPctVarsToBlock(
   int detectorchainindex
   )
{
   assert( 0 <= detectorchainindex && detectorchainindex < (int) detectorChain.size() );

   return pctVarsToBlock[detectorchainindex];
}

/** returns fraction of variables assigned to a block for detectors in detectorchain */
std::vector<SCIP_Real> Seeed::getPctVarsToBlockVector()
{
   return pctVarsToBlock;
}


/** returns fraction of variables assigned to a block for detectors in detectorchain */
void Seeed::setPctVarsToBlockVector(
   std::vector<SCIP_Real> newvector
)
{
   pctVarsToBlock = newvector;
}



/** returns fraction of variables that are not longer open for a detector */
SCIP_Real Seeed::getPctVarsFromFree(
   int detectorchainindex
   )
{
   assert( 0 <= detectorchainindex && detectorchainindex < (int) detectorChain.size() );

   return pctVarsFromFree[detectorchainindex];
}

/** returns fraction of variables that are not longer open for detectors in detectorchain */
std::vector<SCIP_Real> Seeed::getPctVarsFromFreeVector()
{
   return pctVarsFromFree;
}

/** returns fraction of variables that are not longer open for detectors in detectorchain */
void Seeed::setPctVarsFromFreeVector(
   std::vector<SCIP_Real> newvector
   )
{
   pctVarsFromFree = newvector;
}


/** returns fraction of constraints assigned to the border for a detector */
SCIP_Real Seeed::getPctConssToBorder(
   int detectorchainindex
   )
{
   assert( 0 <= detectorchainindex && detectorchainindex < (int) detectorChain.size() );

   return pctConssToBorder[detectorchainindex];
}

/** returns fraction of constraints assigned to the border for detectors in detectorchain */
std::vector<SCIP_Real> Seeed::getPctConssToBorderVector()
{
   return pctConssToBorder;
}

/** returns fraction of constraints assigned to the border for detectors in detectorchain */
void Seeed::setPctConssToBorderVector(
   std::vector<SCIP_Real> newvector
   )
{
   pctConssToBorder = newvector;
}


/** returns fraction of constraints assigned to a block for a detector */
SCIP_Real Seeed::getPctConssToBlock(
   int detectorchainindex
   )
{
   assert( 0 <= detectorchainindex && detectorchainindex < (int) detectorChain.size() );

   return pctConssToBlock[detectorchainindex];
}

/** returns fraction of constraints assigned to a block for detectors in detectorchain */
std::vector<SCIP_Real> Seeed::getPctConssToBlockVector()
{
   return pctConssToBlock;
}

/** returns fraction of constraints assigned to a block for detectors in detectorchain */
void Seeed::setPctConssToBlockVector(
   std::vector<SCIP_Real> newvector  )
{
   pctConssToBlock = newvector;
}


/** returns fraction of constraints that are not longer open for a detector */
SCIP_Real Seeed::getPctConssFromFree(
   int detectorchainindex
   )
{
   assert( 0 <= detectorchainindex && detectorchainindex < (int) detectorChain.size() );

   return pctConssFromFree[detectorchainindex];
}

/** returns fraction of constraints that are not longer open for detectors in detectorchain */
std::vector<SCIP_Real> Seeed::getPctConssFromFreeVector()
{
   return pctConssFromFree;
}


/** returns fraction of constraints that are not longer open for detectors in detectorchain */
void Seeed::setPctConssFromFreeVector(
   std::vector<SCIP_Real> newvector)
{
   pctConssFromFree = newvector;
}


/** returns array containing stairlinking vars */
const int* Seeed::getStairlinkingvars(
   int block
   )
{
   assert( block >= 0 && block < nBlocks );
   return & stairlinkingVars[block][0];
}

/** returns true if this seeed stems from an unpresolved problem seeed */
bool Seeed::getStemsFromUnpresolved()
{
   return stemsFromUnpresolved;
}

/** returns array containing vars of a block */
const int* Seeed::getVarsForBlock(
   int block
   )
{
   assert( block >= 0 && block < nBlocks );
   return & varsForBlocks[block][0];
}

/** returns true if this seeed is complete,
 *  i.e. it has at no more open constraints and variables */
bool Seeed::isComplete()
{
   return ( 0 == getNOpenconss() && 0 == getNOpenvars() );
}

/** returns true if the cons is a cons of the block */
bool Seeed::isConsBlockconsOfBlock(
   int cons,
   int block
   )
{
   assert( cons >= 0 && cons < nConss );
   assert( block >= 0 && block < nBlocks );
   std::vector<int>::iterator lb = lower_bound( conssForBlocks[block].begin(), conssForBlocks[block].end(), cons );
   if( lb != conssForBlocks[block].end() &&  *lb == cons )
      return true;
   else
      return false;
}

/** returns true if the cons is a master cons */
bool Seeed::isConsMastercons(
   int cons
   )
{
   assert( cons >= 0 && cons < nConss );
   std::vector<int>::iterator lb = lower_bound( masterConss.begin(), masterConss.end(), cons );
   if( lb != masterConss.end() &&  *lb == cons )
      return true;
   else
      return false;
}

/** returns true if the cons is an open cons */
bool Seeed::isConsOpencons(
   int cons
   )
{
   assert( cons >= 0 && cons < nConss );
   std::vector<int>::iterator lb = lower_bound( openConss.begin(), openConss.end(), cons );
   if( lb != openConss.end() &&  *lb == cons )
      return true;
   else
      return false;
}

/** returns true if the seeed is from the unpresolved problem */
bool Seeed::isFromUnpresolved()
{
   return isfromunpresolved;
}

<<<<<<< HEAD
/* method to check whether seeed is equal to given other seeed */
=======
/* method to check whether this seeed is equal to given other seeed (calls isEqual(Seeed*)) */
>>>>>>> 75762f45
SCIP_RETCODE Seeed::isEqual(
   Seeed* otherseeed,
   SCIP_Bool* isequal,
   bool sortseeeds
   )
{
   if( sortseeeds )
   {
      sort();
      otherseeed->sort();
   }

   * isequal = isEqual( otherseeed );

   return SCIP_OKAY;
}

<<<<<<< HEAD
bool Seeed::isEqual
(
=======
/* method to check whether this seeed is equal to given other seeed */
bool Seeed::isEqual(
>>>>>>> 75762f45
   Seeed* other
   )
{
   if( getNMasterconss() != other->getNMasterconss() || getNMastervars() != other->getNMastervars()
      || getNBlocks() != other->getNBlocks() || getNLinkingvars() != other->getNLinkingvars() )
      return false;

   if( getHashValue() != other->getHashValue() )
      return false;

   std::vector<std::pair<int, int>> blockorderthis = std::vector < std::pair<int, int> > ( 0 );
   std::vector<std::pair<int, int>> blockorderother = std::vector < std::pair<int, int> > ( 0 );

   /** find sorting for blocks (non decreasing according smallest row index) */
   for( int i = 0; i < this->nBlocks; ++ i )
   {
      blockorderthis.push_back( std::pair<int, int>( i, conssForBlocks[i][0] ) );
      blockorderother.push_back( std::pair<int, int>( i, other->conssForBlocks[i][0] ) );
   }

   std::sort( blockorderthis.begin(), blockorderthis.end(), compare_blocks );
   std::sort( blockorderother.begin(), blockorderother.end(), compare_blocks );

   /** compares the number of stairlinking vars */
   for( int b = 0; b < getNBlocks(); ++ b )
   {
      int blockthis = blockorderthis[b].first;
      int blockother = blockorderother[b].first;

      if( getNStairlinkingvars( blockthis ) != other->getNStairlinkingvars( blockother ) )
         return false;
   }

   /** compares the number of constraints and variables in the blocks*/
   for( int b = 0; b < getNBlocks(); ++ b )
   {
      int blockthis = blockorderthis[b].first;
      int blockother = blockorderother[b].first;

      if( ( getNVarsForBlock( blockthis ) != other->getNVarsForBlock( blockother ) )
         || ( getNConssForBlock( blockthis ) != other->getNConssForBlock( blockother ) ) )
         return false;
   }

   /** compares the master cons */
   for( int j = 0; j < getNMasterconss(); ++ j )
   {
      if( getMasterconss()[j] != other->getMasterconss()[j] )
         return false;
   }

   /** compares the master vars */
   for( int j = 0; j < getNMastervars(); ++ j )
   {
      if( getMastervars()[j] != other->getMastervars()[j] )
         return false;
   }

   /** compares the constrains and variables in the blocks */
   for( int b = 0; b < getNBlocks(); ++ b )
   {
      int blockthis = blockorderthis[b].first;
      int blockother = blockorderother[b].first;

      for( int j = 0; j < getNConssForBlock( blockthis ); ++ j )
      {
         if( getConssForBlock( blockthis )[j] != other->getConssForBlock( blockother )[j] )
            return false;
      }

      for( int j = 0; j < getNVarsForBlock( blockthis ); ++ j )
      {
         if( getVarsForBlock( blockthis )[j] != other->getVarsForBlock( blockother )[j] )
            return false;
      }

      for( int j = 0; j < getNStairlinkingvars( blockthis ); ++ j )
      {
         if( getStairlinkingvars( blockthis )[j] != other->getStairlinkingvars( blockother )[j] )
            return false;
      }
   }

   /** compares the linking vars */
   for( int j = 0; j < getNLinkingvars(); ++ j )
   {
      if( getLinkingvars()[j] != other->getLinkingvars()[j] )
         return false;
   }

   return true;
}

<<<<<<< HEAD
/** is this seeed trivial (i.e. all constraints in one block, or all conss in border, or all variables linking or mastervars  ) */
=======
/** returns true if this seeed was propagated by a detector */
bool Seeed::isPropagatedBy(
   DEC_DETECTOR* detectorID
   )
{
   std::vector<DEC_DETECTOR*>::const_iterator iter = std::find( detectorChain.begin(), detectorChain.end(), detectorID );

   return iter != detectorChain.end();
}

/** returns true if this seeed is trivial,
 *  i.e. all conss are in one block, all conss are in border, all variables linking or mastervars */
>>>>>>> 75762f45
bool Seeed::isTrivial()
{
   if( getNBlocks() == 1 && getNConssForBlock( 0 ) == getNConss() )
      return true;

   if( getNConss() == getNMasterconss() )
      return true;

   if( getNConss() == getNOpenconss() && getNVars() == getNOpenvars() )
      return true;

   if( getNVars() == getNMastervars() + getNLinkingvars() )
      return true;

   return false;
}

<<<<<<< HEAD
bool Seeed::isComplete()
{

   return ( 0 == getNOpenconss() && 0 == getNOpenvars() );
}

=======
/** returns true if the seeed is selected */
>>>>>>> 75762f45
bool Seeed::isSelected()
{
   return isselected;
}

<<<<<<< HEAD
/** return whether the var is a var of the block */
bool Seeed::isVarBlockvarOfBlock(int var, int block)
=======
/** returns true if the var is assigned to the block */
bool Seeed::isVarBlockvarOfBlock(
   int var,
   int block
   )
>>>>>>> 75762f45
{
   assert( var >= 0 && var < nVars );
   assert( block >= 0 && block < nConss );

   std::vector<int>::iterator lb = lower_bound( varsForBlocks[block].begin(), varsForBlocks[block].end(), var );
   if( lb != varsForBlocks[block].end() &&  *lb == var )
      return true;
   else
      return false;
}

/** returns true if the var is a master var */
bool Seeed::isVarMastervar(
   int var
   )
{
   assert( var >= 0 && var < nVars );
   std::vector<int>::iterator lb = lower_bound( masterVars.begin(), masterVars.end(), var );
   if( lb != masterVars.end() &&  *lb == var )
      return true;
   else
      return false;
}

/** returns true if the var is a linking var */
bool Seeed::isVarLinkingvar(
   int var
   )
{
   assert( var >= 0 && var < nVars );
   std::vector<int>::iterator lb = lower_bound( linkingVars.begin(), linkingVars.end(), var );
   if( lb != linkingVars.end() &&  *lb == var )
      return true;
   else
      return false;
}

/** returns true if the var is an open var */
bool Seeed::isVarOpenvar(
   int var
   )
{
   assert( var >= 0 && var < nVars );
   std::vector<int>::iterator lb = lower_bound( openVars.begin(), openVars.end(), var );
   if( lb != openVars.end() &&  *lb == var )
      return true;
   else
      return false;
}

/** returns true if the var is a stairlinking var */
bool Seeed::isVarStairlinkingvar(
   int var
   )
{
   for( int b = 0; b < nBlocks; ++ b )
   {
      std::vector<int>::iterator lb = lower_bound( stairlinkingVars[b].begin(), stairlinkingVars[b].end(), var );
      if( lb != stairlinkingVars[b].end() &&  *lb == var )
         return true;
   }
   return false;
}

/** returns true if the var is a stairlinkingvar of the block */
bool Seeed::isVarStairlinkingvarOfBlock(
   int var,
   int block
   )
{
   assert( var >= 0 && var < nVars );
   assert( block >= 0 && block < nBlocks );
   std::vector<int>::iterator lb = lower_bound( stairlinkingVars[block].begin(), stairlinkingVars[block].end(), var );
   if( lb != stairlinkingVars[block].end() &&  *lb == var )
      return true;
   else
   {
      if( block == 0 )
         return false;
      else
      {
         lb = lower_bound( stairlinkingVars[block - 1].begin(), stairlinkingVars[block - 1].end(), var );
         return ( lb != stairlinkingVars[block-1].end() &&  *lb == var );
      }
   }
}

/** refine seeed with focus on blocks: assigns open conss and vars if they can be
 *  found in blocks (assignHittingOpenconss(), assignHittingOpenvars()) */
SCIP_RETCODE Seeed::refineToBlocks(
   Seeedpool* seeedpool
   )
{
   bool success = true;

   changedHashvalue = true;

   while( success )
      success = assignHittingOpenconss( seeedpool ) || assignHittingOpenvars( seeedpool );
   sort();
   return SCIP_OKAY;
}

/** refine seeed with focus on master: do obvious (considerImplicits()) assignments and
 *  assign other conss and vars to master if possible (assignOpenPartialHittingToMaster()) */
SCIP_RETCODE Seeed::refineToMaster(
   Seeedpool* seeedpool
   )
{
   changedHashvalue = true;

   SCIP_CALL( considerImplicits( seeedpool ) );
   SCIP_CALL( assignOpenPartialHittingToMaster( seeedpool ) );

   return SCIP_OKAY;
}

/** directly adds a constraint to a block
 *  does not delete this cons from list of open conss */
SCIP_RETCODE Seeed::setConsToBlock(
   int consToBlock,
   int block
   )
{
   assert( consToBlock >= 0 && consToBlock < nConss );
   assert( block >= 0 && block < nBlocks );
   assert( (int) conssForBlocks.size() > block );

   changedHashvalue = true;

   conssForBlocks[block].push_back( consToBlock );

   return SCIP_OKAY;
}

/** directly adds a constraint to the master constraints
 *  does not delete this cons from list of open conss */
SCIP_RETCODE Seeed::setConsToMaster(
   int consToMaster
   )
{
   assert( consToMaster >= 0 && consToMaster < nConss );
   masterConss.push_back( consToMaster );

   changedHashvalue = true;

   return SCIP_OKAY;
}

/** sets the whole detectorchain */
void Seeed::setDetectorchain(
   std::vector<DEC_DETECTOR*> givenDetectorChain
   )
{
   detectorChain = givenDetectorChain;
}

/** sets seeed to be propagated by a detector */
SCIP_RETCODE Seeed::setDetectorPropagated(
   DEC_DETECTOR* detectorID
   )
{
   detectorChain.push_back( detectorID );
   detectorChainFinishingUsed.push_back( FALSE );

   return SCIP_OKAY;
}

/** sets seeed to be propagated by a finishing detector */
SCIP_RETCODE Seeed::setFinishingDetectorPropagated(
   DEC_DETECTOR* detectorID
   )
{
   isFinishedByFinisher = true;
   detectorChain.push_back( detectorID );
   detectorChainFinishingUsed.push_back( TRUE );

   return SCIP_OKAY;
}

/** sets whether this seeed was finished by a detector */
void Seeed::setFinishedByFinisher(
   bool finished
   )
{
   isFinishedByFinisher = finished;
}

<<<<<<< HEAD
/** set number of blocks, atm only increasing number of blocks  */
SCIP_RETCODE Seeed::setNBlocks(int newNBlocks)
=======
/** sets whether this seeed is finished by a finisher in the unpresolved problem */
void Seeed::setFinishedByFinisherUnpresolved(
   bool finishedByFinisherUnpresolved
   )
{
   isFinishedByFinisherUnpresolved = finishedByFinisherUnpresolved;
}

/** sets the detector that finished the seeed in the unpresolved problem */
void Seeed::setFinishedUnpresolvedBy(
   DEC_DETECTOR* detector
   )
{
   finishedUnpresolvedBy = detector;
}

/** sets number of blocks, only increasing number allowed */
SCIP_RETCODE Seeed::setNBlocks(
   int newNBlocks
   )
>>>>>>> 75762f45
{
   assert( newNBlocks >= nBlocks );

   assert( (int) conssForBlocks.size() == nBlocks );
   assert( (int) varsForBlocks.size() == nBlocks );
   assert( (int) stairlinkingVars.size() == nBlocks );
   /** increase number of blocks in conssForBlocks and varsForBlocks */

   changedHashvalue = true;

   for( int b = nBlocks; b < newNBlocks; ++ b )
   {
      conssForBlocks.push_back( std::vector<int>( 0 ) );
      varsForBlocks.push_back( std::vector<int>( 0 ) );
      stairlinkingVars.push_back( std::vector<int>( 0 ) );
   }

   nBlocks = newNBlocks;

   return SCIP_OKAY;
}

/** sets the id of this seeed */
SCIP_RETCODE Seeed::setID(
   int newid
   )
{
   this->id = newid;
   return SCIP_OKAY;
}

<<<<<<< HEAD
/** sets open vars and conss to be calculated  */
SCIP_RETCODE Seeed::setOpenVarsAndConssCalculated(bool value)
=======
/** sets whether this seeed is from the unpresolved problem */
void Seeed::setIsFromUnpresolved(
   bool unpresolved
   )
>>>>>>> 75762f45
{
   isfromunpresolved = unpresolved;
}

/** set selection information about this seeed */
void Seeed::setSelected(
   bool selected
   )
{
   isselected = selected;
}

<<<<<<< HEAD
/** add a variable to a block */
SCIP_RETCODE Seeed::setVarToBlock(int varToBlock, int block)
=======
/** sets whether this seeed stems from an unpresolved problem seeed */
void Seeed::setStemsFromUnpresolved(
   bool stemsfromunpresolved
   )
{
   stemsFromUnpresolved = stemsfromunpresolved;
}

/** sets whether this seeed is usergiven */
void Seeed::setUsergiven(
   USERGIVEN givenusergiven
   )
>>>>>>> 75762f45
{
   usergiven = givenusergiven;
}

/** directly adds a variable to the linking variables
 *  does not delete this var from list of open vars */
SCIP_RETCODE Seeed::setVarToBlock(
   int varToBlock,
   int block
   )
{
   assert( varToBlock >= 0 && varToBlock < nVars );
   assert( block >= 0 && block < nBlocks );
   assert( (int) varsForBlocks.size() > block );

   changedHashvalue = true;

   varsForBlocks[block].push_back( varToBlock );
   return SCIP_OKAY;
}

/** directly adds a variable to the linking variables
 *  does not delete this var from list of open vars */
SCIP_RETCODE Seeed::setVarToLinking(
   int varToLinking
   )
{
   assert( varToLinking >= 0 && varToLinking < nVars );
   linkingVars.push_back( varToLinking );
   changedHashvalue = true;

   return SCIP_OKAY;
}

/** directly adds a variable to the master variables (hitting only constraints in the master)
 *  does not delete this var from list of open vars */
SCIP_RETCODE Seeed::setVarToMaster(
   int varToMaster
   )
{
   assert( varToMaster >= 0 && varToMaster < nVars );
   masterVars.push_back( varToMaster );
   changedHashvalue = true;

   return SCIP_OKAY;
}

/** directly adds a variable to the stairlinking variables
 *  does not delete this var from list of open vars */
SCIP_RETCODE Seeed::setVarToStairlinking(
   int varToStairlinking,
   int block1,
   int block2
   )
{
   assert( varToStairlinking >= 0 && varToStairlinking < nVars );
   assert( block1 >= 0 && block1 <= nBlocks );
   assert( block2 >= 0 && block2 <= nBlocks );
   assert( ( block1 + 1 == block2 ) || ( block2 + 1 == block1 ) );

   changedHashvalue = true;

   if( block1 > block2 )
      stairlinkingVars[block2].push_back( varToStairlinking );
   else
      stairlinkingVars[block1].push_back( varToStairlinking );

   return SCIP_OKAY;
}

/*@todo describtion of this function */
void Seeed::showVisualisation(
   Seeedpool* seeedpool,
   SCIP_Bool writeonly,
   const char* filename,
   SCIP_Bool draft,
   SCIP_Bool colored
)
{
   char help[SCIP_MAXSTRLEN] =  "helpScatter.txt";
   int rowboxcounter = 0;
   int colboxcounter = 0;
   std::stringstream command;
   char buffer[SCIP_MAXSTRLEN];

   if( ! draft )
      writeScatterPlot( seeedpool, help );

   std::ofstream ofs;

   ofs.open( "helper.plg", std::ofstream::out );

   /*experimental */
   if( ! writeonly )
   {
      sprintf( buffer, "help%d.pdf", this->getID() );
      filename = buffer;
   }

   {
      ofs << "set terminal pdf " << std::endl;
      ofs << "set output \"" << filename << "\"" << std::endl;
      //  ofs << "set terminal postscript" << std::endl;
      //  ofs << "set output \"| ps2pdf - " << filename  << "\"" << std::endl;
   }
   ofs << "set xrange [-1:" << getNVars() << "]\nset yrange[" << getNConss() << ":-1]\n";

   /* write linking var */
   if(colored)
      ofs << "set object 1 rect from  0,0 to " << getNLinkingvars() << "," << getNConss()  << " fc rgb \"" << DEFAULT_COLOR_LINKING << "\"\n" ;
   else
      ofs << "set object 1 rect from  0,0 to " << getNLinkingvars() << "," << getNConss()
         << " fillstyle solid noborder fc rgb \"grey60\"\n";
   colboxcounter += getNLinkingvars();

   if(colored)
      ofs << "set object 2 rect from " << colboxcounter << ",0 to " << getNMastervars()+colboxcounter  << "," << getNConss()  << " fc rgb \"" << DEFAULT_COLOR_MASTERVARS << "\"\n" ;
   else
      ofs << "set object 2 rect from " << colboxcounter << ",0 to " << getNMastervars()+colboxcounter  << "," << getNConss()  << " fillstyle solid noborder fc rgb \"grey80\"\n" ;
   colboxcounter+=getNMastervars();

   displaySeeed(seeedpool);
   // std::cout << " nmasterconss: " << getNMasterconss() << std::endl;

   /* write linking cons box */
   if(colored)
      ofs << "set object 3 rect from 0,0 to " << getNVars() << ", " <<  getNMasterconss()  << " fc rgb \"" << DEFAULT_COLOR_MASTERCONS << "\"\n" ;
   else
      ofs << "set object 3 rect from 0,0 to " << getNVars() << ", " << getNMasterconss()
         << " fillstyle solid noborder fc rgb \"grey40\"\n";
   rowboxcounter += getNMasterconss();

   for( int b = 0; b < getNBlocks(); ++ b )
   {
      if(colored)
         ofs << "set object " << 2*b+4 << " rect from " << colboxcounter << ", "  <<  rowboxcounter << " to " << colboxcounter+getNVarsForBlock(b) << ", "  <<  rowboxcounter+getNConssForBlock(b) << " fc rgb \"" << DEFAULT_COLOR_BLOCK << "\"\n" ;
      else
         ofs << "set object " << 2 * b + 4 << " rect from " << colboxcounter << ", " << rowboxcounter << " to "
            << colboxcounter + getNVarsForBlock( b ) << ", " << rowboxcounter + getNConssForBlock( b )
            << " fillstyle solid noborder fc rgb \"grey70\"\n";
      colboxcounter += getNVarsForBlock( b );

      if( getNStairlinkingvars( b ) != 0 )
      {
         if(colored)
            ofs << "set object " << 2*b+5 << " rect from " << colboxcounter << ", "  <<  rowboxcounter << " to " << colboxcounter+getNStairlinkingvars(b) << ", "  <<  rowboxcounter+getNConssForBlock(b)+ getNConssForBlock(b+1) << " fc rgb \"" << DEFAULT_COLOR_STAIRLINKING<< "\"\n" ;
         else
            ofs << "set object " << 2 * b + 5 << " rect from " << colboxcounter << ", " << rowboxcounter << " to "
               << colboxcounter + getNStairlinkingvars( b ) << ", "
               << rowboxcounter + getNConssForBlock( b ) + getNConssForBlock( b + 1 )
               << " fillstyle solid noborder fc rgb \"grey90\"\n";
      }
      colboxcounter += getNStairlinkingvars( b );

      rowboxcounter += getNConssForBlock( b );
   }

   if(colored)
      ofs << "set object " << 2*getNBlocks()+4 << " rect from " << colboxcounter << ", "  <<  getNMasterconss() << " to " << colboxcounter+getNOpenvars() << ", "  <<  rowboxcounter+getNOpenconss() << " fc rgb \"" << DEFAULT_COLOR_OPEN << "\"\n" ;
   else
      ofs << "set object " << 2 * getNBlocks() + 4 << " rect from " << colboxcounter << ", " << rowboxcounter << " to "
         << colboxcounter + getNOpenvars() << ", " << rowboxcounter + getNOpenconss()
         << " fillstyle solid noborder fc rgb \"grey50\"\n";

   colboxcounter += getNOpenvars();
   rowboxcounter += getNOpenconss();

   if( ! draft )
   {
	   if(colored)
		  ofs << "plot filename using 1:2:(0.25) notitle with circles fc rgb \"" << DEFAULT_COLOR_NONZERO << "\" fill solid" << std::endl;
	   else
		  ofs << "plot filename using 1:2:(0.25) notitle with circles fc rgb \"black\" fill solid" << std::endl;
   }

   if( ! writeonly )
      ofs << "pause -1 " << std::endl;

   ofs.close();
   if( writeonly )
   {
      if( ! draft )
         system( "gnuplot -e \"filename=\'helpScatter.txt\'\" helper.plg " );
      else
         system( "gnuplot helper.plg " );
   }
   else
   {
      if( ! draft )
         system( "gnuplot -e \"filename=\'helpScatter.txt\'\" helper.plg " );
      else
         system( "gnuplot helper.plg" );
   }

   command << "evince " << filename << " &";

   if( !writeonly )
      system( command.str().c_str() );

   return;
}

/** returns true if this seeed is a userseeed that should be completed by setting unspecified constraints to master */
SCIP_Bool Seeed::shouldCompletedByConsToMaster()
{
   return usergiven == USERGIVEN::COMPLETED_CONSTOMASTER;
}

/** sorts the vars and conss by their indices */
void Seeed::sort()
{
   for( int b = 0; b < nBlocks; ++ b )
   {
      std::sort( varsForBlocks[b].begin(), varsForBlocks[b].end() );
      std::sort( stairlinkingVars[b].begin(), stairlinkingVars[b].end() );
      std::sort( conssForBlocks[b].begin(), conssForBlocks[b].end() );
   }
   std::sort( linkingVars.begin(), linkingVars.end() );
   std::sort( masterVars.begin(), masterVars.end() );
   std::sort( masterConss.begin(), masterConss.end() );
}

<<<<<<< HEAD
/** method to construct a short caption for this seeed
 * @return short caption of this partial decomposition
 * */
const char* Seeed::getShortCaption(){

=======
/** displays the assignments of the vars */
SCIP_RETCODE Seeed::writeScatterPlot(
   Seeedpool* seeedpool,
   const char* filename
   )
{
   std::vector<int> orderToRows( nConss, - 1 );
   std::vector<int> rowToOrder( nConss, - 1 );
   std::vector<int> orderToCols( nVars, - 1 );
   std::vector<int> colsToOrder( nVars, - 1 );
   int counterrows = 0;
   int countercols = 0;
   std::ofstream ofs;

   ofs.open( filename, std::ofstream::out );

   /** order of constraints */
   /* master constraints */
   for( int i = 0; i < getNMasterconss(); ++ i )
   {
      int rowidx = getMasterconss()[i];
      orderToRows[counterrows] = rowidx;
      rowToOrder[rowidx] = counterrows;
      ++ counterrows;
   }

   /* block constraints */
   for( int b = 0; b < getNBlocks(); ++ b )
   {
      for( int i = 0; i < getNConssForBlock( b ); ++ i )
      {
         int rowidx = getConssForBlock( b )[i];
         orderToRows[counterrows] = rowidx;
         rowToOrder[rowidx] = counterrows;
         ++ counterrows;
      }
   }

   /** open constraints */
   for( int i = 0; i < getNOpenconss(); ++ i )
   {
      int rowidx = getOpenconss()[i];
      orderToRows[counterrows] = rowidx;
      rowToOrder[rowidx] = counterrows;
      ++ counterrows;
   }

   /** order of variables */

   /* linking variables */
   for( int i = 0; i < getNLinkingvars(); ++ i )
   {
      int colidx = getLinkingvars()[i];
      orderToCols[countercols] = colidx;
      colsToOrder[colidx] = countercols;
      ++ countercols;
   }

   /* master variables */
   for( int i = 0; i < getNMastervars(); ++ i )
   {
      int colidx = getMastervars()[i];
      orderToCols[countercols] = colidx;
      colsToOrder[colidx] = countercols;
      ++ countercols;
   }

   /* block variables */
   for( int b = 0; b < getNBlocks(); ++ b )
   {
      for( int i = 0; i < getNVarsForBlock( b ); ++ i )
      {
         int colidx = getVarsForBlock( b )[i];
         orderToCols[countercols] = colidx;
         colsToOrder[colidx] = countercols;
         ++ countercols;
      }
      for( int i = 0; i < getNStairlinkingvars( b ); ++ i )
      {
         int colidx = getStairlinkingvars( b )[i];
         orderToCols[countercols] = colidx;
         colsToOrder[colidx] = countercols;
         ++ countercols;
      }
   }

   /** open vars */
   for( int i = 0; i < getNOpenvars(); ++ i )
   {
      int colidx = getOpenvars()[i];
      orderToCols[countercols] = colidx;
      colsToOrder[colidx] = countercols;
      ++ countercols;
   }

   /* write scatter plot */
   for( int row = 0; row < nConss; ++ row )
      for( int col = 0; col < nVars; ++ col )
      {
         assert( orderToRows[row] != - 1 );
         assert( orderToCols[col] != - 1 );
         if( seeedpool->getVal( orderToRows[row], orderToCols[col] ) != 0 )
            ofs << col + 0.5 << " " << row + 0.5 << std::endl;
      }

   ofs.close();

   return SCIP_OKAY;
}

/** returns a short caption for this seeed */
const char* Seeed::getShortCaption()
{
>>>>>>> 75762f45
   static char shortcaption[SCIP_MAXSTRLEN];
   if( getNOpenconss() + getNOpenvars() > 0 )
      sprintf( shortcaption, "id %d; nB %d; maxW$\\geq$ %.2f ", getID(), getNBlocks(), maxwhitescore );
   else
      sprintf( shortcaption, "id %d; nB %d; maxW %.2f ", getID(), getNBlocks(), maxwhitescore );

   return shortcaption;
}


/** sets the detector chain short string */
SCIP_RETCODE Seeed::setDetectorChainString(
   char* givenDetectorchainstring
   )
{
   SCIP_CALL( SCIPduplicateBlockMemoryArray( scip, & this->detectorchainstring, givenDetectorchainstring, SCIP_MAXSTRLEN ) );
   return SCIP_OKAY;
}

/** creates and sets a detector chain short string for this seeed */
SCIP_RETCODE Seeed::buildDecChainString()
{
   char decchaininfo[SCIP_MAXSTRLEN];
   /** set detector chain info string */
   SCIPsnprintf( decchaininfo, SCIP_MAXSTRLEN, "" );
   if( this->usergiven == USERGIVEN::PARTIAL || this->usergiven == USERGIVEN::COMPLETE
      || this->usergiven == USERGIVEN::COMPLETED_CONSTOMASTER || this->getDetectorchain() == NULL
      || this->getDetectorchain()[0] == NULL )
   {
      char str1[2] = "\0"; /* gives {\0, \0} */
      str1[0] = 'U';
      (void) strncat( decchaininfo, str1, 1 );
   }
   for( int d = 0; d < this->getNDetectors(); ++ d )
   {
      if( d == 0 && this->getDetectorchain()[d] == NULL )
         continue;
      char str[2] = "\0"; /* gives {\0, \0} */
      str[0] = DECdetectorGetChar( this->getDetectorchain()[d] );
      (void) strncat( decchaininfo, str, 1 );
   }

   SCIP_CALL( this->setDetectorChainString( decchaininfo ) );

   return SCIP_OKAY;
}

} /* namespace gcg */<|MERGE_RESOLUTION|>--- conflicted
+++ resolved
@@ -2583,15 +2583,9 @@
 }
 
 
-<<<<<<< HEAD
-/** returns the calculated has value of this seeed */
-long Seeed::getHashValue()
-=======
-
 /** returns ancestor id of given ancestor */
 std::vector<int> Seeed::getAncestorList(
    )
->>>>>>> 75762f45
 {
    return listofancestorids;
 }
@@ -2611,39 +2605,10 @@
    int ancestor
    )
 {
-<<<<<<< HEAD
-   return &masterVars[0];
-}
-
-/** return the "maximum white score" (the smaller the better) */
-   SCIP_Real Seeed::getMaxWhiteScore(){
-      return maxwhitescore;
-   }
-
-/** return the "maximum white score" (the smaller the better) */
-SCIP_Real Seeed::getScore(
-   SCORETYPE type
-   )
-{
-
-   if( type == scoretype::MAX_WHITE )
-      return maxwhitescore;
-
-   if( type == scoretype::CLASSIC )
-         return score;
-=======
    assert( 0 <= ancestor );
->>>>>>> 75762f45
-
    listofancestorids.push_back(ancestor);
 }
 
-<<<<<<< HEAD
-}
-=======
-
-
->>>>>>> 75762f45
 
 /** returns detectorchainstring */
 char* Seeed::getDetectorChainString()
@@ -2869,11 +2834,8 @@
    return (int) masterVars.size();
 }
 
-<<<<<<< HEAD
-/** returns vector containing master vars (every constraint containing a master var is in master)*/
-=======
+
 /** returns total number of stairlinking vars */
->>>>>>> 75762f45
 int Seeed::getNTotalStairlinkingvars()
 {
    int nstairlinkingvars = 0;
@@ -3161,11 +3123,8 @@
    return isfromunpresolved;
 }
 
-<<<<<<< HEAD
-/* method to check whether seeed is equal to given other seeed */
-=======
+
 /* method to check whether this seeed is equal to given other seeed (calls isEqual(Seeed*)) */
->>>>>>> 75762f45
 SCIP_RETCODE Seeed::isEqual(
    Seeed* otherseeed,
    SCIP_Bool* isequal,
@@ -3183,13 +3142,9 @@
    return SCIP_OKAY;
 }
 
-<<<<<<< HEAD
-bool Seeed::isEqual
-(
-=======
+
 /* method to check whether this seeed is equal to given other seeed */
 bool Seeed::isEqual(
->>>>>>> 75762f45
    Seeed* other
    )
 {
@@ -3283,9 +3238,7 @@
    return true;
 }
 
-<<<<<<< HEAD
-/** is this seeed trivial (i.e. all constraints in one block, or all conss in border, or all variables linking or mastervars  ) */
-=======
+
 /** returns true if this seeed was propagated by a detector */
 bool Seeed::isPropagatedBy(
    DEC_DETECTOR* detectorID
@@ -3298,7 +3251,6 @@
 
 /** returns true if this seeed is trivial,
  *  i.e. all conss are in one block, all conss are in border, all variables linking or mastervars */
->>>>>>> 75762f45
 bool Seeed::isTrivial()
 {
    if( getNBlocks() == 1 && getNConssForBlock( 0 ) == getNConss() )
@@ -3316,31 +3268,19 @@
    return false;
 }
 
-<<<<<<< HEAD
-bool Seeed::isComplete()
-{
-
-   return ( 0 == getNOpenconss() && 0 == getNOpenvars() );
-}
-
-=======
+
 /** returns true if the seeed is selected */
->>>>>>> 75762f45
 bool Seeed::isSelected()
 {
    return isselected;
 }
 
-<<<<<<< HEAD
-/** return whether the var is a var of the block */
-bool Seeed::isVarBlockvarOfBlock(int var, int block)
-=======
+
 /** returns true if the var is assigned to the block */
 bool Seeed::isVarBlockvarOfBlock(
    int var,
    int block
    )
->>>>>>> 75762f45
 {
    assert( var >= 0 && var < nVars );
    assert( block >= 0 && block < nConss );
@@ -3529,10 +3469,7 @@
    isFinishedByFinisher = finished;
 }
 
-<<<<<<< HEAD
-/** set number of blocks, atm only increasing number of blocks  */
-SCIP_RETCODE Seeed::setNBlocks(int newNBlocks)
-=======
+
 /** sets whether this seeed is finished by a finisher in the unpresolved problem */
 void Seeed::setFinishedByFinisherUnpresolved(
    bool finishedByFinisherUnpresolved
@@ -3553,7 +3490,6 @@
 SCIP_RETCODE Seeed::setNBlocks(
    int newNBlocks
    )
->>>>>>> 75762f45
 {
    assert( newNBlocks >= nBlocks );
 
@@ -3585,15 +3521,11 @@
    return SCIP_OKAY;
 }
 
-<<<<<<< HEAD
-/** sets open vars and conss to be calculated  */
-SCIP_RETCODE Seeed::setOpenVarsAndConssCalculated(bool value)
-=======
+
 /** sets whether this seeed is from the unpresolved problem */
 void Seeed::setIsFromUnpresolved(
    bool unpresolved
    )
->>>>>>> 75762f45
 {
    isfromunpresolved = unpresolved;
 }
@@ -3606,10 +3538,7 @@
    isselected = selected;
 }
 
-<<<<<<< HEAD
-/** add a variable to a block */
-SCIP_RETCODE Seeed::setVarToBlock(int varToBlock, int block)
-=======
+
 /** sets whether this seeed stems from an unpresolved problem seeed */
 void Seeed::setStemsFromUnpresolved(
    bool stemsfromunpresolved
@@ -3622,7 +3551,6 @@
 void Seeed::setUsergiven(
    USERGIVEN givenusergiven
    )
->>>>>>> 75762f45
 {
    usergiven = givenusergiven;
 }
@@ -3845,127 +3773,10 @@
    std::sort( masterConss.begin(), masterConss.end() );
 }
 
-<<<<<<< HEAD
-/** method to construct a short caption for this seeed
- * @return short caption of this partial decomposition
- * */
-const char* Seeed::getShortCaption(){
-
-=======
-/** displays the assignments of the vars */
-SCIP_RETCODE Seeed::writeScatterPlot(
-   Seeedpool* seeedpool,
-   const char* filename
-   )
-{
-   std::vector<int> orderToRows( nConss, - 1 );
-   std::vector<int> rowToOrder( nConss, - 1 );
-   std::vector<int> orderToCols( nVars, - 1 );
-   std::vector<int> colsToOrder( nVars, - 1 );
-   int counterrows = 0;
-   int countercols = 0;
-   std::ofstream ofs;
-
-   ofs.open( filename, std::ofstream::out );
-
-   /** order of constraints */
-   /* master constraints */
-   for( int i = 0; i < getNMasterconss(); ++ i )
-   {
-      int rowidx = getMasterconss()[i];
-      orderToRows[counterrows] = rowidx;
-      rowToOrder[rowidx] = counterrows;
-      ++ counterrows;
-   }
-
-   /* block constraints */
-   for( int b = 0; b < getNBlocks(); ++ b )
-   {
-      for( int i = 0; i < getNConssForBlock( b ); ++ i )
-      {
-         int rowidx = getConssForBlock( b )[i];
-         orderToRows[counterrows] = rowidx;
-         rowToOrder[rowidx] = counterrows;
-         ++ counterrows;
-      }
-   }
-
-   /** open constraints */
-   for( int i = 0; i < getNOpenconss(); ++ i )
-   {
-      int rowidx = getOpenconss()[i];
-      orderToRows[counterrows] = rowidx;
-      rowToOrder[rowidx] = counterrows;
-      ++ counterrows;
-   }
-
-   /** order of variables */
-
-   /* linking variables */
-   for( int i = 0; i < getNLinkingvars(); ++ i )
-   {
-      int colidx = getLinkingvars()[i];
-      orderToCols[countercols] = colidx;
-      colsToOrder[colidx] = countercols;
-      ++ countercols;
-   }
-
-   /* master variables */
-   for( int i = 0; i < getNMastervars(); ++ i )
-   {
-      int colidx = getMastervars()[i];
-      orderToCols[countercols] = colidx;
-      colsToOrder[colidx] = countercols;
-      ++ countercols;
-   }
-
-   /* block variables */
-   for( int b = 0; b < getNBlocks(); ++ b )
-   {
-      for( int i = 0; i < getNVarsForBlock( b ); ++ i )
-      {
-         int colidx = getVarsForBlock( b )[i];
-         orderToCols[countercols] = colidx;
-         colsToOrder[colidx] = countercols;
-         ++ countercols;
-      }
-      for( int i = 0; i < getNStairlinkingvars( b ); ++ i )
-      {
-         int colidx = getStairlinkingvars( b )[i];
-         orderToCols[countercols] = colidx;
-         colsToOrder[colidx] = countercols;
-         ++ countercols;
-      }
-   }
-
-   /** open vars */
-   for( int i = 0; i < getNOpenvars(); ++ i )
-   {
-      int colidx = getOpenvars()[i];
-      orderToCols[countercols] = colidx;
-      colsToOrder[colidx] = countercols;
-      ++ countercols;
-   }
-
-   /* write scatter plot */
-   for( int row = 0; row < nConss; ++ row )
-      for( int col = 0; col < nVars; ++ col )
-      {
-         assert( orderToRows[row] != - 1 );
-         assert( orderToCols[col] != - 1 );
-         if( seeedpool->getVal( orderToRows[row], orderToCols[col] ) != 0 )
-            ofs << col + 0.5 << " " << row + 0.5 << std::endl;
-      }
-
-   ofs.close();
-
-   return SCIP_OKAY;
-}
 
 /** returns a short caption for this seeed */
 const char* Seeed::getShortCaption()
 {
->>>>>>> 75762f45
    static char shortcaption[SCIP_MAXSTRLEN];
    if( getNOpenconss() + getNOpenvars() > 0 )
       sprintf( shortcaption, "id %d; nB %d; maxW$\\geq$ %.2f ", getID(), getNBlocks(), maxwhitescore );
