/* * * * * * * * * * * * * * * * * * * * * * * * * * * * * * * * * * * * * * */
/*                                                                           */
/*                  This file is part of the program                         */
/*          GCG --- Generic Column Generation                                */
/*                  a Dantzig-Wolfe decomposition based extension            */
/*                  of the branch-cut-and-price framework                    */
/*         SCIP --- Solving Constraint Integer Programs                      */
/*                                                                           */
/* Copyright (C) 2010-2015 Operations Research, RWTH Aachen University       */
/*                         Zuse Institute Berlin (ZIB)                       */
/*                                                                           */
/* This program is free software; you can redistribute it and/or             */
/* modify it under the terms of the GNU Lesser General Public License        */
/* as published by the Free Software Foundation; either version 3            */
/* of the License, or (at your option) any later version.                    */
/*                                                                           */
/* This program is distributed in the hope that it will be useful,           */
/* but WITHOUT ANY WARRANTY; without even the implied warranty of            */
/* MERCHANTABILITY or FITNESS FOR A PARTICULAR PURPOSE.  See the             */
/* GNU Lesser General Public License for more details.                       */
/*                                                                           */
/* You should have received a copy of the GNU Lesser General Public License  */
/* along with this program; if not, write to the Free Software               */
/* Foundation, Inc., 51 Franklin St, Fifth Floor, Boston, MA 02110-1301, USA.*/
/*                                                                           */
/* * * * * * * * * * * * * * * * * * * * * * * * * * * * * * * * * * * * * * */

/**@file   class_seeed.cpp
 * @brief  class with functions for seeed (aka incomplete decomposition )
 * @author Michael Bastubbe
 *
 */

/*---+----1----+----2----+----3----+----4----+----5----+----6----+----7----+----8----+----9----+----0----+----1----+----2*/

#include "class_seeed.h"
#include "gcg.h"
#include "class_seeedpool.h"
#include "scip/cons_setppc.h"
#include "scip/scip.h"
#include "scip_misc.h"
#include "decomp.h"
#include "struct_detector.h"
#include "struct_decomp.h"
#include "cons_decomp.h"
#include "params_visu.h"
#include "class_miscvisualization.h"
#include "reader_gp.h"

#include <sstream>
#include <iostream>
#include <exception>
#include <algorithm>
#include <queue>
#include <fstream>
#include <stdlib.h>

#define SCIP_CALL_EXC( x ) do                                                                                 \
                       {                                                                                      \
                          SCIP_RETCODE _restat_;                                                              \
                          if( ( _restat_ = ( x ) ) !=  SCIP_OKAY )                                            \
                          {                                                                                   \
                             SCIPerrorMessage( "Error <%d> in function call\n", _restat_ );                   \
                             throw std::exception();                                                          \
                          }                                                                                   \
                       }                                                                                      \
                       while( FALSE )

namespace gcg {

const int Seeed::primes[] = {2, 3, 5, 7, 11, 13, 17, 19, 23, 29, 31, 37, 41, 43, 47, 53, 59, 61, 67, 71, 73, 79, 83, 89, 97,
   101, 103, 107, 109, 113, 127, 131, 137, 139, 149, 151, 157, 163, 167, 173, 179, 181, 191, 193, 197, 199, 211, 223, 227,
   229, 233, 239, 241, 251, 257, 263, 269, 271, 277, 281, 283, 293, 307, 311, 313, 317, 331, 337, 347, 349};

const int Seeed::nPrimes = 70;

/** constructor
 *  initially, all conss and vars are open */
Seeed::Seeed(
   SCIP* _scip,
   int givenid,
   int givennconss,
   int givennvars
   ) :
   scip( _scip ), id( givenid ), nBlocks( 0 ), nVars( givennvars ), nConss( givennconss ), masterConss( 0 ),
   masterVars( 0 ), conssForBlocks( 0 ), varsForBlocks( 0 ), linkingVars( 0 ), stairlinkingVars( 0 ), isvaropen( givennvars, true ),
   isconsopen( givennconss, true ) ,isvarmaster( givennvars, false ), varsforblocksorted(true), stairlinkingvarsforblocksorted(true),
   conssforblocksorted(true), linkingvarssorted(true), mastervarssorted(true), masterconsssorted(true),
   isconsmaster( givennconss, false ), hashvalue( 0 ), changedHashvalue( false ), isselected( false ), isFinishedByFinisher( false ),
   detectorChain( 0 ), detectorChainFinishingUsed( 0 ), detectorClockTimes( 0 ), pctVarsToBorder( 0 ),
   pctVarsToBlock( 0 ), pctVarsFromFree( 0 ), pctConssToBorder( 0 ), pctConssToBlock( 0 ), pctConssFromFree( 0 ),
   nNewBlocks( 0 ), usedClassifier( 0 ), classesToMaster( 0 ), classesToLinking( 0 ), listofancestorids( 0 ),
   usergiven( USERGIVEN::NOT ), isfromlegacymode( false ), score( 1. ), maxwhitescore( 1. ), borderareascore( 1. ),
   detectorchainstring( NULL ), stemsFromUnpresolved( false ), isfromunpresolved( FALSE ),
   isFinishedByFinisherUnpresolved( false ), finishedUnpresolvedBy( NULL )
{

   for( int i = 0; i < nConss; ++i )
      openConss.push_back(i);

   for( int i = 0; i < nVars; ++i )
      openVars.push_back(i);

}

/** copy constructor */
Seeed::Seeed(
   const Seeed *seeedtocopy
   )
{
   scip = ( seeedtocopy->scip );
   id = seeedtocopy->id;
   nBlocks = seeedtocopy->nBlocks;
   nVars = seeedtocopy->nVars;
   nConss = seeedtocopy->nConss;
   masterConss = seeedtocopy->masterConss;
   masterVars = seeedtocopy->masterVars;
   conssForBlocks = seeedtocopy->conssForBlocks;
   varsForBlocks = seeedtocopy->varsForBlocks;
   linkingVars = seeedtocopy->linkingVars;
   stairlinkingVars = seeedtocopy->stairlinkingVars;
   openVars = seeedtocopy->openVars;
   openConss = seeedtocopy->openConss;

   isvaropen = seeedtocopy->isvaropen;
   isconsopen = seeedtocopy->isconsopen;

   isvarmaster = seeedtocopy->isvarmaster;
   isconsmaster = seeedtocopy->isconsmaster;

   detectorChain = seeedtocopy->detectorChain;
   detectorChainFinishingUsed = seeedtocopy->detectorChainFinishingUsed;
   detectorchaininfo = seeedtocopy->detectorchaininfo;
   hashvalue = seeedtocopy->hashvalue;
   usergiven = seeedtocopy->usergiven;
   isfromlegacymode = seeedtocopy->isfromlegacymode;
   score = seeedtocopy->score;
   borderareascore = seeedtocopy->borderareascore;
   maxwhitescore = seeedtocopy->maxwhitescore;
   changedHashvalue = seeedtocopy->changedHashvalue;
   detectorClockTimes = seeedtocopy->detectorClockTimes;
   pctVarsToBorder = seeedtocopy->pctVarsToBorder;
   pctVarsToBlock = seeedtocopy->pctVarsToBlock;
   pctVarsFromFree = seeedtocopy->pctVarsFromFree;
   pctConssToBorder = seeedtocopy->pctConssToBorder;
   pctConssToBlock = seeedtocopy->pctConssToBlock;
   pctConssFromFree = seeedtocopy->pctConssFromFree;
   usedClassifier = seeedtocopy->usedClassifier;
   classesToMaster = seeedtocopy->classesToMaster;
   classesToLinking = seeedtocopy->classesToLinking;
   isFinishedByFinisher = seeedtocopy->isFinishedByFinisher;
   changedHashvalue = seeedtocopy->changedHashvalue;
   nNewBlocks = seeedtocopy->nNewBlocks;
   stemsFromUnpresolved = seeedtocopy->stemsFromUnpresolved;
   finishedUnpresolvedBy = seeedtocopy->finishedUnpresolvedBy;
   isFinishedByFinisherUnpresolved = seeedtocopy->isFinishedByFinisherUnpresolved;
   isselected = false;
   detectorchainstring = NULL;
   isfromunpresolved = FALSE;
   listofancestorids = seeedtocopy->listofancestorids;

   varsforblocksorted = seeedtocopy->varsforblocksorted;
   stairlinkingvarsforblocksorted = seeedtocopy->stairlinkingvarsforblocksorted;
   conssforblocksorted = seeedtocopy->conssforblocksorted;
   linkingvarssorted = seeedtocopy->linkingvarssorted;
   mastervarssorted = seeedtocopy->mastervarssorted;
   masterconsssorted = seeedtocopy->masterconsssorted;

}

/** destructor */
Seeed::~Seeed()
{
   SCIPfreeBlockMemoryArrayNull( scip, & detectorchainstring, SCIP_MAXSTRLEN );
}

/** returns true iff the second value of a is lower than the second value of b */
bool compare_blocks(
   std::pair<int, int> const & a,
   std::pair<int, int> const & b
   )
{
   return ( a.second < b.second );
}

/** adds a block, returns the number of the new block */
int Seeed::addBlock()
{
   std::vector<int> vector = std::vector<int>( 0 );

   changedHashvalue = true;

   assert( (int) conssForBlocks.size() == nBlocks );
   assert( (int) varsForBlocks.size() == nBlocks );
   assert( (int) stairlinkingVars.size() == nBlocks );

   conssForBlocks.push_back( vector );
   varsForBlocks.push_back( vector );
   stairlinkingVars.push_back( vector );
   nBlocks ++;
   return nBlocks - 1;
}

/** incorporates the the needed time of a certain detector in the detector chain */
void Seeed::addClockTime(
   SCIP_Real clocktime
   )
{
   detectorClockTimes.push_back( clocktime );
}

/** incorporates the changes from ancestor seeed */
void Seeed::addDecChangesFromAncestor(
   Seeed* ancestor
   )
{
   /** add number of new blocks */
   assert( ancestor != NULL );

   nNewBlocks.push_back( getNBlocks() - ancestor->getNBlocks() );
   pctConssFromFree.push_back( ( ancestor->getNOpenconss() - getNOpenconss() ) / (SCIP_Real) getNConss() );
   pctVarsFromFree.push_back( ( ancestor->getNOpenvars() - getNOpenvars() ) / (SCIP_Real) getNVars() );
   pctConssToBlock.push_back(
      ( - getNOpenconss() - getNMasterconss() + ancestor->getNOpenconss() + ancestor->getNMasterconss() ) / getNConss() );
   pctVarsToBlock.push_back(
      ( - getNOpenvars() - getNMastervars() - getNLinkingvars() - getNTotalStairlinkingvars() + ancestor->getNOpenvars()
         + ancestor->getNMastervars() + ancestor->getNLinkingvars() + ancestor->getNTotalStairlinkingvars() ) / getNVars() );
   pctConssToBorder.push_back( ( getNMasterconss() - ancestor->getNMasterconss() ) / (SCIP_Real) getNConss() );
   pctVarsToBorder.push_back(
      ( getNMastervars() + getNLinkingvars() + getNTotalStairlinkingvars() - ancestor->getNMastervars()
         - ancestor->getNLinkingvars() - ancestor->getNTotalStairlinkingvars() ) / (SCIP_Real) getNVars() );
   listofancestorids.push_back( ancestor->getID() );
}

/** adds a detector chain info */
void Seeed::addDetectorChainInfo(
   const char* decinfo
   )
{
   std::stringstream help;
   help << decinfo;
   detectorchaininfo.push_back( help.str() );
}

/** adds empty entries for all classifier statistics for a detector added to the detector chain */
void Seeed::addEmptyClassifierStatistics()
{
   std::vector<int> emptyVector( 0 );
   usedClassifier.push_back( NULL );
   classesToMaster.push_back( emptyVector );
   classesToLinking.push_back( emptyVector );
}

 /** adds number of new blocks created by a detector added to detector chain */
 void Seeed::addNNewBlocks(
    int nnewblocks
    )
 {
    nNewBlocks.push_back( nnewblocks );

    assert( nNewBlocks.size() <= detectorChain.size() );
 }

 /** adds fraction of constraints that are not longer open for a detector added to detector chain */
 void Seeed::addPctConssFromFree(
    SCIP_Real pct
    )
 {
    pctConssFromFree.push_back( pct );

    assert( pctConssFromFree.size() <= detectorChain.size() );
 }

 /** adds fraction of constraints assigned to a block for a detector added to detector chain */
 void Seeed::addPctConssToBlock(
    SCIP_Real pct
    )
 {
    pctConssToBlock.push_back( pct );

    assert( pctConssToBlock.size() <= detectorChain.size() );
 }

 /** adds fraction of constraints assigned to the border for a detector added to detector chain */
 void Seeed::addPctConssToBorder(
    SCIP_Real pct
    )
 {
    pctConssToBorder.push_back( pct );

    assert( pctConssToBorder.size() <= detectorChain.size() );
 }

 /** adds fraction of variables that are not longer open for a detector added to detector chain */
 void Seeed::addPctVarsFromFree(
    SCIP_Real pct
    )
 {
    pctVarsFromFree.push_back( pct );

    assert( pctVarsFromFree.size() <= detectorChain.size() );
 }

 /** adds fraction of variables assigned to a block for a detector added to detector chain */
 void Seeed::addPctVarsToBlock(
    SCIP_Real pct
    )
 {
    pctVarsToBlock.push_back( pct );

    assert( pctVarsToBlock.size() <= detectorChain.size() );
 }

 /** adds fraction of variables assigned to the border for a detector added to detector chain */
 void Seeed::addPctVarsToBorder(
    SCIP_Real pct
    )
 {
    pctVarsToBorder.push_back( pct );

    assert( pctVarsToBorder.size() <= detectorChain.size() );
 }

/** returns true if at least one constraint is assigned to a block */
bool Seeed::alreadyAssignedConssToBlocks()
{
   for( int b = 0; b < this->nBlocks; ++ b )
      if( conssForBlocks[b].size() != 0 )
         return true;
   return false;
}

/** assigns open conss to master according to the cons assignment information given in constoblock hashmap */
SCIP_RETCODE Seeed::assignBorderFromConstoblock(
   SCIP_HASHMAP* constoblock,
   int givenNBlocks,
   Seeedpool* seeedpool
   )
{
   int cons;

   changedHashvalue = true;

   for( int i = 0; i < getNOpenconss(); ++ i )
   {
      cons = openConss[i];
      if( ! SCIPhashmapExists( constoblock, (void*) (size_t) cons ) )
         continue;
      if( (int) (size_t) SCIPhashmapGetImage( constoblock, (void*) (size_t) cons ) - 1 == givenNBlocks )
         bookAsMasterCons( cons );
   }

   flushBooked();

   sort();
   assert( checkConsistency( seeedpool ) );
   return SCIP_OKAY;
}

/** assigns open vars to stairlinking if they can be found in two consecutive blocks, returns true if stairlinkingvars
 * are assigned */
bool Seeed::assignCurrentStairlinking(
   Seeedpool* seeedpool
   )
{
   std::vector<int> blocksOfOpenvar;
   bool assigned = false;
   int var;
   int cons;

   changedHashvalue = true;

   /** assign all vars included in two consecutive blocks to stairlinking */
   for( int i = 0; i < getNOpenvars(); ++ i )
   {
      blocksOfOpenvar.clear();
      var = openVars[i];
      for( int b = 0; b < nBlocks; ++ b )
      {
         for( int c = 0; c < getNConssForBlock( b ); ++ c )
         {
            cons = conssForBlocks[b][c];
            if( seeedpool->getVal( cons, var ) != 0 )
            {
               blocksOfOpenvar.push_back( b );
               break;
            }
         }
      }
      if( blocksOfOpenvar.size() == 2 && blocksOfOpenvar[0] + 1 == blocksOfOpenvar[1] )
      {
         bookAsStairlinkingVar( var, blocksOfOpenvar[0] );
         assigned = true;
      }
   }

   flushBooked();

   if( assigned )
      sort();
   return assigned;
}

/** assigns every open cons
 *  - to master if it hits blockvars of different blocks
 *  - to the respective block if it hits a blockvar of exactly one block and no stairlinking var
 *  - to master if it hits a stairlinking var but there is no block the cons may be assigned to
 *  - to the block with the lowest number of conss if it hits a stairlinking var and there are blocks the cons may be assigned to
 *  returns true if there is a cons that has been assigned */
bool Seeed::assignHittingOpenconss(
   Seeedpool* seeedpool
   )
{
   int cons;
   int var;
   int block;
   bool stairlinking; /** true if the cons includes stairlinkingvars */
   bool assigned = false; /** true if open conss get assigned in this function */
   std::vector<int>::iterator it;
   std::vector<int> blocksOfStairlinkingvars; /** first block of the stairlinkingvars which can be found in the conss */
   std::vector<int> blocksOfVars; /** blocks of the vars which can be found in the conss */
   std::vector<int> blocks; /** cons can be assigned to the blocks stored in this vector */
   std::vector<int> eraseBlock;

   changedHashvalue = true;

   for( size_t c = 0; c < openConss.size(); ++ c )
   {
      cons = openConss[c];
      stairlinking = false;

      blocksOfVars.clear();
      blocks.clear();
      blocksOfStairlinkingvars.clear();
      eraseBlock.clear();

      /** fill out blocksOfStairlinkingvars and blocksOfBlockvars */
      for( int b = 0; b < nBlocks; ++ b )
      {
         for( int v = 0; v < seeedpool->getNVarsForCons( cons ); ++ v )
         {
            var = seeedpool->getVarsForCons( cons )[v];
            if( isVarBlockvarOfBlock( var, b ) )
            {
               blocksOfVars.push_back( b );
               break;
            }
         }
      }

      for( int b = 0; b < nBlocks; ++ b )
      {
         for( int v = 0; v < seeedpool->getNVarsForCons( cons ); ++ v )
         {
            int var2 = seeedpool->getVarsForCons(cons)[v];
            std::vector<int>::iterator lb = lower_bound( stairlinkingVars[b].begin(), stairlinkingVars[b].end(), var2 );
            if( lb != stairlinkingVars[b].end() &&  *lb == var2 )
            {
               stairlinking = true;
               blocksOfStairlinkingvars.push_back( b );
               break;
            }
         }
      }

      /** fill out blocks */
      if( stairlinking && blocksOfVars.size() < 2 )
      {
         if( blocksOfVars.size() == 0 )
         {
            blocks.push_back( blocksOfStairlinkingvars[0] );
            blocks.push_back( blocksOfStairlinkingvars[0] + 1 );
            for( size_t i = 1; i < blocksOfStairlinkingvars.size(); ++ i )
            {
               for( it = blocks.begin(); it != blocks.end(); ++ it )
               {
                  if( * it != blocksOfStairlinkingvars[i] && * it != blocksOfStairlinkingvars[i] + 1 )
                     eraseBlock.push_back( * it );
               }
               for( size_t j = 0; j < eraseBlock.size(); ++ j )
               {
                  it = find( blocks.begin(), blocks.end(), eraseBlock[j] );
                  assert( it != blocks.end() );
                  blocks.erase( it );
               }
            }
         }
         else
         {
            blocks.push_back( blocksOfVars[0] );
            for( size_t i = 0; i < blocksOfStairlinkingvars.size(); ++ i )
            {
               if( blocks[0] != blocksOfStairlinkingvars[i] && blocks[0] != blocksOfStairlinkingvars[i] + 1 )
               {
                  blocks.clear();
                  break;
               }
            }
         }
      }

      if( blocksOfVars.size() > 1 )
      {
         bookAsMasterCons( cons );
         assigned = true;
      }
      else if( ! stairlinking && blocksOfVars.size() == 1 )
      {
         bookAsBlockCons( cons, blocksOfVars[0] );
         assigned = true;
      }
      else if( stairlinking && blocks.size() == 0 )
      {
         bookAsMasterCons( cons );
         assigned = true;
      }
      else if( stairlinking && blocks.size() == 1 )
      {
         bookAsBlockCons( cons, blocks[0] );
         assigned = true;
      }
      else if( stairlinking && blocks.size() > 1 )
      {
         block = blocks[0];
         for( size_t i = 1; i < blocks.size(); ++ i )
         {
            if( getNConssForBlock( i ) < getNConssForBlock( block ) )
               block = i;
         }
         bookAsBlockCons( cons, block );
         assigned = true;
      }
   }

   flushBooked();

   if( assigned )
      sort();

   return assigned;
}

/** assigns every open var
 *  - to the respective block if it hits blockconss of exactly one block
 *  - to linking if it hits blockconss of more than one different blocks
 *  returns true if there is a var that has been assigned */
bool Seeed::assignHittingOpenvars(
   Seeedpool* seeedpool
   )
{
   int cons;
   int var;
   std::vector<int> blocksOfOpenvar;
   bool found;
   bool assigned = false;

   changedHashvalue = true;

   /** set vars to linking, if they can be found in more than one block;
    * set vars to block if they can be found in only one block */
   for( size_t i = 0; i < openVars.size(); ++ i )
   {
      blocksOfOpenvar.clear();
      var = openVars[i];
      assert( var >= 0 && var < nVars );
      for( int b = 0; b < nBlocks; ++ b )
      {
         found = false;
         for( int c = 0; c < getNConssForBlock( b ) && ! found; ++ c )
         {
            cons = conssForBlocks[b][c];
            for( int v = 0; v < seeedpool->getNVarsForCons( cons ) && ! found; ++ v )
            {
               if( seeedpool->getVarsForCons( cons )[v] == var )
               {
                  blocksOfOpenvar.push_back( b );
                  found = true;
               }
            }
         }
      }
      if( blocksOfOpenvar.size() == 1 )
      {
         bookAsBlockVar( var, blocksOfOpenvar[0] );
         assigned = true;
      }
      else if( blocksOfOpenvar.size() > 1 )
      {
         bookAsLinkingVar( var );
         assigned = true;
      }
   }

   flushBooked();

   if( assigned )
      sort();

   return assigned;
}

/** assigns every open cons to master that hits
 *  - exactly one block var and at least one open var or
 *  - a master var */
SCIP_RETCODE Seeed::assignOpenPartialHittingConsToMaster(
   Seeedpool* seeedpool
   )
{
   int cons;
   int var;
   std::vector<int> blocksOfBlockvars; /** blocks with blockvars which can be found in the cons */
   std::vector<int> blocksOfOpenvar; /** blocks in which the open var can be found */
   bool master;
   bool hitsOpenVar;
   std::vector<bool> isblockhit;
   changedHashvalue = true;

   /** set openConss with more than two blockvars to master */
   for( size_t c = 0; c < openConss.size(); ++ c )
   {
      isblockhit= std::vector<bool>(getNBlocks(), false );
      blocksOfBlockvars.clear();
      master = false;
      hitsOpenVar = false;
      cons = openConss[c];


      for( int v = 0; v < seeedpool->getNVarsForCons( cons ) && ! master; ++ v )
      {
         var = seeedpool->getVarsForCons( cons )[v];

         if( isVarOpenvar( var ) )
         {
            hitsOpenVar = true;
            continue;
         }

         if( isVarMastervar( var ) )
         {
            master = true;
            bookAsMasterCons( cons );
            continue;
         }

         for( int b = 0; b < nBlocks; ++ b )
         {
            if( isblockhit[b] )
               continue;

            if( isVarBlockvarOfBlock( var, b ) )
            {
               blocksOfBlockvars.push_back( b );
               isblockhit[b] = true;
               break;
            }
         }
      }
      if( blocksOfBlockvars.size() == 1 && hitsOpenVar )
      {
         bookAsMasterCons( cons );
      }
   }

   flushBooked();

   return SCIP_OKAY;
}

/** assigns open conss/vars that hit exactly one block and at least one open var/cons to border */
SCIP_RETCODE Seeed::assignOpenPartialHittingToMaster(
   Seeedpool* seeedpool
   )
{
   changedHashvalue = true;
   assignOpenPartialHittingConsToMaster( seeedpool );
   assignOpenPartialHittingVarsToMaster( seeedpool );
   return SCIP_OKAY;
}

/** assigns every open var to linking that hits
 *  - exactly one block cons and at least one open cons */
SCIP_RETCODE Seeed::assignOpenPartialHittingVarsToMaster(
   Seeedpool* seeedpool
   )
{
   int cons;
   int var;
   std::vector<int> blocksOfBlockvars; /** blocks with blockvars which can be found in the cons */
   std::vector<int> blocksOfOpenvar; /** blocks in which the open var can be found */
   bool hitsOpenCons;
   std::vector<bool> isblockhit;

   changedHashvalue = true;

   /** set open var to linking if it can be found in one block and open constraint */
   for( size_t i = 0; i < openVars.size(); ++ i )
   {
      isblockhit= std::vector<bool>(getNBlocks(), false );
      blocksOfOpenvar.clear();
      var = openVars[i];
      hitsOpenCons = false;

      for( int c = 0; c < seeedpool->getNConssForVar( var ); ++ c )
      {
         cons = seeedpool->getConssForVar( var )[c];
         if( isConsOpencons( cons ) )
         {
            hitsOpenCons = true;
            continue;
         }
         for( int b = 0; b < nBlocks; ++ b )
         {
            if ( isblockhit[b] )
               continue;

            if( isConsBlockconsOfBlock( cons, b ) )
            {
               blocksOfOpenvar.push_back( b );
               isblockhit[b] = true;
               break;
            }
         }

      }


      if( blocksOfOpenvar.size() == 1 && hitsOpenCons )
      {
         bookAsLinkingVar( var );
      }
   }

   flushBooked();

   return SCIP_OKAY;
}

/** adds blocks and assigns open conss to such a new block or to master
 *  according to the cons assignment information given in constoblock hashmap */
SCIP_RETCODE Seeed::assignSeeedFromConstoblock(
   SCIP_HASHMAP* constoblock,
   int additionalNBlocks,
   Seeedpool* seeedpool
   )
{
   int oldNBlocks = nBlocks;
   int consblock;
   int cons;

   assert( additionalNBlocks >= 0 );

   changedHashvalue = true;

   for( int b = 0; b < additionalNBlocks; ++ b )
      addBlock();

   for( int i = 0; i < getNOpenconss(); ++ i )
   {
      cons = openConss[i];

      if( ! SCIPhashmapExists( constoblock, (void*) (size_t) cons ) )
         continue;
      consblock = oldNBlocks + ( (int) (size_t) SCIPhashmapGetImage( constoblock, (void*) (size_t) cons ) - 1 );
      assert( consblock >= oldNBlocks && consblock <= nBlocks );
      if( consblock == nBlocks )
         bookAsMasterCons( cons );
      else
         bookAsBlockCons( cons, consblock );
   }

   flushBooked();

   deleteEmptyBlocks(false);
   sort();
   assert( checkConsistency( seeedpool ) );
   return SCIP_OKAY;
}

/** adds blocks and assigns open conss to such a new block or to master
 *  according to the cons assignment information given in constoblock vector */
SCIP_RETCODE Seeed::assignSeeedFromConstoblockVector(
   std::vector<int> constoblock,
   int additionalNBlocks,
   Seeedpool* seeedpool
   )
{
   int oldNBlocks = nBlocks;
   int consblock;
   int cons;

   assert( additionalNBlocks >= 0 );

   changedHashvalue = true;

   for( int b = 0; b < additionalNBlocks; ++ b )
      addBlock();

   for( int i = 0; i < getNOpenconss(); ++ i )
   {
      cons = openConss[i];

      if( constoblock[cons] == - 1 )
         continue;

      consblock = oldNBlocks + ( constoblock[cons] - 1 );
      assert( consblock >= oldNBlocks && consblock <= nBlocks );
      if( consblock == nBlocks )
         bookAsMasterCons( cons );
      else
         bookAsBlockCons( cons, consblock );
   }

   flushBooked();

   deleteEmptyBlocks(false);
   sort();
   assert( checkConsistency( seeedpool ) );
   return SCIP_OKAY;
}

/** books a constraint to be added to the block constraints of the given block (after calling flushBooked) */
SCIP_RETCODE Seeed::bookAsBlockCons(
   int consToBlock,
   int block
   )
{
   assert( consToBlock >= 0 && consToBlock < nConss );
   if( block >= nBlocks )
      setNBlocks(block+1);
   assert( block >= 0 && block < nBlocks );
   std::pair<int, int> pair( consToBlock, block );
   bookedAsBlockConss.push_back( pair );
   return SCIP_OKAY;
}

/** books a variable to be added to the block variables of the given block (after calling flushBooked) */
SCIP_RETCODE Seeed::bookAsBlockVar(
   int varToBlock,
   int block
   )
{
   assert( varToBlock >= 0 && varToBlock < nVars );
   assert( block >= 0 && block < nBlocks );
   std::pair<int, int> pair( varToBlock, block );
   bookedAsBlockVars.push_back( pair );
   return SCIP_OKAY;
}

/** books a constraint to be added to the master constraints (after calling flushBooked)*/
SCIP_RETCODE Seeed::bookAsMasterCons(
   int consToMaster
   )
{
   assert( consToMaster >= 0 && consToMaster < nConss );
   bookedAsMasterConss.push_back( consToMaster );
   return SCIP_OKAY;
}

/** books a variable to be added to the master variables (after calling flushBooked) */
SCIP_RETCODE Seeed::bookAsMasterVar(
   int varToMaster
   )
{
   assert( varToMaster >= 0 && varToMaster < nVars );
   bookedAsMasterVars.push_back( varToMaster );
   return SCIP_OKAY;
}

/** books a variable to be added to the linking variables (after calling flushBooked) */
SCIP_RETCODE Seeed::bookAsLinkingVar(
   int varToLinking
   )
{
   assert( varToLinking >= 0 && varToLinking < nVars );
   bookedAsLinkingVars.push_back( varToLinking );
   return SCIP_OKAY;
}

/** books a variable to be added to the stairlinking variables of the given block and the following block (after calling flushBooked) */
SCIP_RETCODE Seeed::bookAsStairlinkingVar(
   int varToStairlinking,
   int firstBlock
   )
{
   assert( varToStairlinking >= 0 && varToStairlinking < nVars );
   assert( firstBlock >= 0 && firstBlock < ( nBlocks - 1 ) );
   std::pair<int, int> pair( varToStairlinking, firstBlock );
   bookedAsStairlinkingVars.push_back( pair );
   return SCIP_OKAY;
}

/** calculates the hashvalue of the seeed for comparing */
void Seeed::calcHashvalue()
{
   std::vector<std::pair<int, int>> blockorder = std::vector < std::pair<int, int> > ( 0 );
   long hashval = 0;
   long borderval = 0;

   /** find sorting for blocks (non decreasing according smallest row index) */
   for( int i = 0; i < this->nBlocks; ++ i )
   {
      if( this->conssForBlocks[i].size() > 0 )
         blockorder.push_back( std::pair<int, int>( i, this->conssForBlocks[i][0] ) );
      else
      {
         assert( this->varsForBlocks[i].size() > 0 );
         blockorder.push_back( std::pair<int, int>( i, this->getNConss() + this->varsForBlocks[i][0] ) );
      }
   }

   std::sort( blockorder.begin(), blockorder.end(), compare_blocks );

   for( int i = 0; i < nBlocks; ++ i )
   {
      long blockval = 0;
      int blockid = blockorder[i].first;

      for( size_t tau = 0; tau < conssForBlocks[blockid].size(); ++ tau )
      {
         blockval += ( 2 * conssForBlocks[blockid][tau] + 1 ) * pow( 2, tau % 16 );
      }

      hashval += primes[i % ( nPrimes - 1 )] * blockval;
   }

   for( size_t tau = 0; tau < masterConss.size(); ++ tau )
   {
      borderval += ( 2 * masterConss[tau] + 1 ) * pow( 2, tau % 16 );
   }

   hashval += primes[nBlocks % nPrimes] * borderval;

   hashval += primes[( nBlocks + 1 ) % nPrimes] * openVars.size();

   this->hashvalue = hashval;
}

/** reassigns linking vars stairlinkingvars if possible
 *  potentially reorders blocks for making a maximum number of linking vars stairlinking
 *  if all vars that connect exactly two blocks have a staircase structure, all of them become stairlinkingvars
 *  otherwise, the stairlinking assignment is done greedily
 *  precondition: seeed does not have any stairlinking vars */
void Seeed::calcStairlinkingVars(
   Seeedpool* seeedpool
   )
{
   assert( getNTotalStairlinkingvars() == 0 );

   /* data structure containing pairs of varindices and blocknumbers */
   std::vector< std::pair< int, std::vector< int > > > blocksOfVars = findLinkingVarsPotentiallyStairlinking( seeedpool );

   /* if there are no vars that are potentially stairlinking, return without further calculations */
   if( blocksOfVars.size() == 0 )
      return;

   GraphGCG* g = new GraphGCG( getNBlocks(), true );

   /* create block graph: every block is represented by a node and two nodes are adjacent if there exists a
    * var that potentially links these blocks, the edge weight is the number of such variables */
   for( int i = 0; i < (int) blocksOfVars.size(); ++i )
   {
      assert( blocksOfVars[i].second.size() == 2 );
      int v = blocksOfVars[i].second[0];
      int w = blocksOfVars[i].second[1];

      if ( g->isEdge( v, w ) )
      {
         g->setEdge( v, w, g->getEdgeWeight( v, w ) + 1 );
      }
      else
      {
         g->setEdge( v, w, 1 );
      }
   }


   bool isstaircase = true; /* maintains information whether staircase structure is still possible */
   std::vector< int > sources( 0 ); /* all nodes with degree one */
   std::vector< bool > marks( getNBlocks() ); /* a node is marked if its degree is zero or it is reachable from a source  */

   /* firstly, check whether every node has an degree of at most 2 */
   for( int b = 0; b < getNBlocks(); ++b )
   {
      if( g->getNNeighbors( b ) > 2 )
      {
         isstaircase = false;
         break;
      }
      else if( g->getNNeighbors( b ) == 1 )
      {
         sources.push_back( b );
      }
      else if ( g->getNNeighbors( b ) == 0 )
      {
         marks[b] = true;
      }
   }

   /* secondly, check whether there exists a circle in the graph by moving along all paths starting from a source */
   for( int s = 0; s < (int) sources.size() && isstaircase; ++s )
   {
      int curBlock = sources[s];
      if( marks[curBlock] )
         continue;

      marks[curBlock] = true;

      /* check whether there is an unmarked neighbor
       * if there is none, a circle is detected */
      do
      {
         std::vector< int > neighbors = g->getNeighbors( curBlock );
         if( !marks[neighbors[0]] )
         {
            marks[neighbors[0]] = true;
            curBlock = neighbors[0];
         }
         else if ( !marks[neighbors[1]] )
         {
            marks[neighbors[1]] = true;
            curBlock = neighbors[1];
         }
         else
         {
            isstaircase = false;
            break;
         }
      }
      while( g->getNNeighbors( curBlock ) != 1 );
   }

   /* thirdly, check whether all nodes with neighbors are reachable from a source,
    * since there is a circle if this is not the case */
   for( int b = 0; b < getNBlocks() && isstaircase; ++b )
   {
      if( !marks[b] )
      {
         isstaircase = false;
         break;
      }
   }

   if( isstaircase )
   {
      changeBlockOrderStaircase( g );
   }
   else
   {
      /* check if stairlinkingheuristic is activated */
      SCIP_Bool stairlinkingheur;
      SCIPgetBoolParam(scip, "detection/legacymode/stairlinkingheur", &stairlinkingheur);
      if( !stairlinkingheur )
         return;

      changeBlockOrderGreedily( g );
   }

   findVarsLinkingToStairlinking( seeedpool );

   assert( checkConsistency( seeedpool ) );
}

/** changes the block order in a way such that all linking vars that are potentially stairlinking
 *  may be reassigned to stairlinking
 *  precondition: all potentially stairlinking vars have a staircase structure */
void Seeed::changeBlockOrderStaircase(
   GraphGCG* g
   )
{
   int blockcounter = 0; /* counts current new block to assign an old one to */
   std::vector< int > blockmapping( getNBlocks() ); /* stores new block order */
   for( int b = 0; b < getNBlocks(); ++b )
      blockmapping[b] = -1;

   for( int b = 0; b < getNBlocks(); ++b )
   {
      if( g->getNNeighbors( b ) == 0 )
      {
         /* if block does not have a neighbor, just assign it to current blockindex */
         assert( blockmapping[b] == -1 );
         blockmapping[b] = blockcounter;
         ++blockcounter;
      }
      else if( blockmapping[b] == -1 && g->getNNeighbors( b ) == 1 )
      {
         /* if the block is the source of an yet unconsidered path, assign whole path to ascending new block ids */
         int curBlock = b;
         blockmapping[b] = blockcounter;
         ++blockcounter;

         do
         {
            std::vector< int > neighbors = g->getNeighbors( curBlock );

            if( blockmapping[neighbors[0]] == -1 )
            {
               blockmapping[neighbors[0]] = blockcounter;
               curBlock = neighbors[0];
            }
            else if ( blockmapping[neighbors[1]] == -1 )
            {
               blockmapping[neighbors[1]] = blockcounter;
               curBlock = neighbors[1];
            }
            else
            {
               assert( false );
            }
            ++blockcounter;
         }
         while( g->getNNeighbors( curBlock ) != 1 );
      }
   }

   changeBlockOrder( blockmapping );
}

/** changes the block order in a way such that some linking vars that are potentially stairlinking
 *  may be reassigned to stairlinking using a greedy method */
void Seeed::changeBlockOrderGreedily(
   GraphGCG* g
   )
{
   int blockcounter = 0; /* counts current new block to assign an old one to */
   std::vector< int > blockmapping( getNBlocks() ); /* stores new block order */
   for( int b = 0; b < getNBlocks(); ++b )
      blockmapping[b] = -1;

   for( int b = 0; b < getNBlocks(); ++b )
   {
      if( g->getNNeighbors( b ) == 0 )
      {
         /* if block does not have a neighbor, just assign it to current blockindex */
         assert( blockmapping[b] == -1 );
         blockmapping[b] = blockcounter;
         ++blockcounter;
      }
      else if( blockmapping[b] == -1 )
      {
         /* if the block is part of an yet unconsidered path, walk along this path greedily
          * and assign whole path to ascending new block ids */
         int curBlock = b;
         blockmapping[b] = blockcounter;
         int maxNeighbor;
         int maxNeighborVal;

         do
         {
            ++blockcounter;
            std::vector< int > neighbors = g->getNeighbors( curBlock );

            maxNeighbor = -1;
            maxNeighborVal = -1;

            /* find yet unassigned neighbor block with maximum number of stairlinking vars connecting it to current block */
            for( int i = 0; i < (int) neighbors.size(); ++i )
            {
               if( blockmapping[neighbors[i]] == -1 && g->getEdgeWeight( curBlock, neighbors[i] ) > maxNeighborVal )
               {
                  maxNeighbor = neighbors[i];
                  maxNeighborVal = g->getEdgeWeight( curBlock, neighbors[i] );
               }
            }

            if( maxNeighbor != -1 )
            {
               assert( blockmapping[maxNeighbor] == -1 );
               blockmapping[maxNeighbor] = blockcounter;
               curBlock = maxNeighbor;
            }
         }
         while( maxNeighbor != -1 );
      }
   }

   changeBlockOrder( blockmapping );
}

/** changes the order of the blocks according to the given mapping
 *  precondition: given mapping needs to be an adequately sized permutation */
void Seeed::changeBlockOrder(
   std::vector<int> oldToNewBlockIndex
   )
{
   assert((int ) oldToNewBlockIndex.size() == getNBlocks() );
   assert( getNTotalStairlinkingvars() == 0 );

   std::vector< std::vector< int > > newconssforblocks( getNBlocks() );
   std::vector< std::vector< int > > newvarsforblocks( getNBlocks() );

   for( int b = 0; b < getNBlocks(); ++b )
   {
      assert( 0 <= oldToNewBlockIndex[b] && oldToNewBlockIndex[b] < getNBlocks() );

      newconssforblocks[oldToNewBlockIndex[b]] = conssForBlocks[b];
      newvarsforblocks[oldToNewBlockIndex[b]] = varsForBlocks[b];
   }

   conssForBlocks = newconssforblocks;
   varsForBlocks = newvarsforblocks;
}

/** returns whether all cons are assigned and deletes the vector open cons if all are assigned */
bool Seeed::checkAllConssAssigned()
{
   for( size_t i = 0; i < openConss.size(); ++ i )
   {
      bool consfound = false;
      for( size_t k = 0; k < masterConss.size(); ++ k )
      {
         if( openConss[i] == masterConss[k] )
         {
            consfound = true;
            break;
         }
      }
      for( int b = 0; b < nBlocks && ! consfound; ++ b )
      {
         for( size_t k = 0; k < conssForBlocks[b].size(); ++ k )
         {
            if( openConss[i] == conssForBlocks[b][k] )
            {
               consfound = true;
               break;
            }
         }
      }
      if( ! consfound )
      {
         return false;
      }
   }
   openConss.clear();
   isconsopen = std::vector<bool>(nConss, false);
   return true;
}

/** returns true if the assignments in the seeed are consistent */
bool Seeed::checkConsistency(
   Seeedpool* seeedpool
   )
{
   std::vector<bool> openVarsBool( nVars, true );
   std::vector<int> stairlinkingvarsvec( 0 );
   std::vector<int>::const_iterator varIter = linkingVars.begin();
   std::vector<int>::const_iterator varIterEnd = linkingVars.end();

   int value;

   /** check if nblocks is set appropriately */
   if( nBlocks != (int) conssForBlocks.size() )
   {
      SCIPwarningMessage(scip, "In (seeed %d) nBlocks %d and size of conssForBlocks %d are not identical! \n" , id, nBlocks, conssForBlocks.size() );
      assert( false );
      return false;
   }

   if( nBlocks != (int) varsForBlocks.size() )
   {
      SCIPwarningMessage(scip, "In (seeed %d) nBlocks %d and size of varsForBlocks %d are not identical! \n" , id, nBlocks, varsForBlocks.size() );
      assert( false );
      return false;
   }

   /** check for empty (row- and col-wise) blocks */

   for( int b = 0; b < nBlocks; ++ b )
   {
      if( conssForBlocks[b].size() == 0 && varsForBlocks[b].size() == 0 )
      {
         SCIPwarningMessage(scip, "In (seeed %d) block %d is empty! \n" , id, b );
         this->displaySeeed();
         assert( false );
         return false;
      }
   }

   /**check variables (every variable is assigned at most once) */
   for( ; varIter != varIterEnd; ++ varIter )
   {
      if( ! openVarsBool[ * varIter] )
      {
         SCIPwarningMessage(scip, "In (seeed %d) linking variable with index %d is already assigned! \n" , id, * varIter );

         assert( false );
         return false;
      }
      openVarsBool[ * varIter] = false;
   }

   for( int b = 0; b < nBlocks; ++ b )
   {
      varIterEnd = varsForBlocks[b].end();
      for( varIter = varsForBlocks[b].begin(); varIter != varIterEnd; ++ varIter )
      {
         if( ! openVarsBool[ * varIter] )
         {
            SCIPwarningMessage(scip, "In (seeed %d) variable with index %d is already assigned but also assigned to block %d! \n" , id, * varIter, b );
            assert( false );
            return false;
         }
         openVarsBool[ * varIter] = false;
      }
   }

   varIterEnd = masterVars.end();
   for( varIter = masterVars.begin(); varIter != varIterEnd; ++ varIter )
   {
      if( ! openVarsBool[ * varIter] )
      {
         SCIPwarningMessage(scip, "In (seeed %d) variable with index %d is already assigned but also assigned to master! \n" , id, * varIter);
         assert( false );
         return false;
      }
      openVarsBool[ * varIter] = false;
   }

   for( int b = 0; b < nBlocks; ++ b )
   {
      varIter = stairlinkingVars[b].begin();
      varIterEnd = stairlinkingVars[b].end();
      for( ; varIter != varIterEnd; ++ varIter )
      {
         if( ! openVarsBool[ * varIter] )
         {
            SCIPwarningMessage(scip, "In (seeed %d) variable with index %d is already assigned but also assigned to stairlinking block %d! \n" , id, * varIter, b );
            assert( false );
            return false;
         }
         openVarsBool[ * varIter] = false;
      }
      if( ( b == nBlocks - 1 ) && ( (int) stairlinkingVars[b].size() != 0 ) )
      {
         SCIPwarningMessage(scip, "In (seeed %d) variable with index %d is is as assigned as stairlinking var of last block! \n" , id, * varIter );
         assert( false );
         return false;
      }
   }

   /** check if all not assigned variables are open vars */
   for( int v = 0; v < nVars; ++ v )
   {
      if( openVarsBool[v] == true && isVarOpenvar( v ) == false )
      {
         SCIPwarningMessage(scip, "In (seeed %d) variable with index %d is not assigned and not an open var! \n" , id, v );
         assert( false );
         return false;
      }
   }

   /** check if all open vars are not assigned */
   for( size_t i = 0; i < openVars.size(); ++ i )
   {
      if( openVarsBool[openVars[i]] == false )
      {
         SCIPwarningMessage(scip, "In (seeed %d) variable with index %d is an open var but assigned! \n" , id, openVars[i]  );
         assert( false );
         return false;
      }
   }

   /** check constraints (every constraint is assigned at most once) */
   std::vector<bool> openConssBool( nConss, true );
   std::vector<int> openConssVec( 0 );
   std::vector<int>::const_iterator consIter = masterConss.begin();
   std::vector<int>::const_iterator consIterEnd = masterConss.end();

   for( ; consIter != consIterEnd; ++ consIter )
   {
      if( ! openConssBool[ * consIter] )
      {
         SCIPwarningMessage(scip, "In (seeed %d) constraint with index %d is at least two times assigned as a master constraint! \n" , id, * consIter  );
         assert( false );
         return false;
      }
      openConssBool[ * consIter] = false;
   }

   for( int b = 0; b < nBlocks; ++ b )
   {
      consIterEnd = conssForBlocks[b].end();
      for( consIter = conssForBlocks[b].begin(); consIter != consIterEnd; ++ consIter )
      {
         if( ! openConssBool[ * consIter] )
         {
            SCIPwarningMessage(scip, "In (seeed %d) constraint with index %d is already assigned but also assigned to block %d! \n" , id, * consIter, b  );
            assert( false );
            return false;
         }
         openConssBool[ * consIter] = false;
      }
   }

   /** check if all not assigned constraints are open cons */
   for( int v = 0; v < nConss; ++ v )
   {
      if( openConssBool[v] == true && isConsOpencons( v ) == false )
      {
         SCIPwarningMessage(scip, "In (seeed %d) constraint with index %d is not assigned and not an open cons! \n" , id, v  );
         assert( false );
         return false;
      }
   }

   /** check if all open conss are not assigned */
   for( size_t i = 0; i < openConss.size(); ++ i )
   {
      if( openConssBool[openConss[i]] == false )
      {
         SCIPwarningMessage(scip, "In (seeed %d) constraint with index %d is an open cons but assigned! \n" , id,  openConss[i] );
         assert( false );
         return false;
      }
   }

   /** check if the seeed is sorted */
   for( int b = 0; b < nBlocks; ++ b )
   {
      value = - 1;
      for( int v = 0; v < getNVarsForBlock( b ); ++ v )
      {
         if( ! ( value < getVarsForBlock( b )[v] ) )
         {
            SCIPwarningMessage(scip, "In (seeed %d) variables of block %d are not sorted! \n" , id,  b );
            assert( false );
            return false;
         }
         value = getVarsForBlock( b )[v];
      }
   }
   for( int b = 0; b < nBlocks; ++ b )
   {
      value = - 1;
      for( int v = 0; v < getNStairlinkingvars( b ); ++ v )
      {
         if( ! ( value < getStairlinkingvars( b )[v] ) )
         {
            SCIPwarningMessage(scip, "In (seeed %d) stairlinking variables of block %d are not sorted! \n" , id,  b );
            assert( false );
            return false;
         }
         value = getStairlinkingvars( b )[v];
      }
   }
   value = - 1;
   for( int v = 0; v < getNLinkingvars(); ++ v )
   {
      if( ! ( value < getLinkingvars()[v] ) )
      {
         SCIPwarningMessage(scip, "In (seeed %d) linking variables are not sorted! \n" , id );
         assert( false );
         return false;
      }
      value = getLinkingvars()[v];
   }
   value = - 1;
   for( int v = 0; v < getNMastervars(); ++ v )
   {
      if( ! ( value < getMastervars()[v] ) )
      {
         SCIPwarningMessage(scip, "In (seeed %d) master variables are not sorted! \n" , id );
         assert( false );
         return false;
      }
      value = getMastervars()[v];
   }
   for( int b = 0; b < nBlocks; ++ b )
   {
      value = - 1;
      for( int v = 0; v < getNConssForBlock( b ); ++ v )
      {
         if( ! ( value < getConssForBlock( b )[v] ) )
         {
            SCIPwarningMessage(scip, "In (seeed %d) constraints of block %d are not sorted! \n" , id,  b );
            assert( false );
            return false;
         }
         value = getConssForBlock( b )[v];
      }
   }
   value = - 1;
   for( int v = 0; v < getNMasterconss(); ++ v )
   {
      if( ! ( value < getMasterconss()[v] ) )
      {
         SCIPwarningMessage(scip, "In (seeed %d) master constraints are not sorted! \n" , id);
         assert( false );
         return false;
      }
      value = getMasterconss()[v];
   }

   /** check if variables hitting a cons are either in the cons's block or border or still open */
   for( int b = 0; b < nBlocks; ++ b )
   {
      for( int c = 0; c < getNConssForBlock( b ); ++ c )
      {
         for( int v = 0; v < seeedpool->getNVarsForCons( getConssForBlock( b )[c] ); ++ v )
         {
            int varid = seeedpool->getVarsForCons( getConssForBlock( b )[c] )[v];

            if( ! ( isVarBlockvarOfBlock( varid, b ) || isVarLinkingvar( varid ) || isVarStairlinkingvarOfBlock( varid, b )
               || isVarOpenvar( varid ) ) )
            {
               SCIPwarningMessage( scip,
                  "WARNING! Variable %d is not part of block %d or linking or open as constraint %d suggests! \n ", varid, b,
                  getConssForBlock( b )[c] );

               return false;
            }
         }
      }
   }

   return true;
}

/** assigns all open constraints and open variables
 *  strategy: assigns all conss and vars to the same block if they are indirectly connected
 *  a cons and a var are directly connected if the var appears in the cons */
SCIP_RETCODE Seeed::completeByConnected(
   Seeedpool* seeedpool
   )
{

   int cons;
   int var;

   changedHashvalue = true;

   /** tools to check if the openVars can still be found in a constraint yet */
   std::vector<int> varInBlocks; /** stores, in which block the variable can be found */

   /** tools to update openVars */
   std::vector<int> openvarsToDelete( 0 );
   std::vector<int> oldOpenconss;

   std::vector<bool> isConsOpen( nConss, false );
   std::vector<bool> isConsVisited( nConss, false );

   std::vector<bool> isVarOpen( nVars, false );
   std::vector<bool> isVarVisited( nVars, false );

   std::queue<int> helpqueue = std::queue<int>();
   std::vector<int> neighborConss( 0 );
   std::vector<int> neighborVars( 0 );

   assert( (int) conssForBlocks.size() == nBlocks );
   assert( (int) varsForBlocks.size() == nBlocks );
   assert( (int) stairlinkingVars.size() == nBlocks );

   SCIP_CALL( refineToMaster( seeedpool ) );


   if( nBlocks < 0 )
      nBlocks = 0;

   /** initialize data structures */
   for( size_t c = 0; c < openConss.size(); ++ c )
   {
      cons = openConss[c];
      isConsOpen[cons] = true;
   }

   for( size_t v = 0; v < openVars.size(); ++ v )
   {
      var = openVars[v];
      isVarOpen[var] = true;
   }

   /** do breadth first search to find connected conss and vars */
   while( ! openConss.empty() )
   {
      int newBlockNr;

      assert( helpqueue.empty() );
      helpqueue.push( openConss[0] );
      neighborConss.clear();
      neighborConss.push_back( openConss[0] );
      isConsVisited[openConss[0]] = true;
      neighborVars.clear();

      while( ! helpqueue.empty() )
      {
         int nodeCons = helpqueue.front();
         assert( isConsOpencons( nodeCons ) );
         helpqueue.pop();
         for( int v = 0; v < seeedpool->getNVarsForCons( nodeCons ); ++ v )
         {
            var = seeedpool->getVarsForCons( nodeCons )[v];
            assert( isVarOpenvar( var ) || isVarLinkingvar( var ) );

            if( isVarVisited[var] || isVarLinkingvar( var ) )
               continue;

            for( int c = 0; c < seeedpool->getNConssForVar( var ); ++ c )
            {
               int otherNodeCons = seeedpool->getConssForVar( var )[c];
               if( ! isConsOpen[otherNodeCons] || isConsVisited[otherNodeCons] )
               {
                  continue;
               }
               assert( isConsOpencons( otherNodeCons ) );
               isConsVisited[otherNodeCons] = true;
               neighborConss.push_back( otherNodeCons );
               helpqueue.push( otherNodeCons );
            }
            isVarVisited[var] = true;
            neighborVars.push_back( var );
         }
      }

      /** assign found conss and vars to a new block */
      newBlockNr = getNBlocks() + 1;
      setNBlocks( newBlockNr );
      for( size_t i = 0; i < neighborConss.size(); ++ i )
      {
         cons = neighborConss[i];

         assert( isConsOpencons( cons ) );
         setConsToBlock( cons, newBlockNr - 1 );

         deleteOpencons( cons );
      }
      for( size_t i = 0; i < neighborVars.size(); ++ i )
      {
         var = neighborVars[i];
         setVarToBlock( var, newBlockNr - 1 );
         assert( isVarOpenvar( var ) );
         deleteOpenvar( var );
      }
   }

   /** assign left open vars to block 0, if it exists, and to master, otherwise */
   for( size_t i = 0; i < openVars.size(); ++ i )
   {
      var = openVars[i];
      if( getNBlocks() != 0 )
         setVarToBlock( var, 0 );
      else
         setVarToMaster( var );
      openvarsToDelete.push_back( var );
   }

   for( size_t i = 0; i < openvarsToDelete.size(); ++ i )
   {
      var = openvarsToDelete[i];
      deleteOpenvar( var );
   }

   assert( openConss.empty() );
   assert( openVars.empty() );

   sort();

   assert( checkConsistency( seeedpool ) );

   return SCIP_OKAY;
}

/** assigns all open constraints and open variables
  *  strategy: assigns all conss same block if they are connected
  *  two constraints are adjacent if there is a common variable
  *  this relies on the consadjacency structure of the seeedpool
  *  hence it cannot be applied in presence of linking variables */
 SCIP_RETCODE Seeed::completeByConnectedConssAdjacency(
    Seeedpool* seeedpool /**< a seeedpool that uses this seeed */
    )
 {
    int cons;
    int var;

    changedHashvalue = true;

    /** tools to check if the openVars can still be found in a constraint yet */
    std::vector<int> varInBlocks; /** stores, in which block the variable can be found */

    /** tools to update openVars */
    std::vector<int> oldOpenconss;
    std::vector<int> openvarsToDelete;

    if( getNLinkingvars() != 0 )
       return completeByConnected(seeedpool);

    std::vector<bool> isConsOpen( nConss, false );
    std::vector<bool> isConsVisited( nConss, false );

    std::queue<int> helpqueue = std::queue<int>();
    std::vector<int> neighborConss( 0 );

    assert( (int) conssForBlocks.size() == nBlocks );
    assert( (int) varsForBlocks.size() == nBlocks );
    assert( (int) stairlinkingVars.size() == nBlocks );

    SCIP_CALL( refineToMaster( seeedpool ) );

    if( nBlocks < 0 )
       nBlocks = 0;

    /** initialize data structures */
    for( size_t c = 0; c < openConss.size(); ++ c )
    {
       cons = openConss[c];
       isConsOpen[cons] = true;
    }

    /** do breadth first search to find connected conss */
    while( ! openConss.empty() )
    {
       int newBlockNr;

       assert( helpqueue.empty() );
       helpqueue.push( openConss[0] );
       neighborConss.clear();
       neighborConss.push_back( openConss[0] );
       isConsVisited[openConss[0]] = true;

       while( ! helpqueue.empty() )
       {
          int nodeCons = helpqueue.front();
          assert( isConsOpencons( nodeCons ) );
          helpqueue.pop();
          for( int c = 0; c < seeedpool->getNConssForCons( nodeCons ); ++ c )
          {
             int othercons = seeedpool->getConssForCons( nodeCons )[c];

             if( isConsVisited[othercons] || isConsMastercons( othercons ) || ! isConsOpen[othercons] )
                continue;

             assert( isConsOpencons( othercons ) );
             isConsVisited[othercons] = true;
             neighborConss.push_back( othercons );
             helpqueue.push( othercons );
          }
       }

       /** assign found conss and vars to a new block */
       newBlockNr = getNBlocks() + 1;
       setNBlocks( newBlockNr );
       for( size_t i = 0; i < neighborConss.size(); ++ i )
       {
          cons = neighborConss[i];

          assert( isConsOpencons( cons ) );
          setConsToBlock( cons, newBlockNr - 1 );
          deleteOpencons( cons );

          for( int j = 0; j < seeedpool->getNVarsForCons(cons); ++ j )
          {
             int newvar = seeedpool->getVarsForCons(cons)[j];

             if( isVarLinkingvar(newvar) )
                continue;

<<<<<<< HEAD
             assert(! isVarMastervar(newvar) );
=======
             assert(! isVarMastervar( newvar) );
>>>>>>> 859f7cff
             setVarToBlock( newvar, newBlockNr - 1 );
             assert( isVarOpenvar( newvar ) );
             deleteOpenvar( newvar );
          }

       }

    }

    /** assign left open vars to block 0, if it exists, and to master, otherwise */
    for( size_t i = 0; i < openVars.size(); ++ i )
    {
       var = openVars[i];
       if( getNBlocks() != 0 )
          setVarToBlock( var, 0 );
       else
          setVarToMaster( var );
       openvarsToDelete.push_back( var );
    }

    for( size_t i = 0; i < openvarsToDelete.size(); ++ i )
    {
       var = openvarsToDelete[i];
       deleteOpenvar( var );
    }

    assert( openConss.empty() );
    assert( openVars.empty() );

    sort();

    assert( checkConsistency( seeedpool ) );

    return SCIP_OKAY;
 }


/** assigns all open constraints and open variables
 *  strategy: assigns a cons (and related vars) to any block if possible by means of prior var assignments
 *  and to master, if there does not exist such a block */
SCIP_RETCODE Seeed::completeGreedily(
   Seeedpool* seeedpool
   )
{
   bool checkVar;
   bool varInBlock;
   bool notassigned;

   changedHashvalue = true;

   /** tools to check if the openVars can still be found in a constraint yet*/
   std::vector<int> varInBlocks; /** stores, in which block the variable can be found */

   assert( (int) conssForBlocks.size() == nBlocks );
   assert( (int) varsForBlocks.size() == nBlocks );
   assert( (int) stairlinkingVars.size() == nBlocks );

   if( nBlocks == 0 && openConss.size() > 0 )
   {
      addBlock();
      if( openConss.size() != 0 )
      {
         setConsToBlock( openConss[0], 0 );
         openConss.erase( openConss.begin() );
      }
      else if( masterConss.size() != 0 )
      {
         setConsToBlock( masterConss[0], 0 );
         masterConss.erase( masterConss.begin() );
         isconsmaster[masterConss[0]] = false;
      }
      else
         assert( ! ( openConss.size() == 0 && masterConss.size() == 0 ) );
   }

   /** check if the openVars can already be found in a constraint */
   for( size_t i = 0; i < openVars.size(); ++ i )
   {/** assigns all open constraints and open variables
    *  strategy: assign all conss and vars that are indirectly connected to the same block
    *  a cons and a var are directly connected if the var appears in the cons */
      varInBlocks.clear();

      /** test if the variable can be found in blocks */
      for( int b = 0; b < nBlocks; ++ b )
      {
         varInBlock = false;
         for( size_t k = 0; k < conssForBlocks[b].size() && ! varInBlock; ++ k )
         {
            for( int l = 0; l < seeedpool->getNVarsForCons( conssForBlocks[b][k] ); ++ l )
            {
               if( openVars[i] == seeedpool->getVarsForCons( conssForBlocks[b][k] )[l] )
               {
                  varInBlocks.push_back( b );
                  varInBlock = true;
                  break;
               }
            }
         }
      }
      if( varInBlocks.size() == 1 ) /** if the variable can be found in one block set the variable to a variable of the block*/
      {
         bookAsBlockVar( openVars[i], varInBlocks[0] );
         continue; /** the variable does'nt need to be checked any more */
      }
      else if( varInBlocks.size() == 2 ) /** if the variable can be found in two blocks check if it is a linking var or a stairlinking var*/
      {
         if( varInBlocks[0] + 1 == varInBlocks[1] )
         {
            bookAsStairlinkingVar( openVars[i], varInBlocks[0] );
            continue; /** the variable does'nt need to be checked any more */
         }
         else
         {
            bookAsLinkingVar( openVars[i] );
            continue; /** the variable does'nt need to be checked any more */
         }
      }
      else if( varInBlocks.size() > 2 ) /** if the variable can be found in more than two blocks it is a linking var */
      {
         bookAsLinkingVar( openVars[i] );
         continue; /** the variable does'nt need to be checked any more */
      }

      checkVar = true;

      /** if the variable can be found in an open constraint it is still an open var */
      for( size_t j = 0; j < openConss.size(); ++ j )
      {
         checkVar = true;
         for( int k = 0; k < seeedpool->getNVarsForCons( j ); ++ k )
         {
            if( openVars[i] == seeedpool->getVarsForCons( j )[k] )
            {
               checkVar = false;
               break;
            }
         }
         if( ! checkVar )
         {
            break;
         }
      }

      /** test if the variable can be found in a master constraint yet */
        for( int k = 0; k < seeedpool->getNConssForVar( openVars[i] ) && checkVar; ++ k )
        {
           if( isconsmaster[seeedpool->getConssForVar(openVars[i])[k]] )
           {
              bookAsMasterVar( openVars[i] );
              checkVar = false; /** the variable does'nt need to be checked any more */
              break;
           }
        }

//      for( size_t j = 0; j < masterConss.size() && checkVar; ++ j )
//      {
//         for( int k = 0; k < seeedpool->getNVarsForCons( masterConss[j] ); ++ k )
//         {
//            if( openVars[i] == seeedpool->getVarsForCons( masterConss[j] )[k] )
//            {
//               bookAsMasterVar( openVars[i] );
//               checkVar = false; /** the variable does'nt need to be checked any more */
//               break;
//            }
//         }
//      }
   }

   flushBooked();

   /** assign open conss greedily */
   for( size_t i = 0; i < openConss.size(); ++ i )
   {
      std::vector<int> vecOpenvarsOfBlock; /** stores the open vars of the blocks */
      bool consGotBlockcons = false; /** if the constraint can be assigned to a block */

      /** check if the constraint can be assigned to a block */
      for( int j = 0; j < nBlocks; ++ j )
      {
         /** check if all vars of the constraint are a block var of the current block, an open var, a linkingvar or a mastervar*/
         consGotBlockcons = true;
         for( int k = 0; k < seeedpool->getNVarsForCons( openConss[i] ); ++ k )
         {
            if( isVarBlockvarOfBlock( seeedpool->getVarsForCons( openConss[i] )[k], j )
               || isVarOpenvar( seeedpool->getVarsForCons( openConss[i] )[k] )
               || isVarLinkingvar( seeedpool->getVarsForCons( openConss[i] )[k] )
               || isVarStairlinkingvarOfBlock( seeedpool->getVarsForCons( openConss[i] )[k], j )
               || ( j != 0 && isVarStairlinkingvarOfBlock( seeedpool->getVarsForCons( openConss[i] )[k], j - 1 ) ) )
            {
               if( isVarOpenvar( seeedpool->getVarsForCons( openConss[i] )[k] ) )
               {
                  vecOpenvarsOfBlock.push_back( seeedpool->getVarsForCons( openConss[i] )[k] );
               }
            }
            else
            {
               vecOpenvarsOfBlock.clear(); /** the open vars don't get vars of the block */
               consGotBlockcons = false; /** the constraint can't be constraint of the block, check the next block */
               break;
            }
         }
         if( consGotBlockcons ) /** the constraint can be assigned to the current block */
         {
            bookAsBlockCons( openConss[i], j );
            for( size_t k = 0; k < vecOpenvarsOfBlock.size(); ++ k ) /** the openvars in the constraint get block vars */
            {
               setVarToBlock( vecOpenvarsOfBlock[k], j );
               deleteOpenvar( vecOpenvarsOfBlock[k] );
            }
            vecOpenvarsOfBlock.clear();

            break;
         }
      }

      if( ! consGotBlockcons ) /** the constraint can not be assigned to a block, set it to master */
         bookAsMasterCons( openConss[i] );
   }

   flushBooked();

   /** assign open vars greedily */
   for( size_t i = 0; i < openVars.size(); ++ i )
   {
      notassigned = true;
      for( size_t j = 0; j < masterConss.size() && notassigned; ++ j )
      {
         for( int k = 0; k < seeedpool->getNVarsForCons( masterConss[j] ); ++ k )
         {
            if( openVars[i] == seeedpool->getVarsForCons( masterConss[j] )[k] )
            {
               bookAsMasterVar( openVars[i] );
               notassigned = false;
               break;
            }
         }
      }
   }

   flushBooked();

   /** check if the open conss are all assigned */
   if( ! checkAllConssAssigned() )
   {
      SCIPwarningMessage(scip,"ERROR: Something went wrong, there are still open cons, although all should have been assigned\n" );
      assert( false ); /** assigns all open constraints and open variables
       *  strategy: assign all conss and vars to the same block if they are indirectly connected
       *  a cons and a var are directly connected if the var appears in the cons */
   }

   /** check if the open vars are all assigned */
   if( ! openVars.empty() )
   {
      SCIPwarningMessage(scip,"ERROR: Something went wrong, there are still open vars, although all should have been assigned\n" );
      assert( false );
   }

   assert( checkConsistency( seeedpool ) );

   return SCIP_OKAY;
}

/** returns true if the given detector used a consclassifier */
bool Seeed::consClassifierUsed(
   int detectorchainindex
   )
{
   assert( 0 <= detectorchainindex && detectorchainindex < (int) usedClassifier.size() );

   return ( usedClassifier[detectorchainindex] != NULL )
      && ( dynamic_cast<ConsClassifier*>( usedClassifier[detectorchainindex] ) != NULL );
}

/** assigns every open cons/var
 *  - to the respective block if it hits exactly one blockvar/blockcons and no open vars/conss
 *  - to master/linking if it hits blockvars/blockconss assigned to different blocks
 *  - and every cons to master that hits a master var
 *  - and every var to master if it does not hit any blockcons and has no open cons */
SCIP_RETCODE Seeed::considerImplicits(
   Seeedpool* seeedpool
   )
{
   int cons;
   int var;
   std::vector<int> blocksOfBlockvars; /** blocks with blockvars which can be found in the cons */
   std::vector<int> blocksOfOpenvar; /** blocks in which the open var can be found */
   bool master;
   bool hitsOpenVar;
   bool hitsOpenCons;

   changedHashvalue = true;

   sort();

   /** set openConss with more than two blockvars to master */
   for( size_t c = 0; c < openConss.size(); ++ c )
   {
      blocksOfBlockvars.clear();
      master = false;
      hitsOpenVar = false;
      cons = openConss[c];

      for( int v = 0; v < seeedpool->getNVarsForCons( cons ) && ! master; ++ v )
      {
         var = seeedpool->getVarsForCons( cons )[v];


         if( isVarMastervar( var ) )
         {
            master = true;
            bookAsMasterCons( cons );
            continue;
         }

         if( isVarOpenvar( var ) )
         {
            hitsOpenVar = true;
            continue;
         }


         for( int b = 0; b < nBlocks && ! master; ++ b )
         {
            if( isVarBlockvarOfBlock( var, b ) )
            {
               blocksOfBlockvars.push_back( b );
               break;
            }
         }
      }

      if( blocksOfBlockvars.size() > 1 && ! master )
         bookAsMasterCons( cons );

      /* also assign open constraints that only have vars assigned to one single block and no open vars*/
      if( blocksOfBlockvars.size() == 1 && ! hitsOpenVar && ! master )
         bookAsBlockCons( cons, blocksOfBlockvars[0] );
   }

   flushBooked();

   /** set open var to linking, if it can be found in more than one block or set it to a block if it has only constraints in that block and no open constraints */
   for( size_t i = 0; i < openVars.size(); ++ i )
   {
      blocksOfOpenvar.clear();
      var = openVars[i];
      hitsOpenCons = false;
      for( int c = 0; c < seeedpool->getNConssForVar( var ); ++ c )
      {
         cons = seeedpool->getConssForVar( var )[c];
         if( isConsOpencons( cons ) )
         {
            hitsOpenCons = true;
            break;
         }
      }
      for( int b = 0; b < nBlocks; ++ b )
      {
         for( int c = 0; c < seeedpool->getNConssForVar( var ); ++ c )
         {
            cons = seeedpool->getConssForVar( var )[c];
            if( isConsBlockconsOfBlock( cons, b ) )
            {
               blocksOfOpenvar.push_back( b );
               break;
            }
         }
      }

      if( blocksOfOpenvar.size() > 1 )
      {
         bookAsLinkingVar( var );
         continue;
      }

      if( blocksOfOpenvar.size() == 1 && ! hitsOpenCons )
      {
         bookAsBlockVar( var, blocksOfOpenvar[0] );
      }

      if( blocksOfOpenvar.size() == 0 && ! hitsOpenCons )
      {
         bookAsMasterVar( var );
      }
   }

   flushBooked();

   return SCIP_OKAY;
}

/** copies the given seeed's classifier statistics */
SCIP_RETCODE Seeed::copyClassifierStatistics(
   const Seeed* otherseeed
   )
{
   usedClassifier = otherseeed->usedClassifier;
   classesToMaster = otherseeed->classesToMaster;
   classesToLinking = otherseeed->classesToLinking;

   return SCIP_OKAY;
}

/** deletes empty blocks */
SCIP_RETCODE Seeed::deleteEmptyBlocks(
   bool variables
   )
{
   bool emptyBlocks = true;
   int block = - 1;
   int b;

   changedHashvalue = true;

   assert( (int) conssForBlocks.size() == nBlocks );
   assert( (int) varsForBlocks.size() == nBlocks );
   assert( (int) stairlinkingVars.size() == nBlocks );

   while( emptyBlocks )
   {
      emptyBlocks = false;
      for( b = 0; b < nBlocks; ++ b )
      {
         if( conssForBlocks[b].size() == 0 &&  ( variables ? varsForBlocks[b].size() == 0 : true) )
         {
            emptyBlocks = true;
            block = b;
         }
      }
      if( emptyBlocks )
      {
         nBlocks --;

         std::vector<std::vector<int>>::iterator it;

         it = stairlinkingVars.begin();
         for( b = 0; b < block; ++ b )
            it ++;
         stairlinkingVars.erase( it );

         it = conssForBlocks.begin();
         for( b = 0; b < block; ++ b )
            it ++;
         conssForBlocks.erase( it );

         it = varsForBlocks.begin();
         for( b = 0; b < block; ++ b )
            it ++;
         for( size_t j = 0; j < varsForBlocks[block].size(); ++ j )
         {
            openVars.push_back( varsForBlocks[block][j] );
            isvaropen[varsForBlocks[block][j]] = true;
         }
         varsForBlocks.erase( it );

         //set stairlinkingvars of the previous block to block vars
         if( block != 0 && (int) stairlinkingVars[block - 1].size() != 0 )
         {
            std::vector<int>::iterator iter = stairlinkingVars[block - 1].begin();
            std::vector<int>::iterator iterEnd = stairlinkingVars[block - 1].end();
            std::vector<int> stairlinkingVarsOfPreviousBlock;
            for( ; iter != iterEnd; ++ iter )
            {
               bookAsBlockVar( * iter, block - 1 );
               stairlinkingVarsOfPreviousBlock.push_back( * iter );
            }
            for( size_t i = 0; i < stairlinkingVarsOfPreviousBlock.size(); ++ i )
            {
               iter = find( stairlinkingVars[block - 1].begin(), stairlinkingVars[block - 1].end(),
                  stairlinkingVarsOfPreviousBlock[i] );
               assert( iter != stairlinkingVars[block - 1].end() );
               stairlinkingVars[block - 1].erase( iter );
            }
            flushBooked();
         }
      }
   }
   return SCIP_OKAY;
}

/** deletes a cons from list of open conss */
SCIP_RETCODE Seeed::deleteOpencons(
   int opencons
   )
{
   assert( opencons >= 0 && opencons < nConss );
   std::vector<int>::iterator it;
   it = lower_bound( openConss.begin(), openConss.end(), opencons );
   assert( it != openConss.end() && *it == opencons );
   openConss.erase( it );
   isconsopen[opencons] = false;
   changedHashvalue = true;

   return SCIP_OKAY;
}

/** deletes a var from the list of open vars */
SCIP_RETCODE Seeed::deleteOpenvar(
   int openvar
   )
{
   assert( openvar >= 0 && openvar < nVars );
   std::vector<int>::iterator it;
   it = lower_bound( openVars.begin(), openVars.end(), openvar );
   assert( it != openVars.end() && *it == openvar );
   openVars.erase( it );
   isvaropen[openvar] = false;
   changedHashvalue = true;
   return SCIP_OKAY;
}

/** displays the assignments of the conss */
SCIP_RETCODE Seeed::displayConss(Seeedpool* seeedpool)
{
   for( int b = 0; b < nBlocks; ++ b )
   {
      if( getNConssForBlock( b ) != 0 )
      {
         std::cout << "constraint(s) in block " << b << ": ";
         std::cout << getConssForBlock( b )[0] << "|" << SCIPconsGetName(seeedpool->getConsForIndex(getConssForBlock( b )[0]) ) ;
         for( int c = 1; c < getNConssForBlock( b ); ++ c )
            std::cout << ", " << getConssForBlock( b )[c] << "|" << SCIPconsGetName(seeedpool->getConsForIndex(getConssForBlock( b )[c]) ) ;
         std::cout << "\n";
      }
      else
         std::cout << "0 constraints in block " << b << std::endl;
   }

   if( getNMasterconss() != 0 )
   {
      std::cout << "masterconstraint(s): ";
      std::cout << masterConss[0];
      for( int c = 1; c < getNMasterconss(); ++ c )
         std::cout << ", " << masterConss[c];
      std::cout << "\n";
   }
   else
      std::cout << "0 masterconstraints" << std::endl;

   if( getNOpenconss() != 0 )
   {
      std::cout << "open constraint(s): ";
      std::cout << openConss[0];
      for( int c = 1; c < getNOpenconss(); ++ c )
         std::cout << ", " << openConss[c];
      std::cout << "\n";
   }
   else
      std::cout << "0 open constraints" << std::endl;

   return SCIP_OKAY;
}

/** displays the relevant information of the seeed */
SCIP_RETCODE Seeed::displayInfo(
   Seeedpool* seeedpool,
   int detailLevel
   )
{
   assert( seeedpool != NULL );
   assert( 0 <= detailLevel );


   std::cout << std::endl;

   /* general information */
   std::cout << "-- General information --" << std::endl;
   std::cout << " ID: " << id << std::endl;
   std::cout << " Hashvalue: " << hashvalue << std::endl;
   std::cout << " Score: " << score << std::endl;
   if( getNOpenconss() + getNOpenconss() > 0 )
      std::cout << " Maxwhitescore >= " << maxwhitescore << std::endl;
   else
      std::cout << " Maxwhitescore: " << maxwhitescore << std::endl;
   std::cout << " Seeed is for the " << ( isfromunpresolved ? "unpresolved" : "presolved" ) << " problem and "
      << ( usergiven ? "usergiven" : "not usergiven" ) << "." << std::endl;
   std::cout << " Number of constraints: " << getNConss() << std::endl;
   std::cout << " Number of variables: " << getNVars() << std::endl;

   std::cout << std::endl;

   /* detection information */
   std::cout << "-- Detection and detectors --" << std::endl;
   std::cout << " Seeed stems from the " << ( stemsFromUnpresolved ? "unpresolved" : "presolved" ) << " problem." << std::endl;
   if( isFromLegacymode() )
   {
      std::cout << " Seeed is from a detector operating in legacymode." << std::endl;
   }

   /* ancestor seeeds' ids */
   std::cout << " IDs of ancestor seeeds: ";
   if( listofancestorids.size() > 0 )
      std::cout << listofancestorids[0];
   for( int i = 1; i < (int) listofancestorids.size(); ++i )
      std::cout << ", " << listofancestorids[i];
   std::cout << std::endl;

   /* detector chain information */
   std::cout << " " << getNDetectors() << " detector" << ( getNDetectors() > 1 ? "s" : "" ) << " worked on this seeed:";
   if( getNDetectors() != 0 )
   {
      std::string detectorrepres;

      if( detectorChain[0] == NULL )
         detectorrepres = "user";
      else
      {
         /* potentially add finisher label */
         detectorrepres = (
            getNDetectors() != 1 || !isFinishedByFinisher ? DECdetectorGetName(detectorChain[0]) :
               "(finish) " + std::string(DECdetectorGetName(detectorChain[0])));
      }

      if( detailLevel > 0 )
      {
         std::cout << std::endl << " 1.: " << detectorrepres << std::endl;
         std::cout << getDetectorStatistics( 0 );
         std::cout << getDetectorClassifierInfo( seeedpool, 0, detailLevel > 1 && ( !stemsFromUnpresolved || isfromunpresolved ) );
      }
      else
      {
         std::cout << " " << detectorrepres;
      }

      for( int d = 1; d < getNDetectors(); ++d )
      {
         /* potentially add finisher label */
         detectorrepres = (
            getNDetectors() != d + 1 || !isFinishedByFinisher ? DECdetectorGetName(detectorChain[d]) :
               "(finish) " + std::string(DECdetectorGetName(detectorChain[d])));


         if( detailLevel > 0 )
         {
            std::cout << " " << ( d + 1 ) << ".: " << detectorrepres << std::endl;
            std::cout << getDetectorStatistics( d );
            std::cout << getDetectorClassifierInfo( seeedpool, d, detailLevel > 1 && ( !stemsFromUnpresolved || isfromunpresolved ) );
         }
         else
         {
            std::cout << ", " << detectorrepres;
         }
      }

      if( detailLevel <= 0 )
      {
         std::cout << std::endl;
      }
   }

   std::cout << std::endl;

   /* variable information */
   std::cout << "-- Border and unassigned --" << std::endl;
   std::cout << " Linkingvariables";
   if( detailLevel > 1 )
   {
      std::cout << " (" << getNLinkingvars() << ")";
      if( getNLinkingvars() > 0 )
         std::cout << ":  " << SCIPvarGetName( seeedpool->getVarForIndex( getLinkingvars()[0] ) );
      for( int v = 1; v < getNLinkingvars(); ++v )
      {
         std::cout << ", " << SCIPvarGetName( seeedpool->getVarForIndex( getLinkingvars()[v] ) );
      }
      std::cout << std::endl;
   }
   else
   {
      std::cout << ": " << getNLinkingvars() << std::endl;
   }
   std::cout << " Masterconstraints";
   if( detailLevel > 1 )
   {
      std::cout << " (" << getNMasterconss() << ")";
      if( getNMasterconss() > 0 )
         std::cout << ":  " << SCIPconsGetName( seeedpool->getConsForIndex( getMasterconss()[0] ) );
      for( int c = 1; c < getNMasterconss(); ++c )
      {
         std::cout << ", " << SCIPconsGetName( seeedpool->getConsForIndex( getMasterconss()[c] ) );
      }
      std::cout << std::endl;
   }
   else
   {
      std::cout << ": " << getNMasterconss() << std::endl;
   }
   std::cout << " Mastervariables";
   if( detailLevel > 1 )
   {
      std::cout << " (" << getNMastervars() << ")";
      if( getNMastervars() > 0 )
         std::cout << ":  " << SCIPvarGetName( seeedpool->getVarForIndex( getMastervars()[0] ) );
      for( int v = 1; v < getNMastervars(); ++v )
      {
         std::cout << ", " << SCIPvarGetName( seeedpool->getVarForIndex( getMastervars()[v] ) );
      }
      std::cout << std::endl;
   }
   else
   {
      std::cout << ": " << getNMastervars() << std::endl;
   }
   std::cout << " Open constraints";
   if( detailLevel > 1 )
   {
      std::cout << " (" << getNOpenconss() << ")";
      if( getNOpenconss() > 0 )
         std::cout << ":  " << SCIPconsGetName( seeedpool->getConsForIndex( getOpenconss()[0] ) );
      for( int c = 1; c < getNOpenconss(); ++c )
      {
         std::cout << ", " << SCIPconsGetName( seeedpool->getConsForIndex( getOpenconss()[c] ) );
      }
      std::cout << std::endl;
   }
   else
   {
      std::cout << ": " << getNOpenconss() << std::endl;
   }
   std::cout << " Open variables";
   if( detailLevel > 1 )
   {
      std::cout << " (" << getNOpenvars() << ")";
      if( getNOpenvars() > 0 )
         std::cout << ":  " << SCIPvarGetName( seeedpool->getVarForIndex( getOpenvars()[0] ) );
      for( int v = 1; v < getNOpenvars(); ++v )
      {
         std::cout << ", " << SCIPvarGetName( seeedpool->getVarForIndex( getOpenvars()[v] ) );
      }
      std::cout << std::endl;
   }
   else
   {
      std::cout << ": " << getNOpenvars() << std::endl;
   }

   std::cout << std::endl;

   /* block information */
   std::cout << "-- Blocks --" << std::endl;
   std::cout << " Number of blocks: " << nBlocks << std::endl;

   if( detailLevel > 0 )
   {
      for( int b = 0; b < nBlocks; ++b )
      {
         std::cout << " Block " << b << ":" << std::endl;

         std::cout << "  Constraints";
         if( detailLevel > 1 )
         {
            std::cout << " (" << getNConssForBlock( b ) << ")";
            if( getNConssForBlock( b ) > 0 )
               std::cout << ":  " << SCIPconsGetName( seeedpool->getConsForIndex( getConssForBlock( b )[0] ) );
            for( int c = 1; c < getNConssForBlock( b ); ++c )
            {
               std::cout << ", " << SCIPconsGetName( seeedpool->getConsForIndex( getConssForBlock( b )[c] ) );
            }
            std::cout << std::endl;
         }
         else
         {
            std::cout << ": " << getNConssForBlock( b ) << std::endl;
         }

         std::cout << "  Variables";
         if( detailLevel > 1 )
         {
            std::cout << " (" << getNVarsForBlock( b ) << ")";
            if( getNVarsForBlock( b ) > 0 )
               std::cout << ":  " << SCIPvarGetName( seeedpool->getVarForIndex( getVarsForBlock( b )[0] ) );
            for( int v = 1; v < getNVarsForBlock( b ); ++v )
            {
               std::cout << ", " << SCIPvarGetName( seeedpool->getVarForIndex( getVarsForBlock( b )[v] ) );
            }
            std::cout << std::endl;
         }
         else
         {
            std::cout << ": " << getNVarsForBlock( b ) << std::endl;
         }

         std::cout << "  Stairlinkingvariables";
         if( detailLevel > 1 )
         {
            std::cout << " (" << getNStairlinkingvars( b ) << ")";
            if( getNStairlinkingvars( b ) > 0 )
               std::cout << ":  " << SCIPvarGetName( seeedpool->getVarForIndex( getStairlinkingvars( b )[0] ) );
            for( int v = 1; v < getNStairlinkingvars( b ); ++v )
            {
               std::cout << ", " << SCIPvarGetName( seeedpool->getVarForIndex( getStairlinkingvars( b )[v] ) );
            }
            std::cout << std::endl;
         }
         else
         {
            std::cout << ": " << getNStairlinkingvars( b ) << std::endl;
         }
      }
   }

   std::cout << std::endl;

   return SCIP_OKAY;
}

/** displays the relevant information of the seeed */
SCIP_RETCODE Seeed::displaySeeed(
   Seeedpool* seeedpool
   )
{
   std::cout << "ID: " << id << std::endl;
   std::cout << "number of blocks: " << nBlocks << std::endl;
   std::cout << "hashvalue: " << hashvalue << std::endl;
   std::cout << "score: " << score << std::endl;
   if( getNOpenconss() + getNOpenconss() > 0 )
      std::cout << "maxwhitescore >= " << maxwhitescore << std::endl;
   else
      std::cout << "maxwhitescore: " << maxwhitescore << std::endl;
   std::cout << "ancestorids: ";
   for( size_t i = 0; i < listofancestorids.size(); ++ i )
      std::cout << listofancestorids[i] << "; ";
   std::cout << std::endl;

   for( int b = 0; b < nBlocks; ++ b )
   {
      std::cout << getNConssForBlock( b ) << " constraint(s) in block " << b << std::endl;
      std::cout << getNVarsForBlock( b ) << " variable(s) in block " << b << std::endl;
      std::cout << getNStairlinkingvars( b ) << " stairlinkingvariable(s) in block " << b << std::endl;
   }

   std::cout << getNLinkingvars() << " linkingvariable(s)" << std::endl;
   std::cout << getNMasterconss() << " mastercontraint(s)" << std::endl;
   std::cout << getNMastervars() << " mastervariable(s)" << std::endl;
   std::cout << getNOpenconss() << " open constraint(s)" << std::endl;
   std::cout << getNOpenvars() << " open variable(s)" << std::endl;
   std::cout << "  stems from unpresolved problem: " << stemsFromUnpresolved << std::endl;
   std::cout << getNDetectors() << " detector(s)";
   if( getNDetectors() != 0 )
   {
      std::string detectorrepres;

      if( detectorChain[0] == NULL )
         detectorrepres = "user";
      else
         detectorrepres = (
            getNDetectors() != 1 || ! isFinishedByFinisher ? DECdetectorGetName( detectorChain[0] ) :
               "(finish)" + std::string( DECdetectorGetName( detectorChain[0] ) ) );

      std::cout << ": " << detectorrepres;

      for( int d = 1; d < getNDetectors(); ++ d )
      {
         detectorrepres = (
            getNDetectors() != d + 1 || ! isFinishedByFinisher ? DECdetectorGetName( detectorChain[d] ) :
               "(finish)" + std::string( DECdetectorGetName( detectorChain[d] ) ) );

         std::cout << ", " << detectorrepres;
      }
   }
   std::cout << "\n";

   return SCIP_OKAY;
}

/** displays the assignments of the vars */
SCIP_RETCODE Seeed::displayVars(
   Seeedpool* seeedpool
   )
{
   for( int b = 0; b < nBlocks; ++ b )
   {
      if( getNVarsForBlock( b ) != 0 )
      {
         std::cout << "variable(s) in block " << b << ": ";
         std::cout << getVarsForBlock( b )[0] << " ("
            << ( seeedpool != NULL ? ( SCIPvarGetName( seeedpool->getVarForIndex( getVarsForBlock( b )[0] ) ) ) : "" )
            << ") ";
         for( int c = 1; c < getNVarsForBlock( b ); ++ c )
            std::cout << ", " << getVarsForBlock( b )[c] << " ("
               << ( seeedpool != NULL ? ( SCIPvarGetName( seeedpool->getVarForIndex( getVarsForBlock( b )[c] ) ) ) : "" )
               << ") ";
         std::cout << "\n";
      }
      else
         std::cout << "0 variables in block " << b << std::endl;
      if( getNStairlinkingvars( b ) != 0 )
      {
         std::cout << "stairlinkingvariable(s) in block " << b << ": ";
         std::cout << getStairlinkingvars( b )[0] << " ("
            << ( seeedpool != NULL ? ( SCIPvarGetName( seeedpool->getVarForIndex( getStairlinkingvars( b )[0] ) ) ) : "" )
            << ") ";
         for( int c = 1; c < getNStairlinkingvars( b ); ++ c )
            std::cout << ", " << getStairlinkingvars( b )[c] << " ("
               << ( seeedpool != NULL ? ( SCIPvarGetName( seeedpool->getVarForIndex( getStairlinkingvars( b )[c] ) ) ) : "" )
               << ") ";
         std::cout << "\n";
      }
      else
         std::cout << "0 stairlinkingvariables in block " << b << std::endl;
   }

   if( getNLinkingvars() != 0 )
   {
      std::cout << "linkingvariable(s): ";
      std::cout << linkingVars[0] << " ("
         << ( seeedpool != NULL ? ( SCIPvarGetName( seeedpool->getVarForIndex( linkingVars[0] ) ) ) : "" ) << ") ";
      for( int c = 1; c < getNLinkingvars(); ++ c )
         std::cout << ", " << linkingVars[c] << " ("
            << ( seeedpool != NULL ? ( SCIPvarGetName( seeedpool->getVarForIndex( linkingVars[c] ) ) ) : "" ) << ") ";
      std::cout << "\n";
   }
   else
      std::cout << "0 linkingvariables" << std::endl;

   if( getNMastervars() != 0 )
   {
      std::cout << "mastervariable(s): ";
      std::cout << masterVars[0] << " ("
         << ( seeedpool != NULL ? ( SCIPvarGetName( seeedpool->getVarForIndex( masterVars[0] ) ) ) : "" ) << ") ";
      for( int c = 1; c < getNMastervars(); ++ c )
         std::cout << ", " << masterVars[c] << " ("
            << ( seeedpool != NULL ? ( SCIPvarGetName( seeedpool->getVarForIndex( masterVars[c] ) ) ) : "" ) << ") ";
      std::cout << "\n";
   }
   else
      std::cout << "0 mastervariables" << std::endl;

   if( getNOpenvars() != 0 )
   {
      std::cout << "open variable(s): ";
      std::cout << openVars[0] << " ("
         << ( seeedpool != NULL ? ( SCIPvarGetName( seeedpool->getVarForIndex( openVars[0] ) ) ) : "" ) << ") ";
      for( int c = 1; c < getNOpenvars(); ++ c )
         std::cout << ", " << openVars[c] << " ("
            << ( seeedpool != NULL ? ( SCIPvarGetName( seeedpool->getVarForIndex( openVars[c] ) ) ) : "" ) << ") ";
      std::cout << "\n";
   }
   else
      std::cout << "0 open variables" << std::endl;

   return SCIP_OKAY;
}

/** computes the score of the given seeed based on the border, the average density score and the ratio of linking variables
 *  @todo bound calculation for unfinished decompositions could be more precise */
SCIP_Real Seeed::evaluate(
   Seeedpool* seeedpool,
   SCORETYPE sctype
   )
{
   SCIP_Real borderscore; /**< score of the border */
   SCIP_Real densityscore; /**< score of block densities */
   SCIP_Real linkingscore; /**< score related to interlinking blocks */
   SCIP_Real totalscore; /**< accumulated score */

   int matrixarea;
   int borderarea;
   int i;
   int j;
   int k;
   bool masterissetppc;
   /*   int blockarea; */
   SCIP_Real varratio;
   int* nzblocks;
   int* nlinkvarsblocks;
   int* nvarsblocks;
   SCIP_Real* blockdensities;
   int* blocksizes;
   SCIP_Real density;

   SCIP_Real alphaborderarea;
   SCIP_Real alphalinking;
   SCIP_Real alphadensity;

   SCIP_Bool smartscore;


   unsigned long blackarea;

   maxwhitescore = 1.;
   alphaborderarea = 0.6;
   alphalinking = 0.2;
   alphadensity = 0.2;
   blackarea = 0;

   assert( checkConsistency(seeedpool) );

   /* calculate bound on max white score */
   if( getNOpenconss() != 0 || getNOpenvars() != 0 )
   {
      blackarea += ( getNLinkingvars() + getNTotalStairlinkingvars() ) * getNConss();
      blackarea += (unsigned long) getNMasterconss() * (unsigned long) getNVars();
      blackarea -= (unsigned long) getNMastervars() * (unsigned long) getNMasterconss();
      for( i = 0; i < nBlocks; ++ i )
      {
         blackarea += (unsigned long) getNConssForBlock( i ) * (unsigned long) getNVarsForBlock( i );
      }

      maxwhitescore = (SCIP_Real) blackarea / (SCIP_Real) ( (unsigned long) getNConss() * (unsigned long) getNVars() );

      return maxwhitescore;

   }

   if( getNOpenconss() != 0 || getNOpenvars() != 0 )
      SCIPwarningMessage( scip, "Evaluation for seeeds is not implemented for seeeds with open conss or open vars.\n" );

   SCIP_CALL( SCIPallocBufferArray( scip, & nzblocks, nBlocks ) );
   SCIP_CALL( SCIPallocBufferArray( scip, & nlinkvarsblocks, nBlocks ) );
   SCIP_CALL( SCIPallocBufferArray( scip, & blockdensities, nBlocks ) );
   SCIP_CALL( SCIPallocBufferArray( scip, & blocksizes, nBlocks ) );
   SCIP_CALL( SCIPallocBufferArray( scip, & nvarsblocks, nBlocks ) );
   /*
    * 3 Scores
    *
    * - Area percentage (min)
    * - block density (max)
    * - \pi_b {v_b|v_b is linking}/#vb (min)
    */

   /* calculate matrix area */
   matrixarea = nVars * nConss;

   blackarea += (unsigned long) ( getNLinkingvars() + getNTotalStairlinkingvars() ) * (unsigned long) getNConss();
   blackarea += (unsigned long) getNMasterconss() * ( (unsigned long) getNVars() - ( getNLinkingvars() + getNTotalStairlinkingvars() ) ) ;

   //std::cout << " black area without blocks is " <<  "(" << getNLinkingvars() << " + " << getNTotalStairlinkingvars() << " )  * " << getNConss() <<  " + " <<  getNMasterconss() << "  * ( " << getNVars() << "  -  ( " << getNLinkingvars() << " + " <<  getNTotalStairlinkingvars() << " ) ) "
   //   <<     " = " <<   blackarea << std::endl;

   if( sctype == SCORETYPE::MAX_WHITE)
   {
      for( i = 0; i < nBlocks; ++ i )
      {
         blackarea += (unsigned long) getNConssForBlock( i ) * ( (unsigned long) getNVarsForBlock( i ) );
      }
   }

   if( sctype != SCORETYPE::MAX_WHITE)
   {
      /* calculate slave sizes, nonzeros and linkingvars */
      for( i = 0; i < nBlocks; ++ i )
      {
         int ncurconss;
         int nvarsblock;
         SCIP_Bool *ishandled;

         SCIP_CALL( SCIPallocBufferArray( scip, & ishandled, nVars ) );
         nvarsblock = 0;
         nzblocks[i] = 0;
         nlinkvarsblocks[i] = 0;

         //    std::cout << "blackarea =  " << blackarea << " +  " << getNConssForBlock( i ) << " * " << getNVarsForBlock( i ) << " = " << getNConssForBlock( i ) * ( getNVarsForBlock( i ) );

         blackarea += (unsigned long) getNConssForBlock( i ) * ( (unsigned long) getNVarsForBlock( i ) );
         //  std::cout << " =  " << blackarea  << std::endl;

         for( j = 0; j < nVars; ++ j )
         {
            ishandled[j] = FALSE;
         }
         ncurconss = getNConssForBlock( i );

         for( j = 0; j < ncurconss; ++ j )
         {
            int cons = getConssForBlock( i )[j];
            int ncurvars;
            ncurvars = seeedpool->getNVarsForCons( cons );
            for( k = 0; k < ncurvars; ++ k )
            {
               int var = seeedpool->getVarsForCons( cons )[k];
               int block = -3;
               if( isVarBlockvarOfBlock( var, i ) )
                  block = i + 1;
               else if( isVarLinkingvar( var ) || isVarStairlinkingvar( var ) )
                  block = nBlocks + 2;
               else if( isVarMastervar( var ) )
                  block = nBlocks + 1;

               ++ ( nzblocks[i] );

               if( block == nBlocks + 1 && ishandled[var] == FALSE )
               {
                  ++ ( nlinkvarsblocks[i] );
               }
               ishandled[var] = TRUE;
            }
         }

         for( j = 0; j < nVars; ++ j )
         {
            if( ishandled[j] )
            {
               ++ nvarsblock;
            }
         }

         blocksizes[i] = nvarsblock * ncurconss;
         nvarsblocks[i] = nvarsblock;
         if( blocksizes[i] > 0 )
         {
            blockdensities[i] = 1.0 * nzblocks[i] / blocksizes[i];
         }
         else
         {
            blockdensities[i] = 0.0;
         }

         assert( blockdensities[i] >= 0 && blockdensities[i] <= 1.0 );
         SCIPfreeBufferArray( scip, & ishandled );
      }
   }

   borderarea = getNMasterconss() * nVars
      + ( getNLinkingvars() + getNMastervars() + getNTotalStairlinkingvars() ) * ( nConss - getNMasterconss() );

   maxwhitescore = (SCIP_Real) blackarea /  (SCIP_Real) ( (unsigned long) getNConss() * (unsigned long) getNVars() );
//   std::cout << "black area ration =  " << blackarea << "/ ( " << getNConss() << " * " << getNVars() << " =  " << ( (unsigned long) getNConss() * (unsigned long) getNVars() ) << ")  = " << maxwhitescore << std::endl;

   //std::cout << " !!!!!!!!!!!!!!!!!!!!!!!!!!!!!!!!!!!    this seeed has a black area ratio of " << maxwhitescore << std::endl;

   density = 1E20;
   varratio = 1.0;
   linkingscore = 1.;
   borderscore =  1.;
   densityscore = 1.;

   if( sctype != SCORETYPE::MAX_WHITE )
   {
      for( i = 0; i < nBlocks; ++ i )
      {
         density = MIN( density, blockdensities[i] );

         if( ( getNLinkingvars() + getNMastervars() + getNTotalStairlinkingvars() ) > 0 )
         {
            varratio *= 1.0 * nlinkvarsblocks[i] / ( getNLinkingvars() + getNMastervars() + getNTotalStairlinkingvars() );
         }
         else
         {
            varratio = 0;
         }
      }
      linkingscore = ( 0.5 + 0.5 * varratio );

      densityscore = ( 1 - density );
   }

   borderscore = ( 1.0 * ( borderarea ) / matrixarea );
   borderareascore = borderscore;

   DEC_DECTYPE type;
   if( getNLinkingvars() == getNTotalStairlinkingvars() && getNMasterconss() == 0 && getNLinkingvars() > 0 )
   {
      type = DEC_DECTYPE_STAIRCASE;
   }
   else if( getNLinkingvars() > 0 || getNTotalStairlinkingvars() )
   {
      type = DEC_DECTYPE_ARROWHEAD;
   }
   else if( getNMasterconss() > 0 )
   {
      type = DEC_DECTYPE_BORDERED;
   }
   else if( getNMasterconss() == 0 && getNTotalStairlinkingvars() == 0 )
   {
      type = DEC_DECTYPE_DIAGONAL;
   }
   else
   {
      type = DEC_DECTYPE_UNKNOWN;
   }

   switch( type )
   {
      case DEC_DECTYPE_ARROWHEAD:
         totalscore = alphaborderarea * ( borderscore ) + alphalinking * ( linkingscore ) + alphadensity * ( densityscore );
//      score->totalscore = score->borderscore*score->linkingscore*score->densityscore;
         break;
      case DEC_DECTYPE_BORDERED:
         totalscore = alphaborderarea * ( borderscore ) + alphalinking * ( linkingscore ) + alphadensity * ( densityscore );
//      score->totalscore = score->borderscore*score->linkingscore*score->densityscore;
         break;
      case DEC_DECTYPE_DIAGONAL:
         if( nBlocks == 1 || nBlocks == 0 )
            totalscore = 1.0;
         else
            totalscore = 0.0;
         break;
      case DEC_DECTYPE_STAIRCASE:
         totalscore = alphaborderarea * ( borderscore ) + alphalinking * ( linkingscore ) + 0.2 * ( densityscore );
         break;
      case DEC_DECTYPE_UNKNOWN:
         assert (FALSE);
         totalscore = 1.0;
         break;
      default:
         SCIPerrorMessage( "No rule for this decomposition type, cannot compute score\n" );
         assert( FALSE );
         totalscore = 1.0;
         break;
   }
   if( nBlocks == 0 )
      totalscore = 1.0;
   if( nBlocks == 1 )
      totalscore *= 4;
   if( totalscore > 1 )
      totalscore = 1;

   SCIPgetBoolParam(scip, "detection/smartscore/enabled", &smartscore);

   masterissetppc = false;

   std::cout << "smartscore is set to " << smartscore << std::endl;

   if( smartscore && maxwhitescore <= 0.8 && getNLinkingvars() == 0 )
   {
      masterissetppc = true;
      for( int l = 0; l < getNMasterconss(); ++l )
      {
         int consid = getMasterconss()[l];
<<<<<<< HEAD
         if( ! seeedpool->isConsSetppc(consid) && ! seeedpool->isConsCardinalityCons(consid) )
=======
         if( !seeedpool->isConsSetppc(consid) && !seeedpool->isConsCardinalityCons(consid) )
>>>>>>> 859f7cff
         {
            masterissetppc = false;
            std::cout << "masterconstraint: " << SCIPconsGetName(seeedpool->getConsForIndex(consid) ) <<
               " is no setppc and no cardinality conss" << std::endl;
            break;
         }
      }
      if ( masterissetppc )
         maxwhitescore -= 1.;
   }

   SCIPfreeBufferArray( scip, & nvarsblocks );
   SCIPfreeBufferArray( scip, & blocksizes );
   SCIPfreeBufferArray( scip, & blockdensities );
   SCIPfreeBufferArray( scip, & nlinkvarsblocks );
   SCIPfreeBufferArray( scip, & nzblocks );
   score = totalscore;

   return   getScore(sctype);

}

/** assigns all conss to master or declares them to be open (and declares all vars to be open)
 *  according to the cons assignment information given in constoblock hashmap
 *  precondition: no cons or var is already assigned to a block */
SCIP_RETCODE Seeed::filloutBorderFromConstoblock(
   SCIP_HASHMAP* constoblock,
   int givenNBlocks,
   Seeedpool* seeedpool
   )
{
   assert( givenNBlocks >= 0 );
   assert( nBlocks == 0 );
   assert( (int) conssForBlocks.size() == nBlocks );
   assert( (int) varsForBlocks.size() == nBlocks );
   assert( (int) stairlinkingVars.size() == nBlocks );
   assert( ! alreadyAssignedConssToBlocks() );
   nBlocks = givenNBlocks;
   nVars = seeedpool->getNVars();
   nConss = seeedpool->getNConss();
   int consnum;
   int consblock;

   changedHashvalue = true;

   for( int i = 0; i < nConss; ++ i )
   {
      consnum = i;
      consblock = ( (int) (size_t) SCIPhashmapGetImage( constoblock, (void*) (size_t) i ) ) - 1;
      assert( consblock >= 0 && consblock <= nBlocks );
      if( consblock == nBlocks )
      {
         setConsToMaster( consnum );
         deleteOpencons( consnum );
      }
   }

   nBlocks = 0;
   sort();

   assert( checkConsistency( seeedpool ) );

   return SCIP_OKAY;
}

/** assigns all conss to master or a block
 *  according to the cons assignment information given in constoblock hashmap
 *  calculates implicit variable assignment through cons assignment
 *  precondition: no cons or var is already assigned to a block and constoblock contains information for every cons */
SCIP_RETCODE Seeed::filloutSeeedFromConstoblock(
   SCIP_HASHMAP* constoblock,
   int givenNBlocks,
   Seeedpool* seeedpool
   )
{
   assert( givenNBlocks >= 0 );
   assert( nBlocks == 0 );
   assert( (int) conssForBlocks.size() == nBlocks );
   assert( (int) varsForBlocks.size() == nBlocks );
   assert( (int) stairlinkingVars.size() == nBlocks );
   assert( ! alreadyAssignedConssToBlocks() );
   nBlocks = givenNBlocks;
   nVars = seeedpool->getNVars();
   nConss = seeedpool->getNConss();
   int consnum;
   int consblock;
   int varnum;
   bool varInBlock;
   std::vector<int> varInBlocks = std::vector<int>( 0 );
   std::vector<int> emptyVector = std::vector<int>( 0 );

   changedHashvalue = true;

   for( int c = 0; c < nConss; ++ c )
   {
      SCIPverbMessage(scip, SCIP_VERBLEVEL_FULL, NULL, "%d\n", c);
      assert( SCIPhashmapExists( constoblock, (void*) (size_t) c ) );
      assert( (int) (size_t) SCIPhashmapGetImage( constoblock, (void*) (size_t) c ) - 1 <= nBlocks );
      assert( (int) (size_t) SCIPhashmapGetImage( constoblock, (void*) (size_t) c ) - 1 >= 0 );
   }

   for( int b = (int) conssForBlocks.size(); b < nBlocks; b ++ )
      conssForBlocks.push_back( emptyVector );

   for( int b = (int) varsForBlocks.size(); b < nBlocks; b ++ )
      varsForBlocks.push_back( emptyVector );

   for( int b = (int) stairlinkingVars.size(); b < nBlocks; b ++ )
      stairlinkingVars.push_back( emptyVector );

   for( int i = 0; i < nConss; ++ i )
   {
      consnum = i;
      consblock = ( (int) (size_t) SCIPhashmapGetImage( constoblock, (void*) (size_t) i ) ) - 1;
      assert( consblock >= 0 && consblock <= nBlocks );
      if( consblock == nBlocks )
         setConsToMaster( consnum );
      else
         setConsToBlock( consnum, consblock );
   }

   for( int i = 0; i < nVars; ++ i )
   {
      varInBlocks.clear();
      varnum = i;

      /** test if the variable can be found in blocks */
      for( int b = 0; b < nBlocks; ++ b )
      {
         varInBlock = false;
         for( size_t k = 0; k < conssForBlocks[b].size() && ! varInBlock; ++ k )
         {
            for( int l = 0; l < seeedpool->getNVarsForCons( conssForBlocks[b][k] ) && ! varInBlock; ++ l )
            {
               if( varnum == ( seeedpool->getVarsForCons( conssForBlocks[b][k] ) )[l] )
               {
                  varInBlocks.push_back( b );
                  varInBlock = true;
               }
            }
         }
      }
      if( varInBlocks.size() == 1 ) /** if the var can be found in one block set the var to block var */
         setVarToBlock( varnum, varInBlocks[0] );
      else if( varInBlocks.size() == 2 ) /** if the variable can be found in two blocks check if it is a linking var or a stairlinking var*/
      {
         if( varInBlocks[0] + 1 == varInBlocks[1] )
            setVarToStairlinking( varnum, varInBlocks[0], varInBlocks[1] );
         else
            setVarToLinking( varnum );
      }
      else if( varInBlocks.size() > 2 ) /** if the variable can be found in more than two blocks it is a linking var */
         setVarToLinking( varnum );
      else
         assert( varInBlocks.size() == 0 );
      setVarToMaster( varnum );
   }
   sort();
   openVars = std::vector<int>( 0 );
   openConss = std::vector<int>( 0 );
   isvaropen = std::vector<bool>(nVars, false);
   isconsopen = std::vector<bool>(nConss, false);

   deleteEmptyBlocks(false);
   sort();
   assert( checkConsistency( seeedpool ) );

   return SCIP_OKAY;
}

/** reassigns variables classified as linking to master if the variable only hits master conss */
SCIP_RETCODE Seeed::findVarsLinkingToMaster(
   Seeedpool* seeedpool
   )
{
   int i;
   int j;
   const int* varcons;
   bool isMasterVar;
   const int* lvars = getLinkingvars();
   std::vector<int> foundMasterVarIndices;

   changedHashvalue = true;

   // sort Master constraints for binary search
   sort();

   for( i = 0; i < getNLinkingvars(); ++ i )
   {
      isMasterVar = true;
      varcons = seeedpool->getConssForVar( lvars[i] );
      for( j = 0; j < seeedpool->getNConssForVar( lvars[i] ); ++ j )
      {
         if( ! isconsmaster[varcons[j]]  )
         {
            isMasterVar = false;
            break;
         }
      }

      if( isMasterVar )
      {
         foundMasterVarIndices.push_back( i );
      }
   }

   for( std::vector<int>::reverse_iterator it = foundMasterVarIndices.rbegin(); it != foundMasterVarIndices.rend(); ++ it )
   {
      masterVars.push_back( lvars[ * it] );
      mastervarssorted = false;
      isvarmaster[lvars[ * it]] = true;
      linkingVars.erase( linkingVars.begin() + * it );
   }

   return SCIP_OKAY;
}

/** reassigns variables classified as linking to stairlinking if the variable hits conss in exactly two consecutive blocks */
SCIP_RETCODE Seeed::findVarsLinkingToStairlinking(
   Seeedpool* seeedpool
   )
{
   int i;
   int j;
   int k;

   int consblock;
   int block1 = - 1;
   int block2 = - 1;

   const int* varcons;
   const int* lvars = getLinkingvars();

   std::vector<int> foundMasterVarIndices;

   sort();

   for( i = 0; i < getNLinkingvars(); ++ i )
   {
      block1 = - 1;
      block2 = - 1;
      varcons = seeedpool->getConssForVar( lvars[i] );
      for( j = 0; j < seeedpool->getNConssForVar( lvars[i] ); ++ j )
      {
         consblock = - 1;
         for( k = 0; k < nBlocks; ++ k )
         {
            if( std::binary_search( conssForBlocks[k].begin(), conssForBlocks[k].end(), varcons[j] ) )
            {
               consblock = k;
               break;
            }
         }

         if( consblock == - 1 )
         {
            block1 = - 1;
            block2 = - 1;
            break;
         }
         else if( block1 == consblock || block2 == consblock )
         {
            continue;
         }
         else if( block1 == - 1 )
         {
            block1 = consblock;
            continue;
         }
         else if( block2 == - 1 )
         {
            block2 = consblock;
            continue;
         }
         else
         {
            block1 = - 1;
            block2 = - 1;
            break;
         }
      }

      if( block1 != - 1 && block2 != - 1 && ( block1 == block2 + 1 || block1 + 1 == block2 ) )
      {
//    	 std::cout << "Var " << lvars[i] << " hits block " << block1 << " and " << block2 << "\n";

         setVarToStairlinking( lvars[i], block1, block2 );
         foundMasterVarIndices.push_back( i );
      }
   }

   for( std::vector<int>::reverse_iterator it = foundMasterVarIndices.rbegin(); it != foundMasterVarIndices.rend(); ++ it )
   {
      linkingVars.erase( linkingVars.begin() + * it );
   }

   return SCIP_OKAY;
}

/** returns a vector of pairs of var indices and vectors of (two) block indices
 *  the related linking variable hits exactly the two blocks given in the related vector */
std::vector< std::pair< int, std::vector< int > > > Seeed::findLinkingVarsPotentiallyStairlinking(
   Seeedpool* seeedpool
   )
{
	std::vector< std::pair< int, std::vector< int > > > blocksOfVars( 0 );
	const int* varcons;
	const int* lvars = getLinkingvars();
	int blockcounter;

	sort();

	/* check every linking var */
	for ( int v = 0; v < getNLinkingvars(); ++v )
	{
		std::vector< int > blocksOfVar( 0 );
		blockcounter = 0;

		varcons = seeedpool->getConssForVar( lvars[v] );

		/* find all blocks that are hit by this linking var */
		for ( int c = 0; c < seeedpool->getNConssForVar( lvars[v] ) && blockcounter <= 2; ++c )
		{
			for ( int b = 0; b < nBlocks && blockcounter <= 2; ++b )
			{
				if ( std::binary_search( conssForBlocks[b].begin(),
						conssForBlocks[b].end(), varcons[c] ) )
				{
					/* if the hit block is new, add it to blockOfVar vector */
					if ( std::find( blocksOfVar.begin(), blocksOfVar.end(), b ) == blocksOfVar.end() )
					{
	               //std::cout << "Var " << lvars[v] << " hits block " << b << "\n" ;
						++blockcounter;
						blocksOfVar.push_back( b );
					}
				}
			}
		}

		/* if the var hits exactly two blocks, it is potentially stairlinking */
		if ( blockcounter == 2 )
		{
			std::pair< int, std::vector< int > > pair( v, blocksOfVar );
			blocksOfVars.push_back( pair );
		}
	}

	return blocksOfVars;
}

/** assigns all booked constraints and variables and deletes them from list of open cons and open vars */
SCIP_RETCODE Seeed::flushBooked()
{
   std::vector<int>::const_iterator bookedIter;
   std::vector<int>::const_iterator bookedIterEnd;
   std::vector<std::pair<int, int>>::iterator bookedIter2;
   std::vector<std::pair<int, int>>::iterator bookedIterEnd2;

   std::vector < SCIP_Bool > varislinking( getNVars(), FALSE );

   changedHashvalue = true;

   bookedIter = bookedAsMasterConss.begin();
   bookedIterEnd = bookedAsMasterConss.end();
   for( ; bookedIter != bookedIterEnd; ++ bookedIter )
   {
      setConsToMaster( * bookedIter );
      deleteOpencons( * bookedIter );
   }
   bookedAsMasterConss.clear();

   bookedIter2 = bookedAsBlockConss.begin();
   bookedIterEnd2 = bookedAsBlockConss.end();
   for( ; bookedIter2 != bookedIterEnd2; ++ bookedIter2 )
   {
      setConsToBlock( ( * bookedIter2 ).first, ( * bookedIter2 ).second );
      deleteOpencons( ( * bookedIter2 ).first );
   }
   bookedAsBlockConss.clear();

   bookedIter = bookedAsLinkingVars.begin();
   bookedIterEnd = bookedAsLinkingVars.end();
   for( ; bookedIter != bookedIterEnd; ++ bookedIter )
   {
      varislinking[ * bookedIter] = TRUE;
      setVarToLinking( * bookedIter );
      deleteOpenvar( * bookedIter );
   }
   bookedAsLinkingVars.clear();

   bookedIter = bookedAsMasterVars.begin();
   bookedIterEnd = bookedAsMasterVars.end();
   for( ; bookedIter != bookedIterEnd; ++ bookedIter )
   {
      setVarToMaster( * bookedIter );
      deleteOpenvar( * bookedIter );
   }
   bookedAsMasterVars.clear();

   bookedIter2 = bookedAsBlockVars.begin();
   bookedIterEnd2 = bookedAsBlockVars.end();
   for( ; bookedIter2 != bookedIterEnd2; ++ bookedIter2 )
   {
      if( varislinking[( * bookedIter2 ).first] )
         continue;
      setVarToBlock( ( * bookedIter2 ).first, ( * bookedIter2 ).second );
      deleteOpenvar( ( * bookedIter2 ).first );
   }
   bookedAsBlockVars.clear();

   bookedIter2 = bookedAsStairlinkingVars.begin();
   bookedIterEnd2 = bookedAsStairlinkingVars.end();
   for( ; bookedIter2 != bookedIterEnd2; ++ bookedIter2 )
   {
      setVarToStairlinking( ( * bookedIter2 ).first, ( * bookedIter2 ).second, ( * bookedIter2 ).second + 1 );
      deleteOpenvar( ( * bookedIter2 ).first );
   }
   bookedAsStairlinkingVars.clear();

   sort();

   return SCIP_OKAY;
}

/** returns ancestor id of given ancestor */
int Seeed::getAncestorID(
   int ancestorindex
   )
{
   assert( 0 <= ancestorindex && ancestorindex < (int) listofancestorids.size() );

   return listofancestorids[ancestorindex];
}


/** returns ancestor id of given ancestor */
std::vector<int> Seeed::getAncestorList(
   )
{
   return listofancestorids;
}

/** returns ancestor id of given ancestor */
void Seeed::setAncestorList(
   std::vector<int> newlist
   )
{
   listofancestorids = newlist ;
}



/** returns ancestor id of given ancestor */
void Seeed::addAncestorID(
   int ancestor
   )
{
   assert( 0 <= ancestor );
   listofancestorids.push_back(ancestor);
}


/** returns detectorchainstring */
char* Seeed::getDetectorChainString()
{
   return detectorchainstring;
}

/** returns detectorchain info of detector related to given detectorchain index */
std::string Seeed::getDetectorchainInfo(
   int detectorchainindex
   )
{
   assert( 0 <= detectorchainindex && detectorchainindex < (int) detectorchaininfo.size() );

   return detectorchaininfo[detectorchainindex];
}

/** returns the time that the detector related to the given detectorchainindex needed for detecting */
SCIP_Real Seeed::getDetectorClockTime(
   int detectorchainindex
   )
{
   assert( 0 <= detectorchainindex && detectorchainindex < (int) detectorClockTimes.size() );

   return detectorClockTimes[ detectorchainindex ];
}

/** returns the time that the detectors needed for detecting */
std::vector<SCIP_Real> Seeed::getDetectorClockTimes()
{
   return detectorClockTimes;
}

/** returns the data of the consclassifier that the given detector made use of */
SCIP_RETCODE Seeed::getConsClassifierData(
   int detectorchainindex,
   ConsClassifier** classifier,
   std::vector<int>& consclassesmaster
   )
{
   assert( consClassifierUsed( detectorchainindex ) );

   *classifier = dynamic_cast<ConsClassifier*>( usedClassifier[detectorchainindex] );
   consclassesmaster = classesToMaster[detectorchainindex];

   return SCIP_OKAY;
}

/** returns the time that the detectors needed for detecting */
void Seeed::setDetectorClockTimes(
   std::vector<SCIP_Real> newvector)
{
   detectorClockTimes = newvector;
}

/** returns true if the given detector used a varclassifier */
bool Seeed::varClassifierUsed(
   int detectorchainindex
   )
{
   assert( 0 <= detectorchainindex && detectorchainindex < (int) usedClassifier.size() );

   return ( usedClassifier[detectorchainindex] != NULL )
      && ( dynamic_cast<VarClassifier*>( usedClassifier[detectorchainindex] ) != NULL );
}


/** returns array containing constraints assigned to a block */
const int* Seeed::getConssForBlock(
   int block
   )
{
   assert( block >= 0 && block < nBlocks );
   return & conssForBlocks[block][0];
}

/** returns the detectorchain */
DEC_DETECTOR** Seeed::getDetectorchain()
{
   return & detectorChain[0];
}

/** returns the detectorchain as a vector */
std::vector<DEC_DETECTOR*> Seeed::getDetectorchainVector()
{
   return detectorChain;
}

/** returns a string displaying detector-related information, i.e. clock times and assignment data */
std::string Seeed::getDetectorStatistics(
   int detectorchainindex
   )
{
   std::stringstream output;

   if( (int) getDetectorClockTimes().size() > detectorchainindex )
      output << "  Detection time: " << getDetectorClockTime( detectorchainindex ) << std::endl;
   if( (int) getPctConssFromFreeVector().size() > detectorchainindex )
      output << "  % newly assigned constraints: " << getPctConssFromFree( detectorchainindex ) << std::endl;
   if( (int) getPctConssToBorderVector().size() > detectorchainindex )
      output << "  % constraints the detector assigned to border: " << getPctConssToBorder( detectorchainindex ) << std::endl;
   if( (int) getPctConssToBlockVector().size() > detectorchainindex )
      output << "  % constraints the detector assigned to blocks: " << getPctConssToBlock( detectorchainindex ) << std::endl;
   if( (int) getPctVarsFromFreeVector().size() > detectorchainindex )
      output << "  % newly assigned variables: " << getPctVarsFromFree( detectorchainindex ) << std::endl;
   if( (int) getPctVarsToBorderVector().size() > detectorchainindex )
      output << "  % variables the detector assigned to border: " << getPctVarsToBorder( detectorchainindex ) << std::endl;
   if( (int) getPctVarsToBlockVector().size() > detectorchainindex )
      output << "  % variables the detector assigned to blocks: " << getPctVarsToBlock( detectorchainindex ) << std::endl;
   if( (int) getNNewBlocksVector().size() > detectorchainindex )
         output << "  New blocks: " << getNNewBlocks( detectorchainindex ) << std::endl;

   return output.str();
}

/** returns a string displaying classifier information if such a classifier was used */
std::string Seeed::getDetectorClassifierInfo(
   Seeedpool* seeedpool,
   int detectorchainindex,
   bool displayConssVars
   )
{
   std::stringstream output;

   if( consClassifierUsed( detectorchainindex ) )
   {
      ConsClassifier* classifier;
      std::vector<int> constomaster;

      getConsClassifierData( detectorchainindex, &classifier, constomaster );

      output << "  Used consclassifier: " << classifier->getName() << std::endl;
      output << "   Pushed to master:";

      if( constomaster.size() > 0 )
      {
         if( displayConssVars )
         {
            output << std::endl << "    " << classifier->getClassName( constomaster[0] ) << " ("
               << classifier->getClassDescription( constomaster[0] ) << "): ";
            bool first = true;
            for( int c = 0; c < classifier->getNConss(); ++c )
            {
               if( classifier->getClassOfCons( c ) == constomaster[0] )
               {
                  if( first )
                  {
                     output << SCIPconsGetName( seeedpool->getConsForIndex( c ) );
                     first = false;
                  }
                  else
                  {
                     output << ", " << SCIPconsGetName( seeedpool->getConsForIndex( c ) );
                  }
               }
            }
            output << std::endl;
         }
         else
         {
            output << " " << classifier->getClassName( constomaster[0] );
         }
      }

      for( size_t i = 1; i < constomaster.size(); ++i )
      {
         if( displayConssVars )
         {
            output << "    " << classifier->getClassName( constomaster[i] ) << " ("
               << classifier->getClassDescription( constomaster[i] ) << "): ";
            bool first = true;
            for( int c = 0; c < classifier->getNConss(); ++c )
            {
               if( classifier->getClassOfCons( c ) == constomaster[i] )
               {
                  if( first )
                  {
                     output << SCIPconsGetName( seeedpool->getConsForIndex( c ) );
                     first = false;
                  }
                  else
                  {
                     output << ", " << SCIPconsGetName( seeedpool->getConsForIndex( c ) );
                  }
               }
            }
            output << std::endl;
         }
         else
         {
            output << ", " << classifier->getClassName( constomaster[i] );
         }
      }

      if ( !displayConssVars || constomaster.size() == 0 )
      {
         output << std::endl;
      }
   }

   if( varClassifierUsed( detectorchainindex ) )
   {
      VarClassifier* classifier;
      std::vector<int> vartolinking;
      std::vector<int> vartomaster;

      getVarClassifierData( detectorchainindex, &classifier, vartolinking, vartomaster );

      output << "  Used varclassifier: " << classifier->getName() << std::endl;
      output << "   Pushed to linking:";

      if( vartolinking.size() > 0 )
      {
         if( displayConssVars )
         {
            output << std::endl << "    " << classifier->getClassName( vartolinking[0] ) << " ("
               << classifier->getClassDescription( vartolinking[0] ) << "): ";
            bool first = true;
            for( int v = 0; v < classifier->getNVars(); ++v )
            {
               if( classifier->getClassOfVar( v ) == vartolinking[0] )
               {
                  if( first )
                  {
                     output << SCIPvarGetName( seeedpool->getVarForIndex( v ) );
                     first = false;
                  }
                  else
                  {
                     output << ", " << SCIPvarGetName( seeedpool->getVarForIndex( v ) );
                  }
               }
            }
            output << std::endl;
         }
         else
         {
            output << " " << classifier->getClassName( vartolinking[0] );
         }
      }

      for( size_t i = 1; i < vartolinking.size(); ++i )
      {
         if( displayConssVars )
         {
            output << "    " << classifier->getClassName( vartolinking[i] ) << " ("
               << classifier->getClassDescription( vartolinking[i] ) << "): ";
            bool first = true;
            for( int v = 0; v < classifier->getNVars(); ++v )
            {
               if( classifier->getClassOfVar( v ) == vartolinking[i] )
               {
                  if( first )
                  {
                     output << SCIPvarGetName( seeedpool->getVarForIndex( v ) );
                     first = false;
                  }
                  else
                  {
                     output << ", " << SCIPvarGetName( seeedpool->getVarForIndex( v ) );
                  }
               }
            }
            output << std::endl;
         }
         else
         {
            output << ", " << classifier->getClassName( vartolinking[i] );
         }
      }

      if ( !displayConssVars || vartolinking.size() == 0 )
      {
         output << std::endl;
      }

      output << "   Pushed to master:";

      if( vartomaster.size() > 0 )
      {
         if( displayConssVars )
         {
            output << std::endl << "    " << classifier->getClassName( vartomaster[0] ) << " ("
               << classifier->getClassDescription( vartomaster[0] ) << "): ";
            bool first = true;
            for( int v = 0; v < classifier->getNVars(); ++v )
            {
               if( classifier->getClassOfVar( v ) == vartomaster[0] )
               {
                  if( first )
                  {
                     output << SCIPvarGetName( seeedpool->getVarForIndex( v ) );
                     first = false;
                  }
                  else
                  {
                     output << ", " << SCIPvarGetName( seeedpool->getVarForIndex( v ) );
                  }
               }
            }
            output << std::endl;
         }
         else
         {
            output << " " << classifier->getClassName( vartomaster[0] );
         }
      }

      for( size_t i = 1; i < vartomaster.size(); ++i )
      {
         if( displayConssVars )
         {
            output << "    " << classifier->getClassName( vartomaster[i] ) << " ("
               << classifier->getClassDescription( vartomaster[i] ) << "): ";
            bool first = true;
            for( int v = 0; v < classifier->getNVars(); ++v )
            {
               if( classifier->getClassOfVar( v ) == vartolinking[i] )
               {
                  if( first )
                  {
                     output << SCIPvarGetName( seeedpool->getVarForIndex( v ) );
                     first = false;
                  }
                  else
                  {
                     output << ", " << SCIPvarGetName( seeedpool->getVarForIndex( v ) );
                  }
               }
            }
            output << std::endl;
         }
         else
         {
            output << ", " << classifier->getClassName( vartomaster[i] );
         }
      }

      if ( !displayConssVars || vartomaster.size() == 0 )
      {
         output << std::endl;
      }
   }

   return output.str();
}

/** returns true if this seeed was finished by finishSeeed() method of a detector */
bool Seeed::getFinishedByFinisher()
{
   return isFinishedByFinisher;
}

/** returns true if the seeed is finished by a finisher in the unpresolved problem */
bool Seeed::getFinishedByFinisherUnpresolved()
{
   return isFinishedByFinisherUnpresolved;
}

/** returns the detector that finished this seeed in the unpresolved problem if there exists one, NULL otherwise */
DEC_DETECTOR* Seeed::getFinishedUnpresolvedBy()
{
   return finishedUnpresolvedBy;
}

/** returns the calculated hash value of this seeed */
long Seeed::getHashValue()
{
   if( changedHashvalue )
      calcHashvalue();
   changedHashvalue = false;
   return this->hashvalue;
}

/** returns the id of the seeed */
int Seeed::getID()
{
   return id;
}

/** returns array containing all linking vars */
const int* Seeed::getLinkingvars()
{
   return & linkingVars[0];
}

/** returns array containing all master conss */
const int* Seeed::getMasterconss()
{
   return & masterConss[0];
}

/** returns array containing all master vars (every constraint containing a master var is in master) */
const int* Seeed::getMastervars()
{
   return & masterVars[0];
}

/** returns the "maximum white score" (the smaller the better) */
SCIP_Real Seeed::getMaxWhiteScore()
{
   return maxwhitescore;
}

/** returns the score of the seeed (depending on used scoretype) */
SCIP_Real Seeed::getScore(
   SCORETYPE type
   )
{
   if( type == scoretype::MAX_WHITE )
      return maxwhitescore;

   if( type == scoretype::CLASSIC )
      return score;

   if( type == scoretype::BORDER_AREA )
      return borderareascore;

   return 0;
}

/** returns whether this seeed is usergiven */
USERGIVEN Seeed::getUsergiven()
{
   return usergiven;
}

/** returns number of ancestor seeeds */
int Seeed::getNAncestors()
{
   return listofancestorids.size();
}

/** returns number of blocks */
int Seeed::getNBlocks()
{
   return nBlocks;
}

/** returns number of conss */
int Seeed::getNConss()
{
   return nConss;
}

/** returns size of the vector containing conss assigned to a block */
int Seeed::getNConssForBlock(
   int block
   )
{
   assert( block >= 0 && block < nBlocks );
   return (int) conssForBlocks[block].size();
}

/** returns size of the detectorchain info vector */
int Seeed::getNDetectorchainInfo()
{
   return detectorchaininfo.size();
}

/** returns the number of detectors the seeed is propagated by */
int Seeed::getNDetectors()
{
   return (int) detectorChain.size();
}

/** returns size of the vector containing linking vars */
int Seeed::getNLinkingvars()
{
   return (int) linkingVars.size();
}

/** returns number of blocks a detector added */
int Seeed::getNNewBlocks(
      int detectorchainindex
   )
{
   assert( 0 <= detectorchainindex && detectorchainindex < (int) detectorChain.size() );

   return nNewBlocks[detectorchainindex];
}

/** returns number of blocks the detectors in the detectorchain added */
std::vector<int> Seeed::getNNewBlocksVector()
{
   return nNewBlocks;
}

/** returns number of blocks the detectors in the detectorchain added */
void Seeed::setNNewBlocksVector(
   std::vector<int>  newvector
   )
{
   nNewBlocks = newvector;
}


/** returns size of the vector containing master conss */
int Seeed::getNMasterconss()
{
   return (int) masterConss.size();
}

/** returns size of the vector containing master vars (hitting only constraints in the master) */
int Seeed::getNMastervars()
{
   return (int) masterVars.size();
}


/** returns total number of stairlinking vars */
int Seeed::getNTotalStairlinkingvars()
{
   int nstairlinkingvars = 0;
   for( int b = 0; b < getNBlocks(); ++ b )
      nstairlinkingvars += getNStairlinkingvars( b );

   return nstairlinkingvars;
}

/** returns size of vector containing constraints not assigned yet */
int Seeed::getNOpenconss()
{
   return (int) openConss.size();
}

/** returns size of vector containing variables not assigned yet */
int Seeed::getNOpenvars()
{
   return (int) openVars.size();
}

/** returns size of the vector containing stairlinking vars */
int Seeed::getNStairlinkingvars(
   int block
   )
{
   assert( block >= 0 && block < nBlocks );
   return (int) stairlinkingVars[block].size();
}

/** returns number of vars */
int Seeed::getNVars()
{
   return nVars;
}

/** returns size of the vector containing vars assigned to a block */
int Seeed::getNVarsForBlock(
   int block
   )
{
   assert( block >= 0 && block < nBlocks );
   return (int) varsForBlocks[block].size();
}

/** returns array containing constraints not assigned yet */
const int* Seeed::getOpenconss()
{
   return & openConss[0];
}

/** returns array containing constraints not assigned yet*/
std::vector<int> Seeed::getOpenconssVec()
{
   return openConss;
}


/** returns array containing variables not assigned yet*/
const int* Seeed::getOpenvars()
{
   return & openVars[0];
}

/** returns array containing variables not assigned yet*/
std::vector<int> Seeed::getOpenvarsVec()
{
   return openVars;
}

/** returns fraction of variables assigned to the border for a detector */
SCIP_Real Seeed::getPctVarsToBorder(
   int detectorchainindex
   )
{
   assert( 0 <= detectorchainindex && detectorchainindex < (int) detectorChain.size() );

   return pctVarsToBorder[detectorchainindex];
}

/** returns fraction of variables assigned to the border for detectors in detectorchain */
std::vector<SCIP_Real> Seeed::getPctVarsToBorderVector()
{
   return pctVarsToBorder;
}

/** returns fraction of variables assigned to the border for detectors in detectorchain */
void Seeed::setPctVarsToBorderVector(
   std::vector<SCIP_Real> newvector
   )
{
   pctVarsToBorder = newvector;
}



/** returns fraction of variables assigned to a block for a detector */
SCIP_Real Seeed::getPctVarsToBlock(
   int detectorchainindex
   )
{
   assert( 0 <= detectorchainindex && detectorchainindex < (int) detectorChain.size() );

   return pctVarsToBlock[detectorchainindex];
}

/** returns fraction of variables assigned to a block for detectors in detectorchain */
std::vector<SCIP_Real> Seeed::getPctVarsToBlockVector()
{
   return pctVarsToBlock;
}


/** returns fraction of variables assigned to a block for detectors in detectorchain */
void Seeed::setPctVarsToBlockVector(
   std::vector<SCIP_Real> newvector
)
{
   pctVarsToBlock = newvector;
}



/** returns fraction of variables that are not longer open for a detector */
SCIP_Real Seeed::getPctVarsFromFree(
   int detectorchainindex
   )
{
   assert( 0 <= detectorchainindex && detectorchainindex < (int) detectorChain.size() );

   return pctVarsFromFree[detectorchainindex];
}

/** returns fraction of variables that are not longer open for detectors in detectorchain */
std::vector<SCIP_Real> Seeed::getPctVarsFromFreeVector()
{
   return pctVarsFromFree;
}

/** returns fraction of variables that are not longer open for detectors in detectorchain */
void Seeed::setPctVarsFromFreeVector(
   std::vector<SCIP_Real> newvector
   )
{
   pctVarsFromFree = newvector;
}


/** returns fraction of constraints assigned to the border for a detector */
SCIP_Real Seeed::getPctConssToBorder(
   int detectorchainindex
   )
{
   assert( 0 <= detectorchainindex && detectorchainindex < (int) detectorChain.size() );

   return pctConssToBorder[detectorchainindex];
}

/** returns fraction of constraints assigned to the border for detectors in detectorchain */
std::vector<SCIP_Real> Seeed::getPctConssToBorderVector()
{
   return pctConssToBorder;
}

/** returns fraction of constraints assigned to the border for detectors in detectorchain */
void Seeed::setPctConssToBorderVector(
   std::vector<SCIP_Real> newvector
   )
{
   pctConssToBorder = newvector;
}


/** returns fraction of constraints assigned to a block for a detector */
SCIP_Real Seeed::getPctConssToBlock(
   int detectorchainindex
   )
{
   assert( 0 <= detectorchainindex && detectorchainindex < (int) detectorChain.size() );

   return pctConssToBlock[detectorchainindex];
}

/** returns fraction of constraints assigned to a block for detectors in detectorchain */
std::vector<SCIP_Real> Seeed::getPctConssToBlockVector()
{
   return pctConssToBlock;
}

/** returns fraction of constraints assigned to a block for detectors in detectorchain */
void Seeed::setPctConssToBlockVector(
   std::vector<SCIP_Real> newvector  )
{
   pctConssToBlock = newvector;
}


/** returns fraction of constraints that are not longer open for a detector */
SCIP_Real Seeed::getPctConssFromFree(
   int detectorchainindex
   )
{
   assert( 0 <= detectorchainindex && detectorchainindex < (int) detectorChain.size() );

   return pctConssFromFree[detectorchainindex];
}

/** returns fraction of constraints that are not longer open for detectors in detectorchain */
std::vector<SCIP_Real> Seeed::getPctConssFromFreeVector()
{
   return pctConssFromFree;
}


/** returns fraction of constraints that are not longer open for detectors in detectorchain */
void Seeed::setPctConssFromFreeVector(
   std::vector<SCIP_Real> newvector)
{
   pctConssFromFree = newvector;
}


/** returns array containing stairlinking vars */
const int* Seeed::getStairlinkingvars(
   int block
   )
{
   assert( block >= 0 && block < nBlocks );
   return & stairlinkingVars[block][0];
}

/** returns true if this seeed stems from an unpresolved problem seeed */
bool Seeed::getStemsFromUnpresolved()
{
   return stemsFromUnpresolved;
}

/** returns the data of the varclassifier that the given detector made use of */
SCIP_RETCODE Seeed::getVarClassifierData(
   int detectorchainindex,
   VarClassifier** classifier,
   std::vector<int>& varclasseslinking,
   std::vector<int>& varclassesmaster
   )
{
   assert( varClassifierUsed( detectorchainindex ) );

   *classifier = dynamic_cast<VarClassifier*>( usedClassifier[detectorchainindex] );
   varclasseslinking = classesToLinking[detectorchainindex];
   varclassesmaster = classesToMaster[detectorchainindex];

   return SCIP_OKAY;
}

/** returns array containing vars of a block */
const int* Seeed::getVarsForBlock(
   int block
   )
{
   assert( block >= 0 && block < nBlocks );
   return & varsForBlocks[block][0];
}

/** returns true if this seeed is complete,
 *  i.e. it has at no more open constraints and variables */
bool Seeed::isComplete()
{
   return ( 0 == getNOpenconss() && 0 == getNOpenvars() );
}

/** returns true if the cons is a cons of the block */
bool Seeed::isConsBlockconsOfBlock(
   int cons,
   int block
   )
{
   assert( cons >= 0 && cons < nConss );
   assert( block >= 0 && block < nBlocks );
   std::vector<int>::iterator lb = lower_bound( conssForBlocks[block].begin(), conssForBlocks[block].end(), cons );
   if( lb != conssForBlocks[block].end() &&  *lb == cons )
      return true;
   else
      return false;
}

/** returns true if the cons is a master cons */
bool Seeed::isConsMastercons(
   int cons
   )
{
   assert( cons >= 0 && cons < nConss );
  return isconsmaster[cons];
}

/** returns true if the cons is an open cons */
bool Seeed::isConsOpencons(
   int cons
   )
{
   assert( cons >= 0 && cons < nConss );
   return isconsopen[cons];
}

/** returns true if the seeed is from a detector operating in legacymode */
bool Seeed::isFromLegacymode()
{
   return isfromlegacymode;
}

/** returns true if the seeed is from the unpresolved problem */
bool Seeed::isFromUnpresolved()
{
   return isfromunpresolved;
}


/* method to check whether this seeed is equal to given other seeed (calls isEqual(Seeed*)) */
SCIP_RETCODE Seeed::isEqual(
   Seeed* otherseeed,
   SCIP_Bool* isequal,
   bool sortseeeds
   )
{
   if( sortseeeds )
   {
      sort();
      otherseeed->sort();
   }

   * isequal = isEqual( otherseeed );

   return SCIP_OKAY;
}


/* method to check whether this seeed is equal to given other seeed */
bool Seeed::isEqual(
   Seeed* other
   )
{
   if( getNMasterconss() != other->getNMasterconss() || getNMastervars() != other->getNMastervars()
      || getNBlocks() != other->getNBlocks() || getNLinkingvars() != other->getNLinkingvars() )
      return false;

   if( getHashValue() != other->getHashValue() )
      return false;

   std::vector<std::pair<int, int>> blockorderthis = std::vector < std::pair<int, int> > ( 0 );
   std::vector<std::pair<int, int>> blockorderother = std::vector < std::pair<int, int> > ( 0 );

   /** find sorting for blocks (non decreasing according smallest row index) */
   for( int i = 0; i < this->nBlocks; ++ i )
   {
      blockorderthis.push_back( std::pair<int, int>( i, conssForBlocks[i][0] ) );
      blockorderother.push_back( std::pair<int, int>( i, other->conssForBlocks[i][0] ) );
   }

   std::sort( blockorderthis.begin(), blockorderthis.end(), compare_blocks );
   std::sort( blockorderother.begin(), blockorderother.end(), compare_blocks );

   /** compares the number of stairlinking vars */
   for( int b = 0; b < getNBlocks(); ++ b )
   {
      int blockthis = blockorderthis[b].first;
      int blockother = blockorderother[b].first;

      if( getNStairlinkingvars( blockthis ) != other->getNStairlinkingvars( blockother ) )
         return false;
   }

   /** compares the number of constraints and variables in the blocks*/
   for( int b = 0; b < getNBlocks(); ++ b )
   {
      int blockthis = blockorderthis[b].first;
      int blockother = blockorderother[b].first;

      if( ( getNVarsForBlock( blockthis ) != other->getNVarsForBlock( blockother ) )
         || ( getNConssForBlock( blockthis ) != other->getNConssForBlock( blockother ) ) )
         return false;
   }

   /** compares the master cons */
   for( int j = 0; j < getNMasterconss(); ++ j )
   {
      if( getMasterconss()[j] != other->getMasterconss()[j] )
         return false;
   }

   /** compares the master vars */
   for( int j = 0; j < getNMastervars(); ++ j )
   {
      if( getMastervars()[j] != other->getMastervars()[j] )
         return false;
   }

   /** compares the constrains and variables in the blocks */
   for( int b = 0; b < getNBlocks(); ++ b )
   {
      int blockthis = blockorderthis[b].first;
      int blockother = blockorderother[b].first;

      for( int j = 0; j < getNConssForBlock( blockthis ); ++ j )
      {
         if( getConssForBlock( blockthis )[j] != other->getConssForBlock( blockother )[j] )
            return false;
      }

      for( int j = 0; j < getNVarsForBlock( blockthis ); ++ j )
      {
         if( getVarsForBlock( blockthis )[j] != other->getVarsForBlock( blockother )[j] )
            return false;
      }

      for( int j = 0; j < getNStairlinkingvars( blockthis ); ++ j )
      {
         if( getStairlinkingvars( blockthis )[j] != other->getStairlinkingvars( blockother )[j] )
            return false;
      }
   }

   /** compares the linking vars */
   for( int j = 0; j < getNLinkingvars(); ++ j )
   {
      if( getLinkingvars()[j] != other->getLinkingvars()[j] )
         return false;
   }

   return true;
}


/** returns true if this seeed was propagated by a detector */
bool Seeed::isPropagatedBy(
   DEC_DETECTOR* detectorID
   )
{
   std::vector<DEC_DETECTOR*>::const_iterator iter = std::find( detectorChain.begin(), detectorChain.end(), detectorID );

   return iter != detectorChain.end();
}

/** returns true if this seeed is trivial,
 *  i.e. all conss are in one block, all conss are in border, all variables linking or mastervars */
bool Seeed::isTrivial()
{
   if( getNBlocks() == 1 && getNConssForBlock( 0 ) == getNConss() )
      return true;

   if( getNConss() == getNMasterconss() )
      return true;

   if( getNConss() == getNOpenconss() && getNVars() == getNOpenvars() )
      return true;

   if( getNVars() == getNMastervars() + getNLinkingvars() )
      return true;

   return false;
}


/** returns true if the seeed is selected */
bool Seeed::isSelected()
{
   return isselected;
}


/** returns true if the var is assigned to the block */
bool Seeed::isVarBlockvarOfBlock(
   int var,
   int block
   )
{
   assert( var >= 0 && var < nVars );
   assert( block >= 0 && block < nConss );

   std::vector<int>::iterator lb = lower_bound( varsForBlocks[block].begin(), varsForBlocks[block].end(), var );
   if( lb != varsForBlocks[block].end() &&  *lb == var )
      return true;
   else
      return false;
}

/** returns true if the var is a master var */
bool Seeed::isVarMastervar(
   int var
   )
{
   assert( var >= 0 && var < nVars );
  return isvarmaster[var];
}

/** returns true if the var is a linking var */
bool Seeed::isVarLinkingvar(
   int var
   )
{
   assert( var >= 0 && var < nVars );
   std::vector<int>::iterator lb = lower_bound( linkingVars.begin(), linkingVars.end(), var );
   if( lb != linkingVars.end() &&  *lb == var )
      return true;
   else
      return false;
}

/** returns true if the var is an open var */
bool Seeed::isVarOpenvar(
   int var
   )
{
   assert( var >= 0 && var < nVars );
   return isvaropen[var];
}

/** returns true if the var is a stairlinking var */
bool Seeed::isVarStairlinkingvar(
   int var
   )
{
   for( int b = 0; b < nBlocks; ++ b )
   {
      std::vector<int>::iterator lb = lower_bound( stairlinkingVars[b].begin(), stairlinkingVars[b].end(), var );
      if( lb != stairlinkingVars[b].end() &&  *lb == var )
         return true;
   }
   return false;
}

/** returns true if the var is a stairlinkingvar of the block */
bool Seeed::isVarStairlinkingvarOfBlock(
   int var,
   int block
   )
{
   assert( var >= 0 && var < nVars );
   assert( block >= 0 && block < nBlocks );
   std::vector<int>::iterator lb = lower_bound( stairlinkingVars[block].begin(), stairlinkingVars[block].end(), var );
   if( lb != stairlinkingVars[block].end() &&  *lb == var )
      return true;
   else
   {
      if( block == 0 )
         return false;
      else
      {
         lb = lower_bound( stairlinkingVars[block - 1].begin(), stairlinkingVars[block - 1].end(), var );
         return ( lb != stairlinkingVars[block-1].end() &&  *lb == var );
      }
   }
}

/** refine seeed with focus on blocks: assigns open conss and vars if they can be
 *  found in blocks (assignHittingOpenconss(), assignHittingOpenvars()) */
SCIP_RETCODE Seeed::refineToBlocks(
   Seeedpool* seeedpool
   )
{
   bool success = true;

   changedHashvalue = true;

   while( success )
      success = assignHittingOpenconss( seeedpool ) || assignHittingOpenvars( seeedpool );
   sort();
   return SCIP_OKAY;
}

/** refine seeed with focus on master: do obvious (considerImplicits()) assignments and
 *  assign other conss and vars to master if possible (assignOpenPartialHittingToMaster()) */
SCIP_RETCODE Seeed::refineToMaster(
   Seeedpool* seeedpool
   )
{
   changedHashvalue = true;

   SCIP_CALL( considerImplicits( seeedpool ) );
   SCIP_CALL( assignOpenPartialHittingToMaster( seeedpool ) );

   return SCIP_OKAY;
}

/** registers statistics for a used consclassifier */
void Seeed::setConsClassifierStatistics(
   int detectorchainindex,
   ConsClassifier* classifier,
   std::vector<int> consclassesmaster
   )
{
   assert( 0 <= detectorchainindex && detectorchainindex < (int) usedClassifier.size() );

   usedClassifier[detectorchainindex] = classifier;
   classesToMaster[detectorchainindex] = consclassesmaster;
}

/** directly adds a constraint to a block
 *  does not delete this cons from list of open conss */
SCIP_RETCODE Seeed::setConsToBlock(
   int consToBlock,
   int block
   )
{
   assert( consToBlock >= 0 && consToBlock < nConss );
   assert( block >= 0 && block < nBlocks );
   assert( (int) conssForBlocks.size() > block );

   changedHashvalue = true;

   conssForBlocks[block].push_back( consToBlock );
   conssforblocksorted = false;

   return SCIP_OKAY;
}

/** directly adds a constraint to the master constraints
 *  does not delete this cons from list of open conss */
SCIP_RETCODE Seeed::setConsToMaster(
   int consToMaster
   )
{
   assert( consToMaster >= 0 && consToMaster < nConss );
   masterConss.push_back( consToMaster );
   isconsmaster[consToMaster] = true;
   masterconsssorted = false;
   changedHashvalue = true;

   return SCIP_OKAY;
}

/** sets the whole detectorchain */
void Seeed::setDetectorchain(
   std::vector<DEC_DETECTOR*> givenDetectorChain
   )
{
   detectorChain = givenDetectorChain;
}

/** sets seeed to be propagated by a detector */
SCIP_RETCODE Seeed::setDetectorPropagated(
   DEC_DETECTOR* detectorID
   )
{
   detectorChain.push_back( detectorID );
   detectorChainFinishingUsed.push_back( FALSE );
   addEmptyClassifierStatistics();

   return SCIP_OKAY;
}

/** sets seeed to be propagated by a finishing detector */
SCIP_RETCODE Seeed::setFinishingDetectorPropagated(
   DEC_DETECTOR* detectorID
   )
{
   isFinishedByFinisher = true;
   detectorChain.push_back( detectorID );
   detectorChainFinishingUsed.push_back( TRUE );
   addEmptyClassifierStatistics();

   return SCIP_OKAY;
}

/** sets whether this seeed was finished by a detector */
void Seeed::setFinishedByFinisher(
   bool finished
   )
{
   isFinishedByFinisher = finished;
}


/** sets whether this seeed is finished by a finisher in the unpresolved problem */
void Seeed::setFinishedByFinisherUnpresolved(
   bool finishedByFinisherUnpresolved
   )
{
   isFinishedByFinisherUnpresolved = finishedByFinisherUnpresolved;
}

/** sets the detector that finished the seeed in the unpresolved problem */
void Seeed::setFinishedUnpresolvedBy(
   DEC_DETECTOR* detector
   )
{
   finishedUnpresolvedBy = detector;
}

/** sets whether this seeed stems from a detector operating in legacymode */
void Seeed::setLegacymode(
   bool legacymode
   )
{
   isfromlegacymode = legacymode;
}

/** sets number of blocks, only increasing number allowed */
SCIP_RETCODE Seeed::setNBlocks(
   int newNBlocks
   )
{
   assert( newNBlocks >= nBlocks );

   assert( (int) conssForBlocks.size() == nBlocks );
   assert( (int) varsForBlocks.size() == nBlocks );
   assert( (int) stairlinkingVars.size() == nBlocks );
   /** increase number of blocks in conssForBlocks and varsForBlocks */

   changedHashvalue = true;

   for( int b = nBlocks; b < newNBlocks; ++ b )
   {
      conssForBlocks.push_back( std::vector<int>( 0 ) );
      varsForBlocks.push_back( std::vector<int>( 0 ) );
      stairlinkingVars.push_back( std::vector<int>( 0 ) );
   }

   nBlocks = newNBlocks;

   return SCIP_OKAY;
}

/** sets the id of this seeed */
SCIP_RETCODE Seeed::setID(
   int newid
   )
{
   this->id = newid;
   return SCIP_OKAY;
}


/** sets whether this seeed is from the unpresolved problem */
void Seeed::setIsFromUnpresolved(
   bool unpresolved
   )
{
   isfromunpresolved = unpresolved;
}

/** set selection information about this seeed */
void Seeed::setSelected(
   bool selected
   )
{
   isselected = selected;
}


/** sets whether this seeed stems from an unpresolved problem seeed */
void Seeed::setStemsFromUnpresolved(
   bool stemsfromunpresolved
   )
{
   stemsFromUnpresolved = stemsfromunpresolved;
}

/** sets whether this seeed is usergiven */
void Seeed::setUsergiven(
   USERGIVEN givenusergiven
   )
{
   usergiven = givenusergiven;
}

/** registers statistics for a used varclassifier */
void Seeed::setVarClassifierStatistics(
   int detectorchainindex,
   VarClassifier* classifier,
   std::vector<int> varclasseslinking,
   std::vector<int> varclassesmaster
   )
{
   assert( 0 <= detectorchainindex && detectorchainindex < (int) usedClassifier.size() );

   usedClassifier[detectorchainindex] = classifier;
   classesToLinking[detectorchainindex] = varclasseslinking;
   classesToMaster[detectorchainindex] = varclassesmaster;
}

/** directly adds a variable to the linking variables
 *  does not delete this var from list of open vars */
SCIP_RETCODE Seeed::setVarToBlock(
   int varToBlock,
   int block
   )
{
   assert( varToBlock >= 0 && varToBlock < nVars );
   assert( block >= 0 && block < nBlocks );
   assert( (int) varsForBlocks.size() > block );

   changedHashvalue = true;

   varsForBlocks[block].push_back( varToBlock );
   varsforblocksorted = false;

   return SCIP_OKAY;
}

/** directly adds a variable to the linking variables
 *  does not delete this var from list of open vars */
SCIP_RETCODE Seeed::setVarToLinking(
   int varToLinking
   )
{
   assert( varToLinking >= 0 && varToLinking < nVars );
   linkingVars.push_back( varToLinking );
   changedHashvalue = true;
   linkingvarssorted = false;

   return SCIP_OKAY;
}

/** directly adds a variable to the master variables (hitting only constraints in the master)
 *  does not delete this var from list of open vars */
SCIP_RETCODE Seeed::setVarToMaster(
   int varToMaster
   )
{
   assert( varToMaster >= 0 && varToMaster < nVars );
   masterVars.push_back( varToMaster );
   isvarmaster[varToMaster] = true;
   mastervarssorted = false;
   changedHashvalue = true;

   return SCIP_OKAY;
}

/** directly adds a variable to the stairlinking variables
 *  does not delete this var from list of open vars */
SCIP_RETCODE Seeed::setVarToStairlinking(
   int varToStairlinking,
   int block1,
   int block2
   )
{
   assert( varToStairlinking >= 0 && varToStairlinking < nVars );
   assert( block1 >= 0 && block1 <= nBlocks );
   assert( block2 >= 0 && block2 <= nBlocks );
   assert( ( block1 + 1 == block2 ) || ( block2 + 1 == block1 ) );

   changedHashvalue = true;

   if( block1 > block2 )
      stairlinkingVars[block2].push_back( varToStairlinking );
   else
      stairlinkingVars[block1].push_back( varToStairlinking );

   stairlinkingvarsforblocksorted = false;

   return SCIP_OKAY;
}

/** generates and opens a gp visualization of the seeed */
void Seeed::showVisualisation()
{
   MiscVisualization* miscvisu = new MiscVisualization();

   /* get names for gp file and output file */
   char filename[SCIP_MAXSTRLEN];
   char outname[SCIP_MAXSTRLEN];
   miscvisu->GCGgetVisualizationFilename(scip, this, ".gp", filename);
   miscvisu->GCGgetVisualizationFilename(scip, this, ".pdf", outname);

   /* generate gp file */
   GCGwriteGpVisualization( scip, filename, outname, getID() );

   /* compile gp file */
   char command[SCIP_MAXSTRLEN];
   strcpy(command, "gnuplot ");
   strcat(command, filename);
   system(command);

   /* open outputfile */
   strcpy(command, GCGVisuGetPdfReader());
   strcat(command, " ");
   strcat(command, outname);
   strcat(command, " &");
   system(command);

   return;
}

/** returns true if this seeed is a userseeed that should be completed by setting unspecified constraints to master */
SCIP_Bool Seeed::shouldCompletedByConsToMaster()
{
   return usergiven == USERGIVEN::COMPLETED_CONSTOMASTER;
}

/** sorts the vars and conss by their indices */
void Seeed::sort()
{
   for( int b = 0; b < nBlocks; ++ b )
   {
      if( ! varsforblocksorted )
         std::sort( varsForBlocks[b].begin(), varsForBlocks[b].end() );
      if( ! stairlinkingvarsforblocksorted )
         std::sort( stairlinkingVars[b].begin(), stairlinkingVars[b].end() );
      if( ! conssforblocksorted )
         std::sort( conssForBlocks[b].begin(), conssForBlocks[b].end() );
   }
   if( ! linkingvarssorted )
      std::sort( linkingVars.begin(), linkingVars.end() );
   if( !mastervarssorted )
      std::sort( masterVars.begin(), masterVars.end() );
   if( !masterconsssorted )
      std::sort( masterConss.begin(), masterConss.end() );

   varsforblocksorted = true;
   stairlinkingvarsforblocksorted = true;
   conssforblocksorted = true;
   linkingvarssorted = true;
   mastervarssorted = true;
   masterconsssorted = true;

}


/** returns a short caption for this seeed */
const char* Seeed::getShortCaption()
{
   static char shortcaption[SCIP_MAXSTRLEN];
   if( getNOpenconss() + getNOpenvars() > 0 )
      sprintf( shortcaption, "id %d; nB %d; maxW$\\geq$ %.2f ", getID(), getNBlocks(), maxwhitescore );
   else
      sprintf( shortcaption, "id %d; nB %d; maxW %.2f ", getID(), getNBlocks(), maxwhitescore );

   return shortcaption;
}


/** sets the detector chain short string */
SCIP_RETCODE Seeed::setDetectorChainString(
   char* givenDetectorchainstring
   )
{
   if ( this->detectorchainstring != NULL )
      SCIPfreeBlockMemoryArray(scip, & detectorchainstring, SCIP_MAXSTRLEN);
   SCIP_CALL( SCIPduplicateBlockMemoryArray( scip, & this->detectorchainstring, givenDetectorchainstring, SCIP_MAXSTRLEN ) );
   return SCIP_OKAY;
}

/** creates and sets a detector chain short string for this seeed */
SCIP_RETCODE Seeed::buildDecChainString()
{
   char decchaininfo[SCIP_MAXSTRLEN];
   /** set detector chain info string */
   SCIPsnprintf( decchaininfo, SCIP_MAXSTRLEN, "" );
   if( this->usergiven == USERGIVEN::PARTIAL || this->usergiven == USERGIVEN::COMPLETE
      || this->usergiven == USERGIVEN::COMPLETED_CONSTOMASTER || this->getDetectorchain() == NULL
      || this->getDetectorchain()[0] == NULL )
   {
      char str1[2] = "\0"; /* gives {\0, \0} */
      str1[0] = 'U';
      (void) strncat( decchaininfo, str1, 1 );
   }
   for( int d = 0; d < this->getNDetectors(); ++ d )
   {
      if( d == 0 && this->getDetectorchain()[d] == NULL )
         continue;
      char str[2] = "\0"; /* gives {\0, \0} */
      str[0] = DECdetectorGetChar( this->getDetectorchain()[d] );
      (void) strncat( decchaininfo, str, 1 );
   }

   SCIP_CALL( this->setDetectorChainString( decchaininfo ) );

   return SCIP_OKAY;
}

} /* namespace gcg */<|MERGE_RESOLUTION|>--- conflicted
+++ resolved
@@ -1752,11 +1752,7 @@
              if( isVarLinkingvar(newvar) )
                 continue;
 
-<<<<<<< HEAD
-             assert(! isVarMastervar(newvar) );
-=======
              assert(! isVarMastervar( newvar) );
->>>>>>> 859f7cff
              setVarToBlock( newvar, newBlockNr - 1 );
              assert( isVarOpenvar( newvar ) );
              deleteOpenvar( newvar );
@@ -2976,11 +2972,7 @@
       for( int l = 0; l < getNMasterconss(); ++l )
       {
          int consid = getMasterconss()[l];
-<<<<<<< HEAD
-         if( ! seeedpool->isConsSetppc(consid) && ! seeedpool->isConsCardinalityCons(consid) )
-=======
          if( !seeedpool->isConsSetppc(consid) && !seeedpool->isConsCardinalityCons(consid) )
->>>>>>> 859f7cff
          {
             masterissetppc = false;
             std::cout << "masterconstraint: " << SCIPconsGetName(seeedpool->getConsForIndex(consid) ) <<
