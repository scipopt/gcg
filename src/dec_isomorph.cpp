--- conflicted
+++ resolved
@@ -31,10 +31,7 @@
  * @author Martin Bergner
  * @author Daniel Peters
  * @author Jonas Witt
-<<<<<<< HEAD
-=======
  * @author Michael Bastubbe
->>>>>>> cbab4539
  *
  * This detector finds subproblems that can be aggregated thus reducing the symmetry of the problem using color preserving
  * automorphisms and bliss.
@@ -79,17 +76,11 @@
 #define DEC_SKIP                  TRUE        /**< should the detector be skipped if others found decompositions */
 #define DEC_USEFULRECALL          FALSE       /**< is it useful to call this detector on a descendant of the propagated seeed */
 
-<<<<<<< HEAD
-#define DEFAULT_MAXDECOMPS       1          /**< default maximum number of decompositions */
-#define DEFAULT_EXACT            TRUE       /**< default value using exact coefficients for detection */
-#define DEFAULT_EXTEND           FALSE      /**< default value for extending detection by using the sign of the coefficients instead of the coefficients */
-=======
 
 #define DEFAULT_MAXDECOMPSEXACT  7           /**< default maximum number of decompositions */
 #define DEFAULT_MAXDECOMPSEXTEND 5           /**< default maximum number of decompositions */
 
 #define SET_MULTIPLEFORSIZETRANSF 12500
->>>>>>> cbab4539
 
 /*
  * Data structures
@@ -99,14 +90,8 @@
 struct DEC_DetectorData
 {
    SCIP_RESULT          result;             /**< result pointer to indicate success or failure */
-<<<<<<< HEAD
-   int                  maxdecomps;         /**< maximum number of decompositions */
-   SCIP_Bool            exact;              /**< Use exact coefficients for detection? */
-   SCIP_Bool            extend;             /**< Extend detection by using the sign of the coefficients instead of the coefficients? */
-=======
    int                  maxdecompsexact;   /**< maximum number of decompositions */
    int                  maxdecompsextend;  /**< maximum number of decompositions */
->>>>>>> cbab4539
 };
 
 typedef struct struct_hook AUT_HOOK;
@@ -408,8 +393,6 @@
       SCIP_CALL( GCGconsGetVars(scip, conss[i], curvars, ncurvars) );
       SCIP_CALL( GCGconsGetVals(scip, conss[i], curvals, ncurvars) );
 
-<<<<<<< HEAD
-=======
    //save the properties of variables of the constraints in a struct array and in a sorted pointer array
    for( j = 0; j < ncurvars; j++ )
    {
@@ -509,27 +492,11 @@
       if( !added )
          delete scons;
 
->>>>>>> cbab4539
       //save the properties of variables of the constraints in a struct array and in a sorted pointer array
       for( j = 0; j < ncurvars; j++ )
       {
-         SCIP_Real constant;
          added = FALSE;
 
-<<<<<<< HEAD
-         if( SCIPgetStage(scip) >= SCIP_STAGE_TRANSFORMED)
-            SCIPgetProbvarSum(scip, &(curvars[j]), &(curvals[j]), &constant);
-
-         if( !onlysign )
-         {
-            scoef = new AUT_COEF(scip, curvals[j]);
-         }
-         else
-         {
-            if( SCIPisPositive(scip, curvals[j]) )
-               scoef = new AUT_COEF(scip, 1.0);
-            else if( SCIPisNegative(scip, curvals[j]) )
-=======
 
 //         if( SCIPgetStage(scip) >= SCIP_STAGE_TRANSFORMED)
 //            SCIPgetProbvarSum(scip, &(curvars[j]), &(curvals[j]), &constant);
@@ -543,7 +510,6 @@
             if( SCIPisPositive(scip, seeedpool->getValsForCons(consindex)[j]) )
                scoef = new AUT_COEF(scip, 1.0);
             else if( SCIPisNegative(scip, seeedpool->getValsForCons(consindex)[j]) )
->>>>>>> cbab4539
                scoef = new AUT_COEF(scip, -1.0);
             else
                scoef = new AUT_COEF(scip, 0.0);
@@ -561,11 +527,6 @@
             delete scoef;
 
       }
-<<<<<<< HEAD
-      SCIPfreeBufferArray(scip, &curvars);
-      SCIPfreeBufferArray(scip, &curvals);
-=======
->>>>>>> cbab4539
    }
    return SCIP_OKAY;
 }
@@ -1359,12 +1320,8 @@
    DEC_DECOMP***         decdecomps,         /**< pointer to store decompositions */
    DEC_DETECTORDATA*     detectordata,       /**< detector data structure */
    SCIP_RESULT*          result,             /**< pointer to store result */
-<<<<<<< HEAD
-   SCIP_Bool             onlysign            /**< use only sign of coefficients instead of coefficients? */
-=======
    SCIP_Bool             onlysign,           /**< use only sign of coefficients instead of coefficients? */
    int                   maxdecomps          /**< maximum number of new decompositions */
->>>>>>> cbab4539
 )
 {
    bliss::Graph graph;
@@ -1418,17 +1375,6 @@
       nperms = renumberPermutations(ptrhook->conssperm, nconss);
 
       // reorder decomposition (corresponding to orbit size)
-<<<<<<< HEAD
-      SCIP_CALL( reorderPermutations(scip, ptrhook->conssperm, nconss, nperms) );
-
-      if( *ndecdecomps == 0 )
-         SCIP_CALL( SCIPallocMemoryArray(scip, decdecomps, *ndecdecomps + MIN(detectordata->maxdecomps, nperms)) ); /*lint !e506*/
-      else
-         SCIP_CALL( SCIPreallocMemoryArray(scip, decdecomps, *ndecdecomps + MIN(detectordata->maxdecomps, nperms)) ); /*lint !e506*/
-
-      int pos = *ndecdecomps;
-      for( p = *ndecdecomps; p < *ndecdecomps + nperms && pos < detectordata->maxdecomps; ++p )
-=======
       //SCIP_CALL( reorderPermutations(scip, ptrhook->conssperm, nconss, nperms) );
 
       if( *ndecdecomps == 0 )
@@ -1438,7 +1384,6 @@
 
       int pos = *ndecdecomps;
       for( p = *ndecdecomps; p < *ndecdecomps + MIN(maxdecomps, nperms); ++p )
->>>>>>> cbab4539
       {
          SCIP_CALL( SCIPallocMemoryArray(scip, &masterconss, nconss) );
 
@@ -1515,10 +1460,6 @@
       SCIPfreeMemoryArrayNull(scip, decdecomps);
    }
 
-<<<<<<< HEAD
-   delete colorinfo;
-
-=======
    delete colorinfo;
 
    delete ptrhook;
@@ -1693,7 +1634,6 @@
    delete colorinfo;
 
 
->>>>>>> cbab4539
    delete ptrhook;
 
    *result = detectordata->result;
@@ -1855,27 +1795,6 @@
 
 }
 
-<<<<<<< HEAD
-
-/** detection function of detector */
-static DEC_DECL_DETECTSTRUCTURE(detectorDetectIsomorph)
-{ /*lint -esym(429,ptrhook)*/
-
-   *result = SCIP_DIDNOTFIND;
-
-   *ndecdecomps = 0;
-   *decdecomps = NULL;
-
-   if( detectordata->extend )
-      SCIP_CALL( detectIsomorph(scip, ndecdecomps, decdecomps, detectordata, result, TRUE) );
-
-   if( detectordata->exact )
-      SCIP_CALL( detectIsomorph(scip, ndecdecomps, decdecomps, detectordata, result, FALSE) );
-
-   return SCIP_OKAY;
-}
-
-=======
 static
 DEC_DECL_SETPARAMFAST(setParamFastIsomorph)
 {
@@ -1911,7 +1830,6 @@
 
 
 
->>>>>>> cbab4539
 /*
  * detector specific interface methods
  */
@@ -1936,17 +1854,6 @@
       detectordata, detectorDetectIsomorph, detectorFreeIsomorph, detectorInitIsomorph, detectorExitIsomorph, detectorPropagateSeeedIsomorph, detectorFinishSeeedIsomorph, setParamAggressiveIsomorph, setParamDefaultIsomorph, setParamFastIsomorph) );
 
    /* add isomorph constraint handler parameters */
-<<<<<<< HEAD
-   SCIP_CALL( SCIPaddIntParam(scip, "detectors/isomorph/maxdecomps",
-      "Maximum number of solutions/decompositions", &detectordata->maxdecomps, FALSE,
-      DEFAULT_MAXDECOMPS, 1, INT_MAX, NULL, NULL) );
-   SCIP_CALL( SCIPaddBoolParam(scip, "detectors/isomorph/exact",
-      "Use exact coefficients for detection?", &detectordata->exact, FALSE,
-         DEFAULT_EXACT, NULL, NULL) );
-   SCIP_CALL( SCIPaddBoolParam(scip, "detectors/isomorph/extend",
-      "Extend detection by using the sign of the coefficients instead of the coefficients?", &detectordata->extend, FALSE,
-      DEFAULT_EXTEND, NULL, NULL) );
-=======
    SCIP_CALL( SCIPaddIntParam(scip, "detectors/isomorph/maxdecompsexact",
       "Maximum number of solutions/decompositions with exact detection", &detectordata->maxdecompsexact, FALSE,
       DEFAULT_MAXDECOMPSEXACT, 0, INT_MAX, NULL, NULL) );
@@ -1954,7 +1861,6 @@
    SCIP_CALL( SCIPaddIntParam(scip, "detectors/isomorph/maxdecompsextend",
       "Maximum number of solutions/decompositions with extended detection", &detectordata->maxdecompsextend, FALSE,
       DEFAULT_MAXDECOMPSEXTEND, 0, INT_MAX, NULL, NULL) );
->>>>>>> cbab4539
 
    return SCIP_OKAY;
 }