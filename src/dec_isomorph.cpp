/* * * * * * * * * * * * * * * * * * * * * * * * * * * * * * * * * * * * * * */
/*                                                                           */
/*                  This file is part of the program                         */
/*          GCG --- Generic Column Generation                                */
/*                  a Dantzig-Wolfe decomposition based extension            */
/*                  of the branch-cut-and-price framework                    */
/*         SCIP --- Solving Constraint Integer Programs                      */
/*                                                                           */
/* Copyright (C) 2010-2016 Operations Research, RWTH Aachen University       */
/*                         Zuse Institute Berlin (ZIB)                       */
/*                                                                           */
/* This program is free software; you can redistribute it and/or             */
/* modify it under the terms of the GNU Lesser General Public License        */
/* as published by the Free Software Foundation; either version 3            */
/* of the License, or (at your option) any later version.                    */
/*                                                                           */
/* This program is distributed in the hope that it will be useful,           */
/* but WITHOUT ANY WARRANTY; without even the implied warranty of            */
/* MERCHANTABILITY or FITNESS FOR A PARTICULAR PURPOSE.  See the             */
/* GNU Lesser General Public License for more details.                       */
/*                                                                           */
/* You should have received a copy of the GNU Lesser General Public License  */
/* along with this program; if not, write to the Free Software               */
/* Foundation, Inc., 51 Franklin St, Fifth Floor, Boston, MA 02110-1301, USA.*/
/*                                                                           */
/* * * * * * * * * * * * * * * * * * * * * * * * * * * * * * * * * * * * * * */

/**@file   dec_isomorph.cpp
 * @ingroup DETECTORS
 * @brief  detector for pricing problems that can be aggregated (uses bliss)
 * @author Martin Bergner
 * @author Daniel Peters
 * @author Jonas Witt
 *
 * This detector finds subproblems that can be aggregated thus reducing the symmetry of the problem using color preserving
 * automorphisms and bliss.
 */

/*---+----1----+----2----+----3----+----4----+----5----+----6----+----7----+----8----+----9----+----0----+----1----+----2*/
/* #define SCIP_DEBUG */

#include "dec_isomorph.h"
#include "pub_decomp.h"
#include "cons_decomp.h"
#include "scip_misc.h"
#include "gcg.h"
#include "class_seeed.h"
#include "class_seeedpool.h"

#include "graph.hh"
#include "pub_gcgvar.h"
#include <cstring>
#include <cassert>
#include <algorithm>

#include "pub_bliss.h"

/* constraint handler properties */
#define DEC_DETECTORNAME         "isomorph"  /**< name of detector */
#define DEC_DESC                 "Detector for pricing problems suitable for aggregation" /**< description of detector*/
#define DEC_FREQCALLROUND        1           /** frequency the detector gets called in detection loop ,ie it is called in round r if and only if minCallRound <= r <= maxCallRound AND  (r - minCallRound) mod freqCallRound == 0 */
#define DEC_MAXCALLROUND         INT_MAX     /** last round the detector gets called                              */
#define DEC_MINCALLROUND         0           /** first round the detector gets called                              */
#define DEC_PRIORITY             100         /**< priority of the constraint handler for separation */
#define DEC_DECCHAR              'I'         /**< display character of detector */

#define DEC_ENABLED              TRUE        /**< should the detection be enabled */
#define DEC_SKIP                 TRUE        /**< should the detector be skipped if others found decompositions */
#define DEC_USEFULRECALL         FALSE       /**< is it useful to call this detector on a descendant of the propagated seeed */


#define DEFAULT_NUMOFSOL         1          /**< default number of solutions */
#define DEFAULT_EXACT            TRUE       /**< default value using exact coefficients for detection */
#define DEFAULT_EXTEND           FALSE      /**< default value for extending detection by using the sign of the coefficients instead of the coefficients */

#define DEFAULT_MAXDECOMPS       1          /**< default maximum number of decompositions */
#define DEFAULT_EXACT            TRUE       /**< default value using exact coefficients for detection */
#define DEFAULT_EXTEND           FALSE      /**< default value for extending detection by using the sign of the coefficients instead of the coefficients */

/*
 * Data structures
 */

/** detector data */
struct DEC_DetectorData
{
   SCIP_RESULT          result;             /**< result pointer to indicate success or failure */
<<<<<<< HEAD
   int                  numofsol;           /**< number of solutions */
=======
   int                  maxdecomps;         /**< maximum number of decompositions */
>>>>>>> 32e7f05d
   SCIP_Bool            exact;              /**< Use exact coefficients for detection? */
   SCIP_Bool            extend;             /**< Extend detection by using the sign of the coefficients instead of the coefficients? */
};

typedef struct struct_hook AUT_HOOK;

/** saves information of the permutation */
struct struct_hook
{
   SCIP_Bool aut;                            /**< true if there is an automorphism */
   unsigned int n;                           /**< number of permutations */
   SCIP* scip;                               /**< scip to search for automorphisms */
   int* conssperm;                           /**< permutations of conss*/
   gcg::Seeed* seeed;                        /**< seeed to propagate */
   gcg::Seeedpool* seeedpool;                /**< seeedpool */

   /** constructor for the hook struct*/
   struct_hook(SCIP_Bool aut,  /**< true if there is an automorphism */
      unsigned int       n,                  /**< number of permutations */
      SCIP*              scip                /**< scip to search for automorphisms */
   );

   /** constructor for the hook struct with a seeed */
   struct_hook(SCIP_Bool aut,  /**< true if there is an automorphism */
      unsigned int       n,                  /**< number of permutations */
      SCIP*              scip,               /**< scip to search for automorphisms */
      gcg::Seeed*        seeed,              /**< seeed to propagate */
      gcg::Seeedpool*    seeedpool           /**< seeedpool */
   );

   ~struct_hook();
   /** getter for the bool aut */
   SCIP_Bool getBool();

   /** setter for the bool aut */
   void setBool(SCIP_Bool aut);

   /** getter for the SCIP */
   SCIP* getScip();

   /** getter for the seeed */
   gcg::Seeed* getSeeed();

   /** getter for the seeedpool */
   gcg::Seeedpool* getSeeedpool();
};

SCIP* struct_hook::getScip()
{
   return this->scip;
}

gcg::Seeed* struct_hook::getSeeed()
{
   return this->seeed;
}

gcg::Seeedpool* struct_hook::getSeeedpool()
{
   return this->seeedpool;
}

/** constructor of the hook struct */
struct_hook::struct_hook(
   SCIP_Bool             aut_,               /**< true if there is an automorphism */
   unsigned int          n_,                 /**< number of permutations */
   SCIP*                 scip_               /**< array of scips to search for automorphisms */
   ) : conssperm(NULL)
{
   aut = aut_;
   n = n_;
   scip = scip_;
   SCIP_CALL_ABORT( SCIPallocMemoryArray(scip, &conssperm, SCIPgetNConss(scip)) ); /*lint !e666*/
   seeed = NULL;
   seeedpool = NULL;
}

/** constructor of the hook struct */
struct_hook::struct_hook(
   SCIP_Bool             aut_,               /**< true if there is an automorphism */
   unsigned int          n_,                 /**< number of permutations */
   SCIP*                 scip_,              /**< array of scips to search for automorphisms */
   gcg::Seeed*           seeed_,             /**< seeed to Propagate */
   gcg::Seeedpool*       seeedpool_          /**< seeedpool */
   ) : conssperm(NULL)
{
   aut = aut_;
   n = n_;
   scip = scip_;
   SCIP_CALL_ABORT( SCIPallocMemoryArray(scip, &conssperm, SCIPgetNConss(scip)) ); /*lint !e666*/
   seeed = seeed_;
   seeedpool = seeedpool_;
}

struct_hook::~struct_hook()
{   /*lint -esym(1540,struct_hook::conssperm) */
   SCIPfreeMemoryArrayNull(scip, &conssperm);
   scip = NULL;
}
/** hook function to save the permutation of the graph */
static
void fhook(
   void*                 user_param,         /**< data structure to save hashmaps with permutation */
   unsigned int          N,                  /**< number of permutations */
   const unsigned int*   aut                 /**< array of permutations */
   )
{ /*lint -e715*/
   int i;
   int nconss;
   SCIP_CONS** conss;
   AUT_HOOK* hook = (AUT_HOOK*) user_param;
   int auti;
   int ind;

   nconss = SCIPgetNConss(hook->getScip());
   assert(nconss == SCIPgetNConss(hook->getScip()));
   conss = SCIPgetConss(hook->getScip());

   for( i = 0; i < nconss; i++ )
   {
      assert(aut[i] < INT_MAX);
      if( (size_t) i != aut[i])
      {
         auti = (int) aut[i];

         SCIPdebugMessage("%d <%s> <-> %d <%s>\n", i, SCIPconsGetName(conss[i]), auti, SCIPconsGetName(conss[auti]));

         ind = MIN(i, auti);

         if( hook->conssperm[i] != -1)
            ind = MIN(ind, hook->conssperm[i]);
         if( hook->conssperm[auti] != -1 )
            ind = MIN(ind, hook->conssperm[auti]);

         hook->conssperm[i] = ind;
         hook->conssperm[auti] = ind;
         hook->setBool(TRUE);
      }
   }
}

/** hook function to save the permutation of the graph */
static
void fhookForSeeeds(
   void*                 user_param,         /**< data structure to save hashmaps with permutation */
   unsigned int          N,                  /**< number of permutations */
   const unsigned int*   aut                 /**< array of permutations */
   )
{ /*lint -e715*/
   int i;
   int nconss;
   AUT_HOOK* hook = (AUT_HOOK*) user_param;
   int auti;
   int ind;
   gcg::Seeed*  seeed;
   gcg::Seeedpool*       seeedpool;

   seeed = hook->getSeeed();
   seeedpool = hook->getSeeedpool() ;
   assert(seeed != NULL);
   assert(seeedpool != NULL);
   nconss = seeed->getNOpenconss();

   for( i = 0; i < nconss; i++ )
   {
      SCIP_CONS* cons = seeedpool->getConsForIndex(seeed->getOpenconss()[i]);
      assert(aut[i] < INT_MAX);
      if( (size_t) i != aut[i])
      {
         auti = (int) aut[i];

         SCIPdebugMessage("%d <%s> <-> %d <%s>\n", i, SCIPconsGetName(cons), auti, SCIPconsGetName(seeedpool->getConsForIndex(seeed->getOpenconss()[auti])));

         ind = MIN(i, auti);

         if( hook->conssperm[i] != -1)
            ind = MIN(ind, hook->conssperm[i]);
         if( hook->conssperm[auti] != -1 )
            ind = MIN(ind, hook->conssperm[auti]);

         hook->conssperm[i] = ind;
         hook->conssperm[auti] = ind;
         hook->setBool(TRUE);
      }
   }
}

static
SCIP_RETCODE allocMemory(
    SCIP*                scip,               /**< SCIP data structure */
    AUT_COLOR*           colorinfo,          /**< struct to save intermediate information */
    int                  nconss,             /**< number of constraints */
    int                  nvars               /**< number of variables */
    )
{
   SCIP_CALL( SCIPallocMemoryArray(scip, &colorinfo->ptrarraycoefs, nvars) );
   SCIP_CALL( SCIPallocMemoryArray(scip, &colorinfo->ptrarrayvars, nvars) );
   SCIP_CALL( SCIPallocMemoryArray(scip, &colorinfo->ptrarrayconss, nconss) );
   colorinfo->alloccoefsarray = nvars;
   return SCIP_OKAY;
}

/** destructor for colorinfo */
static
void freeMemory(
   SCIP*                 scip,               /**< SCIP data structure */
   AUT_COLOR*            colorinfo           /**< struct to save intermediate information */
)
{
   int i;

   for( i = 0; i < colorinfo->lenvarsarray; i++ )
   {
      AUT_VAR* svar = (AUT_VAR*) colorinfo->ptrarrayvars[i];
      delete svar;
   }
   for( i = 0; i < colorinfo->lenconssarray; i++ )
   {
      AUT_CONS* scons = (AUT_CONS*) colorinfo->ptrarrayconss[i];
      delete scons;
   }
   for( i = 0; i < colorinfo->lencoefsarray; i++ )
   {
      AUT_COEF* scoef = (AUT_COEF*) colorinfo->ptrarraycoefs[i];
      delete scoef;
   }

   SCIPfreeMemoryArray(scip, &colorinfo->ptrarraycoefs);
   SCIPfreeMemoryArray(scip, &colorinfo->ptrarrayconss);
   SCIPfreeMemoryArray(scip, &colorinfo->ptrarrayvars);
}

/** set up a help structure for graph creation */
static
SCIP_RETCODE setupArrays(
   SCIP*                 scip,               /**< SCIP to compare */
   AUT_COLOR*            colorinfo,          /**< data structure to save intermediate data */
   SCIP_RESULT*          result              /**< result pointer to indicate success or failure */
   )
{ /*lint -esym(593,scoef) */
   int i;
   int j;
   int nconss;
   int nvars;
   SCIP_CONS** conss;
   SCIP_VAR** vars;
   AUT_COEF* scoef;
   AUT_CONS* scons;
   SCIP_Bool added;
   SCIP_Bool onlysign;

   //allocate max n of coefarray, varsarray, and boundsarray in scip
   nconss = SCIPgetNConss(scip);
   nvars = SCIPgetNVars(scip);
   SCIP_CALL( allocMemory(scip, colorinfo, nconss, nvars) );

   conss = SCIPgetConss(scip);
   vars = SCIPgetVars(scip);

   onlysign = colorinfo->getOnlySign();

   //save the properties of variables in a struct array and in a sorted pointer array
   for( i = 0; i < nvars; i++ )
   {
      AUT_VAR* svar = new AUT_VAR(scip, vars[i]);
      //add to pointer array iff it doesn't exist
      SCIP_CALL( colorinfo->insert(svar, &added) );
      SCIPdebugMessage("%s color %d %d\n", SCIPvarGetName(vars[i]), colorinfo->get(*svar), colorinfo->color);
      //otherwise free allocated memory
      if( !added )
         delete svar;
   }

   //save the properties of constraints in a struct array and in a sorted pointer array
   for( i = 0; i < nconss && *result == SCIP_SUCCESS; i++ )
   {
      SCIP_Real* curvals = NULL;
      SCIP_VAR** curvars = NULL;

      int ncurvars = GCGconsGetNVars(scip, conss[i]);
      if( ncurvars == 0 )
         continue;
      scons = new AUT_CONS(scip, conss[i]);
      //add to pointer array iff it doesn't exist
      SCIPdebugMessage("nconss %d %d\n", nconss, *result);
      SCIP_CALL( colorinfo->insert(scons, &added) );
      SCIPdebugMessage("%s color %d %d\n", SCIPconsGetName(conss[i]), colorinfo->get(*scons), colorinfo->color);
      //otherwise free allocated memory
      if( !added )
         delete scons;

      SCIP_CALL( SCIPallocBufferArray(scip, &curvars, ncurvars) );
      SCIP_CALL( SCIPallocBufferArray(scip, &curvals, ncurvars) );

      SCIP_CALL( GCGconsGetVars(scip, conss[i], curvars, ncurvars) );
      SCIP_CALL( GCGconsGetVals(scip, conss[i], curvals, ncurvars) );

<<<<<<< HEAD
      //save the properties of variables of the constraints in a struct array and in a sorted pointer array
      for( j = 0; j < ncurvars; j++ )
      {
         SCIP_Real constant;
         added = FALSE;

         if( SCIPgetStage(scip) >= SCIP_STAGE_TRANSFORMED)
            SCIPgetProbvarSum(scip, &(curvars[j]), &(curvals[j]), &constant);

         if( !onlysign )
         {
            scoef = new AUT_COEF(scip, curvals[j]);
         }
         else
         {
            if( SCIPisPositive(scip, curvals[j]) )
               scoef = new AUT_COEF(scip, 1.0);
            else if( SCIPisNegative(scip, curvals[j]) )
               scoef = new AUT_COEF(scip, -1.0);
            else
               scoef = new AUT_COEF(scip, 0.0);
         }

         //test, whether the coefficient is not zero
         if( !SCIPisZero(scip, scoef->getVal()) )
         {
            //add to pointer array iff it doesn't exist
            SCIP_CALL( colorinfo->insert(scoef, &added) );
            SCIPdebugMessage("%f color %d %d\n", scoef->getVal(), colorinfo->get(*scoef), colorinfo->color);
         }
         //otherwise free allocated memory
         if( !added )
            delete scoef;

      }
      SCIPfreeBufferArray(scip, &curvars);
      SCIPfreeBufferArray(scip, &curvals);
   }
   return SCIP_OKAY;
}

/** set up a help structure for graph creation (for seeeeds) */
static
SCIP_RETCODE setupArrays(
   SCIP*                 scip,               /**< SCIP to compare */
   AUT_COLOR*            colorinfo,          /**< data structure to save intermediate data */
   SCIP_RESULT*          result,             /**< result pointer to indicate success or failure */
   gcg::Seeed*           seeed,              /**< seeed to propagate */
   gcg::Seeedpool*       seeedpool           /**< seeedpool */
   )
{ /*lint -esym(593,scoef) */
   int i;
   int j;
   int nconss;
   int nvars;
   //SCIP_CONS** conss;
   //SCIP_VAR** vars;
   AUT_COEF* scoef;
   AUT_CONS* scons;
   SCIP_Bool added;
   SCIP_Bool onlysign;

   //allocate max n of coefarray, varsarray, and boundsarray in scip
   nconss = seeed->getNOpenconss();
   nvars = seeed->getNVars();
   SCIP_CALL( allocMemory(scip, colorinfo, nconss, nvars) );

   onlysign = colorinfo->getOnlySign();

   //save the properties of variables in a struct array and in a sorted pointer array
   for( i = 0; i < nvars; i++ )
   {
      SCIP_VAR* var = seeedpool->getVarForIndex(i);
      AUT_VAR* svar = new AUT_VAR(scip, var);
      //add to pointer array iff it doesn't exist
      SCIP_CALL( colorinfo->insert(svar, &added) );
      SCIPdebugMessage("%s color %d %d\n", SCIPvarGetName(var), colorinfo->get(*svar), colorinfo->color);
      //otherwise free allocated memory
      if( !added )
         delete svar;
   }

   //save the properties of constraints in a struct array and in a sorted pointer array
   for( i = 0; i < nconss && *result == SCIP_SUCCESS; i++ )
   {
      SCIP_Real* curvals = NULL;
      SCIP_VAR** curvars = NULL;

      SCIP_CONS* cons = seeedpool->getConsForIndex(seeed->getOpenconss()[i]);

      int ncurvars = GCGconsGetNVars(scip, cons);
      if( ncurvars == 0 )
         continue;

      scons = new AUT_CONS(scip, cons);
      //add to pointer array iff it doesn't exist
      SCIPdebugMessage("nconss %d %d\n", nconss, *result);
      SCIP_CALL( colorinfo->insert(scons, &added) );
      SCIPdebugMessage("%s color %d %d\n", SCIPconsGetName(cons), colorinfo->get(*scons), colorinfo->color);
      //otherwise free allocated memory
      if( !added )
         delete scons;

      SCIP_CALL( SCIPallocBufferArray(scip, &curvars, ncurvars) );
      SCIP_CALL( SCIPallocBufferArray(scip, &curvals, ncurvars) );

      SCIP_CALL( GCGconsGetVars(scip, cons, curvars, ncurvars) );
      SCIP_CALL( GCGconsGetVals(scip, cons, curvals, ncurvars) );

=======
>>>>>>> 32e7f05d
      //save the properties of variables of the constraints in a struct array and in a sorted pointer array
      for( j = 0; j < ncurvars; j++ )
      {
         SCIP_Real constant;
         added = FALSE;

         if( SCIPgetStage(scip) >= SCIP_STAGE_TRANSFORMED)
            SCIPgetProbvarSum(scip, &(curvars[j]), &(curvals[j]), &constant);

         if( !onlysign )
         {
            scoef = new AUT_COEF(scip, curvals[j]);
         }
         else
         {
            if( SCIPisPositive(scip, curvals[j]) )
               scoef = new AUT_COEF(scip, 1.0);
            else if( SCIPisNegative(scip, curvals[j]) )
               scoef = new AUT_COEF(scip, -1.0);
            else
               scoef = new AUT_COEF(scip, 0.0);
         }

         //test, whether the coefficient is not zero
         if( !SCIPisZero(scip, scoef->getVal()) )
         {
            //add to pointer array iff it doesn't exist
            SCIP_CALL( colorinfo->insert(scoef, &added) );
            SCIPdebugMessage("%f color %d %d\n", scoef->getVal(), colorinfo->get(*scoef), colorinfo->color);
         }
         //otherwise free allocated memory
         if( !added )
            delete scoef;

      }
      SCIPfreeBufferArray(scip, &curvars);
      SCIPfreeBufferArray(scip, &curvals);
   }
   return SCIP_OKAY;
}

/** create a graph out of an array of scips */
static
SCIP_RETCODE createGraph(
   SCIP*                 scip,               /**< SCIP to compare */
   AUT_COLOR             colorinfo,          /**< data structure to save intermediate data */
   bliss::Graph*         graph,              /**< graph needed for discovering isomorphism */
   SCIP_RESULT*          result              /**< result pointer to indicate success or failure */
   )
{
   int i;
   int j;
   int z;
   int nvars;
   int nconss;
   int ncurvars;
   int curvar;
   int color;
   SCIP_CONS** conss;
   SCIP_VAR** vars;
   SCIP_VAR** curvars = NULL;
   SCIP_Real* curvals = NULL;
   unsigned int nnodes;
   SCIP_Bool onlysign;

   nnodes = 0;
   //building the graph out of the arrays
   bliss::Graph* h = graph;
   nconss = SCIPgetNConss(scip);
   nvars = SCIPgetNVars(scip);
   conss = SCIPgetConss(scip);
   vars = SCIPgetVars(scip);
   z = 0;
   onlysign = colorinfo.getOnlySign();

   //add a node for every constraint
   for( i = 0; i < nconss && *result == SCIP_SUCCESS; i++ )
   {
      ncurvars = GCGconsGetNVars(scip, conss[i]);

      AUT_CONS scons(scip, conss[i]);
      color = colorinfo.get(scons);

      if( color == -1 )
      {
         *result = SCIP_DIDNOTFIND;
         break;
      }

      assert(color >= 0);
      (void)h->add_vertex((unsigned int) color);
      nnodes++;
   }
   //add a node for every variable
   for( i = 0; i < nvars && *result == SCIP_SUCCESS; i++ )
   {
      AUT_VAR svar(scip, vars[i]);
      color = colorinfo.get(svar);

      if( color == -1 )
      {
         *result = SCIP_DIDNOTFIND;
         break;
      }
      (void) h->add_vertex((unsigned int) (colorinfo.getLenCons() + color));
      nnodes++;
   }
   //connecting the nodes with an additional node in the middle
   //it is necessary, since only nodes have colors
   for( i = 0; i < nconss && *result == SCIP_SUCCESS; i++ )
   {
      AUT_CONS scons(scip, conss[i]);
      ncurvars = GCGconsGetNVars(scip, conss[i]);
      if( ncurvars == 0 )
         continue;
      SCIP_CALL( SCIPallocBufferArray(scip, &curvars, ncurvars) );
      SCIP_CALL( GCGconsGetVars(scip, conss[i], curvars, ncurvars) );
      SCIP_CALL( SCIPallocBufferArray(scip, &curvals, ncurvars) );
      SCIP_CALL( GCGconsGetVals(scip, conss[i], curvals, ncurvars) );

      for( j = 0; j < ncurvars; j++ )
      {
         SCIP_Real constant;

         if( SCIPgetStage(scip) >= SCIP_STAGE_TRANSFORMED)
            SCIPgetProbvarSum(scip, &(curvars[j]), &(curvals[j]), &constant);

         SCIP_Real val;

         if( !onlysign )
         {
            val = curvals[j];
         }
         else
         {
            if( SCIPisPositive(scip, curvals[j]) )
               val = 1.0;
            else if( SCIPisNegative(scip, curvals[j]) )
               val = -1.0;
            else
               val = 0.0;
         }

         AUT_COEF scoef(scip, val);
         AUT_VAR svar(scip, curvars[j]);

         color = colorinfo.get(scoef);

         if( color == -1 )
         {
            *result = SCIP_DIDNOTFIND;

            break;
         }
         curvar = SCIPvarGetProbindex(curvars[j]);
         (void) h->add_vertex((unsigned int) (colorinfo.getLenCons() + colorinfo.getLenVar() + color)); /*lint !e864 */
         nnodes++;
         h->add_edge((unsigned int)i, (unsigned int) (nconss + nvars + z));
         h->add_edge((unsigned int) (nconss + nvars + z), (unsigned int) (nconss + curvar));
         SCIPdebugMessage(
               "nz: c <%s> (id: %d, colour: %d) -> nz (id: %d) (value: %f, colour: %d) -> var <%s> (id: %d, colour: %d) \n",
               SCIPconsGetName(conss[i]), i, colorinfo.get(scons),
               nconss + nvars + z, scoef.getVal(),
               color + colorinfo.getLenCons() + colorinfo.getLenVar(), /*lint !e864 */
               SCIPvarGetName(curvars[j]), nconss + curvar,
               colorinfo.get(svar) + colorinfo.getLenCons());  /*lint !e864 */
         z++;

      }

      SCIPfreeBufferArray(scip, &curvals);
      SCIPfreeBufferArray(scip, &curvars);

   }
   SCIPdebugMessage("Iteration 1: nnodes = %ud, Cons = %d, Vars = %d\n", nnodes, colorinfo.getLenCons(), colorinfo.getLenVar()); /*lint !e864 */
   assert(*result == SCIP_SUCCESS && nnodes == h->get_nof_vertices());

   //free all allocated memory
   freeMemory(scip, &colorinfo);
   return SCIP_OKAY;
}

<<<<<<< HEAD
/** create a graph out of an array of scips (for seeeds) */
static
SCIP_RETCODE createGraph(
   SCIP*                 scip,               /**< SCIP to compare */
   AUT_COLOR             colorinfo,          /**< data structure to save intermediate data */
   bliss::Graph*         graph,              /**< graph needed for discovering isomorphism */
   SCIP_RESULT*          result,             /**< result pointer to indicate success or failure */
   gcg::Seeed*           seeed,
   gcg::Seeedpool*       seeedpool
   )
{
   int i;
   int j;
   int z;
   int nvars;
   int nconss;
   int ncurvars;
   int curvar;
   int color;
   SCIP_VAR** curvars = NULL;
   SCIP_Real* curvals = NULL;
   unsigned int nnodes;
   SCIP_Bool onlysign;
=======
/** destructor of detector to free user data (called when GCG is exiting) */
static
DEC_DECL_FREEDETECTOR(detectorFreeIsomorph)
{ /*lint --e{715}*/
   DEC_DETECTORDATA *detectordata;
>>>>>>> 32e7f05d

   nnodes = 0;
   //building the graph out of the arrays
   bliss::Graph* h = graph;
   nconss = seeed->getNOpenconss();
   nvars = seeed->getNVars();
   z = 0;
   onlysign = colorinfo.getOnlySign();

   //add a node for every constraint
   for( i = 0; i < nconss && *result == SCIP_SUCCESS; i++ )
   {
      ncurvars = seeedpool->getNVarsForCons(seeed->getOpenconss()[i]);
      SCIP_CONS* cons = seeedpool->getConsForIndex(seeed->getOpenconss()[i]);

      AUT_CONS scons(scip, cons);
      color = colorinfo.get(scons);

      if( color == -1 )
      {
         *result = SCIP_DIDNOTFIND;
         break;
      }

      assert(color >= 0);
      (void)h->add_vertex((unsigned int) color);
      nnodes++;
   }
   //add a node for every variable
   for( i = 0; i < nvars && *result == SCIP_SUCCESS; i++ )
   {
      SCIP_VAR* var = seeedpool->getVarForIndex(i);
      AUT_VAR svar(scip, var);
      color = colorinfo.get(svar);

<<<<<<< HEAD
      if( color == -1 )
      {
         *result = SCIP_DIDNOTFIND;
         break;
      }
      (void) h->add_vertex((unsigned int) (colorinfo.getLenCons() + color));
      nnodes++;
   }
   //connecting the nodes with an additional node in the middle
   //it is necessary, since only nodes have colors
   for( i = 0; i < nconss && *result == SCIP_SUCCESS; i++ )
   {
      SCIP_CONS* cons = seeedpool->getConsForIndex(seeed->getOpenconss()[i]);
      AUT_CONS scons(scip, cons);
      ncurvars = seeedpool->getNVarsForCons(seeed->getOpenconss()[i]);
      if( ncurvars == 0 )
         continue;
      SCIP_CALL( SCIPallocBufferArray(scip, &curvars, ncurvars) );
      SCIP_CALL( GCGconsGetVars(scip, cons, curvars, ncurvars) );
      SCIP_CALL( SCIPallocBufferArray(scip, &curvals, ncurvars) );
      SCIP_CALL( GCGconsGetVals(scip, cons, curvals, ncurvars) );
=======
/** detector initialization method (called after problem was transformed) */
static
DEC_DECL_INITDETECTOR(detectorInitIsomorph)
{ /*lint --e{715}*/
   DEC_DETECTORDATA *detectordata;
>>>>>>> 32e7f05d

      for( j = 0; j < ncurvars; j++ )
      {
         SCIP_Real constant;

         if( SCIPgetStage(scip) >= SCIP_STAGE_TRANSFORMED)
            SCIPgetProbvarSum(scip, &(curvars[j]), &(curvals[j]), &constant);

         SCIP_Real val;

<<<<<<< HEAD
         if( !onlysign )
         {
            val = curvals[j];
         }
         else
         {
            if( SCIPisPositive(scip, curvals[j]) )
               val = 1.0;
            else if( SCIPisNegative(scip, curvals[j]) )
               val = -1.0;
            else
               val = 0.0;
         }
=======
   detectordata->result = SCIP_SUCCESS;
>>>>>>> 32e7f05d

         AUT_COEF scoef(scip, val);
         AUT_VAR svar(scip, curvars[j]);

         color = colorinfo.get(scoef);

         if( color == -1 )
         {
            *result = SCIP_DIDNOTFIND;

            break;
         }
         curvar = SCIPvarGetProbindex(curvars[j]);
         (void) h->add_vertex((unsigned int) (colorinfo.getLenCons() + colorinfo.getLenVar() + color)); /*lint !e864 */
         nnodes++;
         h->add_edge((unsigned int)i, (unsigned int) (nconss + nvars + z));
         h->add_edge((unsigned int) (nconss + nvars + z), (unsigned int) (nconss + curvar));
         SCIPdebugMessage(
               "nz: c <%s> (id: %d, colour: %d) -> nz (id: %d) (value: %f, colour: %d) -> var <%s> (id: %d, colour: %d) \n",
               SCIPconsGetName(cons), i, colorinfo.get(scons),
               nconss + nvars + z, scoef.getVal(),
               color + colorinfo.getLenCons() + colorinfo.getLenVar(), /*lint !e864 */
               SCIPvarGetName(curvars[j]), nconss + curvar,
               colorinfo.get(svar) + colorinfo.getLenCons());  /*lint !e864 */
         z++;

      }

      SCIPfreeBufferArray(scip, &curvals);
      SCIPfreeBufferArray(scip, &curvars);

   }
   SCIPdebugMessage("Iteration 1: nnodes = %ud, Cons = %d, Vars = %d\n", nnodes, colorinfo.getLenCons(), colorinfo.getLenVar()); /*lint !e864 */
   assert(*result == SCIP_SUCCESS && nnodes == h->get_nof_vertices());

   //free all allocated memory
   freeMemory(scip, &colorinfo);
   return SCIP_OKAY;
}


/** creates a seeed with provided constraints in the master
 * The function will put the remaining constraints in one or more pricing problems
 * depending on whether the subproblems decompose with no variables in common.
 */
SCIP_RETCODE createSeeedFromMasterconss(
   SCIP*                 scip,                /**< SCIP data structure */
   gcg::Seeed**          newSeeed,            /**< seeed data structure */
   int*                  masterconss,         /**< constraints to be put in the master */
   int                   nmasterconss,        /**< number of constraints in the master */
   gcg::Seeed*           seeed,               /**< seeed to propagate */
   gcg::Seeedpool*       seeedpool            /**< seeedpool */
   )
{

   SCIP_HASHMAP* constoblock;
   SCIP_HASHMAP* newconstoblock;
   int nconss;
   int nvars;
   int nblocks;
   int* blockrepresentative;
   int nextblock = 1;
   SCIP_Bool* consismaster;
   int i, j;
   int* vartoblock;
   int ncurvars;

   assert(scip != NULL);
   assert(nmasterconss == 0 || masterconss != NULL);
   assert(SCIPgetStage(scip) >= SCIP_STAGE_TRANSFORMED);

   nconss = seeed->getNOpenconss();
   nvars = seeed->getNVars();

   assert( nmasterconss <= nconss );

   nblocks = nconss-nmasterconss+1;
   assert(nblocks > 0);

   SCIP_CALL( SCIPallocBufferArray(scip, &blockrepresentative, nblocks) );
   SCIP_CALL( SCIPallocBufferArray(scip, &consismaster, nconss) );
   SCIP_CALL( SCIPallocBufferArray(scip, &vartoblock, nvars) );
   SCIP_CALL( SCIPhashmapCreate(&constoblock, SCIPblkmem(scip), nconss) );
   SCIP_CALL( SCIPhashmapCreate(&newconstoblock, SCIPblkmem(scip), nconss) );

   for( i = 0; i < nmasterconss; ++i )
   {
      SCIP_CALL( SCIPhashmapInsert(constoblock,(void*) (size_t)masterconss[i], (void*) (size_t) (nblocks+1)) );
   }

   for( i = 0; i < nconss; ++i )
   {
      consismaster[i] = SCIPhashmapExists(constoblock, (void*) (size_t) seeed->getOpenconss()[i]);
   }

   for( i = 0; i < nvars; ++i )
   {
      vartoblock[i] = -1;
   }

   for( i = 0; i < nblocks; ++i )
   {
      blockrepresentative[i] = -1;
   }

   /* assign constraints to representatives */

   /* go through the all constraints */
   for( i = 0; i < nconss; ++i )
   {
      int consblock;
      int cons = seeed->getOpenconss()[i];

      if( consismaster[i] )
         continue;

      /* get variables of constraint; ignore empty constraints */
      ncurvars = seeedpool->getNVarsForCons(seeed->getOpenconss()[i]);
      assert(ncurvars >= 0);

      assert(SCIPhashmapGetImage(constoblock, (void*) (size_t) cons) == NULL);

      /* if there are no variables, put it in the first block, otherwise put it in the next block */
      if( ncurvars == 0 )
         consblock = -1;
      else
         consblock = nextblock;

      /* go through all variables */
      for( j = 0; j < ncurvars; ++j )
      {
         int var;
         int varblock;
         var = seeedpool->getVarsForCons(cons)[j];

         assert(var >= 0);

         /** @todo what about deleted variables? */
         /* get block of variable */
         varblock = vartoblock[var];

         /* if variable is already assigned to a block, assign constraint to that block */
         if( varblock > -1 && varblock != consblock )
         {
            consblock = MIN(consblock, blockrepresentative[varblock]);
            SCIPdebugPrintf("still in block %d.\n", varblock);
         }
         else if( varblock == -1 )
         {
            /* if variable is free, assign it to the new block for this constraint */
            varblock = consblock;
            assert(varblock > 0);
            assert(varblock <= nextblock);
            vartoblock[var] = varblock;
            SCIPdebugPrintf("new in block %d.\n", varblock);
         }
         else
         {
            assert((varblock > 0) && (consblock == varblock));
            SCIPdebugPrintf("no change.\n");
         }

         SCIPdebugPrintf("VARINDEX: %d (%d)\n", var, vartoblock[var]);
      }

      /* if the constraint belongs to a new block, mark it as such */
      if( consblock == nextblock )
      {
         assert(consblock > 0);
         blockrepresentative[consblock] = consblock;
         assert(blockrepresentative[consblock] > 0);
         assert(blockrepresentative[consblock] <= nextblock);
         ++(nextblock);
      }

      SCIPdebugMessage("Cons %s will be in block %d (next %d)\n", SCIPconsGetName(seeedpool->getConsForIndex(cons)), consblock, nextblock);

      for( j = 0; j < ncurvars; ++j )
      {
         int var;
         int oldblock;
         var = seeedpool->getVarsForCons(cons)[j];

         oldblock = vartoblock[var];
         assert((oldblock > 0) && (oldblock <= nextblock));

         SCIPdebugMessage("\tVar %s ", SCIPvarGetName(seeedpool->getVarForIndex(var)));
         if( oldblock != consblock )
         {
            SCIPdebugPrintf("reset from %d to block %d.\n", oldblock, consblock);
            vartoblock[var] = consblock;
            SCIPdebugPrintf("VARINDEX: %d (%d)\n", var, consblock);

            if( (blockrepresentative[oldblock] != -1) && (blockrepresentative[oldblock] > blockrepresentative[consblock]) )
            {
               int oldrepr;
               oldrepr = blockrepresentative[oldblock];
               SCIPdebugMessage("\t\tBlock representative from block %d changed from %d to %d.\n", oldblock, blockrepresentative[oldblock], consblock);
               assert(consblock > 0);
               blockrepresentative[oldblock] = consblock;
               if( (oldrepr != consblock) && (oldrepr != oldblock) )
               {
                  blockrepresentative[oldrepr] = consblock;
                  SCIPdebugMessage("\t\tBlock representative from block %d changed from %d to %d.\n", oldrepr, blockrepresentative[oldrepr], consblock);
               }
            }
         }
         else
         {
            SCIPdebugPrintf("will not be changed from %d to %d.\n", oldblock, consblock);
         }
      }
      assert(consblock >= 1 || consblock == -1);
      assert(consblock <= nextblock);

      /* store the constraint block */
      if( consblock != -1 )
      {
         SCIPdebugMessage("cons %s in block %d\n", SCIPconsGetName(seeedpool->getConsForIndex(cons)), consblock);
         SCIP_CALL( SCIPhashmapInsert(constoblock, (void*) (size_t) cons, (void*)(size_t)consblock) );
      }
      else
      {
         SCIPdebugMessage("ignoring %s\n", SCIPconsGetName(seeedpool->getConsForIndex(cons)));
      }
   }

   /* postprocess blockrepresentatives */

   int tempblock = 1;
   int maxblock = nextblock;

   assert(maxblock >= 1);
   assert(blockrepresentative != NULL );
   SCIPdebugPrintf("Blocks: ");

   for( i = 1; i < maxblock; ++i )
   {
      /* forward replace the representatives */
      assert(blockrepresentative[i] >= 0);
      assert(blockrepresentative[i] < maxblock);
      if( blockrepresentative[i] != i )
         blockrepresentative[i] = blockrepresentative[blockrepresentative[i]];
      else
      {
         blockrepresentative[i] = tempblock;
         ++tempblock;
      }
      /* It is crucial that this condition holds */
      assert(blockrepresentative[i] <= i);
      SCIPdebugPrintf("%d ", blockrepresentative[i]);
   }
   SCIPdebugPrintf("\n");

   /* convert temporary data to detectordata */

   /* fillout Constoblock */
   /* convert temporary data to detectordata */
   for( i = 0; i < nconss; ++i )
   {
      int consblock;

      int cons = seeed->getOpenconss()[i];

      if( consismaster[i] )
      {
         SCIP_CALL( SCIPhashmapInsert(newconstoblock, (void*) (size_t) cons, (void*) (size_t) (nblocks+1)) );
         continue;
      }

      if( !SCIPhashmapExists(constoblock, (void*) (size_t) cons) )
         continue;

      consblock = (int) (size_t) SCIPhashmapGetImage(constoblock, (void*) (size_t) cons); /*lint !e507*/
      assert(consblock > 0);
      consblock = blockrepresentative[consblock];
      assert(consblock <= nblocks);
      SCIP_CALL( SCIPhashmapInsert(newconstoblock, (void*) (size_t) cons, (void*)(size_t)consblock) );
      SCIPdebugMessage("%d %s\n", consblock, SCIPconsGetName(seeedpool->getConsForIndex(cons)));
   }
   (*newSeeed) = new gcg::Seeed(scip, seeedpool->getNewIdForSeeed(), seeedpool->getNDetectors(), seeedpool->getNConss(), seeedpool->getNVars());
   SCIP_CALL( (*newSeeed)->assignSeeedFromConstoblock(newconstoblock, nblocks, seeedpool) );

   SCIPfreeBufferArray(scip, &vartoblock);
   SCIPfreeBufferArray(scip, &consismaster);
   SCIPfreeBufferArray(scip, &blockrepresentative);
   SCIPhashmapFree(&constoblock);
   SCIPhashmapFree(&newconstoblock);

   return SCIP_OKAY;
}

/** destructor of detector to free user data (called when GCG is exiting) */
static
DEC_DECL_FREEDETECTOR(detectorFreeIsomorph)
{ /*lint --e{715}*/
   DEC_DETECTORDATA *detectordata;

   assert(scip != NULL);
   assert(detector != NULL);

   assert(strcmp(DECdetectorGetName(detector), DEC_DETECTORNAME) == 0);

   detectordata = DECdetectorGetData(detector);
   assert(detectordata != NULL);

   SCIPfreeMemory(scip, &detectordata);

   return SCIP_OKAY;
}

/** detector initialization method (called after problem was transformed) */
static
DEC_DECL_INITDETECTOR(detectorInitIsomorph)
{ /*lint --e{715}*/
   DEC_DETECTORDATA *detectordata;

   assert(scip != NULL);
   assert(detector != NULL);

   assert(strcmp(DECdetectorGetName(detector), DEC_DETECTORNAME) == 0);

   detectordata = DECdetectorGetData(detector);
   assert(detectordata != NULL);

   detectordata->result = SCIP_SUCCESS;
   detectordata->numofsol = DEFAULT_NUMOFSOL;

   return SCIP_OKAY;
}

/** renumbers the permutations from 0 to n-1 and returns the number of permutations
 * @return the number of permutations
 */
int renumberPermutations(
   int*                  permutation,        /**< the permutation */
   int                   permsize            /**< size of the permutation */
)
{
   // renumbering from 0 to number of permutations
   int nperms = -1;

   for( int i = 0; i < permsize; i++ )
   {
      SCIPdebugMessage("%d: %d -> ", i, permutation[i]);
      if( permutation[i] == -1 )
      {
         SCIPdebugPrintf("%d\n", permutation[i]);
         continue;
      }

      if( permutation[i] > nperms && permutation[permutation[i]] > nperms )
      {
         nperms++;
         permutation[i] = nperms;
      }
      else
      {
         permutation[i] = permutation[permutation[i]];
      }
      SCIPdebugPrintf("%d\n", permutation[i]);
   }

   return nperms+1;
}

/** collapses the permutation, if possible */
void collapsePermutation(
   int*                  permutation,        /**< the permutation */
   int                   permsize            /**< size of the permutation */
)
{
   int tmp = 0;
   // assign to a permutation circle only one number
   for( int i = 0; i < permsize; i++ )
   {
      if( permutation[i] != -1 && permutation[i] != i )
      {
         tmp = permutation[i];
         permutation[i] = permutation[tmp];
      }
      SCIPdebugMessage("%d %d\n",i, permutation[i]);

   }
}

/** filters the best permutation */
SCIP_RETCODE filterPermutation(
   SCIP*                 scip,               /**< SCIP data structure */
   int*                  permutation,        /**< the permutation */
   int                   permsize,           /**< size of the permutation */
   int                   nperms              /**< number of permutations */
)
{
   int best = 0;
   int i;
   int* count;

   assert(scip != NULL);
   assert(permutation != NULL);
   assert(permsize > 0);
   assert(nperms > 0);

   SCIP_CALL( SCIPallocBufferArray(scip, &count, nperms) );
   BMSclearMemoryArray(count, nperms);

   for( i = 0; i < permsize; ++i )
   {
      if( permutation[i] >= 0 )
         count[permutation[i]] += 1;
   }

   best = count-std::max_element(count, count+nperms);
   SCIPfreeBufferArray(scip, &count);

   for( i = 0; i < permsize; ++i )
   {
      if( permutation[i] != best )
         permutation[i] = -1;
   }


   return SCIP_OKAY;
}

/** detection function of isomorph detector */
static
SCIP_RETCODE detectIsomorph(
   SCIP*                 scip,               /**< SCIP data structure */
   int*                  ndecdecomps,        /**< pointer to store number of decompositions */
   DEC_DECOMP***         decdecomps,         /**< pointer to store decompositions */
   DEC_DETECTORDATA*     detectordata,       /**< detector data structure */
   SCIP_RESULT*          result,             /**< pointer to store result */
   SCIP_Bool             onlysign            /**< use only sign of coefficients instead of coefficients? */
)
{
   bliss::Graph graph;
   bliss::Stats bstats;
   AUT_HOOK *ptrhook;
   AUT_COLOR *colorinfo;

   int nconss = SCIPgetNConss(scip);
   int i;
   int unique;
   int oldndecdecomps;

   oldndecdecomps = *ndecdecomps;

   detectordata->result = SCIP_SUCCESS;

   colorinfo = new AUT_COLOR();

   colorinfo->setOnlySign(onlysign);

   if( !onlysign )
      SCIPverbMessage(scip, SCIP_VERBLEVEL_NORMAL, NULL, "Detecting aggregatable structure: ");
   else
      SCIPverbMessage(scip, SCIP_VERBLEVEL_NORMAL, NULL, "Detecting almost aggregatable structure: ");

   SCIP_CALL( setupArrays(scip, colorinfo, &detectordata->result) );
   SCIP_CALL( createGraph(scip, *colorinfo, &graph, &detectordata->result) );

   ptrhook = new AUT_HOOK(FALSE, graph.get_nof_vertices(), scip);
   for( i = 0; i < nconss; i++ )
   {
      ptrhook->conssperm[i] = -1;
   }

   graph.find_automorphisms(bstats, fhook, ptrhook);

   if( !ptrhook->getBool() )
      detectordata->result = SCIP_DIDNOTFIND;

   if( detectordata->result == SCIP_SUCCESS )
   {
      int nperms;
      DEC_DECOMP* newdecomp;
      int nmasterconss;
      SCIP_CONS** masterconss = NULL;
      int p;

      // assign to a permutation circle only one number
      collapsePermutation(ptrhook->conssperm, nconss);
      // renumbering from 0 to number of permutations
      nperms = renumberPermutations(ptrhook->conssperm, nconss);

      // filter decomposition with largest orbit
      if( detectordata->maxdecomps == 1)
         SCIP_CALL( filterPermutation(scip, ptrhook->conssperm, nconss, nperms) );

      if( *ndecdecomps == 0 )
<<<<<<< HEAD
         SCIP_CALL( SCIPallocMemoryArray(scip, decdecomps, *ndecdecomps + MIN(detectordata->numofsol, nperms)) ); /*lint !e506*/
      else
         SCIP_CALL( SCIPreallocMemoryArray(scip, decdecomps, *ndecdecomps + MIN(detectordata->numofsol, nperms)) ); /*lint !e506*/

      int pos = *ndecdecomps;
      for( p = *ndecdecomps; p < *ndecdecomps + nperms && pos < detectordata->numofsol; ++p )
=======
         SCIP_CALL( SCIPallocMemoryArray(scip, decdecomps, *ndecdecomps + MIN(detectordata->maxdecomps, nperms)) ); /*lint !e506*/
      else
         SCIP_CALL( SCIPreallocMemoryArray(scip, decdecomps, *ndecdecomps + MIN(detectordata->maxdecomps, nperms)) ); /*lint !e506*/

      int pos = *ndecdecomps;
      for( p = *ndecdecomps; p < *ndecdecomps + nperms && pos < detectordata->maxdecomps; ++p )
>>>>>>> 32e7f05d
      {
         SCIP_CALL( SCIPallocMemoryArray(scip, &masterconss, nconss) );

         SCIPdebugMessage("masterconss of decomp %d:\n", p);

         nmasterconss = 0;
         for( i = 0; i < nconss; i++ )
         {
            if( p - *ndecdecomps != ptrhook->conssperm[i] )
            {
               masterconss[nmasterconss] = SCIPgetConss(scip)[i];
               SCIPdebugMessage("%s\n", SCIPconsGetName(masterconss[nmasterconss]));
               nmasterconss++;
            }
         }
         SCIPdebugMessage("%d\n", nmasterconss);

         if( nmasterconss < SCIPgetNConss(scip) )
         {
            SCIP_CALL( DECcreateDecompFromMasterconss(scip, &((*decdecomps)[pos]), masterconss, nmasterconss) );

            SCIPfreeMemoryArray(scip, &masterconss);
         }
         else
         {
            SCIPfreeMemoryArray(scip, &masterconss);

            continue;
         }


         SCIP_CALL( DECcreatePolishedDecomp(scip, (*decdecomps)[pos], &newdecomp) );
         if( newdecomp != NULL )
         {
            SCIP_CALL( DECdecompFree(scip, &((*decdecomps)[pos])) );
            (*decdecomps)[pos] = newdecomp;
         }

         ++pos;
      }
      *ndecdecomps = pos;

      if( *ndecdecomps > 0 )
      {
         unique = DECfilterSimilarDecompositions(scip, *decdecomps, *ndecdecomps);
      }
      else
      {
         unique = *ndecdecomps;
      }

      for( p = unique; p < *ndecdecomps; ++p )
      {
         SCIP_CALL( DECdecompFree(scip, &((*decdecomps)[p])) );
         (*decdecomps)[p] = NULL;
      }

      *ndecdecomps = unique;

      if( *ndecdecomps > 0 )
      {
         SCIP_CALL( SCIPreallocMemoryArray(scip, decdecomps, *ndecdecomps) );
      }

      SCIPverbMessage(scip, SCIP_VERBLEVEL_NORMAL, NULL, "found %d (new) decompositions.\n", *ndecdecomps - oldndecdecomps);
   }
   else
   {
      SCIPverbMessage(scip, SCIP_VERBLEVEL_NORMAL, NULL, "not found.\n");
   }

   if( *ndecdecomps == 0 )
   {
      SCIPfreeMemoryArrayNull(scip, decdecomps);
   }

   delete colorinfo;

   delete ptrhook;

   *result = detectordata->result;

   return SCIP_OKAY;
}

<<<<<<< HEAD
/** detection function of isomorph detector for seeeds */
static
SCIP_RETCODE detectIsomorph(
   SCIP*                 scip,               /**< SCIP data structure */
   gcg::Seeed*           seeed,              /**< seeed to propagate */
   gcg::Seeedpool*       seeedpool,          /**< seeedpool */
   int*                  nNewSeeeds,         /**< pointer to store number of seeeds */
   gcg::Seeed***         newSeeeds,          /**< pointer to store seeeds */
   DEC_DETECTORDATA*     detectordata,       /**< detector data structure */
   SCIP_RESULT*          result,             /**< pointer to store result */
   SCIP_Bool             onlysign            /**< use only sign of coefficients instead of coefficients? */
)
{
   bliss::Graph graph;
   bliss::Stats bstats;
   AUT_HOOK *ptrhook;
   AUT_COLOR *colorinfo;

   int nconss = seeed->getNOpenconss();
   int i;
   int oldnseeeds;

   oldnseeeds = *nNewSeeeds;

   detectordata->result = SCIP_SUCCESS;

   colorinfo = new AUT_COLOR();

   colorinfo->setOnlySign(onlysign);


   if( !onlysign )
      SCIPverbMessage(scip, SCIP_VERBLEVEL_NORMAL, NULL, "Detecting aggregatable structure: ");
   else
      SCIPverbMessage(scip, SCIP_VERBLEVEL_NORMAL, NULL, "Detecting almost aggregatable structure: ");

   SCIP_CALL( setupArrays(scip, colorinfo, &detectordata->result, seeed, seeedpool) );
   SCIP_CALL( createGraph(scip, *colorinfo, &graph, &detectordata->result, seeed, seeedpool) );

   ptrhook = new AUT_HOOK(FALSE, graph.get_nof_vertices(), scip, seeed, seeedpool);
   for( i = 0; i < nconss; i++ )
   {
      ptrhook->conssperm[i] = -1;
   }

   graph.find_automorphisms(bstats, fhookForSeeeds, ptrhook);

   if( !ptrhook->getBool() )
      detectordata->result = SCIP_DIDNOTFIND;

   if( detectordata->result == SCIP_SUCCESS )
   {
      int nperms;
      int nmasterconss;
      int* masterconss = NULL;
      int p;

      // assign to a permutation circle only one number
      collapsePermutation(ptrhook->conssperm, nconss);
      // renumbering from 0 to number of permutations
      nperms = renumberPermutations(ptrhook->conssperm, nconss);

      // filter decomposition with largest orbit
      if( detectordata->numofsol == 1)
         SCIP_CALL( filterPermutation(scip, ptrhook->conssperm, nconss, nperms) );

      if( *nNewSeeeds == 0 )
         SCIP_CALL( SCIPallocMemoryArray(scip, newSeeeds, *nNewSeeeds + MIN(detectordata->numofsol, nperms)) ); /*lint !e506*/
      else
         SCIP_CALL( SCIPreallocMemoryArray(scip, newSeeeds, *nNewSeeeds + MIN(detectordata->numofsol, nperms)) ); /*lint !e506*/

      int pos = *nNewSeeeds;
      for( p = *nNewSeeeds; p < *nNewSeeeds + nperms && pos < detectordata->numofsol; ++p )
      {
         SCIP_CALL( SCIPallocMemoryArray(scip, &masterconss, nconss) );

         SCIPdebugMessage("masterconss of seeed %d:\n", p);

         nmasterconss = 0;
         for( i = 0; i < nconss; i++ )
         {
            if( p - *nNewSeeeds != ptrhook->conssperm[i] )
            {
               masterconss[nmasterconss] = seeed->getOpenconss()[i];
               SCIPdebugMessage("%s\n", SCIPconsGetName(seeedpool->getConsForIndex(masterconss[nmasterconss])));
               nmasterconss++;
            }
         }
         SCIPdebugMessage("%d\n", nmasterconss);

         if( nmasterconss < nconss )
         {
            SCIP_CALL( createSeeedFromMasterconss(scip, &((*newSeeeds)[pos]), masterconss, nmasterconss, seeed, seeedpool) );

            SCIPfreeMemoryArray(scip, &masterconss);
         }

         else
         {
            SCIPfreeMemoryArray(scip, &masterconss);

            continue;
         }

         ++pos;
      }
      *nNewSeeeds = pos;

      if( *nNewSeeeds > 0 )
      {
         SCIP_CALL( SCIPreallocMemoryArray(scip, newSeeeds, *nNewSeeeds) );
      }

      SCIPverbMessage(scip, SCIP_VERBLEVEL_NORMAL, NULL, "found %d (new) decompositions.\n", *nNewSeeeds - oldnseeeds);
      }
      else
      {
         SCIPverbMessage(scip, SCIP_VERBLEVEL_NORMAL, NULL, "not found.\n");
      }

      if( *nNewSeeeds == 0 )
      {
         SCIPfreeMemoryArrayNull(scip, newSeeeds);
      }

      delete colorinfo;

      delete ptrhook;

      *result = detectordata->result;

      return SCIP_OKAY;
}


//#define detectorPropagateSeeedIsomorph NULL
DEC_DECL_PROPAGATESEEED(detectorPropagateSeeedIsomorph)
{
   *result = SCIP_DIDNOTFIND;
   DEC_DETECTORDATA* detectordata = DECdetectorGetData(detector);
   gcg::Seeed* seeed = seeedPropagationData->seeedToPropagate;

   seeedPropagationData->nNewSeeeds = 0;
   seeedPropagationData->newSeeeds = NULL;

   if(seeed->getNBlocks() != 0 || seeed->getNOpenvars() != seeed->getNVars())
   {
      *result = SCIP_SUCCESS;
      return SCIP_OKAY;
   }

   if( detectordata->extend )
      SCIP_CALL( detectIsomorph(scip, seeed, seeedPropagationData->seeedpool, &(seeedPropagationData->nNewSeeeds), &(seeedPropagationData->newSeeeds), detectordata, result, TRUE) );

   if( detectordata->exact )
      SCIP_CALL( detectIsomorph(scip, seeed, seeedPropagationData->seeedpool, &(seeedPropagationData->nNewSeeeds), &(seeedPropagationData->newSeeeds), detectordata, result, FALSE) );

   for( int i = 0; i < seeedPropagationData->nNewSeeeds; ++i )
      seeedPropagationData->newSeeeds[i]->setDetectorPropagated(seeedPropagationData->seeedpool->getIndexForDetector(detector));

   return SCIP_OKAY;
}
#define detectorExitIsomorph NULL

=======
>>>>>>> 32e7f05d

/** detection function of detector */
static DEC_DECL_DETECTSTRUCTURE(detectorDetectIsomorph)
{ /*lint -esym(429,ptrhook)*/

   *result = SCIP_DIDNOTFIND;

   *ndecdecomps = 0;
   *decdecomps = NULL;

   if( detectordata->extend )
      SCIP_CALL( detectIsomorph(scip, ndecdecomps, decdecomps, detectordata, result, TRUE) );

   if( detectordata->exact )
      SCIP_CALL( detectIsomorph(scip, ndecdecomps, decdecomps, detectordata, result, FALSE) );

   return SCIP_OKAY;
}

/*
 * detector specific interface methods
 */

/** creates the handler for isomorph subproblems and includes it in SCIP */
extern "C"
SCIP_RETCODE SCIPincludeDetectorIsomorphism(
   SCIP*                 scip                /**< SCIP data structure */
   )
{
   DEC_DETECTORDATA* detectordata;

   detectordata = NULL;

   SCIP_CALL( SCIPallocMemory(scip, &detectordata) );
   assert(detectordata != NULL);

<<<<<<< HEAD

   SCIP_CALL( DECincludeDetector(scip, DEC_DETECTORNAME, DEC_DECCHAR, DEC_DESC, DEC_FREQCALLROUND, DEC_MAXCALLROUND, DEC_MINCALLROUND, DEC_PRIORITY, DEC_ENABLED, DEC_SKIP, DEC_USEFULRECALL,
      detectordata, detectorDetectIsomorph, detectorFreeIsomorph, detectorInitIsomorph, detectorExitIsomorph, detectorPropagateSeeedIsomorph) );

   /* add isomorph constraint handler parameters */
   SCIP_CALL( SCIPaddBoolParam(scip, "detectors/isomorph/exact",
      "Use exact coefficients for detection?", &detectordata->exact, FALSE,
         DEFAULT_EXACT, NULL, NULL) );
   SCIP_CALL( SCIPaddBoolParam(scip, "detectors/isomorph/extend",
      "Extend detection by using the sign of the coefficients instead of the coefficients?", &detectordata->extend, FALSE,
      DEFAULT_EXTEND, NULL, NULL) );

=======
   SCIP_CALL( DECincludeDetector(scip, DEC_DETECTORNAME, DEC_DECCHAR, DEC_DESC, DEC_PRIORITY, DEC_ENABLED, DEC_SKIP,
      detectordata, detectorDetectIsomorph, detectorFreeIsomorph, detectorInitIsomorph, NULL) );

   /* add isomorph constraint handler parameters */
   SCIP_CALL( SCIPaddIntParam(scip, "detectors/isomorph/maxdecomps",
      "Maximum number of solutions/decompositions", &detectordata->maxdecomps, FALSE,
      DEFAULT_MAXDECOMPS, 1, INT_MAX, NULL, NULL) );
   SCIP_CALL( SCIPaddBoolParam(scip, "detectors/isomorph/exact",
      "Use exact coefficients for detection?", &detectordata->exact, FALSE,
         DEFAULT_EXACT, NULL, NULL) );
   SCIP_CALL( SCIPaddBoolParam(scip, "detectors/isomorph/extend",
      "Extend detection by using the sign of the coefficients instead of the coefficients?", &detectordata->extend, FALSE,
      DEFAULT_EXTEND, NULL, NULL) );

>>>>>>> 32e7f05d
   return SCIP_OKAY;
}<|MERGE_RESOLUTION|>--- conflicted
+++ resolved
@@ -85,11 +85,8 @@
 struct DEC_DetectorData
 {
    SCIP_RESULT          result;             /**< result pointer to indicate success or failure */
-<<<<<<< HEAD
    int                  numofsol;           /**< number of solutions */
-=======
    int                  maxdecomps;         /**< maximum number of decompositions */
->>>>>>> 32e7f05d
    SCIP_Bool            exact;              /**< Use exact coefficients for detection? */
    SCIP_Bool            extend;             /**< Extend detection by using the sign of the coefficients instead of the coefficients? */
 };
@@ -387,45 +384,44 @@
       SCIP_CALL( GCGconsGetVars(scip, conss[i], curvars, ncurvars) );
       SCIP_CALL( GCGconsGetVals(scip, conss[i], curvals, ncurvars) );
 
-<<<<<<< HEAD
-      //save the properties of variables of the constraints in a struct array and in a sorted pointer array
-      for( j = 0; j < ncurvars; j++ )
-      {
-         SCIP_Real constant;
-         added = FALSE;
-
-         if( SCIPgetStage(scip) >= SCIP_STAGE_TRANSFORMED)
-            SCIPgetProbvarSum(scip, &(curvars[j]), &(curvals[j]), &constant);
-
-         if( !onlysign )
-         {
-            scoef = new AUT_COEF(scip, curvals[j]);
-         }
+   //save the properties of variables of the constraints in a struct array and in a sorted pointer array
+   for( j = 0; j < ncurvars; j++ )
+   {
+      SCIP_Real constant;
+      added = FALSE;
+
+      if( SCIPgetStage(scip) >= SCIP_STAGE_TRANSFORMED)
+         SCIPgetProbvarSum(scip, &(curvars[j]), &(curvals[j]), &constant);
+
+      if( !onlysign )
+      {
+         scoef = new AUT_COEF(scip, curvals[j]);
+      }
+      else
+      {
+         if( SCIPisPositive(scip, curvals[j]) )
+            scoef = new AUT_COEF(scip, 1.0);
+         else if( SCIPisNegative(scip, curvals[j]) )
+            scoef = new AUT_COEF(scip, -1.0);
          else
-         {
-            if( SCIPisPositive(scip, curvals[j]) )
-               scoef = new AUT_COEF(scip, 1.0);
-            else if( SCIPisNegative(scip, curvals[j]) )
-               scoef = new AUT_COEF(scip, -1.0);
-            else
-               scoef = new AUT_COEF(scip, 0.0);
-         }
-
-         //test, whether the coefficient is not zero
-         if( !SCIPisZero(scip, scoef->getVal()) )
-         {
-            //add to pointer array iff it doesn't exist
-            SCIP_CALL( colorinfo->insert(scoef, &added) );
-            SCIPdebugMessage("%f color %d %d\n", scoef->getVal(), colorinfo->get(*scoef), colorinfo->color);
-         }
-         //otherwise free allocated memory
-         if( !added )
-            delete scoef;
-
-      }
-      SCIPfreeBufferArray(scip, &curvars);
-      SCIPfreeBufferArray(scip, &curvals);
-   }
+            scoef = new AUT_COEF(scip, 0.0);
+      }
+
+      //test, whether the coefficient is not zero
+      if( !SCIPisZero(scip, scoef->getVal()) )
+      {
+         //add to pointer array iff it doesn't exist
+         SCIP_CALL( colorinfo->insert(scoef, &added) );
+         SCIPdebugMessage("%f color %d %d\n", scoef->getVal(), colorinfo->get(*scoef), colorinfo->color);
+      }
+      //otherwise free allocated memory
+      if( !added )
+         delete scoef;
+
+   }
+   SCIPfreeBufferArray(scip, &curvars);
+   SCIPfreeBufferArray(scip, &curvals);
+}
    return SCIP_OKAY;
 }
 
@@ -497,8 +493,6 @@
       SCIP_CALL( GCGconsGetVars(scip, cons, curvars, ncurvars) );
       SCIP_CALL( GCGconsGetVals(scip, cons, curvals, ncurvars) );
 
-=======
->>>>>>> 32e7f05d
       //save the properties of variables of the constraints in a struct array and in a sorted pointer array
       for( j = 0; j < ncurvars; j++ )
       {
@@ -681,7 +675,6 @@
    return SCIP_OKAY;
 }
 
-<<<<<<< HEAD
 /** create a graph out of an array of scips (for seeeds) */
 static
 SCIP_RETCODE createGraph(
@@ -705,14 +698,6 @@
    SCIP_Real* curvals = NULL;
    unsigned int nnodes;
    SCIP_Bool onlysign;
-=======
-/** destructor of detector to free user data (called when GCG is exiting) */
-static
-DEC_DECL_FREEDETECTOR(detectorFreeIsomorph)
-{ /*lint --e{715}*/
-   DEC_DETECTORDATA *detectordata;
->>>>>>> 32e7f05d
-
    nnodes = 0;
    //building the graph out of the arrays
    bliss::Graph* h = graph;
@@ -747,7 +732,6 @@
       AUT_VAR svar(scip, var);
       color = colorinfo.get(svar);
 
-<<<<<<< HEAD
       if( color == -1 )
       {
          *result = SCIP_DIDNOTFIND;
@@ -769,13 +753,6 @@
       SCIP_CALL( GCGconsGetVars(scip, cons, curvars, ncurvars) );
       SCIP_CALL( SCIPallocBufferArray(scip, &curvals, ncurvars) );
       SCIP_CALL( GCGconsGetVals(scip, cons, curvals, ncurvars) );
-=======
-/** detector initialization method (called after problem was transformed) */
-static
-DEC_DECL_INITDETECTOR(detectorInitIsomorph)
-{ /*lint --e{715}*/
-   DEC_DETECTORDATA *detectordata;
->>>>>>> 32e7f05d
 
       for( j = 0; j < ncurvars; j++ )
       {
@@ -786,7 +763,6 @@
 
          SCIP_Real val;
 
-<<<<<<< HEAD
          if( !onlysign )
          {
             val = curvals[j];
@@ -800,9 +776,7 @@
             else
                val = 0.0;
          }
-=======
-   detectordata->result = SCIP_SUCCESS;
->>>>>>> 32e7f05d
+         *result = SCIP_SUCCESS;
 
          AUT_COEF scoef(scip, val);
          AUT_VAR svar(scip, curvars[j]);
@@ -1294,21 +1268,12 @@
          SCIP_CALL( filterPermutation(scip, ptrhook->conssperm, nconss, nperms) );
 
       if( *ndecdecomps == 0 )
-<<<<<<< HEAD
-         SCIP_CALL( SCIPallocMemoryArray(scip, decdecomps, *ndecdecomps + MIN(detectordata->numofsol, nperms)) ); /*lint !e506*/
-      else
-         SCIP_CALL( SCIPreallocMemoryArray(scip, decdecomps, *ndecdecomps + MIN(detectordata->numofsol, nperms)) ); /*lint !e506*/
-
-      int pos = *ndecdecomps;
-      for( p = *ndecdecomps; p < *ndecdecomps + nperms && pos < detectordata->numofsol; ++p )
-=======
          SCIP_CALL( SCIPallocMemoryArray(scip, decdecomps, *ndecdecomps + MIN(detectordata->maxdecomps, nperms)) ); /*lint !e506*/
       else
          SCIP_CALL( SCIPreallocMemoryArray(scip, decdecomps, *ndecdecomps + MIN(detectordata->maxdecomps, nperms)) ); /*lint !e506*/
 
       int pos = *ndecdecomps;
       for( p = *ndecdecomps; p < *ndecdecomps + nperms && pos < detectordata->maxdecomps; ++p )
->>>>>>> 32e7f05d
       {
          SCIP_CALL( SCIPallocMemoryArray(scip, &masterconss, nconss) );
 
@@ -1394,7 +1359,6 @@
    return SCIP_OKAY;
 }
 
-<<<<<<< HEAD
 /** detection function of isomorph detector for seeeds */
 static
 SCIP_RETCODE detectIsomorph(
@@ -1559,8 +1523,6 @@
 }
 #define detectorExitIsomorph NULL
 
-=======
->>>>>>> 32e7f05d
 
 /** detection function of detector */
 static DEC_DECL_DETECTSTRUCTURE(detectorDetectIsomorph)
@@ -1583,6 +1545,7 @@
 /*
  * detector specific interface methods
  */
+
 
 /** creates the handler for isomorph subproblems and includes it in SCIP */
 extern "C"
@@ -1597,7 +1560,7 @@
    SCIP_CALL( SCIPallocMemory(scip, &detectordata) );
    assert(detectordata != NULL);
 
-<<<<<<< HEAD
+
 
    SCIP_CALL( DECincludeDetector(scip, DEC_DETECTORNAME, DEC_DECCHAR, DEC_DESC, DEC_FREQCALLROUND, DEC_MAXCALLROUND, DEC_MINCALLROUND, DEC_PRIORITY, DEC_ENABLED, DEC_SKIP, DEC_USEFULRECALL,
       detectordata, detectorDetectIsomorph, detectorFreeIsomorph, detectorInitIsomorph, detectorExitIsomorph, detectorPropagateSeeedIsomorph) );
@@ -1610,21 +1573,5 @@
       "Extend detection by using the sign of the coefficients instead of the coefficients?", &detectordata->extend, FALSE,
       DEFAULT_EXTEND, NULL, NULL) );
 
-=======
-   SCIP_CALL( DECincludeDetector(scip, DEC_DETECTORNAME, DEC_DECCHAR, DEC_DESC, DEC_PRIORITY, DEC_ENABLED, DEC_SKIP,
-      detectordata, detectorDetectIsomorph, detectorFreeIsomorph, detectorInitIsomorph, NULL) );
-
-   /* add isomorph constraint handler parameters */
-   SCIP_CALL( SCIPaddIntParam(scip, "detectors/isomorph/maxdecomps",
-      "Maximum number of solutions/decompositions", &detectordata->maxdecomps, FALSE,
-      DEFAULT_MAXDECOMPS, 1, INT_MAX, NULL, NULL) );
-   SCIP_CALL( SCIPaddBoolParam(scip, "detectors/isomorph/exact",
-      "Use exact coefficients for detection?", &detectordata->exact, FALSE,
-         DEFAULT_EXACT, NULL, NULL) );
-   SCIP_CALL( SCIPaddBoolParam(scip, "detectors/isomorph/extend",
-      "Extend detection by using the sign of the coefficients instead of the coefficients?", &detectordata->extend, FALSE,
-      DEFAULT_EXTEND, NULL, NULL) );
-
->>>>>>> 32e7f05d
    return SCIP_OKAY;
 }