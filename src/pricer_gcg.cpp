--- conflicted
+++ resolved
@@ -2371,28 +2371,16 @@
 
       if( !SCIPisDualfeasNegative(scip, redcost) )
       {
-<<<<<<< HEAD
-         SCIPdebugMessage("    var with redcost %g (objvalue=%g, dualsol=%g, ray=%u) was not added\n", redcost, objvalue, pricerdata->dualsolconv[prob], isray);
-=======
-         SCIPdebugMessage("var with redcost %g (dualsol=%g, ray=%ud) was not added\n", redcost, pricerdata->dualsolconv[prob], isray);
->>>>>>> a5f68029
+         SCIPdebugMessage("    var with redcost %g (dualsol=%g, ray=%u) was not added\n", redcost, pricerdata->dualsolconv[prob], isray);
          *added = FALSE;
 
          return SCIP_OKAY;
       }
-<<<<<<< HEAD
-      SCIPdebugMessage("    found var with redcost %g (objvalue=%g, dualsol=%g, ray=%u)\n", redcost, objvalue, pricerdata->dualsolconv[prob], isray);
+      SCIPdebugMessage("    found var with redcost %g (dualsol=%g, ray=%u)\n", redcost, pricerdata->dualsolconv[prob], isray);
    }
    else
    {
-      SCIPdebugMessage("    force var (objvalue=%g, dualsol=%g, ray=%u)\n",  objvalue, pricerdata->dualsolconv[prob], isray);
-=======
-      SCIPdebugMessage("found var with redcost %g (dualsol=%g, ray=%ud)\n", redcost, pricerdata->dualsolconv[prob], isray);
-   }
-   else
-   {
-      SCIPdebugMessage("force var (dualsol=%g, ray=%ud)\n", pricerdata->dualsolconv[prob], isray);
->>>>>>> a5f68029
+      SCIPdebugMessage("    force var (dualsol=%g, ray=%u)\n", pricerdata->dualsolconv[prob], isray);
    }
 
    *added = TRUE;
