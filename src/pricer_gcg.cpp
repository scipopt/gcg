/* * * * * * * * * * * * * * * * * * * * * * * * * * * * * * * * * * * * * * */
/*                                                                           */
/*                  This file is part of the program                         */
/*          GCG --- Generic Column Generation                                */
/*                  a Dantzig-Wolfe decomposition based extension            */
/*                  of the branch-cut-and-price framework                    */
/*         SCIP --- Solving Constraint Integer Programs                      */
/*                                                                           */
/* Copyright (C) 2010-2017 Operations Research, RWTH Aachen University       */
/*                         Zuse Institute Berlin (ZIB)                       */
/*                                                                           */
/* This program is free software; you can redistribute it and/or             */
/* modify it under the terms of the GNU Lesser General Public License        */
/* as published by the Free Software Foundation; either version 3            */
/* of the License, or (at your option) any later version.                    */
/*                                                                           */
/* This program is distributed in the hope that it will be useful,           */
/* but WITHOUT ANY WARRANTY; without even the implied warranty of            */
/* MERCHANTABILITY or FITNESS FOR A PARTICULAR PURPOSE.  See the             */
/* GNU Lesser General Public License for more details.                       */
/*                                                                           */
/* You should have received a copy of the GNU Lesser General Public License  */
/* along with this program; if not, write to the Free Software               */
/* Foundation, Inc., 51 Franklin St, Fifth Floor, Boston, MA 02110-1301, USA.*/
/*                                                                           */
/* * * * * * * * * * * * * * * * * * * * * * * * * * * * * * * * * * * * * * */

/**@file   pricer_gcg.cpp
 * @brief  pricer for generic column generation
 * @author Gerald Gamrath
 * @author Martin Bergner
 * @author Alexander Gross
 * @author Christian Puchert
 * @author Michael Bastubbe
 * @author Jonas Witt
 */

/*---+----1----+----2----+----3----+----4----+----5----+----6----+----7----+----8----+----9----+----0----+----1----+----2*/

#include <cassert>
#include <cstring>

/*lint -e64 disable useless and wrong lint warning */

#ifdef __INTEL_COMPILER
#ifndef _OPENMP
#pragma warning disable 3180  /* disable wrong and useless omp warnings */
#endif
#endif
#include "scip/scip.h"
#include "gcg.h"

#include "scip/cons_linear.h"
#include "scip/cons_knapsack.h"

#include "pricer_gcg.h"
#include "objpricer_gcg.h"
#include "sepa_master.h"
#include "sepa_basis.h"

#include "relax_gcg.h"
#include "struct_solver.h"
#include "scip_misc.h"
#include "pub_gcgvar.h"
#include "pub_gcgcol.h"
#include "pub_pricingjob.h"
#include "cons_masterbranch.h"
#include "objscip/objscip.h"
#include "objpricer_gcg.h"
#include "class_pricingtype.h"
#include "class_pricingcontroller.h"
#include "class_stabilization.h"
#include "branch_generic.h"
#include "event_display.h"

#ifdef _OPENMP
#include <omp.h>
#endif

using namespace scip;

#define PRICER_NAME            "gcg"
#define PRICER_DESC            "pricer for gcg"
#define PRICER_PRIORITY        5000000
#define PRICER_DELAY           TRUE     /* only call pricer if all problem variables have non-negative reduced costs */

#define DEFAULT_MAXVARSPROB              INT_MAX    /**< maximal number of variables per block to be added in a pricer call */
#define DEFAULT_ABORTPRICINGINT          TRUE       /**< should the pricing be aborted when integral */
#define DEFAULT_ABORTPRICINGGAP          0.00       /**< gap between dual bound and RMP objective at which pricing is aborted */
#define DEFAULT_DISPINFOS                FALSE      /**< should additional information be displayed */
#define DEFAULT_DISABLECUTOFF            2          /**< should the cutoffbound be applied in master LP solving? (0: on, 1:off, 2:auto) */
#define DEFAULT_THREADS                  0          /**< number of threads (0 is OpenMP default) */
#define DEFAULT_STABILIZATION            TRUE       /**< should stabilization be used */
#define DEFAULT_HYBRIDASCENT             FALSE      /**< should hybridization of smoothing with an ascent method be enabled */
#define DEFAULT_HYBRIDASCENT_NOAGG       FALSE      /**< should hybridization of smoothing with an ascent method be enabled
                                                     *   if pricing problems cannot be aggregation */
#define DEFAULT_COLPOOL_AGELIMIT         10         /**< maximum age of columns in column pool */
#define DEFAULT_COLPOOL_COLPOOLSIZE      10         /**< actual size of colpool is maxcolsround * npricingprobsnotnull * colpoolsize */

#define EVENTHDLR_NAME         "probdatavardeleted"
#define EVENTHDLR_DESC         "event handler for variable deleted event"

/** small macro to simplify printing pricer information */
#define GCGpricerPrintInfo(scip, pricerdata, ...) do { \
   if( pricerdata->dispinfos ) { \
      SCIPverbMessage(scip, SCIP_VERBLEVEL_NORMAL, NULL, __VA_ARGS__);\
   } else {\
      SCIPdebugMessage(__VA_ARGS__); \
   }\
   }while( FALSE )

#define PRICER_STAT_ARRAYLEN_TIME 1024                /**< length of the array for Time histogram representation */
#define PRICER_STAT_BUCKETSIZE_TIME 10                /**< size of the buckets for Time histogram representation */
#define PRICER_STAT_ARRAYLEN_VARS 1024                /**< length of the array for foundVars histogram representation */
#define PRICER_STAT_BUCKETSIZE_VARS 1                 /**< size of the buckets for foundVars histogram representation */

/*
 * Data structures
 */

/** variable pricer data */
struct SCIP_PricerData
{
   int                   npricingprobs;      /**< number of pricing problems */
   SCIP**                pricingprobs;       /**< pointers to the pricing problems */
   SCIP_Real*            dualsolconv;        /**< array of dual solutions for the convexity constraints */
   SCIP_Real*            solvals;            /**< solution values of variables in the pricing problems */
   int*                  npointsprob;        /**< number of variables representing points created by the pricing probs */
   int*                  nraysprob;          /**< number of variables representing rays created by the pricing probs */
   SCIP_Longint          currnodenr;         /**< current node number in the masterproblem*/
   SCIP_HASHMAP*         mapcons2idx;        /**< hashmap mapping constraints to their index in the conss array */
   int                   npricingprobsnotnull; /**< number of non-Null pricing problems*/

   SCIP_VAR**            pricedvars;         /**< array of all priced variables */
   int                   npricedvars;        /**< number of priced variables */
   int                   maxpricedvars;      /**< maximal number of priced variables */

   SCIP_Real**           realdualvalues;     /**< real dual values for pricing variables */

   /** variables used for statistics */
   SCIP_CLOCK*           freeclock;          /**< time for freeing pricing problems */
   SCIP_CLOCK*           transformclock;     /**< time for transforming pricing problems */
   int                   solvedsubmipsoptimal; /**< number of optimal pricing runs */
   int                   solvedsubmipsheur;  /**< number of heuristical pricing runs*/
   int                   calls;              /**< number of total pricing calls */
   SCIP_Longint          pricingiters;       /**< sum of all pricing simplex iterations */

   /* solver data */
   GCG_SOLVER**          solvers;            /**< pricing solvers array */
   int                   nsolvers;           /**< number of pricing solvers */

   /* event handler */
   SCIP_EVENTHDLR*       eventhdlr;          /**< event handler */

   /** parameter values */
   SCIP_VARTYPE          vartype;            /**< vartype of created master variables */
   int                   maxvarsprob;        /**< maximal number of variables per block to be added in a pricer call */
   int                   nroundsredcost;     /**< number of reduced cost rounds */
   SCIP_Bool             abortpricingint;    /**< should the pricing be aborted on integral solutions? */
   SCIP_Bool             dispinfos;          /**< should pricing information be displayed? */
   int                   disablecutoff;      /**< should the cutoffbound be applied in master LP solving (0: on, 1:off, 2:auto)? */
   SCIP_Real             abortpricinggap;    /**< gap between dual bound and RMP objective at which pricing is aborted */
   SCIP_Bool             stabilization;      /**< should stabilization be used */
   SCIP_Bool             hybridascent;       /**< should hybridization of smoothing with an ascent method be enabled */
   SCIP_Bool             hybridascentnoagg;  /**< should hybridization of smoothing with an ascent method be enabled
                                              *   if pricing problems cannot be aggregation */
   int                   colpoolsize;        /**< actual size of colpool is maxcolsround * npricingprobsnotnull * colpoolsize */
   int                   colpoolagelimit;    /**< agelimit of columns in colpool */

   /** statistics */
   int                   oldvars;            /**< Vars of last pricing iteration */
   int*                  farkascallsdist;    /**< Calls of each farkas pricing problem */
   int*                  farkasfoundvars;    /**< Found vars of each farkas pricing problem */
   double*               farkasnodetimedist; /**< Time spend in each farkas pricing problem */

   int*                  redcostcallsdist;   /**< Calls of each redcost pricing problem */
   int*                  redcostfoundvars;   /**< Found vars of each redcost pricing problem */
   double*               redcostnodetimedist; /**< Time spend in each redcost pricing problem */

   int*                  nodetimehist;       /**< Histogram of nodetime distribution */
   int*                  foundvarshist;      /**< Histogram of foundvars distribution */

   double                rootnodedegeneracy; /**< degeneracy of the root node */
   double                avgrootnodedegeneracy; /**< average degeneray of all nodes */
   int                   ndegeneracycalcs;   /**< number of observations */

#ifdef SCIP_STATISTIC
   int                   nrootbounds;        /**< number of stored bounds */
   SCIP_Real*            rootpbs;            /**< array of primal bounds for the root LP, one bound for each pricing call */
   SCIP_Real*            rootdbs;            /**< array of dual bounds for the root LP, one bound for each pricing call */
   SCIP_Real*            roottimes;          /**< array of times spent for root LP */
   SCIP_Real*            rootdualdiffs;      /**< array of differences to last dual solution */
   int                   maxrootbounds;      /**< maximal number of bounds */
   SCIP_Real             rootfarkastime;     /**< time of last Farkas call */
   SCIP_Real             dualdiff;           /**< difference to last dual solution */
   int                   dualdiffround;      /**< value of nrootbounds when difference to last dual solution was computed */
   SCIP_SOL*             rootlpsol;          /**< optimal root LP solution */
   SCIP_Real***          dualvalues;         /**< array of dual values for pricing variables for each root redcost call*/
   SCIP_Real**           dualsolconvs;       /**< array of dual solutions for the convexity constraints for each root redcost call*/
#endif
};


int ObjPricerGcg::threads;

/** information method for a parameter change of disablecutoff */
static
SCIP_DECL_PARAMCHGD(paramChgdDisablecutoff)
{  /*lint --e{715}*/
   SCIP* masterprob;
   int newval;

   masterprob = GCGgetMasterprob(scip);
   newval = SCIPparamGetInt(param);

   SCIP_CALL( SCIPsetIntParam(masterprob, "lp/disablecutoff", newval) );

   return SCIP_OKAY;
}


/*
 * Callback methods of event handler
 */

/** destructor of event handler to free user data (called when SCIP is exiting) */
#define eventFreeVardeleted NULL

/** initialization method of event handler (called after problem was transformed) */
#define eventInitVardeleted NULL

/** deinitialization method of event handler (called before transformed problem is freed) */
#define eventExitVardeleted NULL

/** solving process initialization method of event handler (called when branch and bound process is about to begin) */
#define eventInitsolVardeleted NULL

/** solving process deinitialization method of event handler (called before branch and bound process data is freed) */
#define eventExitsolVardeleted NULL

/** frees specific event data */
#define eventDeleteVardeleted NULL

/** execution method of event handler */
static
SCIP_DECL_EVENTEXEC(eventExecVardeleted)
{  /*lint --e{715}*/
   SCIP_VAR* var;
   ObjPricerGcg* pricer;
   SCIP_PRICERDATA* pricerdata;
   SCIP_VAR** origvars;
   int i;

   pricer = static_cast<ObjPricerGcg*>(SCIPfindObjPricer(scip, PRICER_NAME));
   assert(pricer != NULL);

   pricerdata = pricer->getPricerdata();
   assert(pricerdata != NULL);

   assert(SCIPeventGetType(event) == SCIP_EVENTTYPE_VARDELETED);
   var = SCIPeventGetVar(event);
   assert(var != NULL);

   SCIPdebugMessage("remove master variable %s from pricerdata and corresponding original variables\n", SCIPvarGetName(var));

   assert(GCGvarIsMaster(var));
   origvars = GCGmasterVarGetOrigvars(var);
   assert(origvars != NULL);

   /* remove master variable from corresponding pricing original variables */
   for( i = 0; i < GCGmasterVarGetNOrigvars(var); ++i )
   {
      SCIP_CALL( GCGoriginalVarRemoveMasterVar(scip, origvars[i], var) );
   }

   /* remove variable from array of stored priced variables */
   for( i = 0; i < pricerdata->npricedvars; ++i )
   {
      if( pricerdata->pricedvars[i] == var )
      {
         /* drop vardeleted event on variable */
         SCIP_CALL( SCIPdropVarEvent(scip, pricerdata->pricedvars[i], SCIP_EVENTTYPE_VARDELETED, pricerdata->eventhdlr, NULL, -1) );

         SCIP_CALL( SCIPreleaseVar(scip, &(pricerdata->pricedvars[i])) );
         (pricerdata->npricedvars)--;
         pricerdata->pricedvars[i] = pricerdata->pricedvars[pricerdata->npricedvars];
         (pricerdata->oldvars)--;
         break;
      }
   }
   assert(i <= pricerdata->npricedvars);
#ifndef NDEBUG
   for( ; i < pricerdata->npricedvars; ++i )
   {
      assert(pricerdata->pricedvars[i] != var);
   }
#endif

   return SCIP_OKAY;
}


/*
 * Local methods
 */

/** return TRUE or FALSE whether the master LP is solved to optimality */
SCIP_Bool ObjPricerGcg::isMasterLPOptimal() const
{
   assert(GCGisMaster(scip_));

   return SCIPgetLPSolstat(scip_) == SCIP_LPSOLSTAT_OPTIMAL;
}

/** ensures size of pricedvars array */
SCIP_RETCODE ObjPricerGcg::ensureSizePricedvars(
   int                   size                /**< needed size */
   )
{
   assert(pricerdata != NULL);
   assert(pricerdata->pricedvars != NULL);

   if( pricerdata->maxpricedvars < size )
   {
      int oldsize = pricerdata->maxpricedvars;
      pricerdata->maxpricedvars = SCIPcalcMemGrowSize(scip_, size);
      SCIP_CALL( SCIPreallocBlockMemoryArray(scip_, &(pricerdata->pricedvars), oldsize, pricerdata->maxpricedvars) );
   }
   assert(pricerdata->maxpricedvars >= size);

   return SCIP_OKAY;
}


/** ensures size of solvers array */
SCIP_RETCODE ObjPricerGcg::ensureSizeSolvers()
{
   assert(pricerdata != NULL);
   assert((pricerdata->solvers == NULL) == (pricerdata->nsolvers == 0));

   if( pricerdata->nsolvers == 0 )
   {
      SCIP_CALL( SCIPallocMemoryArray(scip_, &(pricerdata->solvers), 1) ); /*lint !e506*/
   }
   else
   {
      SCIP_CALL( SCIPreallocMemoryArray(scip_, &(pricerdata->solvers), (size_t)pricerdata->nsolvers+1) );
   }

   return SCIP_OKAY;
}

#ifdef SCIP_STATISTIC
/** ensures size of root bounds arrays */
SCIP_RETCODE ObjPricerGcg::ensureSizeRootBounds(
   int                   size                /**< needed size */
   )
{
   assert(pricerdata != NULL);
   assert(pricerdata->rootdbs != NULL);
   assert(pricerdata->rootpbs != NULL);
   assert(pricerdata->roottimes != NULL);
   assert(pricerdata->rootdualdiffs != NULL);
   assert(pricerdata->dualvalues != NULL);
   assert(pricerdata->dualsolconvs != NULL);

   if( pricerdata->maxrootbounds < size )
   {
      int oldsize = pricerdata->maxrootbounds;
      pricerdata->maxrootbounds = SCIPcalcMemGrowSize(scip_, size);
      SCIP_CALL( SCIPreallocBlockMemoryArray(scip_, &(pricerdata->rootpbs), oldsize, pricerdata->maxrootbounds) );
      SCIP_CALL( SCIPreallocBlockMemoryArray(scip_, &(pricerdata->rootdbs), oldsize, pricerdata->maxrootbounds) );
      SCIP_CALL( SCIPreallocBlockMemoryArray(scip_, &(pricerdata->roottimes), oldsize, pricerdata->maxrootbounds) );
      SCIP_CALL( SCIPreallocBlockMemoryArray(scip_, &(pricerdata->rootdualdiffs), oldsize, pricerdata->maxrootbounds) );
      SCIP_CALL( SCIPreallocBlockMemoryArray(scip_, &(pricerdata->dualvalues), oldsize, pricerdata->maxrootbounds) );
      SCIP_CALL( SCIPreallocBlockMemoryArray(scip_, &(pricerdata->dualsolconvs), oldsize, pricerdata->maxrootbounds) );
   }
   assert(pricerdata->maxrootbounds >= size);

   return SCIP_OKAY;
}
#endif

#ifdef SCIP_STATISTIC
/** gets the NodeTimeDistribution in the form of a histogram */
static
void GCGpricerGetNodeTimeHistogram(
   SCIP_PRICERDATA*      pricerdata,         /**< pricerdata data structure */
   SCIP_Real             time                /**< time the pricingproblem needed */
   )
{
   int i;
   assert(pricerdata != NULL);
   /* 1000* because mapping milliseconds on the index i */
   i = 1000*time/PRICER_STAT_BUCKETSIZE_TIME; /*lint !e524 */

   if( i >= PRICER_STAT_ARRAYLEN_TIME )
   {
      i = PRICER_STAT_ARRAYLEN_TIME-1;
   }

   assert(i < PRICER_STAT_ARRAYLEN_TIME);
   assert(i >= 0);
   pricerdata->nodetimehist[i]++;

}


/** gets the FoundVarsDistribution in form of a histogram */
static
void GCGpricerGetFoundVarsHistogram(
   SCIP_PRICERDATA*      pricerdata,         /**< pricerdata data structure */
   int                   foundvars           /**< foundVars in pricingproblem */
   )
{
   int i;
   assert(pricerdata != NULL);
   i = foundvars/PRICER_STAT_BUCKETSIZE_VARS;
   if( i >= PRICER_STAT_ARRAYLEN_VARS )
   {
      i = PRICER_STAT_ARRAYLEN_VARS-1;
   }

   assert(i < PRICER_STAT_ARRAYLEN_VARS);
   assert(i >= 0);
   pricerdata->foundvarshist[i]++;

}


/** gets the statistics of the pricingprobs like calls, foundvars and time */
static
void GCGpricerCollectStatistic(
   SCIP_PRICERDATA*      pricerdata,         /**< pricerdata data structure */
   GCG_PRICETYPE         type,               /**< type of pricing: optimal or heuristic */
   int                   probindex,          /**< index of the pricingproblem */
   SCIP_Real             time                /**< time the pricingproblem needed */
   )
{
   int foundvars;
   assert(pricerdata != NULL);
   foundvars = pricerdata->npricedvars - pricerdata->oldvars;

   if( type == GCG_PRICETYPE_FARKAS )
   {

      pricerdata->farkascallsdist[probindex]++; /*Calls*/
      pricerdata->farkasfoundvars[probindex] += foundvars;
      pricerdata->farkasnodetimedist[probindex] += time;   /*Time*/

   }
   else if( type == GCG_PRICETYPE_REDCOST )
   {

      pricerdata->redcostcallsdist[probindex]++;
      pricerdata->redcostfoundvars[probindex] += foundvars;
      pricerdata->redcostnodetimedist[probindex] += time;

   }

   GCGpricerGetNodeTimeHistogram(pricerdata, time);
   GCGpricerGetFoundVarsHistogram(pricerdata, foundvars);

   pricerdata->oldvars = pricerdata->npricedvars;
}
#endif

/** frees all solvers */
SCIP_RETCODE ObjPricerGcg::solversFree()
{
   int i;
   assert(pricerdata != NULL);
   assert((pricerdata->solvers == NULL) == (pricerdata->nsolvers == 0));
   assert(pricerdata->nsolvers > 0);

   for( i = 0; i < pricerdata->nsolvers; i++ )
   {
      if( pricerdata->solvers[i]->solverfree != NULL )
      {
         SCIP_CALL( pricerdata->solvers[i]->solverfree(scip_, pricerdata->solvers[i]) );
      }

      BMSfreeMemoryArray(&pricerdata->solvers[i]->name);
      BMSfreeMemoryArray(&pricerdata->solvers[i]->description);

      SCIP_CALL( SCIPfreeClock(scip_, &(pricerdata->solvers[i]->optfarkasclock)) );
      SCIP_CALL( SCIPfreeClock(scip_, &(pricerdata->solvers[i]->optredcostclock)) );
      SCIP_CALL( SCIPfreeClock(scip_, &(pricerdata->solvers[i]->heurfarkasclock)) );
      SCIP_CALL( SCIPfreeClock(scip_, &(pricerdata->solvers[i]->heurredcostclock)) );

      SCIPfreeMemory(scip, &(pricerdata->solvers[i]));
   }

   return SCIP_OKAY;
}

/** calls the init method on all solvers */
SCIP_RETCODE ObjPricerGcg::solversInit()
{
   int i;
   assert(pricerdata != NULL);
   assert((pricerdata->solvers == NULL) == (pricerdata->nsolvers == 0));
   assert(pricerdata->nsolvers > 0);

   for( i = 0; i < pricerdata->nsolvers; i++ )
   {
      if( pricerdata->solvers[i]->solverinit != NULL )
      {
         SCIP_CALL( pricerdata->solvers[i]->solverinit(scip_, pricerdata->solvers[i]) );
      }
   }

   return SCIP_OKAY;
}

/** calls the exit method on all solvers */
SCIP_RETCODE ObjPricerGcg::solversExit()
{
   int i;
   assert(pricerdata != NULL);
   assert((pricerdata->solvers == NULL) == (pricerdata->nsolvers == 0));
   assert(pricerdata->nsolvers > 0);

   for( i = 0; i < pricerdata->nsolvers; i++ )
   {
      if( pricerdata->solvers[i]->solverexit != NULL )
      {
         SCIP_CALL( pricerdata->solvers[i]->solverexit(scip_, pricerdata->solvers[i]) );
      }
   }

   return SCIP_OKAY;
}

/** calls the initsol method on all solvers */
SCIP_RETCODE ObjPricerGcg::solversInitsol()
{
   int i;
   assert(pricerdata != NULL);
   if( pricerdata->npricingprobs == 0 )
      return SCIP_OKAY;

   assert((pricerdata->solvers == NULL) == (pricerdata->nsolvers == 0));
   assert(pricerdata->nsolvers > 0);

   for( i = 0; i < pricerdata->nsolvers; i++ )
   {
      if( pricerdata->solvers[i]->solverinitsol != NULL )
      {
         SCIP_CALL( pricerdata->solvers[i]->solverinitsol(scip_, pricerdata->solvers[i]) );
      }
   }

   return SCIP_OKAY;
}

/** calls the exitsol method of all solvers */
SCIP_RETCODE ObjPricerGcg::solversExitsol()
{
   int i;
   assert(pricerdata != NULL);
   assert((pricerdata->solvers == NULL) == (pricerdata->nsolvers == 0));
   assert(pricerdata->nsolvers > 0);

   if( pricerdata->npricingprobs == 0 )
      return SCIP_OKAY;

   for( i = 0; i < pricerdata->nsolvers; i++ )
   {
      if( pricerdata->solvers[i]->solverexitsol != NULL )
      {
         SCIP_CALL( pricerdata->solvers[i]->solverexitsol(scip_, pricerdata->solvers[i]) );
      }
   }

   return SCIP_OKAY;
}

/** returns the gegeneracy of the masterproblem */
SCIP_RETCODE ObjPricerGcg::computeCurrentDegeneracy(
   double*               degeneracy          /**< pointer to store degeneracy */
   )
{
   int ncols;
   int nrows;
   int i;
   int count;
   int countz;
   double currentVal;
   int* indizes = NULL;
   SCIP_COL** cols;
   SCIP_VAR* var;

   assert(degeneracy != NULL);

   *degeneracy = 0.0;
   ncols = SCIPgetNLPCols(scip_);
   nrows = SCIPgetNLPRows(scip_);
   cols = SCIPgetLPCols(scip_);

   SCIP_CALL( SCIPallocMemoryArray(scip_, &indizes, (size_t)ncols+nrows) );

   for( i = 0; i < ncols+nrows; i++ )
   {
      indizes[i] = 0;
   }

   /* gives indices of Columns in Basis and indices of vars in Basis */
   SCIP_CALL( SCIPgetLPBasisInd(scip_, indizes) );

   countz = 0;
   count = 0;

   for( i = 0; i < nrows; i++ )
   {
      int colindex = indizes[i];
      /* is column if >0 it is column in basis, <0 is for row */
      if( colindex > 0 )
      {
         var = SCIPcolGetVar(cols[colindex]);

         currentVal = SCIPgetSolVal(scip_, NULL, var);

         if( SCIPisZero(scip_, currentVal) )
            countz++;

         count++;
      }
   }

   /* Degeneracy in % */
   if( count > 0 )
      *degeneracy = ((double)countz / count);

   assert(*degeneracy <= 1.0 && *degeneracy >= 0);

   SCIPfreeMemoryArray(scip_, &indizes);

   return SCIP_OKAY;
}

/** initializes the pointers to the appropriate structures */
SCIP_RETCODE ObjPricerGcg::getSolverPointers(
   GCG_SOLVER*           solver,             /**< pricing solver */
   PricingType*          pricetype,          /**< type of pricing: reduced cost or Farkas */
   SCIP_Bool             optimal,            /**< should the pricing problem be solved optimal or heuristically */
   SCIP_CLOCK**          clock,              /**< clock belonging to this setting */
   int**                 calls,              /**< calls belonging to this setting */
   GCG_DECL_SOLVERSOLVE((**solversolve))     /**< solving function belonging to this setting */
   ) const
{
   assert(solver != NULL);
   assert(clock != NULL);
   assert(calls != NULL);
   switch( optimal )
   {
   case TRUE:
      if( pricetype->getType() == GCG_PRICETYPE_FARKAS )
      {
         *clock = solver->optfarkasclock;
         *calls = &(solver->optfarkascalls);
      }
      else
      {
         *clock = solver->optredcostclock;
         *calls = &(solver->optredcostcalls);
      }
      *solversolve = solver->solversolve;
      break;
   case FALSE:
      if( pricetype->getType() == GCG_PRICETYPE_FARKAS )
      {
         *clock = solver->heurfarkasclock;
         *calls = &(solver->heurfarkascalls);
      }
      else
      {
         *clock = solver->heurredcostclock;
         *calls = &(solver->heurredcostcalls);
      }
      *solversolve = solver->solversolveheur;
      break;
   default:
      return SCIP_ERROR;
   }

   return SCIP_OKAY;
}

/** set subproblem memory limit */
SCIP_RETCODE ObjPricerGcg::setPricingProblemMemorylimit(
   SCIP*                 pricingscip         /**< SCIP of the pricingproblem */
   )
{
   SCIP_Real memlimit;

   assert(pricingscip != NULL);

   assert(GCGisOriginal(origprob));

   SCIP_CALL( SCIPgetRealParam(origprob, "limits/memory", &memlimit) );

   if( !SCIPisInfinity(origprob, memlimit) )
   {
      memlimit -= SCIPgetMemUsed(origprob)/1048576.0 + GCGgetPricingprobsMemUsed(origprob) - SCIPgetMemUsed(pricingscip)/1048576.0;
      if( memlimit < 0 )
         memlimit = 0.0;
      SCIP_CALL( SCIPsetRealParam(pricingscip, "limits/memory", memlimit) );
   }

   return SCIP_OKAY;
}

/** solves a specific pricing problem
 * @todo simplify
 * @note This method has to be threadsafe!
 */
SCIP_RETCODE ObjPricerGcg::solvePricingProblem(
   GCG_PRICINGJOB*       pricingjob,         /**< pricing job to be performed */
   PricingType*          pricetype,          /**< type of pricing: reduced cost or Farkas */
   int                   maxcols             /**< size of the cols array to indicate maximum columns */
   )
{
   SCIP* pricingscip;
   int probnr;
   SCIP_RETCODE retcode;
   SCIP_STATUS status;
   SCIP_Real lowerbound;
   GCG_COL** cols;
   int ncols;

   int i;

   assert(pricerdata != NULL);
   assert(pricingjob != NULL);
   assert((pricerdata->solvers == NULL) == (pricerdata->nsolvers == 0));
   assert(pricerdata->nsolvers > 0);

   pricingscip = GCGpricingjobGetPricingscip(pricingjob);
   probnr = GCGpricingjobGetProbnr(pricingjob);

   /* @todo: use previous values */
   status = SCIP_STATUS_UNKNOWN;
   lowerbound = -SCIPinfinity(scip_);
   SCIP_CALL( SCIPallocMemoryArray(scip, &cols, maxcols) );
   BMSclearMemoryArray(cols, maxcols);
   ncols = 0;

   for( i = 0; i < pricerdata->nsolvers && SCIPgetStage(pricingscip) < SCIP_STAGE_SOLVED; i++ )
   {
      SCIP_CLOCK* clock;
      int* calls;
      GCG_SOLVER* solver;
      GCG_DECL_SOLVERSOLVE((*solversolve));

      solver = pricerdata->solvers[i];
      assert(solver != NULL);

      if( !solver->enabled )
         continue;

      #pragma omp critical (limits)
      {
         retcode = setPricingProblemMemorylimit(pricingscip);
      }
      SCIP_CALL( retcode );


      SCIP_CALL( getSolverPointers(solver, pricetype, !GCGpricingjobIsHeuristic(pricingjob), &clock, &calls, &solversolve) );
      assert(solversolve == solver->solversolve || solversolve == solver->solversolveheur);

      /* continue if the appropriate solver is not available */
      if( solversolve == NULL )
      {
         continue;
      }
      #pragma omp critical (clock)
      {
         SCIP_CALL_ABORT( SCIPstartClock(scip_, clock) );
      }

      SCIP_CALL( solversolve(pricingscip, solver, probnr, pricerdata->dualsolconv[probnr],
            &lowerbound, cols, maxcols, &ncols, &status) );      

<<<<<<< HEAD
      assert(*status == SCIP_STATUS_OPTIMAL
         || *status == SCIP_STATUS_INFEASIBLE
         || *status == SCIP_STATUS_UNBOUNDED
         || *status == SCIP_STATUS_UNKNOWN);

      if( optimal )
=======
      if( !GCGpricingjobIsHeuristic(pricingjob) )
>>>>>>> 34052831
      {
         #pragma omp atomic
         pricerdata->solvedsubmipsoptimal++;
      }
      else
      {
         #pragma omp atomic
         pricerdata->solvedsubmipsheur++;
      }

      #pragma omp critical (clock)
      {
         SCIP_CALL_ABORT( SCIPstopClock(scip_, clock) );
      }

<<<<<<< HEAD
      /* @todo: Why do 'UNKNOWN' calls not count? */
      if( *status != SCIP_STATUS_UNKNOWN )
=======
      if( status != SCIP_STATUS_UNKNOWN )
>>>>>>> 34052831
      {
         #pragma omp atomic
         (*calls)++;
      }

      if( status == SCIP_STATUS_OPTIMAL || status == SCIP_STATUS_UNBOUNDED )
      {
         if( !!GCGpricingjobIsHeuristic(pricingjob) )
         {

#ifdef SCIP_STATISTIC
            #pragma omp critical (collectstats)
            GCGpricerCollectStatistic(pricerdata, pricetype->getType(), probnr,
               SCIPgetSolvingTime(pricingscip));
#endif
            if( SCIPgetStage(pricingscip) > SCIP_STAGE_SOLVING )
            {
               #pragma omp atomic
               pricerdata->pricingiters += SCIPgetNLPIterations(pricingscip);
            }
         }
         break;
      }
   }

   updateRedcosts(pricetype, cols, ncols);
   pricingcontroller->updatePricingjob(pricingjob, status, lowerbound, cols, ncols);

   SCIPfreeMemoryArray(scip, &cols);

   return SCIP_OKAY;
}

/** for a pricing problem, get the dual solution value or Farkas value of the convexity constraint */
SCIP_Real ObjPricerGcg::getConvconsDualsol(
   PricingType*          pricetype,           /**< Farkas or Reduced cost pricing */
   int                   probnr               /**< index of corresponding pricing problem */
   )
{
   if( !GCGisPricingprobRelevant(origprob, probnr) )
      return -1.0 * SCIPinfinity(scip_);
   else
      return pricetype->consGetDual(scip_, GCGgetConvCons(origprob, probnr));
}

/** computes the pricing problem objectives
 *  @todo this method could use more parameters as it is private
 */
SCIP_RETCODE ObjPricerGcg::setPricingObjs(
   PricingType*          pricetype,          /**< Farkas or Reduced cost pricing */
   SCIP_Bool             stabilize           /**< do we use stabilization ? */
   )
{
   SCIP_CONS** origconss;
   SCIP_CONS** masterconss;
   int nmasterconss;
   SCIP_VAR** probvars;
   int nprobvars;

   SCIP_ROW** mastercuts;
   int nmastercuts;
   SCIP_ROW** origcuts;
   SCIP_COL** cols;
   SCIP_Real* consvals;
   SCIP_Real dualsol;

   SCIP_VAR** consvars = NULL;
   int nconsvars;
   int i;
   int j;

   assert(pricerdata != NULL);
   assert(stabilization != NULL);

   /* get the constraints of the master problem and the corresponding constraints in the original problem */
   nmasterconss = GCGgetNMasterConss(origprob);
   masterconss = GCGgetMasterConss(origprob);
   origconss = GCGgetLinearOrigMasterConss(origprob);

   /* set objective value of all variables in the pricing problems to 0 (for farkas pricing) /
    * to the original objective of the variable (for redcost pricing)
    */
   for( i = 0; i < pricerdata->npricingprobs; i++ )
   {
      if( pricerdata->pricingprobs[i] == NULL )
         continue;
      probvars = SCIPgetVars(pricerdata->pricingprobs[i]);
      nprobvars = SCIPgetNVars(pricerdata->pricingprobs[i]);

      for( j = 0; j < nprobvars; j++ )
      {
         assert(GCGvarGetBlock(probvars[j]) == i);
         assert( GCGoriginalVarIsLinking(GCGpricingVarGetOrigvars(probvars[j])[0]) || (GCGvarGetBlock(GCGpricingVarGetOrigvars(probvars[j])[0]) == i));

         SCIP_CALL( SCIPchgVarObj(pricerdata->pricingprobs[i], probvars[j], pricetype->varGetObj(probvars[j])));

         pricerdata->realdualvalues[i][j] = pricetype->varGetObj(probvars[j]);
#ifdef PRINTDUALSOLS
         SCIPdebugMessage("pricingobj var <%s> %f, realdualvalues %f\n", SCIPvarGetName(probvars[j]), pricetype->varGetObj(probvars[j]), pricerdata->realdualvalues[i][j]);
#endif
      }
   }

   /* compute reduced cost for linking variable constraints and update objectives in the pricing problems
    * go through constraints, and select correct variable
    */

   int nlinkconss;
   SCIP_CONS** linkconss;
   int* linkconssblock;
   nlinkconss = GCGgetNVarLinkingconss(origprob);
   linkconss = GCGgetVarLinkingconss(origprob);
   linkconssblock = GCGgetVarLinkingconssBlock(origprob);

   for( i = 0; i < nlinkconss; ++i)
   {
      SCIP_VAR** linkconsvars;
      SCIP_CONS* linkcons = linkconss[i];
      int block = linkconssblock[i];

      linkconsvars = SCIPgetVarsLinear(scip_, linkcons);

      SCIP_VAR* linkvar = linkconsvars[0];

      SCIP_VAR* pricingvar = GCGlinkingVarGetPricingVars(GCGmasterVarGetOrigvars(linkvar)[0])[block];
      assert(GCGvarIsPricing(pricingvar));

      if( stabilize )
      {
         dualsol = stabilization->linkingconsGetDual(i);
      }
      else
      {
         dualsol = pricetype->consGetDual(scip_, linkcons);
      }

      /* add dual solution value to the pricing variable:
       * lambda variables get coef -1 in linking constraints --> add dualsol
       */
      SCIP_CALL( SCIPaddVarObj(pricerdata->pricingprobs[block], pricingvar, dualsol) );
      assert(SCIPvarGetProbindex(pricingvar) >= 0 && SCIPvarGetProbindex(pricingvar) < SCIPgetNVars(pricerdata->pricingprobs[block]));
      pricerdata->realdualvalues[block][SCIPvarGetProbindex(pricingvar)] +=  pricetype->consGetDual(scip_, linkcons);
#ifdef PRINTDUALSOLS
      SCIPdebugMessage("pricingobj var <%s> %f, realdualvalues %f\n", SCIPvarGetName(pricingvar), dualsol, pricetype->consGetDual(scip_, linkcons));
#endif
   }

   /* compute reduced cost and update objectives in the pricing problems */
   for( i = 0; i < nmasterconss; i++ )
   {
      if( stabilize )
      {
         SCIP_CALL( stabilization->consGetDual(i, &dualsol) );
      }
      else
      {
         dualsol = pricetype->consGetDual(scip_, masterconss[i]);
      }

      if( !SCIPisZero(scip_, dualsol) || !SCIPisZero(scip_, pricetype->consGetDual(scip_, masterconss[i])) )
      {
#ifdef PRINTDUALSOLS
         SCIPdebugMessage("mastercons <%s> dualsol: %g\n", SCIPconsGetName(masterconss[i]), dualsol);
#endif

         /* for all variables in the constraint, modify the objective of the corresponding variable in a pricing problem */
         consvars = SCIPgetVarsLinear(origprob, origconss[i]);
         consvals = SCIPgetValsLinear(origprob, origconss[i]);
         nconsvars = SCIPgetNVarsLinear(origprob, origconss[i]);
         for( j = 0; j < nconsvars; j++ )
         {
            int blocknr;
            blocknr = GCGvarGetBlock(consvars[j]);
            assert(GCGvarIsOriginal(consvars[j]));
            /* nothing to be done if variable belongs to redundant block or variable was directly transferred to the master
             * or variable is linking variable (which means, the directly transferred copy is part of the master cons)
             */
            if( blocknr >= 0 && pricerdata->pricingprobs[blocknr] != NULL )
            {
               assert(GCGoriginalVarGetPricingVar(consvars[j]) != NULL);
               /* modify the objective of the corresponding variable in the pricing problem */
               SCIP_CALL( SCIPaddVarObj(pricerdata->pricingprobs[blocknr],
                     GCGoriginalVarGetPricingVar(consvars[j]), -1.0 * dualsol * consvals[j]) );

               pricerdata->realdualvalues[blocknr][SCIPvarGetProbindex(GCGoriginalVarGetPricingVar(consvars[j]))] += -1.0 * consvals[j] * pricetype->consGetDual(scip_, masterconss[i]);

          /*     SCIPdebugMessage("pricingobj var <%s> %f, realdualvalues %f\n",
                     SCIPvarGetName(GCGoriginalVarGetPricingVar(consvars[j])), dualsol, -1.0 * consvals[j]* pricetype->consGetDual(scip_, masterconss[i]));*/
            }
         }
      }
   }

   /* get the cuts of the master problem and the corresponding cuts in the original problem */
   mastercuts = GCGsepaGetMastercuts(scip_);
   nmastercuts = GCGsepaGetNCuts(scip_);
   origcuts = GCGsepaGetOrigcuts(scip_);

   assert(mastercuts != NULL);
   assert(origcuts != NULL);

   /* compute reduced cost and update objectives in the pricing problems */
   for( i = 0; i < nmastercuts; i++ )
   {
      if( stabilize )
      {
         SCIP_CALL( stabilization->rowGetDual(i, &dualsol) );
      }
      else
      {
         dualsol = pricetype->rowGetDual(mastercuts[i]);
      }

      if( !SCIPisZero(scip_, dualsol) || !SCIPisZero(scip_, pricetype->rowGetDual(mastercuts[i])) )
      {
         /* get columns and vals of the cut */
         nconsvars = SCIProwGetNNonz(origcuts[i]);
         cols = SCIProwGetCols(origcuts[i]);
         consvals = SCIProwGetVals(origcuts[i]);

         /* get the variables corresponding to the columns in the cut */
         SCIP_CALL( SCIPallocMemoryArray(scip_, &consvars, nconsvars) );
         for( j = 0; j < nconsvars; j++ )
            consvars[j] = SCIPcolGetVar(cols[j]);

         /* for all variables in the cut, modify the objective of the corresponding variable in a pricing problem */
         for( j = 0; j < nconsvars; j++ )
         {
            int blocknr;
            blocknr = GCGvarGetBlock(consvars[j]);
            assert(GCGvarIsOriginal(consvars[j]));
            /* nothing to be done if variable belongs to redundant block or
             * variable was directly transferred to the master
             * or variable is linking variable (which means, the directly transferred copy is part of the master cut) */
            if( blocknr >= 0 && pricerdata->pricingprobs[blocknr] != NULL )
            {
               assert(GCGoriginalVarGetPricingVar(consvars[j]) != NULL);
               /* modify the objective of the corresponding variable in the pricing problem */
               SCIP_CALL( SCIPaddVarObj(pricerdata->pricingprobs[blocknr],
                     GCGoriginalVarGetPricingVar(consvars[j]), -1.0 * dualsol * consvals[j]) );

               pricerdata->realdualvalues[blocknr][SCIPvarGetProbindex(GCGoriginalVarGetPricingVar(consvars[j]))] += -1.0 *consvals[j]* pricetype->rowGetDual(mastercuts[i]);

               /*SCIPdebugMessage("pricingobj var <%s> %f, realdualvalues %f\n",
                                   SCIPvarGetName(GCGoriginalVarGetPricingVar(consvars[j])), dualsol, -1.0 * consvals[j]* pricetype->consGetDual(scip_, masterconss[i]));*/
            }
         }
         SCIPfreeMemoryArray(scip_, &consvars);
      }
   }

   /* get dual solutions / farkas values of the convexity constraints */
   for( i = 0; i < pricerdata->npricingprobs; i++ )
   {
      assert( GCGisPricingprobRelevant(origprob, i) == (GCGgetConvCons(origprob, i) != NULL) );

      pricerdata->dualsolconv[i] = getConvconsDualsol(pricetype, i);

#ifdef PRINTDUALSOLS
      if( GCGisPricingprobRelevant(origprob, i) )
      {
         SCIPdebugMessage("convcons <%s> dualsol: %g\n", SCIPconsGetName(GCGgetConvCons(origprob, i)), pricerdata->dualsolconv[i]);
      }
#endif
   }

   return SCIP_OKAY;
}

/** add master variable to all constraints */
SCIP_RETCODE ObjPricerGcg::addVariableToMasterconstraints(
   SCIP_VAR*             newvar,             /**< The new variable to add */
   int                   prob,               /**< number of the pricing problem the solution belongs to */
   SCIP_VAR**            solvars,            /**< array of variables with non-zero value in the solution of the pricing problem */
   SCIP_Real*            solvals,            /**< array of values in the solution of the pricing problem for variables in array solvars*/
   int                   nsolvars            /**< number of variables in array solvars */
   )
{
   int i;
   int c;
   int idx;

   SCIP_CONS** masterconss;
   int nmasterconss;
   SCIP_Real* mastercoefs;
   SCIP_CONS* linkcons;

   assert(pricerdata != NULL);

   nmasterconss = GCGgetNMasterConss(origprob);
   masterconss = GCGgetMasterConss(origprob);

   SCIP_CALL( SCIPallocBufferArray(scip_, &mastercoefs, nmasterconss) ); /*lint !e530*/
   BMSclearMemoryArray(mastercoefs, nmasterconss);

   /* compute coef of the variable in the master constraints */
   for( i = 0; i < nsolvars; i++ )
   {
      if( !SCIPisZero(scip_, solvals[i]) )
      {
         SCIP_CONS** linkconss;
         SCIP_VAR** origvars;
         SCIP_Real* coefs;
         int ncoefs;

         assert(GCGvarIsPricing(solvars[i]));
         origvars = GCGpricingVarGetOrigvars(solvars[i]);
         assert(GCGvarIsOriginal(origvars[0]));

         coefs = GCGoriginalVarGetCoefs(origvars[0]);
         ncoefs = GCGoriginalVarGetNCoefs(origvars[0]);
         assert(!SCIPisInfinity(scip_, solvals[i]));

         /* original variable is a linking variable, just add it to the linkcons */
         if( GCGoriginalVarIsLinking(origvars[0]) )
         {
#ifndef NDEBUG
            SCIP_VAR** pricingvars;
            pricingvars = GCGlinkingVarGetPricingVars(origvars[0]);
#endif
            linkconss = GCGlinkingVarGetLinkingConss(origvars[0]);

            assert(pricingvars[prob] == solvars[i]);
            assert(linkconss[prob] != NULL);
            SCIP_CALL( SCIPaddCoefLinear(scip_, linkconss[prob], newvar, -solvals[i]) );
            continue;
         }

         /* for each coef, add coef * solval to the coef of the new variable for the corresponding constraint */
         for( c = 0; c < ncoefs; c++ )
         {
            linkconss = GCGoriginalVarGetMasterconss(origvars[0]);
            assert(!SCIPisZero(scip_, coefs[c]));
            SCIP_CALL( SCIPgetTransformedCons(scip_, linkconss[c], &linkcons) );

            idx = (int)(size_t)SCIPhashmapGetImage(pricerdata->mapcons2idx, linkcons); /*lint !e507*/
            assert(0 <= idx && idx < nmasterconss);
            assert(masterconss[idx] == linkcons);
            mastercoefs[idx] += coefs[c] * solvals[i];
         }

      }
   }

   /* add the variable to the master constraints */
   for( i = 0; i < nmasterconss; i++ )
   {
      if( !SCIPisZero(scip_, mastercoefs[i]) )
      {
         assert(!SCIPisInfinity(scip_, mastercoefs[i]) && !SCIPisInfinity(scip_, -mastercoefs[i]));
         SCIP_CALL( SCIPaddCoefLinear(scip_, masterconss[i], newvar, mastercoefs[i]) );
      }
   }

   SCIPfreeBufferArray(scip_, &mastercoefs);
   return SCIP_OKAY;
}



/** add variable with computed coefficients to the master cuts */
static
SCIP_RETCODE addVariableToMastercuts(
   SCIP*                 scip,               /**< SCIP data structure */
   SCIP_VAR*             newvar,             /**< The new variable to add */
   int                   prob,               /**< number of the pricing problem the solution belongs to */
   SCIP_VAR**            solvars,            /**< array of variables with non-zero value in the solution of the pricing problem */
   SCIP_Real*            solvals,            /**< array of values in the solution of the pricing problem for variables in array solvars*/
   int                   nsolvars            /**< number of variables in array solvars */
   )
{
   SCIP_ROW** mastercuts;
   int nmastercuts;
   SCIP_ROW** origcuts;

   SCIP_COL** cols;
   SCIP_Real conscoef;
   SCIP_VAR* var;
   SCIP_Real* consvals;

   int i;
   int j;
   int k;

   assert(scip != NULL);
   assert(newvar != NULL);
   assert(solvars != NULL);
   assert(solvals != NULL);

   /* get the cuts of the master problem and the corresponding cuts in the original problem */
   mastercuts = GCGsepaGetMastercuts(scip);
   nmastercuts = GCGsepaGetNCuts(scip);
   origcuts = GCGsepaGetOrigcuts(scip);

   assert(mastercuts != NULL);
   assert(origcuts != NULL);

   /* compute coef of the variable in the cuts and add it to the cuts */
   for( i = 0; i < nmastercuts; i++ )
   {
      if( !SCIProwIsInLP(mastercuts[i]) )
         continue;

      /* get columns of the cut and their coefficients */
      cols = SCIProwGetCols(origcuts[i]);
      consvals = SCIProwGetVals(origcuts[i]);

      conscoef = 0;

      for( j = 0; j < SCIProwGetNNonz(origcuts[i]); j++ )
      {
         int blocknr;
         var = SCIPcolGetVar(cols[j]);
         blocknr = GCGvarGetBlock(var);
         assert(GCGvarIsOriginal(var));

         /* if the belongs to the same block and is no linking variable, update the coef */
         if( blocknr == prob )
            for( k = 0; k < nsolvars; k++ )
               if( solvars[k] == GCGoriginalVarGetPricingVar(var) )
               {
                  conscoef += ( consvals[j] * solvals[k] );
                  break;
               }
      }

      if( !SCIPisZero(scip, conscoef) )
         SCIP_CALL( SCIPaddVarToRow(scip , mastercuts[i], newvar, conscoef) );
   }

   return SCIP_OKAY;
}

/** adds new variable to the end of the priced variables array */
SCIP_RETCODE ObjPricerGcg::addVariableToPricedvars(
   SCIP_VAR*             newvar              /**< variable to add */
   )
{
   SCIP_CALL( ensureSizePricedvars(pricerdata->npricedvars + 1) );
   pricerdata->pricedvars[pricerdata->npricedvars] = newvar;
   pricerdata->npricedvars++;

   return SCIP_OKAY;
}

#ifdef SCIP_STATISTIC
/** adds new bounds to the bound arrays as well as some additional information on dual variables and root lp solution */
SCIP_RETCODE ObjPricerGcg::addRootBounds(
   SCIP_Real             primalbound,        /**< new primal bound for the root master LP */
   SCIP_Real             dualbound           /**< new dual bound for the root master LP */
   )
{
   int nprobvars;
   int i;
   int j;

   SCIP_SOL* sol;
   SCIP_Real* solvals;
   SCIP_VAR** vars;
   int nvars;

   nvars = SCIPgetNVars(scip_);
   vars = SCIPgetVars(scip_);

   SCIP_CALL( ensureSizeRootBounds(pricerdata->nrootbounds + 1) );
   pricerdata->rootpbs[pricerdata->nrootbounds] = primalbound;
   pricerdata->rootdbs[pricerdata->nrootbounds] = dualbound;
   pricerdata->roottimes[pricerdata->nrootbounds] = SCIPgetSolvingTime(scip_) - pricerdata->rootfarkastime;
   pricerdata->rootdualdiffs[pricerdata->nrootbounds] = pricerdata->dualdiff;

   SCIPdebugMessage("Add new bounds: \n pb = %f\n db = %f\n", primalbound, dualbound);

   SCIP_CALL( SCIPallocBlockMemoryArray(scip_, &pricerdata->dualvalues[pricerdata->nrootbounds], pricerdata->npricingprobs) );
   SCIP_CALL( SCIPallocBlockMemoryArray(scip_, &pricerdata->dualsolconvs[pricerdata->nrootbounds], pricerdata->npricingprobs) );

   for( i = 0; i < pricerdata->npricingprobs; i++ )
   {
      if( pricerdata->pricingprobs[i] == NULL )
         continue;

      nprobvars = SCIPgetNVars(pricerdata->pricingprobs[i]);

      pricerdata->dualsolconvs[pricerdata->nrootbounds][i] = pricerdata->dualsolconv[i];
      SCIP_CALL( SCIPallocBlockMemoryArray(scip_, &(pricerdata->dualvalues[pricerdata->nrootbounds][i]), nprobvars) );

      for( j = 0; j < nprobvars; j++ )
         pricerdata->dualvalues[pricerdata->nrootbounds][i][j] = pricerdata->realdualvalues[i][j];
   }

   pricerdata->nrootbounds++;

   SCIP_CALL( SCIPallocBufferArray(scip_, &solvals, nvars) );

   SCIP_CALL( SCIPgetSolVals(scip_, NULL, nvars, vars, solvals) );

   SCIP_CALL( SCIPcreateSol(scip_, &sol, NULL) );

   SCIP_CALL( SCIPsetSolVals(scip_, sol, nvars, vars, solvals) );

   if( pricerdata->rootlpsol != NULL)
      SCIPfreeSol(scip_, &pricerdata->rootlpsol);

   pricerdata->rootlpsol = sol;

   SCIPfreeBufferArray(scip_, &solvals);

   return SCIP_OKAY;
}
#endif

SCIP_Real ObjPricerGcg::computeRedCost(
   PricingType*          pricetype,          /**< type of pricing */
   SCIP_SOL*             sol,                /**< solution to compute reduced cost for */
   SCIP_Bool             solisray,           /**< is the solution a ray? */
   int                   prob,               /**< number of the pricing problem the solution belongs to */
   SCIP_Real*            objvalptr           /**< pointer to store the computed objective value */
   ) const
{
   SCIP* pricingscip;
   SCIP_CONS** branchconss = NULL; /* stack of branching constraints */
   int nbranchconss = 0; /* number of branching constraints */
   SCIP_Real* branchduals = NULL; /* dual values of branching constraints in the master (sigma) */
   int i;

   SCIP_VAR** solvars;
   SCIP_Real* solvals = NULL;
   int nsolvars;
   SCIP_Real objvalue;

   assert(pricerdata != NULL);

   objvalue = 0.0;
   pricingscip = pricerdata->pricingprobs[prob];
   solvars = SCIPgetOrigVars(pricingscip);
   nsolvars = SCIPgetNOrigVars(pricingscip);
   SCIP_CALL_ABORT( SCIPallocBlockMemoryArray(scip_, &solvals, nsolvars) );
   SCIP_CALL_ABORT( SCIPgetSolVals(pricingscip, sol, nsolvars, solvars, solvals) );

   /* compute the objective function value of the solution */
   for( i = 0; i < nsolvars; i++ )
      objvalue += solvals[i] * pricerdata->realdualvalues[prob][SCIPvarGetProbindex(solvars[i])];

   if( objvalptr != NULL )
      *objvalptr = objvalue;

   /* Compute path to last generic branching node */
   SCIP_CALL_ABORT( computeGenericBranchingconssStack(pricetype, prob, &branchconss, &nbranchconss, &branchduals) );

   for( i = nbranchconss - 1; i >= 0; --i )
   {
      SCIP_Bool feasible;
      SCIP_CALL_ABORT( checkBranchingBoundChanges(prob, sol, branchconss[i], &feasible) );
      if( feasible )
      {
         objvalue -= branchduals[i];
      }
   }
   SCIPfreeMemoryArrayNull(scip_, &branchconss);
   SCIPfreeMemoryArrayNull(scip_, &branchduals);
   SCIPfreeBlockMemoryArray(scip_, &solvals, nsolvars);

   /* compute reduced cost of variable (i.e. subtract dual solution of convexity constraint, if solution corresponds to a point) */
   return (solisray ? objvalue : objvalue - pricerdata->dualsolconv[prob]);
}

SCIP_Real ObjPricerGcg::computeRedCostGcgCol(
   PricingType*          pricetype,          /**< type of pricing */
   GCG_Col*              gcgcol,             /**< gcg column to compute reduced cost for */
   SCIP_Real*            objvalptr           /**< pointer to store the computed objective value */
   ) const
{
   SCIP_CONS** branchconss = NULL; /* stack of branching constraints */
   int nbranchconss = 0; /* number of branching constraints */
   SCIP_Real* branchduals = NULL; /* dual values of branching constraints in the master (sigma) */
   int i;
   int prob;

   SCIP_Bool isray;

   SCIP_Real redcost;

   SCIP_VAR** solvars;
   SCIP_Real* solvals;
   int nsolvars;
   SCIP_Real objvalue;

   assert(pricerdata != NULL);

   objvalue = 0.0;
   prob = GCGcolGetProbNr(gcgcol);

   solvars = GCGcolGetVars(gcgcol);
   nsolvars = GCGcolGetNVars(gcgcol);
   solvals = GCGcolGetVals(gcgcol);
   isray = GCGcolIsRay(gcgcol);

   /* compute the objective function value of the column */
   for( i = 0; i < nsolvars; i++ )
      objvalue += solvals[i] * pricerdata->realdualvalues[prob][SCIPvarGetProbindex(solvars[i])];

   if( objvalptr != NULL )
      *objvalptr = objvalue;

   /* Compute path to last generic branching node */
   SCIP_CALL_ABORT( computeGenericBranchingconssStack(pricetype, prob, &branchconss, &nbranchconss, &branchduals) );

   for( i = nbranchconss -1; i >= 0; --i )
   {
      SCIP_Bool feasible;
      SCIP_CALL_ABORT( checkBranchingBoundChangesGcgCol(gcgcol, branchconss[i], &feasible) );
      if( feasible )
      {
         objvalue -= branchduals[i];
      }
   }
   SCIPfreeMemoryArrayNull(scip_, &branchconss);
   SCIPfreeMemoryArrayNull(scip_, &branchduals);

   redcost = (isray ? objvalue : objvalue - pricerdata->dualsolconv[prob]);

   /* compute reduced cost of column (i.e. subtract dual solution of convexity constraint, if solution corresponds to a point) */
   return redcost;
}


/** for given columns, (re-)compute and update their reduced costs */
void ObjPricerGcg::updateRedcosts(
   PricingType*          pricetype,          /**< type of pricing */
   GCG_COL**             cols,               /**< columns to compute reduced costs for */
   int                   ncols               /**< number of columns */
   )
{
   for( int i = 0; i < ncols; ++i )
   {
      SCIP_Real redcost = computeRedCostGcgCol(pricetype, cols[i], NULL);
      GCGcolUpdateRedcost(cols[i], redcost, FALSE);

      SCIPdebugMessage("column %d/%d <%p>, reduced cost = %g\n", i+1, ncols, (void*) cols[i], redcost);
   }
}


/* computes the objective value of the current (stabilized) dual variables) in the dual program */
 SCIP_RETCODE ObjPricerGcg::getStabilizedDualObjectiveValue(
    PricingType*         pricetype,          /**< type of pricing */
    SCIP_Real*           stabdualval,        /**< pointer to store stabilized dual objective value */
    SCIP_Bool            stabilize           /**< stabilize? */
)
{
   SCIP_VAR** mastervars;
   int nmastervars;

   SCIP_CONS** origconss;

   SCIP_ROW** origcuts;
   SCIP_COL** cols;
   SCIP_Real* consvals;

   SCIP_VAR** consvars = NULL;
   int nconsvars;
   int j;

   SCIP_Real dualobjval;
   SCIP_Real dualsol;
   SCIP_Real boundval;

   SCIP_CONS** masterconss;
   int nmasterconss;

   int nlinkconss;
   SCIP_CONS** linkconss;

   SCIP_ROW** mastercuts;
   int nmastercuts;
   int i;

   SCIP_Real* stabredcosts;

   assert(stabilization != NULL);
   assert(stabdualval != NULL);

   *stabdualval = 0.0;

   /* get the constraints of the master problem and the corresponding constraints in the original problem */
   nmasterconss = GCGgetNMasterConss(origprob);
   masterconss = GCGgetMasterConss(origprob);
   origconss = GCGgetLinearOrigMasterConss(origprob);

   dualobjval = 0.0;

   nlinkconss = GCGgetNVarLinkingconss(origprob);
   linkconss = GCGgetVarLinkingconss(origprob);

   /* get the cuts of the master problem */
   mastercuts = GCGsepaGetMastercuts(scip_);
   nmastercuts = GCGsepaGetNCuts(scip_);

   assert(mastercuts != NULL);

   /* compute lhs/rhs * dual for linking constraints and add it to dualobjval */
   for( i = 0; i < nlinkconss; ++i )
   {
      SCIP_CONS* linkcons = linkconss[i];
#ifndef NDEBUG
      SCIP_VAR** linkconsvars;
      int block = GCGgetVarLinkingconssBlock(origprob)[i];

      linkconsvars = SCIPgetVarsLinear(scip_, linkcons);

      SCIP_VAR* linkvar = linkconsvars[0];

      assert(GCGvarIsPricing(GCGlinkingVarGetPricingVars(GCGmasterVarGetOrigvars(linkvar)[0])[block]));
#endif

      if( stabilize )
         dualsol = stabilization->linkingconsGetDual(i);
      else
         dualsol = pricetype->consGetDual(scip_, linkcons);

      if( SCIPisFeasPositive(scip_, dualsol) )
         boundval = SCIPgetLhsLinear(scip_, linkcons);
      else if( SCIPisFeasNegative(scip_, dualsol) )
         boundval = SCIPgetRhsLinear(scip_, linkcons);
      else
         continue;

      assert(SCIPisZero(scip_, boundval));

      if( !SCIPisZero(scip_, boundval) )
         dualobjval += boundval * dualsol;
   }


   /* compute lhs/rhs * dual for master constraints and add it to dualobjval */
   for( i = 0; i < nmasterconss; i++ )
   {
      if( stabilize )
         SCIP_CALL( stabilization->consGetDual(i, &dualsol) );
      else
         dualsol = pricetype->consGetDual(scip_, masterconss[i]);

      if( SCIPisFeasPositive(scip_, dualsol) )
         boundval = SCIPgetLhsLinear(scip_, masterconss[i]);
      else if( SCIPisFeasNegative(scip_, dualsol) )
         boundval = SCIPgetRhsLinear(scip_, masterconss[i]);
      else
         continue;

      if( !SCIPisZero(scip_, boundval) )
         dualobjval += boundval * dualsol;
   }

   /* compute lhs/rhs * dual for master cuts and add it to dualobjval */
   for( i = 0; i < nmastercuts; i++ )
   {
      if( stabilize )
         SCIP_CALL( stabilization->rowGetDual(i, &dualsol) );
      else
         dualsol = pricetype->rowGetDual(mastercuts[i]);

      if( SCIPisFeasPositive(scip_, dualsol) )
         boundval = SCIProwGetLhs(mastercuts[i]);
      else if( SCIPisFeasNegative(scip_, dualsol) )
         boundval = SCIProwGetRhs(mastercuts[i]);
      else
         continue;

      if( !SCIPisZero(scip_, boundval) )
         dualobjval += boundval * dualsol;
   }

   /* get master variables that were directly transferred or that are linking */
   mastervars = SCIPgetOrigVars(scip_);
   nmastervars = GCGgetNTransvars(origprob) + GCGgetNLinkingvars(origprob);

   assert(nmastervars <= SCIPgetNVars(scip_));

   /* no linking or directly transferred variables exist, set stabdualval pointer and exit */
   if( nmastervars == 0 )
   {
      *stabdualval = dualobjval;

      return SCIP_OKAY;
   }

   /* allocate memory for array with (stabilizied) reduced cost coefficients */
   SCIP_CALL( SCIPallocBufferArray(scip_, &stabredcosts, nmastervars) );

   /* initialize (stabilized) reduced cost with objective coefficients */
   for( i = 0; i < nmastervars; i++ )
   {
      assert(GCGvarGetBlock(mastervars[i]) == -1);
      assert( GCGoriginalVarIsLinking(GCGmasterVarGetOrigvars(mastervars[i])[0]) || GCGoriginalVarIsTransVar(GCGmasterVarGetOrigvars(mastervars[i])[0]) );

      stabredcosts[i] = SCIPvarGetObj(mastervars[i]);
   }

   /* compute reduced cost for linking variable constraints and update (stabilized) reduced cost coefficients
    * go through constraints, and select correct variable
    */
   nlinkconss = GCGgetNVarLinkingconss(origprob);
   linkconss = GCGgetVarLinkingconss(origprob);

   for( i = 0; i < nlinkconss; ++i )
   {
      SCIP_VAR** linkconsvars;
      SCIP_CONS* linkcons = linkconss[i];
      int varindex;

      linkconsvars = SCIPgetVarsLinear(scip_, linkcons);

      SCIP_VAR* linkvar = linkconsvars[0];

      varindex = SCIPvarGetProbindex(linkvar);
      assert(varindex < nmastervars);

      if( stabilize )
      {
         dualsol = stabilization->linkingconsGetDual(i);
      }
      else
      {
         dualsol = pricetype->consGetDual(scip_, linkcons);
      }

      /* substract dual solution value to the linking variable:
       * linking variables get coef 11 in linking constraints --> substract dualsol
       */
      stabredcosts[varindex] -= dualsol;
   }

   /* compute reduced cost for master constraints and update (stabilized) reduced cost coefficients */
   for( i = 0; i < nmasterconss; i++ )
   {
      if( stabilize )
      {
         SCIP_CALL( stabilization->consGetDual(i, &dualsol) );
      }
      else
      {
         dualsol = pricetype->consGetDual(scip_, masterconss[i]);
      }

      if( !SCIPisZero(scip_, dualsol) )
      {
         /* for all variables in the constraint, modify the objective of the corresponding variable in a pricing problem */
         consvars = SCIPgetVarsLinear(origprob, origconss[i]);
         consvals = SCIPgetValsLinear(origprob, origconss[i]);
         nconsvars = SCIPgetNVarsLinear(origprob, origconss[i]);
         for( j = 0; j < nconsvars; j++ )
         {
            SCIP_VAR* mastervar;
            int blocknr;

            assert(GCGvarIsOriginal(consvars[j]));
            mastervar = GCGoriginalVarGetMastervars(consvars[j])[0];
            blocknr = GCGvarGetBlock(mastervar);

            /* nothing to be done if variable belongs to redundant block or variable was directly transferred to the master
             * or variable is linking variable (which means, the directly transferred copy is part of the master cons)
             */
            if( blocknr < 0 )
            {
               int varindex;
               varindex = SCIPvarGetProbindex(mastervar);
               assert(varindex < nmastervars);

               stabredcosts[varindex] -= dualsol * consvals[j];
            }
         }
      }
   }

   /* get the cuts of the master problem and the corresponding cuts in the original problem */
   mastercuts = GCGsepaGetMastercuts(scip_);
   nmastercuts = GCGsepaGetNCuts(scip_);
   origcuts = GCGsepaGetOrigcuts(scip_);

   assert(mastercuts != NULL);
   assert(origcuts != NULL);

   /* compute reduced cost for master cuts and update (stabilized) reduced cost coefficients */
   for( i = 0; i < nmastercuts; i++ )
   {
      if( stabilize )
      {
         SCIP_CALL( stabilization->rowGetDual(i, &dualsol) );
      }
      else
      {
         dualsol = pricetype->rowGetDual(mastercuts[i]);
      }

      if( !SCIPisZero(scip_, dualsol) )
      {
         /* get columns and vals of the cut */
         nconsvars = SCIProwGetNNonz(origcuts[i]);
         cols = SCIProwGetCols(origcuts[i]);
         consvals = SCIProwGetVals(origcuts[i]);

         /* get the variables corresponding to the columns in the cut */
         SCIP_CALL( SCIPallocMemoryArray(scip_, &consvars, nconsvars) );
         for( j = 0; j < nconsvars; j++ )
            consvars[j] = SCIPcolGetVar(cols[j]);

         /* for all variables in the cut, modify the objective of the corresponding variable in a pricing problem */
         for( j = 0; j < nconsvars; j++ )
         {
            SCIP_VAR* mastervar;
            int blocknr;

            assert(GCGvarIsOriginal(consvars[j]));
            mastervar = GCGoriginalVarGetMastervars(consvars[j])[0];
            blocknr = GCGvarGetBlock(mastervar);

            /* nothing to be done if variable belongs to redundant block or variable was directly transferred to the master
             * or variable is linking variable (which means, the directly transferred copy is part of the master cons)
             */
            if( blocknr < 0 )
            {
               int varindex;
               varindex = SCIPvarGetProbindex(mastervar);
               assert(varindex < nmastervars);

               stabredcosts[varindex] -= dualsol * consvals[j];
            }
         }
         SCIPfreeMemoryArray(scip_, &consvars);
      }
   }

   /* add redcost coefficients * lb/ub of linking or directly transferred variables */
   for( i = 0; i < nmastervars; ++i )
   {
      SCIP_Real stabredcost;
      SCIP_VAR* mastervar;

      mastervar = mastervars[i];
      stabredcost = stabredcosts[i];
      if( SCIPisPositive(scip_, stabredcost) )
      {
         boundval = SCIPvarGetLbLocal(mastervar);
      }
      else if( SCIPisNegative(scip_, stabredcost) )
      {
         boundval = SCIPvarGetUbLocal(mastervar);
      }
      else
         continue;

      if( SCIPisPositive(scip_, boundval) )
         dualobjval += boundval * stabredcost;

   }

   SCIPfreeBufferArray(scip_, &stabredcosts);

   *stabdualval = dualobjval;

   return SCIP_OKAY;
}

/** creates a new master variable corresponding to the given solution and problem */
SCIP_RETCODE ObjPricerGcg::createNewMasterVar(
   SCIP*                 scip,               /**< SCIP data structure */
   PricingType*          pricetype,          /**< type of pricing */
   SCIP_SOL*             sol,                /**< solution to compute reduced cost for */
   SCIP_VAR**            solvars,            /**< array of variables with non-zero value in the solution of the pricing problem */
   SCIP_Real*            solvals,            /**< array of values in the solution of the pricing problem for variables in array solvars*/
   int                   nsolvars,           /**< number of variables in array solvars */
   SCIP_Bool             solisray,           /**< is the solution a ray? */
   int                   prob,               /**< number of the pricing problem the solution belongs to */
   SCIP_Bool             force,              /**< should the given variable be added also if it has non-negative reduced cost? */
   SCIP_Bool*            added,              /**< pointer to store whether the variable was successfully added */
   SCIP_VAR**            addedvar            /**< pointer to store the created variable */
   )
{
   char varname[SCIP_MAXSTRLEN];

   SCIP_Real objcoeff;
   SCIP_VAR* newvar;

   SCIP_Real objvalue;
   SCIP_Real redcost;
   int i;

   assert(scip != NULL);
   assert(solvars != NULL);
   assert(solvals != NULL);
   assert(nsolvars >= 0);
   assert(pricerdata != NULL);
   assert((pricetype == NULL) == (force));
   assert((pricetype == NULL) == (sol == NULL));
   if( addedvar != NULL )
      *addedvar = NULL;

   objvalue = 0.0;
   redcost = 0.0;

   if( !force )
   {
      /* compute the objective function value of the solution */
      redcost = computeRedCost(pricetype, sol, solisray, prob, &objvalue);

      if( !SCIPisDualfeasNegative(scip, redcost) )
      {
         SCIPdebugMessage("var with redcost %g (objvalue=%g, dualsol=%g, ray=%u) was not added\n", redcost, objvalue, pricerdata->dualsolconv[prob], solisray);
         *added = FALSE;

         return SCIP_OKAY;
      }
      SCIPdebugMessage("found var with redcost %g (objvalue=%g, dualsol=%g, ray=%u)\n", redcost, objvalue, pricerdata->dualsolconv[prob], solisray);
   }
   else
   {
      SCIPdebugMessage("force var (objvalue=%g, dualsol=%g, ray=%u)\n",  objvalue, pricerdata->dualsolconv[prob], solisray);
   }

   *added = TRUE;

   /* compute objective coefficient of the variable */
   objcoeff = 0;
   for( i = 0; i < nsolvars; i++ )
   {
      SCIP_Real solval;
      solval = solvals[i];

      if( !SCIPisZero(scip, solval) )
      {
         SCIP_VAR* origvar;

         assert(GCGvarIsPricing(solvars[i]));
         origvar = GCGpricingVarGetOrigvars(solvars[i])[0];

         if( SCIPisZero(scip, SCIPvarGetObj(origvar)) )
            continue;

         /* original variable is linking variable --> directly transferred master variable got the full obj,
          * priced-in variables get no objective value for this origvar */
         if( GCGoriginalVarIsLinking(origvar) )
            continue;

         /* round solval if possible to avoid numerical troubles */
         if( SCIPvarIsIntegral(solvars[i]) && SCIPisIntegral(scip, solval) )
            solval = SCIPround(scip, solval);

         /* add quota of original variable's objcoef to the master variable's coef */
         objcoeff += solval * SCIPvarGetObj(origvar);
      }
   }

   if( SCIPisInfinity(scip, objcoeff) )
   {
      SCIPwarningMessage(scip, "variable with infinite objective value found in pricing, change objective to SCIPinfinity()/2\n");
      objcoeff = SCIPinfinity(scip) / 2;
   }

   if( solisray )
   {
      (void) SCIPsnprintf(varname, SCIP_MAXSTRLEN, "r_%d_%d", prob, pricerdata->nraysprob[prob]);
      pricerdata->nraysprob[prob]++;
   }
   else
   {
      (void) SCIPsnprintf(varname, SCIP_MAXSTRLEN, "p_%d_%d", prob, pricerdata->npointsprob[prob]);
      pricerdata->npointsprob[prob]++;
   }

   SCIP_CALL( GCGcreateMasterVar(scip, origprob, pricerdata->pricingprobs[prob], &newvar, varname, objcoeff,
         pricerdata->vartype, solisray, prob, nsolvars, solvals, solvars));

   SCIPvarMarkDeletable(newvar);

   SCIP_CALL( SCIPcatchVarEvent(scip, newvar, SCIP_EVENTTYPE_VARDELETED,
         pricerdata->eventhdlr, NULL, NULL) );


   /* add variable */
   if( !force )
   {
      SCIP_CALL( SCIPaddPricedVar(scip, newvar, pricerdata->dualsolconv[prob] - objvalue) );
   }
   else
   {
      SCIP_CALL( SCIPaddVar(scip, newvar) );
   }

   SCIP_CALL( addVariableToPricedvars(newvar) );
   SCIP_CALL( addVariableToMasterconstraints(newvar, prob, solvars, solvals, nsolvars) );
   SCIP_CALL( addVariableToMastercuts(scip, newvar, prob, solvars, solvals, nsolvars) );

   /* add variable to convexity constraint */
   if( !solisray )
   {
      SCIP_CALL( SCIPaddCoefLinear(scip, GCGgetConvCons(origprob, prob), newvar, 1.0) );
   }

   if( addedvar != NULL )
   {
      *addedvar = newvar;
   }

   GCGupdateVarStatistics(scip, origprob, newvar, redcost);

#ifdef SCIP_STATISTIC
   if( SCIPgetCurrentNode(scip) == SCIPgetRootNode(scip) && pricetype != NULL && pricetype->getType() == GCG_PRICETYPE_REDCOST )
      GCGsetRootRedcostCall(origprob, newvar, pricerdata->nrootbounds );
#else
   GCGsetRootRedcostCall(origprob, newvar, NAN);
#endif

   SCIPdebugMessage("Added variable <%s>\n", varname);

   return SCIP_OKAY;
}

/** creates a new master variable corresponding to the given gcg column */
SCIP_RETCODE ObjPricerGcg::createNewMasterVarFromGcgCol(
   SCIP*                 scip,               /**< SCIP data structure */
   PricingType*          pricetype,          /**< type of pricing */
   GCG_COL*              gcgcol,             /**< GCG column data structure */
   SCIP_Bool             force,              /**< should the given variable be added also if it has non-negative reduced cost? */
   SCIP_Bool*            added,              /**< pointer to store whether the variable was successfully added */
   SCIP_VAR**            addedvar            /**< pointer to store the created variable */
   )
{
   char varname[SCIP_MAXSTRLEN];

   SCIP_Real objcoeff;
   SCIP_VAR* newvar;

   SCIP_Real objvalue;
   SCIP_Real redcost;
   SCIP_Bool isray;
   int prob;
   int i;

   SCIP_VAR** solvars;
   SCIP_Real* solvals;
   int nsolvars;

   assert(scip != NULL);
   assert(pricerdata != NULL);
   assert(gcgcol != NULL);
   assert((pricetype == NULL) == (force));

   if( addedvar != NULL )
      *addedvar = NULL;

   objvalue = 0.0;
   redcost = 0.0;

   prob = GCGcolGetProbNr(gcgcol);
   isray = GCGcolIsRay(gcgcol);
   nsolvars = GCGcolGetNVars(gcgcol);
   solvars = GCGcolGetVars(gcgcol);
   solvals = GCGcolGetVals(gcgcol);

   if( !force )
   {
      /* compute the objective function value of the solution */
      redcost = GCGcolGetRedcost(gcgcol);

      if( !SCIPisDualfeasNegative(scip, redcost) )
      {
         SCIPdebugMessage("    var with redcost %g (objvalue=%g, dualsol=%g, ray=%u) was not added\n", redcost, objvalue, pricerdata->dualsolconv[prob], isray);
         *added = FALSE;

         return SCIP_OKAY;
      }
      SCIPdebugMessage("    found var with redcost %g (objvalue=%g, dualsol=%g, ray=%u)\n", redcost, objvalue, pricerdata->dualsolconv[prob], isray);
   }
   else
   {
      SCIPdebugMessage("    force var (objvalue=%g, dualsol=%g, ray=%u)\n",  objvalue, pricerdata->dualsolconv[prob], isray);
   }

   *added = TRUE;

   /* compute objective coefficient of the variable */
   objcoeff = 0;
   for( i = 0; i < nsolvars; i++ )
   {
      SCIP_Real solval;
      solval = solvals[i];

      if( !SCIPisZero(scip, solvals[i]) )
      {
         SCIP_VAR* origvar;

         assert(GCGvarIsPricing(solvars[i]));
         origvar = GCGpricingVarGetOrigvars(solvars[i])[0];
         solval = solvals[i];

         if( SCIPisZero(scip, SCIPvarGetObj(origvar)) )
            continue;

         /* original variable is linking variable --> directly transferred master variable got the full obj,
          * priced-in variables get no objective value for this origvar */
         if( GCGoriginalVarIsLinking(origvar) )
            continue;

         /* round solval if possible to avoid numerical troubles */
         if( SCIPvarIsIntegral(solvars[i]) && SCIPisIntegral(scip, solval) )
            solval = SCIPround(scip, solval);

         /* add quota of original variable's objcoef to the master variable's coef */
         objcoeff += solval * SCIPvarGetObj(origvar);
      }
   }

   if( SCIPisInfinity(scip, objcoeff) )
   {
      SCIPwarningMessage(scip, "variable with infinite objective value found in pricing, change objective to SCIPinfinity()/2\n");
      objcoeff = SCIPinfinity(scip) / 2;
   }

   if( isray )
   {
      (void) SCIPsnprintf(varname, SCIP_MAXSTRLEN, "r_%d_%d", prob, pricerdata->nraysprob[prob]);
      pricerdata->nraysprob[prob]++;
   }
   else
   {
      (void) SCIPsnprintf(varname, SCIP_MAXSTRLEN, "p_%d_%d", prob, pricerdata->npointsprob[prob]);
      pricerdata->npointsprob[prob]++;
   }

   SCIP_CALL( GCGcreateMasterVar(scip, GCGmasterGetOrigprob(scip), pricerdata->pricingprobs[prob], &newvar, varname, objcoeff,
         pricerdata->vartype, isray, prob, nsolvars, solvals, solvars));

   SCIPvarMarkDeletable(newvar);

   SCIP_CALL( SCIPcatchVarEvent(scip, newvar, SCIP_EVENTTYPE_VARDELETED,
         pricerdata->eventhdlr, NULL, NULL) );


   /* add variable */
   if( !force )
   {
      SCIP_CALL( SCIPaddPricedVar(scip, newvar, pricerdata->dualsolconv[prob] - objvalue) );
   }
   else
   {
      SCIP_CALL( SCIPaddVar(scip, newvar) );
   }

   SCIP_CALL( addVariableToPricedvars(newvar) );
   SCIP_CALL( addVariableToMasterconstraints(newvar, prob, solvars, solvals, nsolvars) );
   SCIP_CALL( addVariableToMastercuts(scip, newvar, prob, solvars, solvals, nsolvars) );

   /* add variable to convexity constraint */
   if( !isray )
   {
      SCIP_CALL( SCIPaddCoefLinear(scip, GCGgetConvCons(origprob, prob), newvar, 1.0) );
   }

   if( addedvar != NULL )
   {
      *addedvar = newvar;
   }

   GCGupdateVarStatistics(scip, origprob, newvar, redcost);

#ifdef SCIP_STATISTIC
   if( SCIPgetCurrentNode(scip) == SCIPgetRootNode(scip) && pricetype->getType() == GCG_PRICETYPE_REDCOST )
      GCGsetRootRedcostCall(origprob, newvar, pricerdata->nrootbounds );
#else
   GCGsetRootRedcostCall(origprob, newvar, NAN);
#endif

   SCIPdebugMessage("    added variable <%s>\n", varname);

   return SCIP_OKAY;
}

/**
 * check whether pricing can be aborted:
 * if objective value is always integral and the current node's current
 * lowerbound rounded up equals the current lp objective value rounded
 * up we don't need to continue pricing since the best possible feasible
 * solution must have at least this value
 */
SCIP_Bool  ObjPricerGcg::canPricingBeAborted() const
{
   SCIP_Bool canabort = FALSE;

   assert(pricerdata != NULL);

   if( pricerdata->abortpricingint && SCIPisObjIntegral(scip_)
      && SCIPisEQ(scip_, SCIPceil(scip_, SCIPgetNodeLowerbound(scip_, SCIPgetCurrentNode(scip_))), SCIPceil(scip_, SCIPgetLPObjval(scip_))) /* && SCIPgetNNodes(scip) > 1 ??????*/)
   {
      GCGpricerPrintInfo(scip_, pricerdata, "pricing aborted due to integral objective: node LB = %g, LP obj = %g\n",
            SCIPgetNodeLowerbound(scip_, SCIPgetCurrentNode(scip_)), SCIPgetLPObjval(scip_));

      canabort = TRUE;
   }

   if( !canabort && pricerdata->abortpricinggap > 0.0 )
   {
      SCIP_Real gap;
      gap = (SCIPgetLPObjval(scip_) - SCIPgetNodeLowerbound(scip_, SCIPgetCurrentNode(scip_)))/SCIPgetNodeLowerbound(scip_, SCIPgetCurrentNode(scip_));
      gap = ABS(gap);

      if( gap < pricerdata->abortpricinggap )
      {
         GCGpricerPrintInfo(scip_, pricerdata, "pricing aborted due to small gap: node LB = %g, LP obj = %g, gap = %g\n",
               SCIPgetNodeLowerbound(scip_, SCIPgetCurrentNode(scip_)), SCIPgetLPObjval(scip_), gap);

         canabort = TRUE;
      }
   }

   return canabort;
}


/** free pricing problems */
SCIP_RETCODE ObjPricerGcg::freePricingProblems()
{
   int j;
   assert(pricerdata != NULL);
   assert(pricerdata->pricingprobs != NULL);

   for( j = 0; j < pricerdata->npricingprobs; j++ )
      if( pricerdata->pricingprobs[j] != NULL
         && SCIPgetStage(pricerdata->pricingprobs[j]) > SCIP_STAGE_PROBLEM)
         {
            SCIP_CALL( SCIPstartClock(scip_, pricerdata->freeclock) );
            SCIP_CALL( SCIPfreeTransform(pricerdata->pricingprobs[j]) );
            SCIP_CALL( SCIPstopClock(scip_, pricerdata->freeclock) );
         }

   return SCIP_OKAY;
}

/** computes the stack of masterbranch constraints up to the last generic branching node
 * @note This method has to be threadsafe!
 */
SCIP_RETCODE ObjPricerGcg::computeGenericBranchingconssStack(
   PricingType*          pricetype,          /**< type of pricing: reduced cost or Farkas */
   int                   prob,               /**< index of pricing problem */
   SCIP_CONS***          consstack,          /**< stack of branching constraints */
   int*                  nconsstack,         /**< size of the stack */
   SCIP_Real**           consduals           /**< dual values of the masterbranch solutions */
   ) const
{
   SCIP_BRANCHRULE *branchrule;
   SCIP_CONS *masterbranchcons;
   int consblocknr;

   assert(consstack != NULL);
   assert(nconsstack != NULL);

   *consstack = NULL;
   *nconsstack = 0;

   /* get current branching rule */
   masterbranchcons = GCGconsMasterbranchGetActiveCons(scip_);
   branchrule = GCGconsMasterbranchGetBranchrule(masterbranchcons);

   while( GCGisBranchruleGeneric(branchrule) )
   {
      SCIP_CONS* mastercons = GCGbranchGenericBranchdataGetMastercons(GCGconsMasterbranchGetBranchdata(masterbranchcons));;
      consblocknr = GCGbranchGenericBranchdataGetConsblocknr(GCGconsMasterbranchGetBranchdata(masterbranchcons));

      /* check if branching decision belongs to current pricing problem */
      if(consblocknr == prob)
      {
         SCIP_CALL( SCIPreallocMemoryArray(scip_, consstack, (size_t)(*nconsstack) +1) );
         SCIP_CALL( SCIPreallocMemoryArray(scip_, consduals, (size_t)(*nconsstack) +1) );

         (*consstack)[*nconsstack] = masterbranchcons;
         (*consduals)[*nconsstack] = pricetype->consGetDual(scip_, mastercons);

//         SCIPdebugPrintCons(scip_, mastercons, NULL);
//         SCIPdebugMessage("Dual: %.4f\n", (*consduals)[*nconsstack]);
         assert( !SCIPisFeasNegative(scip_, (*consduals)[*nconsstack]));
         (*nconsstack) += 1;
      }
      masterbranchcons = GCGconsMasterbranchGetParentcons(masterbranchcons);
      branchrule = GCGconsMasterbranchGetBranchrule(masterbranchcons);
   }

   return SCIP_OKAY;
}

/** add bounds change from constraint from the pricing problem at this node
 * @note This method has to be threadsafe!
 */
SCIP_RETCODE ObjPricerGcg::addBranchingBoundChangesToPricing(
   int                   prob,               /**< index of pricing problem */
   SCIP_CONS*            branchcons          /**< branching constraints from which bound should applied */
) const
{
   GCG_BRANCHDATA* branchdata = GCGconsMasterbranchGetBranchdata(branchcons);
   GCG_COMPSEQUENCE* components = GCGbranchGenericBranchdataGetConsS(branchdata);
   int ncomponents = GCGbranchGenericBranchdataGetConsSsize(branchdata);
   int i;

   assert(pricerdata != NULL);

   for( i = 0; i < ncomponents; ++i)
   {
      SCIP_Real bound = components[i].bound;
      SCIP_VAR* var = GCGoriginalVarGetPricingVar(components[i].component);
      SCIP_Bool infeasible = FALSE;
      SCIP_Bool tightened = TRUE;

      if( components[i].sense == GCG_COMPSENSE_GE )
      {
         SCIP_CALL( SCIPtightenVarLb(pricerdata->pricingprobs[prob], var, bound, TRUE, &infeasible, &tightened));
         SCIPdebugMessage("Added <%s> >= %.2f\n", SCIPvarGetName(var), bound);
         assert(infeasible || tightened ||  SCIPisGE(pricerdata->pricingprobs[prob], SCIPvarGetLbLocal(var), bound));
      }
      else
      {
         SCIP_CALL( SCIPtightenVarUb(pricerdata->pricingprobs[prob], var, bound-1, TRUE, &infeasible, &tightened));
         SCIPdebugMessage("Added <%s> <= %.2f\n", SCIPvarGetName(var), bound-1);
         assert(infeasible || tightened || SCIPisLE(pricerdata->pricingprobs[prob], SCIPvarGetUbGlobal(var), bound-1));
      }
   }

   return SCIP_OKAY;
}

/** check bounds change from constraint from the pricing problem at this node
 * @note This method has to be threadsafe!
 */
SCIP_RETCODE ObjPricerGcg::checkBranchingBoundChanges(
   int                   prob,               /**< index of pricing problem */
   SCIP_SOL*             sol,                /**< solution to check */
   SCIP_CONS*            branchcons,         /**< branching constraints from which bound should applied */
   SCIP_Bool*            feasible            /**< check whether the solution is feasible */
) const
{
   GCG_BRANCHDATA* branchdata = GCGconsMasterbranchGetBranchdata(branchcons);
   GCG_COMPSEQUENCE* components = GCGbranchGenericBranchdataGetConsS(branchdata);
   int ncomponents = GCGbranchGenericBranchdataGetConsSsize(branchdata);
   int i;

   assert(pricerdata != NULL);

   for( i = 0; i < ncomponents; ++i)
   {
      SCIP_VAR* pricingvar = GCGoriginalVarGetPricingVar(components[i].component);
      SCIP_Real val = SCIPgetSolVal(pricerdata->pricingprobs[prob], sol, pricingvar);

      if( components[i].sense == GCG_COMPSENSE_GE )
      {
         *feasible = SCIPisFeasGE(pricerdata->pricingprobs[prob], val, components[i].bound);
         SCIPdebugMessage("<%s> %.4f >= %.4f\n", SCIPvarGetName(pricingvar), val, components[i].bound);
      }
      else
      {
         *feasible = SCIPisFeasLT(pricerdata->pricingprobs[prob], val, components[i].bound);
         SCIPdebugMessage("<%s> %.4f < %.4f\n", SCIPvarGetName(pricingvar), val, components[i].bound);
      }
      if( !*feasible )
         break;
   }

   return SCIP_OKAY;
}


/** check bounds change from constraint from the pricing problem at this node
 * @note This method has to be threadsafe!
 */
SCIP_RETCODE ObjPricerGcg::checkBranchingBoundChangesGcgCol(
   GCG_COL*              gcgcol,             /**< gcg column to check */
   SCIP_CONS*            branchcons,         /**< branching constraints from which bound should applied */
   SCIP_Bool*            feasible            /**< check whether the solution is feasible */
) const
{
   int prob = GCGcolGetProbNr(gcgcol);
   GCG_BRANCHDATA* branchdata = GCGconsMasterbranchGetBranchdata(branchcons);
   GCG_COMPSEQUENCE* components = GCGbranchGenericBranchdataGetConsS(branchdata);
   int ncomponents = GCGbranchGenericBranchdataGetConsSsize(branchdata);
   int i;

   assert(pricerdata != NULL);

   for( i = 0; i < ncomponents; ++i)
   {
      SCIP_VAR* pricingvar = GCGoriginalVarGetPricingVar(components[i].component);

      SCIP_Real val = GCGcolGetSolVal(pricerdata->pricingprobs[prob], gcgcol, pricingvar);

      if( components[i].sense == GCG_COMPSENSE_GE )
      {
         *feasible = SCIPisFeasGE(pricerdata->pricingprobs[prob], val, components[i].bound);
         SCIPdebugMessage("<%s> %.4f >= %.4f\n", SCIPvarGetName(pricingvar), val, components[i].bound);
      }
      else
      {
         *feasible = SCIPisFeasLT(pricerdata->pricingprobs[prob], val, components[i].bound);
         SCIPdebugMessage("<%s> %.4f < %.4f\n", SCIPvarGetName(pricingvar), val, components[i].bound);
      }
      if( !*feasible )
         break;
   }

   return SCIP_OKAY;
}


/** generic method to generate feasible columns from the pricing problem
 * @todo we could benefit from using more than just the best solution
 * @note This method has to be threadsafe!
 */
SCIP_RETCODE ObjPricerGcg::generateColumnsFromPricingProblem(
   GCG_PRICINGJOB*       pricingjob,         /**< pricing job to be performed */
   PricingType*          pricetype,          /**< type of pricing: reduced cost or Farkas */
   int                   maxcols             /**< size of the cols array to indicate maximum columns */
   )
{
   GCG_COL* bestcol; /* the column corresponding to the current best solution from the sequence of solves */
   SCIP_Real redcost;
   SCIP_Bool found = FALSE; /* whether a feasible solution has been found */
   int i;

   SCIP_CONS** branchconss = NULL; /* stack of branching constraints */
   int nbranchconss = 0; /* number of branching constraints */
   SCIP_Real* branchduals = NULL; /* dual values of branching constraints in the master (sigma) */

   assert(pricerdata != NULL);

   /* Compute path to last generic branching node */
   SCIP_CALL( computeGenericBranchingconssStack(pricetype, GCGpricingjobGetProbnr(pricingjob), &branchconss, &nbranchconss, &branchduals) );
   if( nbranchconss == 0 )
   {
      SCIP_CALL( solvePricingProblem(pricingjob, pricetype, maxcols) );

      /* we can leave the method from here because no array has been allocated!
       * We have not created generic branching decisions here, so compute as usual
       */
      return SCIP_OKAY;
   }


   /* revert all bound changes up to the branching point
    * Not needed because they are not added to the pricing problem
    */

   SCIP_CALL( solvePricingProblem(pricingjob, pricetype, maxcols) );
   bestcol = GCGpricingjobGetCol(pricingjob, 0);
   redcost = GCGcolGetRedcost(bestcol);

   if( SCIPisDualfeasNegative(scip_, redcost) )
      found = TRUE;

   /* If no reduced cost column has been found yet, traverse the branching tree in reverse order
    * until such a column is found
    */
   for( i = nbranchconss-1; i >= 0 && !found; --i )
   {
      SCIP_STATUS status;

      if( bestcol != NULL )
      {
         /* todo: add columns to column pool */
         GCGpricingjobFreeCols(pricingjob);
         SCIP_CALL( SCIPfreeTransform(GCGpricingjobGetPricingscip(pricingjob)) );
      }
      SCIPdebugMessage("Applying bound change of depth %d\n", -i);
      SCIP_CALL( SCIPtransformProb(GCGpricingjobGetPricingscip(pricingjob)) );
      SCIP_CALL( addBranchingBoundChangesToPricing(GCGpricingjobGetProbnr(pricingjob), branchconss[i]) );

      SCIP_CALL( solvePricingProblem(pricingjob, pricetype, 1) );
      status = GCGpricingjobGetStatus(pricingjob);

<<<<<<< HEAD
      if( *status == SCIP_STATUS_INFEASIBLE ) /** @todo handle remaining statuses */
=======
      if( status == SCIP_STATUS_INFEASIBLE ) /** @todo handle remaining status */
>>>>>>> 34052831
      {
         SCIPdebugMessage("The problem is infeasible\n");
         break;
      }
      /* can happen, e.g., due to time limit in pricing solver */
<<<<<<< HEAD
      if( *status != SCIP_STATUS_OPTIMAL )
         break;

      /* update objvalue for new solution */
      bestcol = cols[0];
      redcost = computeRedCostGcgCol(pricetype, bestcol, NULL);

      if( SCIPisDualfeasNegative(scip_, redcost) )
         break;
=======
      if( status != SCIP_STATUS_OPTIMAL )
         break;

      /* update objective value for new solution */
      bestcol = GCGpricingjobGetCol(pricingjob, 0);
      redcost = GCGcolGetRedcost(bestcol);

      if( SCIPisDualfeasNegative(scip_, redcost) )
         found = TRUE;
>>>>>>> 34052831
   }

   SCIPfreeMemoryArrayNull(scip_, &branchconss);
   SCIPfreeMemoryArrayNull(scip_, &branchduals);

   pricingcontroller->resetPricingjobLowerbound(pricingjob);

   return SCIP_OKAY;
}


/* Compute difference of two dual solutions */
SCIP_RETCODE ObjPricerGcg::computeDualDiff(
   SCIP_Real**          dualvals1,           /**< array of dual values for each pricing problem */
   SCIP_Real*           dualconv1,           /**< array of dual solutions for the convexity constraints  */
   SCIP_Real**          dualvals2,           /**< array of dual values for each pricing problem */
   SCIP_Real*           dualconv2,           /**< array of dual solutions for the convexity constraints  */
   SCIP_Real*           dualdiff             /**< pointer to store difference of duals solutions */
   )
{
   int i;
   int j;
   int nprobvars;

   *dualdiff = 0.0;
   for( i = 0; i < pricerdata->npricingprobs; i++ )
   {
      if( pricerdata->pricingprobs[i] == NULL )
         continue;

      nprobvars = SCIPgetNVars(pricerdata->pricingprobs[i]);

      for( j = 0; j < nprobvars; j++ )
      {
         *dualdiff += SQR(dualvals1[i][j] - dualvals2[i][j]);
      }

      *dualdiff += SQR(dualconv1[i] - dualconv2[i]);

   }
   *dualdiff = SQRT(ABS(*dualdiff));

   return SCIP_OKAY;
}

/** perform Farkas or reduced cost pricing */
// @todo: change name to something like pricingLoop() ?
SCIP_RETCODE ObjPricerGcg::performPricing(
   PricingType*          pricetype,          /**< type of pricing */
   SCIP_RESULT*          result,             /**< result pointer */
   int*                  pnfoundvars,        /**< pointer to store number of found variables */
   SCIP_Real*            lowerbound,         /**< pointer to store lowerbound obtained due to lagrange bound */
   SCIP_Bool*            bestredcostvalid    /**< pointer to store if bestredcost are valid (pp solvedoptimal) */
   )
{
   GCG_PRICINGJOB* pricingjob;
   SCIP_Real* bestobjvals = NULL;
   SCIP_Real* convduals = NULL;
   SCIP_Real* bestredcosts = NULL;
   SCIP_Real bestredcost;
   SCIP_Real beststabobj;
   SCIP_Real dualconvsum;
   SCIP_RETCODE retcode;
   SCIP_Bool infeasible;
   SCIP_Bool unknown;
   SCIP_Bool stabilized;
   SCIP_Bool colpoolupdated;
   SCIP_Bool enableppcuts;
   SCIP_Bool enablestab;
   int nsolvedprobs;
   int nsuccessfulprobs;
   int maxcols;
   int i;
   int j;
   int nfoundvars;

<<<<<<< HEAD
=======
#ifdef SCIP_STATISTIC
   SCIP_Real** olddualvalues;
   SCIP_Real* olddualconv;

   int nprobvars;
#endif

>>>>>>> 34052831
   assert(pricerdata != NULL);
   assert(stabilization != NULL);
   assert(farkaspricing != NULL);
   assert(reducedcostpricing != NULL);

   assert(result != NULL);
   assert(pnfoundvars != NULL);

   /* initializations */
   retcode = SCIP_OKAY;
   *pnfoundvars = 0;
   nfoundvars = 0;
   infeasible = FALSE;
   unknown = FALSE;
   dualconvsum = 0.0;
   if( lowerbound != NULL )
      *lowerbound = -SCIPinfinity(scip_);

   maxcols = MAX(MAX(farkaspricing->getMaxcolsround(),reducedcostpricing->getMaxcolsround()),reducedcostpricing->getMaxcolsroundroot()); /*lint !e666*/

   /* allocate memory */
   SCIP_CALL( SCIPallocBlockMemoryArray(scip_, &bestobjvals, pricerdata->npricingprobs) );
   SCIP_CALL( SCIPallocBlockMemoryArray(scip_, &convduals, pricerdata->npricingprobs) );
   SCIP_CALL( SCIPallocBlockMemoryArray(scip_, &bestredcosts, pricerdata->npricingprobs) );

   enableppcuts = FALSE;
   SCIP_CALL( SCIPgetBoolParam(GCGmasterGetOrigprob(scip_), "sepa/basis/enableppcuts", &enableppcuts) );
   /** set parameters for adding pool cuts to separation basis */
   if( enableppcuts && SCIPgetCurrentNode(scip_) != SCIPgetRootNode(scip_) )
   {
      for( i = 0; i < pricerdata->npricingprobs; i++ )
      {
         if( GCGisPricingprobRelevant(origprob, i) )
         {
            SCIP_CALL( SCIPsetIntParam(pricerdata->pricingprobs[i], "branching/pscost/priority", 2000) );
            SCIP_CALL( SCIPsetIntParam(pricerdata->pricingprobs[i], "propagating/maxroundsroot", 1000) );
            SCIP_CALL( SCIPsetPresolving(pricerdata->pricingprobs[i], SCIP_PARAMSETTING_DEFAULT, TRUE) );
         }
      }
   }

#ifdef _OPENMP
      if( threads > 0 )
         omp_set_num_threads(threads);
#endif

   /* todo: We avoid checking for feasibility of the columns using this hack */
   SCIP_CALL( colpool->updateNode() );

   colpoolupdated = FALSE;

#ifdef SCIP_STATISTIC
   if( pricerdata->nroundsredcost > 0 && pricetype->getType() == GCG_PRICETYPE_REDCOST )
   {
      SCIP_CALL( SCIPallocBufferArray(scip_, &olddualvalues, pricerdata->npricingprobs) );
      SCIP_CALL( SCIPallocBufferArray(scip_, &olddualconv, pricerdata->npricingprobs) );

      for( i = 0; i < pricerdata->npricingprobs; i++ )
      {
         if( pricerdata->pricingprobs[i] == NULL )
            continue;

         nprobvars = SCIPgetNVars(pricerdata->pricingprobs[i]);

         olddualconv[i] = pricerdata->dualsolconv[i];
         SCIP_CALL( SCIPallocBufferArray(scip_, &(olddualvalues[i]), nprobvars) );

         for( j = 0; j < nprobvars; j++ )
            olddualvalues[i][j] = pricerdata->realdualvalues[i][j];
      }
   }
#endif

   /* stabilization loop */
   do
   {
      SCIPdebugMessage("****************************** Stabilization loop ******************************\n");

      nsolvedprobs = 0;
      nsuccessfulprobs = 0;
      bestredcost = 0.0;
      beststabobj = 0.0;
      dualconvsum = 0.0;
      *bestredcostvalid = isMasterLPOptimal() && !GCGisBranchruleGeneric(GCGconsMasterbranchGetBranchrule(GCGconsMasterbranchGetActiveCons(scip_)));

      BMSclearMemoryArray(bestobjvals, pricerdata->npricingprobs);
      BMSclearMemoryArray(convduals, pricerdata->npricingprobs);
      BMSclearMemoryArray(bestredcosts, pricerdata->npricingprobs);

      /* check preliminary conditions for stabilization */
      enablestab = pricerdata->stabilization && pricetype->getType() == GCG_PRICETYPE_REDCOST
         && !GCGisBranchruleGeneric(GCGconsMasterbranchGetBranchrule(GCGconsMasterbranchGetActiveCons(scip_)));

      /* initialize stabilization parameters if we are at a new node */
      if( enablestab )
      {
         stabilization->updateNode();
         SCIP_CALL( stabilization->updateHybrid() );
      }

      stabilized = enablestab && stabilization->isStabilized();

      /* set the objective function */
      SCIP_CALL( freePricingProblems() );
      SCIP_CALL( setPricingObjs(pricetype, stabilized) );

      /* todo: do this inside the updateRedcostColumnPool */
      if( !colpoolupdated )
      {
         /* update reduced cost of cols in colpool */
         updateRedcostColumnPool(pricetype);

         SCIP_CALL( colpool->resortColumns() );

         colpoolupdated = TRUE;
      }

<<<<<<< HEAD
      #pragma omp parallel for ordered firstprivate(pricinglowerbound) shared(retcode, optimal, cols, ncols, maxcols,pricetype,bestredcost, beststabobj,bestredcostvalid,nfoundvars,successfulmips,infeasible,unknown) reduction(+:solvedmips) schedule(static,1)
      for( i = 0; i < pricerdata->npricingprobs; i++ )
=======
      pricingcontroller->setupPriorityQueue(pricerdata->dualsolconv, maxcols);

      /* perform all pricing jobs */
      #pragma omp parallel for ordered firstprivate(pricingjob) private(oldnfoundvars) shared(retcode, optimal, cols, ncols, maxcols, pricetype, bestredcost, beststabobj, bestredcostvalid, nfoundvars, nsuccessfulprobs, infeasible, pricinghaserror) reduction(+:nsolvedprobs) schedule(static,1)
      /* @todo: check abortion criterion here; pricingjob must be private? */
      while( (pricingjob = pricingcontroller->getNextPricingjob()) != NULL )
>>>>>>> 34052831
      {
         SCIP_RETCODE private_retcode;

<<<<<<< HEAD
         int oldnfoundvars = nfoundvars;
         prob = pricerdata->permu[i];
=======
         int oldnimpcols = GCGpricingjobGetNImpCols(pricingjob);
>>>>>>> 34052831

         /* @todo: re-organize:
          *  * abortion criteria will be checked above
          *  * replace the 'goto' statements by an 'if'
          */
         #pragma omp flush(retcode)
         if( retcode != SCIP_OKAY )
            goto done;

         #pragma omp flush(infeasible, nfoundvars, nsuccessfulprobs)
         if( (pricingcontroller->canPricingloopBeAborted(pricetype, nfoundvars, nsolvedprobs, nsuccessfulprobs, !GCGpricingjobIsHeuristic(pricingjob)) || infeasible) && !stabilized )
         {
            goto done;
         }

         SCIPdebugMessage("*** Solve pricing problem %d, stabilized = %u, %s\n",
            GCGpricingjobGetProbnr(pricingjob), stabilized, GCGpricingjobIsHeuristic(pricingjob) ? "heuristic" : "exact");

         #pragma omp critical (limits)
         /* @todo: update time limits after each solver call */
         SCIP_CALL( pricingcontroller->setPricingjobTimelimit(pricingjob) );

         /* solve the pricing problem */
         private_retcode = generateColumnsFromPricingProblem(pricingjob, pricetype, maxcols);
         SCIPdebugMessage("  -> ncols: %d, pricinglowerbound: %.4g\n", GCGpricingjobGetNCols(pricingjob), GCGpricingjobGetLowerbound(pricingjob));

         /* handle result */
         #pragma omp ordered
         {
            #pragma omp critical (retcode)
            retcode = private_retcode;

            #pragma omp atomic
            infeasible |= (GCGpricingjobGetStatus(pricingjob) == SCIP_STATUS_INFEASIBLE); /*lint !e514*/

            #pragma omp atomic
<<<<<<< HEAD
            unknown |= (pricingstatus[prob] == SCIP_STATUS_UNKNOWN); /*lint !e514*/
=======
            pricinghaserror |= (GCGpricingjobGetStatus(pricingjob) == SCIP_STATUS_UNKNOWN); /*lint !e514*/
>>>>>>> 34052831

            if( !infeasible )
            {
               #pragma omp atomic
               nfoundvars += GCGpricingjobGetNImpCols(pricingjob) - oldnimpcols;
            }

            if( oldnimpcols == 0 && GCGpricingjobGetNImpCols(pricingjob) > 0 )
            {
               #pragma omp atomic
               ++nsuccessfulprobs;
            }

<<<<<<< HEAD
            if( oldnfoundvars < nfoundvars )
=======
            if( GCGpricingjobGetNSolves(pricingjob) == 1 )
>>>>>>> 34052831
            {
               #pragma omp atomic
               ++nsolvedprobs;
            }
         }

         pricingcontroller->evaluatePricingjob(pricingjob);

         if( GCGpricingjobGetNCols(pricingjob) > 0 )
         {
            int probnr = GCGpricingjobGetProbnr(pricingjob);
            SCIP_CONS* convcons = GCGgetConvCons(origprob, probnr);
            GCG_COL* bestcol = GCGpricingjobGetCol(pricingjob, 0);

            SCIP_Real objval = GCGgetNIdenticalBlocks(origprob, probnr) * GCGpricingjobGetLowerbound(pricingjob);
            SCIP_Real convdual = GCGgetNIdenticalBlocks(origprob, probnr) * pricetype->consGetDual(scip_, convcons);
            SCIP_Real redcost = GCGgetNIdenticalBlocks(origprob, probnr) * GCGcolGetRedcost(bestcol);

            if( SCIPisDualfeasLT(scip_, objval, bestobjvals[probnr]) )
            {
               #pragma omp atomic write
               bestobjvals[probnr] = objval;
            }

            if( !SCIPisEQ(scip_, convdual, convduals[probnr]) && !GCGcolIsRay(bestcol) )
            {
               #pragma omp atomic write
               convduals[probnr] = convdual;
            }

            if( SCIPisDualfeasLT(scip_, redcost, bestredcosts[probnr]) )
            {
               #pragma omp atomic write
               bestredcosts[probnr] = redcost;
            }
         }

      done:
         ;
      }

      for( i = 0; i < pricerdata->npricingprobs; ++i )
      {
         beststabobj += bestobjvals[i];
         dualconvsum += convduals[i];
         bestredcost += bestredcosts[i];
      }

      SCIP_CALL( retcode );

      if( infeasible )
         break;

      *bestredcostvalid &= pricingcontroller->redcostIsValid();

      if( enablestab && (pricetype->getType() == GCG_PRICETYPE_REDCOST) )
      {
         SCIP_Real beststabredcost;
         SCIP_Real lowerboundcandidate;
         SCIP_Real stabdualval = 0.0;
         GCG_COL** pricingcols = NULL;

         assert(lowerbound != NULL);

         SCIP_CALL( getStabilizedDualObjectiveValue(pricetype, &stabdualval, stabilized) );
         lowerboundcandidate = stabdualval + beststabobj;
         beststabredcost = beststabobj - dualconvsum;

         SCIPdebugMessage("lowerboundcandidate: %.8g, stabdualval %.8g, beststabobj %.8g, beststabredcost %.8g)\n", lowerboundcandidate, stabdualval, beststabobj, beststabredcost);

         assert(!*bestredcostvalid || stabilized || SCIPisDualfeasEQ(scip_, beststabredcost, bestredcost));
         assert(!*bestredcostvalid || stabilized || SCIPisDualfeasEQ(scip_, lowerboundcandidate, SCIPgetLPObjval(scip_) + bestredcost));

         if( *bestredcostvalid )
         {
            SCIP_Bool enableppobjcg;

            SCIP_CALL( SCIPallocBufferArray(scip_, &pricingcols, pricerdata->npricingprobs) );
            BMSclearMemoryArray(pricingcols, pricerdata->npricingprobs);

            pricingcontroller->getBestCols(pricingcols);

            /* update subgradient product before a potential change of the stability center */
            stabilization->updateSubgradientProduct(pricingcols);

            SCIP_CALL( stabilization->updateStabilityCenter(lowerboundcandidate, bestobjvals, pricingcols) );
            *lowerbound = MAX(*lowerbound, lowerboundcandidate);

            SCIP_CALL( SCIPgetBoolParam(GCGmasterGetOrigprob(scip_), "sepa/basis/enableppobjcg", &enableppobjcg) );
            if( enableppobjcg && SCIPgetCurrentNode(scip_) == SCIPgetRootNode(scip_) )
            {
               for( i = 0; i < pricerdata->npricingprobs; ++i )
               {
                  if( !GCGisPricingprobRelevant(GCGmasterGetOrigprob(scip_), i) )
                     continue;

                  SCIP_CALL( SCIPsepaBasisAddPPObjConss(scip_, i, bestobjvals[i], TRUE) );
               }
            }
         }

         SCIPdebugMessage("Checking whether stabilization information must be updated (stabilized = %u, nfoundvars = %d, *bestredcostvalid = %u\n", stabilized, nfoundvars, *bestredcostvalid);

         if( nfoundvars == 0 )
         {
            if( stabilized )
            {
               SCIPdebugMessage("enabling mispricing schedule\n");
               stabilization->activateMispricingSchedule();
               stabilization->updateAlphaMisprice();
            }
            else
               stabilization->disablingMispricingSchedule();
         }
         else if( *bestredcostvalid && SCIPisDualfeasNegative(scip_, beststabredcost) )
         {
            if( stabilization->isInMispricingSchedule() )
               stabilization->disablingMispricingSchedule();
            stabilization->updateAlpha(pricingcols);
         }
         if( *bestredcostvalid )
            SCIPfreeBufferArray(scip_, &pricingcols);
      }
      else if( *bestredcostvalid && (pricetype->getType() == GCG_PRICETYPE_REDCOST) )
      {
         SCIP_Bool enableppobjcg;
         SCIP_Real lowerboundcandidate;

#ifndef NDEBUG
         SCIP_Real stabdualval = 0.0;
#endif
         assert(lowerbound != NULL );
         lowerboundcandidate = SCIPgetLPObjval(scip_) + bestredcost; /*lint !e666*/
         SCIPdebugMessage("*lowerbound: %.8g lowerboundcandidate: %.8g bestredcost %.8g\n", *lowerbound, lowerboundcandidate, bestredcost);
         *lowerbound = MAX(*lowerbound, lowerboundcandidate);

#ifndef NDEBUG
         SCIP_CALL( getStabilizedDualObjectiveValue(pricetype, &stabdualval, stabilized) );
         assert(SCIPisDualfeasEQ(scip_, lowerboundcandidate, stabdualval + beststabobj));
#endif

         if( stabilization->isInMispricingSchedule() )
            stabilization->disablingMispricingSchedule();

         SCIP_CALL( SCIPgetBoolParam(GCGmasterGetOrigprob(scip_), "sepa/basis/enableppobjcg", &enableppobjcg) );

         if( enableppobjcg && SCIPgetCurrentNode(scip_) == SCIPgetRootNode(scip_) )
         {
            for( i = 0; i < pricerdata->npricingprobs; ++i )
            {
               if( !GCGisPricingprobRelevant(GCGmasterGetOrigprob(scip_), i) )
                  continue;

               SCIP_CALL( SCIPsepaBasisAddPPObjConss(scip_, i, bestobjvals[i], TRUE) );
            }
         }
      }

      /* if no column has negative reduced cost, add columns to colpool or free them */
      if( nfoundvars == 0 )
      {
         SCIP_CALL( pricingcontroller->moveColsToColpool(colpool) );
      }

      /** @todo perhaps solve remaining pricing problems, if only few left? */
      /** @todo solve all pricing problems all k iterations? */
   }
   while( stabilized && nfoundvars == 0 );

#ifdef _OPENMP
   SCIPdebugMessage("Pricing loop finished, number of threads = %d\n", omp_get_num_threads());
#endif

<<<<<<< HEAD
   /** @todo perhaps solve remaining pricing problems, if only few left? */
   /** @todo solve all pricing problems all k iterations? */
   nfoundvars = 0;

   for( i = 0; i < pricerdata->npricingprobs; ++i )
   {
      int prob;
      prob = pricerdata->permu[i];
      if( pricerdata->pricingprobs[prob] == NULL )
         continue;

      nfoundvarsprob = 0;

      for( j = 0; j < ncols[prob]; ++j )
      {
         /** add variable only if we cannot abort */
         if( !infeasible &&
             (nfoundvarsprob <= pricerdata->maxsolsprob &&
             (pricetype->getType() == GCG_PRICETYPE_REDCOST || nfoundvarsprob < pricetype->getMaxvarsround()) &&
             (pricetype->getType() == GCG_PRICETYPE_FARKAS || ((nfoundvarsprob < pricetype->getMaxvarsround() || GCGisRootNode(scip_) ) &&
             (nfoundvarsprob < reducedcostpricing->getMaxvarsroundroot() || !GCGisRootNode(scip_))))) )
         {
            SCIPdebugMessage("Solution %d/%d of prob %d: ", j+1, ncols[prob], prob);

            SCIP_CALL( colpool->addCol(cols[prob][j], &added) );

            if( !added )
            {
               GCGfreeGcgCol( &cols[prob][j]);
               SCIPdebugPrintf("not added.\n");
            }
            else
            {
               SCIPdebugPrintf("added to column pool.\n");
            }
         }
         else
         {
            GCGfreeGcgCol(&cols[prob][j]);
         }
      }

   }

   for( i = 0; i < pricerdata->npricingprobs; ++i )
   {
      SCIPfreeMemoryArray(scip_, &(cols[i]));
   }
=======
   SCIP_CALL( pricingcontroller->moveColsToColpool(colpool) );

   nfoundvars = 0;
>>>>>>> 34052831

   SCIP_CALL( priceColumnPool(pricetype, &nfoundvars) );

   SCIP_CALL( colpool->deleteOldestColumns() );

   SCIPfreeBlockMemoryArray(scip_, &bestredcosts, pricerdata->npricingprobs);
   SCIPfreeBlockMemoryArray(scip_, &convduals, pricerdata->npricingprobs);
   SCIPfreeBlockMemoryArray(scip_, &bestobjvals, pricerdata->npricingprobs);

   enableppcuts = FALSE;
   SCIP_CALL( SCIPgetBoolParam(GCGmasterGetOrigprob(scip_), "sepa/basis/enableppcuts", &enableppcuts) );

   /** add pool cuts to sepa basis */
   if( enableppcuts && SCIPgetCurrentNode(scip_) == SCIPgetRootNode(scip_) )
   {
      for( j = 0; j < pricerdata->npricingprobs; j++ )
      {
         if( pricerdata->pricingprobs[j] != NULL
            && SCIPgetStage(pricerdata->pricingprobs[j]) >= SCIP_STAGE_SOLVING )
         {
            SCIP_CUT** cuts;
            int ncuts;

            ncuts = SCIPgetNPoolCuts(pricerdata->pricingprobs[j]);
            cuts = SCIPgetPoolCuts(pricerdata->pricingprobs[j]);

            for( i = 0; i < ncuts; ++i )
            {
               SCIP_ROW* row;
               row = SCIPcutGetRow(cuts[i]);

               if( !SCIProwIsLocal(row) && SCIProwGetRank(row) >= 1 && nfoundvars == 0 )
                  SCIP_CALL( GCGsepaBasisAddPricingCut(scip_, j, row) );
            }
         }
      }
   }


   /* free the pricingproblems if they exist and need to be freed */
   // @todo: actually, only the transformed problems are freed
   SCIP_CALL( freePricingProblems() );
   *pnfoundvars = nfoundvars;

   if( infeasible )
      *result = SCIP_SUCCESS;
<<<<<<< HEAD
=======
   }
>>>>>>> 34052831
   else if( *pnfoundvars > 0 )
      *result = SCIP_SUCCESS;
   else if( unknown )
      *result = SCIP_DIDNOTRUN;

#ifdef SCIP_STATISTIC
   if( pricerdata->nroundsredcost > 0 && pricetype->getType() == GCG_PRICETYPE_REDCOST )
   {
      if( pricerdata->nrootbounds != pricerdata->dualdiffround )
      {
         SCIP_Real dualdiff;
         SCIP_CALL( computeDualDiff(olddualvalues, olddualconv, pricerdata->realdualvalues, pricerdata->dualsolconv, &dualdiff) );
         pricerdata->dualdiffround = pricerdata->nrootbounds;
         pricerdata->dualdiff = dualdiff;
      }

      for( i = pricerdata->npricingprobs - 1; i >= 0; i-- )
      {
         if( pricerdata->pricingprobs[i] == NULL )
            continue;
         SCIPfreeBufferArray(scip_, &(olddualvalues[i]));
      }
      SCIPfreeBufferArray(scip_, &olddualconv);
      SCIPfreeBufferArray(scip_, &olddualvalues);

   }
   else if( pricerdata->nrootbounds != pricerdata->dualdiffround )
   {
      pricerdata->dualdiff = 0.0;
   }
#endif

   return SCIP_OKAY;
}

/** update reduced cost of columns in column pool */
void ObjPricerGcg::updateRedcostColumnPool(
   PricingType*          pricetype           /**< type of pricing: reduced cost or Farkas */
   )
{
   updateRedcosts(pricetype, colpool->getCols(), colpool->getNCols());
}

/** method to price new columns from Column Pool */
SCIP_RETCODE ObjPricerGcg::priceColumnPool(
   PricingType*          pricetype,          /**< type of pricing: reduced cost or Farkas */
   int*                  pnfoundvars         /**< pointer to store number of priced variables */
   )
{
   int* nfoundvarsprob;
   int nfoundvars;

   int npricingprobs;

   int i;

   npricingprobs = pricerdata->npricingprobs;
   nfoundvars = 0;

   SCIP_CALL( SCIPallocBufferArray(scip_, &nfoundvarsprob, npricingprobs) );  /*lint !e530*/

   for( i = 0; i < npricingprobs; ++i )
   {
      nfoundvarsprob[i] = 0;
   }

   SCIPdebugMessage("Price variables from column pool\n");

   while( (colpool->getNCols() > 0 &&
      (pricetype->getType() == GCG_PRICETYPE_REDCOST || nfoundvars < pricetype->getMaxcolsround()) &&
      (pricetype->getType() == GCG_PRICETYPE_FARKAS || ((nfoundvars < pricetype->getMaxcolsround() || GCGisRootNode(scip_) ) &&
      (nfoundvars < reducedcostpricing->getMaxcolsroundroot() || !GCGisRootNode(scip_))))) )
   {

      SCIP_Real redcost;
      int probnr;

      redcost = colpool->getBestColRedcost();
      probnr = colpool->getBestColProbNr();

      SCIPdebugMessage("  bestredcost = %g\n", redcost);

      /** add variable only if we cannot abort */
      if( nfoundvarsprob[probnr] <= pricerdata->maxvarsprob && SCIPisDualfeasNegative(scip_, redcost) )
      {
         SCIP_Bool added;
         GCG_COL* gcgcol;

         SCIP_CALL( colpool->getBestCol(&gcgcol) );

         SCIPdebugMessage("  (prob %d) column <%p>:\n", probnr, (void*) gcgcol);

         /* todo: get column and add it */
         SCIP_CALL( createNewMasterVarFromGcgCol(scip_, pricetype, gcgcol, FALSE, &added, NULL) );

         assert(added);
         ++(nfoundvarsprob[probnr]);
         ++nfoundvars;

         GCGfreeGcgCol(&gcgcol);

         SCIPdebugMessage("  added variable, freed column\n");
      }
      else
      {
         SCIPdebugMessage("no more column\n");
         break;
      }
   }

   SCIPfreeBufferArray(scip_, &nfoundvarsprob);

   SCIPdebugMessage("--> %d new variables\n", nfoundvars);

   *pnfoundvars = nfoundvars;

   return SCIP_OKAY;
}

/** set pricing objectives */
extern "C"
SCIP_RETCODE GCGsetPricingObjs(
   SCIP*                 scip,               /**< SCIP data structure */
   SCIP_Real*            dualsolconv         /**< array of dual solutions corresponding to convexity constraints */
)
{
  ObjPricerGcg* pricer;
  SCIP_Bool stabilizationtmp;
  int i;

  assert(scip != NULL);

  pricer = static_cast<ObjPricerGcg*>(SCIPfindObjPricer(scip, PRICER_NAME));
  assert(pricer != NULL);

  stabilizationtmp = pricer->pricerdata->stabilization;

  pricer->pricerdata->stabilization = FALSE;

  SCIP_CALL( pricer->setPricingObjs(pricer->getReducedCostPricingNonConst(), FALSE) );

  if(dualsolconv != NULL)
  {
     for(i = 0; i < pricer->pricerdata->npricingprobs; ++i)
     {
        dualsolconv[i] = pricer->pricerdata->dualsolconv[i];
     }
  }
  pricer->pricerdata->stabilization = stabilizationtmp;

  return SCIP_OKAY;
}

/** performs the pricing routine, gets the type of pricing that should be done: farkas or redcost pricing */
SCIP_RETCODE ObjPricerGcg::priceNewVariables(
   PricingType*          pricetype,          /**< type of the pricing */
   SCIP_RESULT*          result,             /**< result pointer */
   SCIP_Real*            lowerbound          /**< lowerbound pointer */
   )
{
   int nfoundvars;
   SCIP_Bool bestredcostvalid;

   assert(result != NULL);
   assert(lowerbound != NULL || pricetype->getType() == GCG_PRICETYPE_FARKAS);
   assert(pricerdata != NULL);

   if( lowerbound != NULL )
      *lowerbound = -SCIPinfinity(scip_);

   GCGpricerPrintInfo(scip_, pricerdata, "nvars = %d, current LP objval = %g, time = %f, node = %lld\n",
         SCIPgetNVars(scip_), SCIPgetLPObjval(scip_), SCIPgetSolvingTime(scip_), SCIPgetNNodes(scip_));

   if( pricetype->getType() == GCG_PRICETYPE_REDCOST )
   {
      assert(result != NULL);

      /* terminate early, if applicable */
      if( canPricingBeAborted() )
      {
         *result = SCIP_DIDNOTRUN;
         return SCIP_OKAY;
      }
   }

   *result = SCIP_SUCCESS;

   pricetype->incCalls();

   pricerdata->calls++;
   nfoundvars = 0;

   bestredcostvalid = TRUE;

   pricingcontroller->initPricing(pricetype);

   SCIP_CALL( performPricing(pricetype, result, &nfoundvars, lowerbound, &bestredcostvalid) );

   if( pricetype->getType() == GCG_PRICETYPE_REDCOST && bestredcostvalid )
   {
      assert(lowerbound != NULL);
      GCGpricerPrintInfo(scip_, pricerdata, "lower bound = %g\n", *lowerbound);

      pricingcontroller->resetEagerage();
   }


   SCIPdebugMessage("%s pricing: found %d new vars\n", (pricetype->getType() == GCG_PRICETYPE_REDCOST ? "Redcost" : "Farkas"), nfoundvars);

   if( GCGisRootNode(scip_) && pricetype->getType() == GCG_PRICETYPE_REDCOST && pricetype->getCalls() > 0 )
   {
      double degeneracy = 0.0;

      SCIP_CALL( computeCurrentDegeneracy(&degeneracy) );

      pricerdata->rootnodedegeneracy = degeneracy;

      /* Complicated calculation for numerical stability:
       *     E[\sum_{i=1}^n x_i] = (E[\sum_{i=1}^{n-1} x_i]*(n-1) + x_n)/n
       *     E[\sum_{i=1}^n x_i] = E[\sum_{i=1}^{n-1} x_i]*(n-1)/n + x_n/n
       * <=> E[\sum_{i=1}^n x_i] = E[\sum_{i=1}^{n-1} x_i]-E[\sum_{i=1}^{n-1} x_i]/n + x_n/n
       * <=> E_n = E_{n-1} - E_{n-1}/n + x_n/n
       * <=> E -= E/n - x_n/n
       */
      ++pricerdata->ndegeneracycalcs;
      pricerdata->avgrootnodedegeneracy -= (pricerdata->avgrootnodedegeneracy/(pricerdata->ndegeneracycalcs) - degeneracy/(pricerdata->ndegeneracycalcs));
   }

   pricingcontroller->exitPricing();

   return SCIP_OKAY;
}

/*
 * Callback methods of variable pricer
 */

 ObjPricerGcg::ObjPricerGcg(
    SCIP*              scip,               /**< SCIP data structure */
    SCIP*              origscip,           /**< SCIP data structure of original problem */
    const char*        name,               /**< name of variable pricer */
    const char*        desc,               /**< description of variable pricer */
    int                priority,           /**< priority of the variable pricer */
    SCIP_Bool          delay,
    SCIP_PRICERDATA*   p_pricerdata
    ) : ObjPricer(scip, name, desc, priority, delay), colpool(NULL), reducedcostpricing(NULL), farkaspricing(NULL), pricingcontroller(NULL), stabilization(NULL)
 {

    assert(origscip!= NULL);
    pricerdata = p_pricerdata;
    origprob = origscip;
 }

/** destructor of variable pricer to free user data (called when SCIP is exiting) */
SCIP_DECL_PRICERFREE(ObjPricerGcg::scip_free)
{
   assert(scip == scip_);
   SCIP_CALL( solversFree() );

   SCIPfreeMemoryArray(scip, &pricerdata->solvers);

   /* free memory for pricerdata*/
   if( pricerdata != NULL )
   {
      SCIPfreeMemory(scip, &pricerdata);
   }

   delete pricingcontroller;

   if( reducedcostpricing != NULL )
      delete reducedcostpricing;

   if( farkaspricing != NULL )
      delete farkaspricing;

   SCIPpricerSetData(pricer, NULL);
   return SCIP_OKAY;
}


/** initialization method of variable pricer (called after problem was transformed) */
SCIP_DECL_PRICERINIT(ObjPricerGcg::scip_init)
{ /*lint --e{715}*/
   assert(scip == scip_);
   assert(reducedcostpricing != NULL);
   assert(farkaspricing != NULL);

   SCIP_CALL( solversInit() );

   SCIP_CALL( reducedcostpricing->resetCalls() );
   SCIP_CALL( farkaspricing->resetCalls() );

   return SCIP_OKAY;
}


/** deinitialization method of variable pricer (called before transformed problem is freed) */
SCIP_DECL_PRICEREXIT(ObjPricerGcg::scip_exit)
{ /*lint --e{715}*/
   assert(scip == scip_);
   SCIP_CALL( solversExit() );

   return SCIP_OKAY;
}


/** solving process initialization method of variable pricer (called when branch and bound process is about to begin) */
SCIP_DECL_PRICERINITSOL(ObjPricerGcg::scip_initsol)
{
   int i;
   int norigvars;
   SCIP_Bool discretization;
   SCIP_CONS** masterconss;
   int nmasterconss;
   int origverblevel;

   assert(scip == scip_);
   assert(pricer != NULL);
   assert(pricerdata != NULL);

   /* at the beginning, the output of the master problem gets the same verbosity level
    * as the output of the original problem */
   SCIP_CALL( SCIPgetIntParam(origprob, "display/verblevel", &origverblevel) );
   SCIP_CALL( SCIPsetIntParam(scip, "display/verblevel", origverblevel) );

   pricerdata->currnodenr = -1;

   nmasterconss = GCGgetNMasterConss(origprob);
   masterconss = GCGgetMasterConss(origprob);

   /* init array containing all pricing problems */
   pricerdata->npricingprobs = GCGgetNPricingprobs(origprob);
   SCIP_CALL( SCIPallocBlockMemoryArray(scip, &(pricerdata->pricingprobs), pricerdata->npricingprobs) );
   SCIP_CALL( SCIPallocBlockMemoryArray(scip, &(pricerdata->npointsprob), pricerdata->npricingprobs) );
   SCIP_CALL( SCIPallocBlockMemoryArray(scip, &(pricerdata->nraysprob), pricerdata->npricingprobs) );

   SCIP_CALL( SCIPallocBlockMemoryArray(scip, &(pricerdata->farkascallsdist), pricerdata->npricingprobs) );
   SCIP_CALL( SCIPallocBlockMemoryArray(scip, &(pricerdata->farkasfoundvars), pricerdata->npricingprobs) );
   SCIP_CALL( SCIPallocBlockMemoryArray(scip, &(pricerdata->farkasnodetimedist), pricerdata->npricingprobs) );

   SCIP_CALL( SCIPallocBlockMemoryArray(scip, &(pricerdata->redcostcallsdist), pricerdata->npricingprobs) );
   SCIP_CALL( SCIPallocBlockMemoryArray(scip, &(pricerdata->redcostfoundvars), pricerdata->npricingprobs) );
   SCIP_CALL( SCIPallocBlockMemoryArray(scip, &(pricerdata->redcostnodetimedist), pricerdata->npricingprobs) );

   SCIP_CALL( SCIPallocBlockMemoryArray(scip, &(pricerdata->realdualvalues), pricerdata->npricingprobs) );

   SCIP_CALL( SCIPallocMemoryArray(scip, &(pricerdata->nodetimehist), PRICER_STAT_ARRAYLEN_TIME) ); /*lint !e506*/
   SCIP_CALL( SCIPallocMemoryArray(scip, &(pricerdata->foundvarshist), PRICER_STAT_ARRAYLEN_VARS) ); /*lint !e506*/

   BMSclearMemoryArray(pricerdata->nodetimehist, PRICER_STAT_ARRAYLEN_TIME);
   BMSclearMemoryArray(pricerdata->foundvarshist, PRICER_STAT_ARRAYLEN_VARS);

   pricerdata->oldvars = 0;

   pricerdata->npricingprobsnotnull = 0;

   for( i = 0; i < pricerdata->npricingprobs; i++ )
   {

      pricerdata->farkascallsdist[i] = 0;
      pricerdata->farkasfoundvars[i] = 0;
      pricerdata->farkasnodetimedist[i] = 0;
      pricerdata->redcostcallsdist[i] = 0;
      pricerdata->redcostfoundvars[i] = 0;
      pricerdata->redcostnodetimedist[i]= 0;


      if( GCGisPricingprobRelevant(origprob, i) )
      {
         pricerdata->pricingprobs[i] = GCGgetPricingprob(origprob, i);
         pricerdata->npricingprobsnotnull++;
         SCIP_CALL( SCIPallocMemoryArray(scip, &(pricerdata->realdualvalues[i]), SCIPgetNVars(pricerdata->pricingprobs[i])) ); /*lint !e666 !e866*/
      }
      else
      {
         pricerdata->realdualvalues[i] = NULL;
         pricerdata->pricingprobs[i] = NULL;
      }
      pricerdata->npointsprob[i] = 0;
      pricerdata->nraysprob[i] = 0;
   }

   /* alloc memory for arrays of reduced cost */
   SCIP_CALL( SCIPallocBlockMemoryArray(scip, &(pricerdata->dualsolconv), pricerdata->npricingprobs) );

   /* alloc memory for solution values of variables in pricing problems */
   norigvars = SCIPgetNOrigVars(origprob);
   SCIP_CALL( SCIPallocMemoryArray(scip, &(pricerdata->solvals), norigvars) );

   SCIP_CALL( SCIPcreateCPUClock(scip, &(pricerdata->freeclock)) );
   SCIP_CALL( SCIPcreateCPUClock(scip, &(pricerdata->transformclock)) );

   pricerdata->solvedsubmipsoptimal = 0;
   pricerdata->solvedsubmipsheur = 0;
   pricerdata->calls = 0;
   pricerdata->pricingiters = 0;

   /* set variable type for master variables */
   SCIP_CALL( SCIPgetBoolParam(origprob, "relaxing/gcg/discretization", &discretization) );
   if( discretization )
   {
      pricerdata->vartype = SCIP_VARTYPE_INTEGER;
   }
   else
   {
      pricerdata->vartype = SCIP_VARTYPE_CONTINUOUS;
   }

   SCIP_CALL( SCIPhashmapCreate(&(pricerdata->mapcons2idx), SCIPblkmem(scip), 10 * nmasterconss +1) );
   for( i = 0; i < nmasterconss; i++ )
   {
      SCIP_CALL( SCIPhashmapInsert(pricerdata->mapcons2idx, masterconss[i], (void*)(size_t)i) );
      assert((int)(size_t)SCIPhashmapGetImage(pricerdata->mapcons2idx, masterconss[i]) == i); /*lint !e507*/
   }

   pricerdata->npricedvars = 0;
   pricerdata->maxpricedvars = 50;
   SCIP_CALL( SCIPallocBlockMemoryArray(scip, &pricerdata->pricedvars, pricerdata->maxpricedvars) );

#ifdef SCIP_STATISTIC
   pricerdata->rootlpsol = NULL;
   pricerdata->rootfarkastime = 0.0;
   pricerdata->dualdiff = 0.0;
   pricerdata->dualdiffround = -1;
   pricerdata->nrootbounds = 0;
   pricerdata->maxrootbounds = 50;
   pricerdata->nroundsredcost = 0;
   SCIP_CALL( SCIPallocBlockMemoryArray(scip, &pricerdata->rootpbs, pricerdata->maxrootbounds) );
   SCIP_CALL( SCIPallocBlockMemoryArray(scip, &pricerdata->rootdbs, pricerdata->maxrootbounds) );
   SCIP_CALL( SCIPallocBlockMemoryArray(scip, &pricerdata->roottimes, pricerdata->maxrootbounds) );
   SCIP_CALL( SCIPallocBlockMemoryArray(scip, &pricerdata->rootdualdiffs, pricerdata->maxrootbounds) );
   SCIP_CALL( SCIPallocBlockMemoryArray(scip, &pricerdata->dualvalues, pricerdata->maxrootbounds) );
   SCIP_CALL( SCIPallocBlockMemoryArray(scip, &pricerdata->dualsolconvs, pricerdata->maxrootbounds) );
#endif

   pricerdata->rootnodedegeneracy = 0.0;
   pricerdata->avgrootnodedegeneracy = 0.0;
   pricerdata->ndegeneracycalcs = 0;

   SCIP_CALL( pricingcontroller->initSol() );

   SCIP_CALL( solversInitsol() );

   createStabilization();
   SCIP_CALL( stabilization->setNLinkingconsvals(GCGgetNVarLinkingconss(origprob)) );
   SCIP_CALL( stabilization->setNConvconsvals(GCGgetNPricingprobs(origprob)) );

   createColpool();

   SCIP_CALL( SCIPactivateEventHdlrDisplay(scip_) );

   return SCIP_OKAY;
}


/** solving process deinitialization method of variable pricer (called before branch and bound process data is freed) */
SCIP_DECL_PRICEREXITSOL(ObjPricerGcg::scip_exitsol)
{
   int i;

   assert(scip == scip_);
   assert(pricer != NULL);
   assert(pricerdata != NULL);

   SCIP_CALL( solversExitsol() );

   SCIP_CALL( pricingcontroller->exitSol() );

   if( stabilization != NULL )
      delete stabilization;

   stabilization = NULL;

   if( colpool != NULL )
      delete colpool;

   colpool = NULL;

   SCIPhashmapFree(&(pricerdata->mapcons2idx));

   SCIPfreeBlockMemoryArray(scip, &(pricerdata->pricingprobs), pricerdata->npricingprobs);
   SCIPfreeBlockMemoryArray(scip, &(pricerdata->npointsprob), pricerdata->npricingprobs);
   SCIPfreeBlockMemoryArray(scip, &(pricerdata->nraysprob), pricerdata->npricingprobs);

   SCIPfreeBlockMemoryArray(scip, &(pricerdata->farkascallsdist), pricerdata->npricingprobs);
   SCIPfreeBlockMemoryArray(scip, &(pricerdata->farkasfoundvars), pricerdata->npricingprobs);
   SCIPfreeBlockMemoryArray(scip, &(pricerdata->farkasnodetimedist), pricerdata->npricingprobs);

   SCIPfreeBlockMemoryArray(scip, &(pricerdata->redcostcallsdist), pricerdata->npricingprobs);
   SCIPfreeBlockMemoryArray(scip, &(pricerdata->redcostfoundvars), pricerdata->npricingprobs);
   SCIPfreeBlockMemoryArray(scip, &(pricerdata->redcostnodetimedist), pricerdata->npricingprobs);


   SCIPfreeBlockMemoryArray(scip, &(pricerdata->dualsolconv), pricerdata->npricingprobs);

   SCIPfreeMemoryArray(scip, &(pricerdata->solvals));

   SCIPfreeMemoryArrayNull(scip, &(pricerdata->nodetimehist));
   SCIPfreeMemoryArrayNull(scip, &(pricerdata->foundvarshist));

   pricerdata->nodetimehist = NULL;
   pricerdata->foundvarshist = NULL;

   for( i = 0; i < pricerdata->npricedvars; i++ )
   {
      SCIP_CALL( SCIPdropVarEvent(scip, pricerdata->pricedvars[i], SCIP_EVENTTYPE_VARDELETED,
            pricerdata->eventhdlr, NULL, -1) );

      SCIP_CALL( SCIPreleaseVar(scip, &pricerdata->pricedvars[i]) );
   }
   SCIPfreeBlockMemoryArray(scip, &pricerdata->pricedvars, pricerdata->maxpricedvars);
   pricerdata->maxpricedvars = 0;
   pricerdata->npricedvars = 0;

#ifdef SCIP_STATISTIC
   SCIPfreeBlockMemoryArray(scip, &pricerdata->rootpbs, pricerdata->maxrootbounds);
   SCIPfreeBlockMemoryArray(scip, &pricerdata->rootdbs, pricerdata->maxrootbounds);
   SCIPfreeBlockMemoryArray(scip, &pricerdata->roottimes, pricerdata->maxrootbounds);
   SCIPfreeBlockMemoryArray(scip, &pricerdata->rootdualdiffs, pricerdata->maxrootbounds);
   SCIPfreeBlockMemoryArray(scip, &pricerdata->dualvalues, pricerdata->maxrootbounds);
   SCIPfreeBlockMemoryArray(scip, &pricerdata->dualsolconvs, pricerdata->maxrootbounds);
   SCIPfreeSol(scip, &pricerdata->rootlpsol);
   pricerdata->rootlpsol = NULL;
   pricerdata->maxrootbounds = 0;
   pricerdata->nrootbounds = 0;
   pricerdata->rootfarkastime = 0.0;
   pricerdata->dualdiff = 0.0;
#endif

   SCIP_CALL( SCIPfreeClock(scip, &(pricerdata->freeclock)) );
   SCIP_CALL( SCIPfreeClock(scip, &(pricerdata->transformclock)) );

   for( i = 0; i < pricerdata->npricingprobs; ++i )
   {
      SCIPfreeMemoryArrayNull(scip, &(pricerdata->realdualvalues[i]));
   }
   SCIPfreeBlockMemoryArray(scip, &(pricerdata->realdualvalues), pricerdata->npricingprobs);

   return SCIP_OKAY;
}


/** reduced cost pricing method of variable pricer for feasible LPs */
SCIP_DECL_PRICERREDCOST(ObjPricerGcg::scip_redcost)
{ /*lint -esym(715, stopearly)*/
   SCIP_RETCODE retcode;

   assert(scip == scip_);
   assert(pricer != NULL);
   assert(pricerdata != NULL);
   assert(reducedcostpricing != NULL);
   assert(farkaspricing != NULL);

   *result = SCIP_DIDNOTRUN;

   if( reducedcostpricing->getCalls() == 0 )
   {
      /** @todo This is just a workaround around SCIP stages! */
      if( farkaspricing->getCalls() == 0 )
      {
         SCIP_CALL( GCGconsMasterbranchAddRootCons(scip) );
      }
      SCIPverbMessage(scip, SCIP_VERBLEVEL_NORMAL, NULL, "Starting reduced cost pricing...\n");
   }
   /* update number of reduced cost pricing rounds at the current node */
   if( SCIPgetNNodes(scip) == pricerdata->currnodenr )
   {
      pricerdata->nroundsredcost++;
   }
   else
   {
      pricerdata->currnodenr = SCIPgetNNodes(scip);
      pricerdata->nroundsredcost = 0;
   }

   /* if the number of reduced cost pricing rounds at the current node exceeds the limit (and we are not at the root), stop pricing;
    * we always stop pricing, if the maximum number of reduced cost rounds is set to 0
    */
   if( reducedcostpricing->getMaxrounds() == 0 || (pricerdata->nroundsredcost >= reducedcostpricing->getMaxrounds() && pricerdata->currnodenr != 1) )
   {
      SCIPdebugMessage("pricing aborted at node %lld\n", pricerdata->currnodenr);
      return SCIP_OKAY;
   }

   *result = SCIP_SUCCESS;

   /* perform pricing */

   pricingcontroller->increaseEagerage();

   SCIP_CALL( reducedcostpricing->startClock() );
   retcode = priceNewVariables(reducedcostpricing, result, lowerbound);
   SCIP_CALL( reducedcostpricing->stopClock() );

#ifdef SCIP_STATISTIC
   if( SCIPgetCurrentNode(scip_) == SCIPgetRootNode(scip_) && *result != SCIP_DIDNOTRUN && GCGsepaGetNCuts(scip_) == 0 )
   {
      SCIP_CALL( addRootBounds(SCIPgetLPObjval(scip_), *lowerbound) );
      SCIPdebugMessage("Add bounds, %f\n", *lowerbound);
   }
#endif
   return retcode;
}

/** farcas pricing method of variable pricer for infeasible LPs */
SCIP_DECL_PRICERFARKAS(ObjPricerGcg::scip_farkas)
{
   SCIP_RETCODE retcode;
   SCIP_SOL** origsols;
   int norigsols;

   assert(scip == scip_);
   assert(pricer != NULL);
   assert(pricerdata != NULL);
   assert(reducedcostpricing != NULL);
   assert(farkaspricing != NULL);

   *result = SCIP_DIDNOTRUN;

   /** @todo This is just a workaround around SCIP stages! */
   if( reducedcostpricing->getCalls() == 0 && farkaspricing->getCalls() == 0 )
   {
      SCIP_CALL( GCGconsMasterbranchAddRootCons(scip) );
   }

   /* get solutions from the original problem */
   origsols = SCIPgetSols(origprob);
   norigsols = SCIPgetNSols(origprob);
   assert(norigsols >= 0);

   *result = SCIP_SUCCESS;

   /* Add already known solutions for the original problem to the master variable space */
   /** @todo This is just a workaround around SCIP stages! */
   if( farkaspricing->getCalls() == 0 )
   {
      int i;

      for( i = 0; i < norigsols; ++i )
      {
         assert(origsols[i] != NULL);
         SCIPdebugMessage("Transferring original feasible solution found by <%s> to master problem\n",
            SCIPsolGetHeur(origsols[i]) == NULL ? "relaxation" : SCIPheurGetName(SCIPsolGetHeur(origsols[i])));
         SCIP_CALL( GCGmasterTransOrigSolToMasterVars(scip, origsols[i], NULL) );
      }
      /* return if we transferred solutions as the master should be feasible */
      if( norigsols > 0 )
      {
         farkaspricing->incCalls();
#ifdef SCIP_STATISTIC
         pricerdata->rootfarkastime =  SCIPgetSolvingTime(scip_);
#endif
         return SCIP_OKAY;
      }
   }

   SCIP_CALL( farkaspricing->startClock() );
   retcode = priceNewVariables(farkaspricing, result, NULL);
   SCIP_CALL( farkaspricing->stopClock() );

#ifdef SCIP_STATISTIC
   pricerdata->rootfarkastime =  SCIPgetSolvingTime(scip_);
#endif

   return retcode;
}

/** create the pointers for the pricing types */
SCIP_RETCODE ObjPricerGcg::createPricingTypes()
{
   farkaspricing = new FarkasPricing(scip_);
   SCIP_CALL( farkaspricing->addParameters() );

   reducedcostpricing = new ReducedCostPricing(scip_);
   SCIP_CALL( reducedcostpricing->addParameters() );

   return SCIP_OKAY;
}

/** create the pricing controller */
SCIP_RETCODE ObjPricerGcg::createPricingcontroller()
{
   pricingcontroller = new Pricingcontroller(scip_);
   SCIP_CALL( pricingcontroller->addParameters() );

   return SCIP_OKAY;
}

/** create the pointers for the stabilization */
void ObjPricerGcg::createStabilization()
{
   SCIP_Bool usehybridascent;

   usehybridascent = pricerdata->hybridascent ||
                     (GCGgetNPricingprobs(origprob) == GCGgetNRelPricingprobs(origprob) && pricerdata->hybridascentnoagg);


   stabilization = new Stabilization(scip_, reducedcostpricing, usehybridascent);
}

void ObjPricerGcg::createColpool()
{
   int actualsize;
   int hardlimit;
   int maxcolsround;

   assert(farkaspricing != NULL);
   assert(reducedcostpricing != NULL);
   assert(pricerdata != NULL);

   maxcolsround = MAX(MAX(farkaspricing->getMaxcolsround(),reducedcostpricing->getMaxcolsround()), reducedcostpricing->getMaxcolsroundroot()); /*lint !e666*/

   actualsize = maxcolsround * pricerdata->npricingprobsnotnull * pricerdata->colpoolsize;

   hardlimit = actualsize + maxcolsround * pricerdata->npricingprobsnotnull;

   colpool = new Colpool(scip_, pricerdata->colpoolagelimit, actualsize, hardlimit);

}
/*
 * variable pricer specific interface methods
 */

/** creates the GCG variable pricer and includes it in SCIP */
extern "C"
SCIP_RETCODE SCIPincludePricerGcg(
   SCIP*                 scip,               /**< SCIP data structure */
   SCIP*                 origprob            /**< SCIP data structure of the original problem */
   )
{  /*lint -esym(429,pricer) */
   ObjPricerGcg* pricer;
   SCIP_PRICERDATA* pricerdata = NULL;

   SCIP_CALL( SCIPallocMemory(scip, &pricerdata) );

   /* initialize solvers array */
   pricerdata->solvers = NULL;
   pricerdata->nsolvers = 0;
   pricerdata->nodetimehist = NULL;
   pricerdata->foundvarshist = NULL;
   pricerdata->realdualvalues = NULL;

   pricer = new ObjPricerGcg(scip, origprob, PRICER_NAME, PRICER_DESC, PRICER_PRIORITY, PRICER_DELAY, pricerdata);
   /* include variable pricer */
   SCIP_CALL( SCIPincludeObjPricer(scip, pricer, TRUE) );

   SCIP_CALL( pricer->createPricingTypes() );
   SCIP_CALL( pricer->createPricingcontroller() );

   /* include event handler into master SCIP */
   SCIP_CALL( SCIPincludeEventhdlr(scip, EVENTHDLR_NAME, EVENTHDLR_DESC,
         NULL, eventFreeVardeleted, eventInitVardeleted, eventExitVardeleted,
         eventInitsolVardeleted, eventExitsolVardeleted, eventDeleteVardeleted, eventExecVardeleted,
         NULL) );

   pricerdata->eventhdlr = SCIPfindEventhdlr(scip, EVENTHDLR_NAME);

   SCIP_CALL( SCIPaddIntParam(origprob, "pricing/masterpricer/maxvarsprob",
         "maximal number of variables per block to be added in a pricer call",
         &pricerdata->maxvarsprob, FALSE, DEFAULT_MAXVARSPROB, 0, INT_MAX, NULL, NULL) );

   SCIP_CALL( SCIPaddBoolParam(origprob, "pricing/masterpricer/abortpricingint",
         "should pricing be aborted due to integral objective function?",
         &pricerdata->abortpricingint, TRUE, DEFAULT_ABORTPRICINGINT, NULL, NULL) );

   SCIP_CALL( SCIPaddRealParam(origprob, "pricing/masterpricer/abortpricinggap",
         "gap between dual bound and RMP objective at which pricing is aborted",
         &pricerdata->abortpricinggap, TRUE, DEFAULT_ABORTPRICINGGAP, 0.0, 1.0, NULL, NULL) );

   SCIP_CALL( SCIPaddBoolParam(origprob, "pricing/masterpricer/dispinfos",
         "should additional informations concerning the pricing process be displayed?",
         &pricerdata->dispinfos, FALSE, DEFAULT_DISPINFOS, NULL, NULL) );

   SCIP_CALL( SCIPaddIntParam(origprob, "pricing/masterpricer/threads",
         "how many threads should be used to concurrently solve the pricing problem (0 to guess threads by OpenMP)",
         &ObjPricerGcg::threads, FALSE, DEFAULT_THREADS, 0, 4096, NULL, NULL) );

   SCIP_CALL( SCIPaddBoolParam(origprob, "pricing/masterpricer/stabilization",
         "should stabilization be performed?",
         &pricerdata->stabilization, FALSE, DEFAULT_STABILIZATION, NULL, NULL) );

   SCIP_CALL( SCIPaddBoolParam(origprob, "pricing/masterpricer/stabilization/hybridascent",
         "should hybridization of smoothing with an ascent method be enabled?",
         &pricerdata->hybridascent, FALSE, DEFAULT_HYBRIDASCENT, NULL, NULL) );

   SCIP_CALL( SCIPaddBoolParam(origprob, "pricing/masterpricer/stabilization/hybridascentnoagg",
         "should hybridization of smoothing with an ascent method be enabled if pricing problems cannot be aggregation?",
         &pricerdata->hybridascentnoagg, FALSE, DEFAULT_HYBRIDASCENT_NOAGG, NULL, NULL) );

   SCIP_CALL( SCIPaddIntParam(origprob, "pricing/masterpricer/colpoolsize", "actual size is"
      "maxcolsround * npricingprobsnotnull * colpoolsize", &pricerdata->colpoolsize, FALSE,
      DEFAULT_COLPOOL_COLPOOLSIZE, 0, 100, NULL, NULL) );

   SCIP_CALL( SCIPaddIntParam(origprob, "pricing/masterpricer/colpoolagelimit", "maximum age of cols in colpool"
      "(if age limit is set to 0, no columns are stored from the last pricing round)",
         &pricerdata->colpoolagelimit, FALSE, DEFAULT_COLPOOL_AGELIMIT, 0, 100, NULL, NULL) );

   SCIP_CALL( SCIPsetIntParam(scip, "lp/disablecutoff", DEFAULT_DISABLECUTOFF) );
   SCIP_CALL( SCIPaddIntParam(origprob, "pricing/masterpricer/disablecutoff",
         "should the cutoffbound be applied in master LP solving (0: on, 1:off, 2:auto)?",
         &pricerdata->disablecutoff, FALSE, DEFAULT_DISABLECUTOFF, 0, 2, paramChgdDisablecutoff, NULL) );

   return SCIP_OKAY;
}

/** returns the pointer to the scip instance representing the original problem */
extern "C"
SCIP* GCGmasterGetOrigprob(
   SCIP*                 scip                /**< SCIP data structure */
   )
{
   ObjPricerGcg* pricer;

   assert(scip != NULL);

   pricer = static_cast<ObjPricerGcg*>(SCIPfindObjPricer(scip, PRICER_NAME));
   assert(pricer != NULL);

   return pricer->getOrigprob();
}

/** returns the array of variables that were priced in during the solving process */
extern "C"
SCIP_VAR** GCGmasterGetPricedvars(
   SCIP*                 scip                /**< SCIP data structure */
   )
{
   ObjPricerGcg* pricer;
   SCIP_PRICERDATA* pricerdata;

   assert(scip != NULL);

   pricer = static_cast<ObjPricerGcg*>(SCIPfindObjPricer(scip, PRICER_NAME));
   assert(pricer != NULL);

   pricerdata = pricer->getPricerdata();
   assert(pricerdata != NULL);

   return pricerdata->pricedvars;
}

/** returns the number of variables that were priced in during the solving process */
extern "C"
int GCGmasterGetNPricedvars(
   SCIP*                 scip                /**< SCIP data structure */
   )
{
   ObjPricerGcg* pricer;
   SCIP_PRICERDATA* pricerdata;

   assert(scip != NULL);

   pricer = static_cast<ObjPricerGcg*>(SCIPfindObjPricer(scip, PRICER_NAME));
   assert(pricer != NULL);

   pricerdata = pricer->getPricerdata();
   assert(pricerdata != NULL);

   return pricerdata->npricedvars;
}


/** adds the given constraint and the given position to the hashmap of the pricer */
extern "C"
SCIP_RETCODE GCGmasterAddMasterconsToHashmap(
   SCIP*                 scip,               /**< SCIP data structure */
   SCIP_CONS*            cons,               /**< the constraint that should be added */
   int                   pos                 /**< the position of the constraint in the relaxator's masterconss array */
   )
{
   ObjPricerGcg* pricer;
   SCIP_PRICERDATA* pricerdata;

   assert(scip != NULL);
   assert(cons != NULL);
   assert(pos >= 0);

   pricer = static_cast<ObjPricerGcg*>(SCIPfindObjPricer(scip, PRICER_NAME));
   assert(pricer != NULL);

   pricerdata = pricer->getPricerdata();
   assert(pricerdata != NULL);

   SCIP_CALL( SCIPhashmapInsert(pricerdata->mapcons2idx, cons, (void*)(size_t)pos) );
   assert((int)(size_t)SCIPhashmapGetImage(pricerdata->mapcons2idx, cons) == pos); /*lint !e507*/

   SCIPdebugMessage("Added cons %s (%p) to hashmap with index %d\n", SCIPconsGetName(cons), (void*) cons, pos);

   return SCIP_OKAY;
}

#ifdef SCIP_STATISTIC
/** sets the optimal LP solution in the pricerdata */
extern "C"
SCIP_RETCODE GCGmasterSetRootLPSol(
   SCIP*                 scip,               /**< SCIP data structure */
   SCIP_SOL**            sol                 /**< pointer to optimal solution to root LP */
   )
{
   ObjPricerGcg* pricer;
   SCIP_PRICERDATA* pricerdata;

   assert(scip != NULL);

   pricer = static_cast<ObjPricerGcg*>(SCIPfindObjPricer(scip, PRICER_NAME));
   assert(pricer != NULL);

   pricerdata = pricer->getPricerdata();
   assert(pricerdata != NULL);

   pricerdata->rootlpsol = *sol;

   return SCIP_OKAY;
}

/** gets the optimal LP solution in the pricerdata */
extern "C"
SCIP_SOL* GCGmasterGetRootLPSol(
   SCIP*                 scip                /**< SCIP data structure */
   )
{
   ObjPricerGcg* pricer;
   SCIP_PRICERDATA* pricerdata;

   assert(scip != NULL);

   pricer = static_cast<ObjPricerGcg*>(SCIPfindObjPricer(scip, PRICER_NAME));
   assert(pricer != NULL);

   pricerdata = pricer->getPricerdata();
   assert(pricerdata != NULL);

   return pricerdata->rootlpsol;
}
#endif

/** includes a solver into the pricer data */
extern "C"
SCIP_RETCODE GCGpricerIncludeSolver(
   SCIP*                 scip,               /**< SCIP data structure */
   const char*           name,               /**< name of solver */
   const char*           description,        /**< description of solver */
   int                   priority,           /**< priority of solver */
   SCIP_Bool             enabled,            /**< flag to indicate whether the solver is enabled */
   GCG_DECL_SOLVERSOLVE  ((*solversolve)),   /**< solving method for solver */
   GCG_DECL_SOLVERSOLVEHEUR((*solveheur)),   /**< heuristic solving method for solver */
   GCG_DECL_SOLVERFREE   ((*solverfree)),    /**< free method of solver */
   GCG_DECL_SOLVERINIT   ((*solverinit)),    /**< init method of solver */
   GCG_DECL_SOLVEREXIT   ((*solverexit)),    /**< exit method of solver */
   GCG_DECL_SOLVERINITSOL((*solverinitsol)), /**< initsol method of solver */
   GCG_DECL_SOLVEREXITSOL((*solverexitsol)), /**< exitsol method of solver */
   GCG_SOLVERDATA*       solverdata          /**< solverdata data structure */
   )
{
   int pos;
   char paramname[SCIP_MAXSTRLEN];
   ObjPricerGcg* pricer;
   SCIP_PRICERDATA* pricerdata;

   assert(scip != NULL);

   pricer = static_cast<ObjPricerGcg*>(SCIPfindObjPricer(scip, PRICER_NAME));
   assert(pricer != NULL);

   pricerdata = pricer->getPricerdata();
   assert(pricerdata != NULL);


   SCIP_CALL( pricer->ensureSizeSolvers() );

   /* solvers array is sorted decreasingly wrt. the priority, find right position and shift solvers with smaller priority */
   pos = pricerdata->nsolvers;
   while( pos >= 1 && pricerdata->solvers[pos-1]->priority < priority )
   {
      pricerdata->solvers[pos] = pricerdata->solvers[pos-1];
      pos--;
   }
   SCIP_CALL( SCIPallocMemory(scip, &(pricerdata->solvers[pos])) ); /*lint !e866*/

   SCIP_ALLOC( BMSduplicateMemoryArray(&pricerdata->solvers[pos]->name, name, strlen(name)+1) );
   SCIP_ALLOC( BMSduplicateMemoryArray(&pricerdata->solvers[pos]->description, description, strlen(description)+1) );

   pricerdata->solvers[pos]->enabled = enabled;
   pricerdata->solvers[pos]->priority = priority;
   pricerdata->solvers[pos]->solversolve = solversolve;
   pricerdata->solvers[pos]->solversolveheur = solveheur;
   pricerdata->solvers[pos]->solverfree = solverfree;
   pricerdata->solvers[pos]->solverinit = solverinit;
   pricerdata->solvers[pos]->solverexit = solverexit;
   pricerdata->solvers[pos]->solverinitsol = solverinitsol;
   pricerdata->solvers[pos]->solverexitsol = solverexitsol;
   pricerdata->solvers[pos]->solverdata = solverdata;


   SCIP_CALL( SCIPcreateCPUClock(scip, &(pricerdata->solvers[pos]->optfarkasclock)) );
   SCIP_CALL( SCIPcreateCPUClock(scip, &(pricerdata->solvers[pos]->optredcostclock)) );
   SCIP_CALL( SCIPcreateCPUClock(scip, &(pricerdata->solvers[pos]->heurfarkasclock)) );
   SCIP_CALL( SCIPcreateCPUClock(scip, &(pricerdata->solvers[pos]->heurredcostclock)) );

   pricerdata->solvers[pos]->optfarkascalls = 0;
   pricerdata->solvers[pos]->optredcostcalls = 0;
   pricerdata->solvers[pos]->heurfarkascalls = 0;
   pricerdata->solvers[pos]->heurredcostcalls = 0;

   (void) SCIPsnprintf(paramname, SCIP_MAXSTRLEN, "pricingsolver/%s/enabled", name);

   SCIP_CALL( SCIPaddBoolParam(GCGmasterGetOrigprob(scip), paramname,
           "flag to indicate whether the solver is enabled",
           &(pricerdata->solvers[pos]->enabled), FALSE, enabled, NULL, NULL));

   pricerdata->nsolvers++;

   return SCIP_OKAY;
}

/** returns the solverdata of a solver */
extern "C"
GCG_SOLVERDATA* GCGsolverGetSolverdata(
   GCG_SOLVER*           solver              /**< pointer so solver */
   )
{
   assert(solver != NULL);

   return solver->solverdata;
}

/** sets solver data of specific solver */
extern "C"
void GCGsolverSetSolverdata(
   GCG_SOLVER*           solver,             /**< pointer to solver  */
   GCG_SOLVERDATA*       solverdata          /**< solverdata data structure */
   )
{
   assert(solver != NULL);

   solver->solverdata = solverdata;
}

/** writes out a list of all pricing problem solvers */
extern "C"
void GCGpricerPrintListOfSolvers(
   SCIP*                 scip                /**< SCIP data structure */
   )
{

   ObjPricerGcg* pricer;
   SCIP_PRICERDATA* pricerdata;
   int nsolvers;
   int i;

   assert(scip != NULL);

   pricer = static_cast<ObjPricerGcg*>(SCIPfindObjPricer(scip, PRICER_NAME));
   assert(pricer != NULL);

   pricerdata = pricer->getPricerdata();
   assert(pricerdata != NULL);

   assert((pricerdata->solvers == NULL) == (pricerdata->nsolvers == 0));

   nsolvers = pricerdata->nsolvers;

   SCIPdialogMessage(scip, NULL, " solver               priority description\n --------------       -------- -----------\n");

   for( i = 0; i < nsolvers; ++i )
   {
      SCIPdialogMessage(scip, NULL,  " %-20s", pricerdata->solvers[i]->name);
      SCIPdialogMessage(scip, NULL,  " %8d", pricerdata->solvers[i]->priority);
      SCIPdialogMessage(scip, NULL,  " %s\n", pricerdata->solvers[i]->description);
   }
}

/** prints pricing solver statistics */
extern "C"
void GCGpricerPrintPricingStatistics(
   SCIP*                 scip,               /**< SCIP data structure */
   FILE*                 file                /**< output file */
)
{
   ObjPricerGcg* pricer;
   SCIP_PRICERDATA* pricerdata;

   assert(scip != NULL);

   pricer = static_cast<ObjPricerGcg*>(SCIPfindObjPricer(scip, PRICER_NAME));
   assert(pricer != NULL);

   pricerdata = pricer->getPricerdata();
   assert(pricerdata != NULL);

   /**@todo add constraint statistics: how many constraints (instead of cuts) have been added? */
   SCIPmessageFPrintInfo(SCIPgetMessagehdlr(scip), file,
         "Pricing Solver     : #HeurFarkas  #OptFarkas  #HeurRedcost #OptRedcost Time: HeurFarkas  OptFarkas  HeurRedcost OptRedcost\n");
   for( int i = 0; i < pricerdata->nsolvers; ++i )
   {
      GCG_SOLVER* solver;
      solver = pricerdata->solvers[i];
      assert(solver != NULL);

      SCIPmessageFPrintInfo(SCIPgetMessagehdlr(scip), file, "  %-17.17s:",
            solver->name);
      SCIPmessageFPrintInfo(SCIPgetMessagehdlr(scip), file,
            " %11d %11d   %11d %11d       %10.2f %10.2f   %10.2f %10.2f \n",
            solver->heurfarkascalls, solver->optfarkascalls,
            solver->heurredcostcalls, solver->optredcostcalls,
            SCIPgetClockTime(scip, solver->heurfarkasclock),
            SCIPgetClockTime(scip, solver->optfarkasclock),
            SCIPgetClockTime(scip, solver->heurredcostclock),
            SCIPgetClockTime(scip, solver->optredcostclock));
   }
}

/** prints pricer statistics */
extern "C"
void GCGpricerPrintStatistics(
   SCIP*                 scip,               /**< SCIP data structure */
   FILE*                 file                /**< output file */
   )
{
   ObjPricerGcg* pricer;
   SCIP_PRICERDATA* pricerdata;
   const PricingType* farkas;
   const PricingType* redcost;
   int i;
   double start;
   double end;

   assert(scip != NULL);

   pricer = static_cast<ObjPricerGcg*>(SCIPfindObjPricer(scip, PRICER_NAME));
   assert(pricer != NULL);

   pricerdata = pricer->getPricerdata();
   assert(pricerdata != NULL);

   /**@todo add constraint statistics: how many constraints (instead of cuts) have been added? */

   /* print of Pricing Statistics */

   SCIPmessageFPrintInfo(SCIPgetMessagehdlr(scip), file, "Farkas pricing Statistic:\nno.\t#Calls\t\t#Vars\t\ttime(s)\n");

   for( i = 0; i < pricerdata->npricingprobs; i++ )
   {
      SCIPmessageFPrintInfo(SCIPgetMessagehdlr(scip), file, "%d  \t %d \t\t %d \t\t %.2f \n", i, pricerdata->farkascallsdist[i],
         pricerdata->farkasfoundvars[i], pricerdata->farkasnodetimedist[i]);

   }

   SCIPmessageFPrintInfo(SCIPgetMessagehdlr(scip), file, "Reduced Cost pricing Statistic:\nno.\t#Calls\t\t#Vars\t\ttime(s)\n");

   for( i = 0; i < pricerdata->npricingprobs; i++ )
   {
      SCIPmessageFPrintInfo(SCIPgetMessagehdlr(scip), file, "%d  \t %d \t\t %d \t\t %.2f \n", i, pricerdata->redcostcallsdist[i],
         pricerdata->redcostfoundvars[i], pricerdata->redcostnodetimedist[i]);

   }

   /* print of Histogram Buckets !=0      */

   SCIPmessageFPrintInfo(SCIPgetMessagehdlr(scip), file, "Histogram Time\n");
   for( i = 0; i < PRICER_STAT_ARRAYLEN_TIME; i++ )
   {
      start = (1.0 * i * PRICER_STAT_BUCKETSIZE_TIME)/1000.0;
      end = start + PRICER_STAT_BUCKETSIZE_TIME/1000.0;

      if( pricerdata->nodetimehist[i] != 0 )
         SCIPmessageFPrintInfo(SCIPgetMessagehdlr(scip), file, "From\t%.4f\t-\t%.4f\ts:\t\t%d \n", start, end, pricerdata->nodetimehist[i]);
   }

   SCIPmessageFPrintInfo(SCIPgetMessagehdlr(scip), file, "Histogram Found Vars\n");

   for( i = 0; i < PRICER_STAT_ARRAYLEN_VARS; i++ )
   {
      start = i * PRICER_STAT_BUCKETSIZE_VARS;
      end = start + PRICER_STAT_BUCKETSIZE_VARS;

      if( pricerdata->foundvarshist[i] != 0 )
         SCIPmessageFPrintInfo(SCIPgetMessagehdlr(scip), file, "From\t%.0f\t-\t%.0f\tvars:\t\t%d \n", start, end, pricerdata->foundvarshist[i]);
   }

#ifdef SCIP_STATISTIC
   SCIPmessageFPrintInfo(SCIPgetMessagehdlr(scip), file, "Root bounds \niter\tpb\tdb\ttime\tdualdiff\tdualoptdiff\n");

   for( i = 0; i < pricerdata->nrootbounds; i++ )
   {
      SCIP_Real pb;
      SCIP_Real db;
      SCIP_Real time;
      SCIP_Real dualdiff;
      SCIP_Real dualoptdiff;

      pb = pricerdata->rootpbs[i];
      db = pricerdata->rootdbs[i];
      time = pricerdata->roottimes[i];
      dualdiff = pricerdata->rootdualdiffs[i];
      pricer->computeDualDiff(pricerdata->dualvalues[i], pricerdata->dualsolconvs[i], pricerdata->dualvalues[pricerdata->nrootbounds - 1], pricerdata->dualsolconvs[pricerdata->nrootbounds - 1], &dualoptdiff);

      SCIPmessageFPrintInfo(SCIPgetMessagehdlr(scip), file, "%d\t%.5f\t%.5f\t%.5f\t%.5f\t%.5f\n", i, pb, db, time, dualdiff, dualoptdiff);
   }
#endif

   redcost = pricer->getReducedCostPricing();
   assert( redcost != NULL );
   farkas = pricer->getFarkasPricing();
   assert( farkas != NULL );

   SCIPmessageFPrintInfo(SCIPgetMessagehdlr(scip), file, "Pricing Summary:\n");
   SCIPmessageFPrintInfo(SCIPgetMessagehdlr(scip), file, "Calls                            : %d\n", pricerdata->calls);
   SCIPmessageFPrintInfo(SCIPgetMessagehdlr(scip), file, "Farkas Pricing Calls             : %d\n", farkas->getCalls());
   SCIPmessageFPrintInfo(SCIPgetMessagehdlr(scip), file, "Farkas Pricing Time              : %f\n", farkas->getClockTime());
   SCIPmessageFPrintInfo(SCIPgetMessagehdlr(scip), file, "Reduced Cost Pricing Calls       : %d\n", redcost->getCalls());
   SCIPmessageFPrintInfo(SCIPgetMessagehdlr(scip), file, "Reduced Cost Pricing Time        : %f\n", redcost->getClockTime());
   SCIPmessageFPrintInfo(SCIPgetMessagehdlr(scip), file, "Solved subMIPs Heuristic Pricing : %d\n", pricerdata->solvedsubmipsheur);
   SCIPmessageFPrintInfo(SCIPgetMessagehdlr(scip), file, "Solved subMIPs Optimal Pricing   : %d\n", pricerdata->solvedsubmipsoptimal);
   SCIPmessageFPrintInfo(SCIPgetMessagehdlr(scip), file, "Time for transformation          : %f\n", SCIPgetClockTime(scip, pricerdata->transformclock));
   SCIPmessageFPrintInfo(SCIPgetMessagehdlr(scip), file, "Time for freeing subMIPs         : %f\n", SCIPgetClockTime(scip, pricerdata->freeclock));

}

/** method to get existence of rays */
extern "C"
SCIP_RETCODE GCGpricerExistRays(
   SCIP*                 scip,               /**< master SCIP data structure */
   SCIP_Bool*            exist               /**< pointer to store if there exists any ray */
   )
{
   int prob;

   ObjPricerGcg* pricer;
   SCIP_PRICERDATA* pricerdata;

   assert(scip != NULL);

   pricer = static_cast<ObjPricerGcg*>(SCIPfindObjPricer(scip, PRICER_NAME));
   assert(pricer != NULL);

   pricerdata = pricer->getPricerdata();
   assert(pricerdata != NULL);

   *exist = FALSE;

   for( prob = 0; prob < pricerdata->npricingprobs; ++prob )
   {
      if( pricerdata->nraysprob[prob] > 0 )
      {
         *exist = TRUE;
         break;
      }
   }

   return SCIP_OKAY;
}

/** get the number of extreme points that a pricing problem has generated so far */
extern "C"
int GCGpricerGetNPointsProb(
   SCIP*                 scip,               /**< master SCIP data structure */
   int                   probnr              /**< index of pricing problem */
   )
{
   ObjPricerGcg* pricer;
   SCIP_PRICERDATA* pricerdata;

   assert(scip != NULL);

   pricer = static_cast<ObjPricerGcg*>(SCIPfindObjPricer(scip, PRICER_NAME));
   assert(pricer != NULL);

   pricerdata = pricer->getPricerdata();
   assert(pricerdata != NULL);

   if( !GCGisPricingprobRelevant(GCGmasterGetOrigprob(scip), probnr) )
      return 0;
   else
      return pricerdata->npointsprob[probnr];
}

/** get the number of extreme rays that a pricing problem has generated so far */
extern "C"
int GCGpricerGetNRaysProb(
   SCIP*                 scip,               /**< master SCIP data structure */
   int                   probnr              /**< index of pricing problem */
   )
{
   ObjPricerGcg* pricer;
   SCIP_PRICERDATA* pricerdata;

   assert(scip != NULL);

   pricer = static_cast<ObjPricerGcg*>(SCIPfindObjPricer(scip, PRICER_NAME));
   assert(pricer != NULL);

   pricerdata = pricer->getPricerdata();
   assert(pricerdata != NULL);

   if( !GCGisPricingprobRelevant(GCGmasterGetOrigprob(scip), probnr) )
      return 0;
   else
      return pricerdata->nraysprob[probnr];
}

/** transfers a primal solution of the original problem into the master variable space,
 *  i.e. creates one master variable for each block and adds the solution to the master problem  */
extern "C"
SCIP_RETCODE GCGmasterTransOrigSolToMasterVars(
   SCIP*                 scip,               /**< SCIP data structure */
   SCIP_SOL*             origsol,            /**< the solution that should be transferred */
   SCIP_Bool*            stored              /**< pointer to store if transferred solution is feasible (or NULL) */
   )
{
   ObjPricerGcg* pricer;
   SCIP_PRICERDATA* pricerdata;
   SCIP_SOL* mastersol;
   SCIP_VAR* newvar;
   SCIP* origprob;
   SCIP_Bool added;
   int prob;
   int i;
   int j;

   SCIP_VAR** origvars;
   SCIP_Real* origsolvals;
   int norigvars;

   SCIP_VAR*** pricingvars;
   SCIP_Real** pricingvals;
   int* npricingvars;

   assert(scip != NULL);

   pricer = static_cast<ObjPricerGcg*>(SCIPfindObjPricer(scip, PRICER_NAME));
   assert(pricer != NULL);

   pricerdata = pricer->getPricerdata();
   assert(pricerdata != NULL);

   origprob = GCGmasterGetOrigprob(scip);
   assert(origprob != NULL);

   /* now compute coefficients of the master variables in the master constraint */
   origvars = SCIPgetVars(origprob);
   norigvars = SCIPgetNVars(origprob);

   /* allocate memory for storing variables and solution values from the solution */
   SCIP_CALL( SCIPallocBufferArray(scip, &origsolvals, norigvars) ); /*lint !e530*/
   SCIP_CALL( SCIPallocBufferArray(scip, &pricingvars, pricerdata->npricingprobs) ); /*lint !e530*/
   SCIP_CALL( SCIPallocBufferArray(scip, &pricingvals, pricerdata->npricingprobs) ); /*lint !e530*/
   SCIP_CALL( SCIPallocBufferArray(scip, &npricingvars, pricerdata->npricingprobs) ); /*lint !e530*/

   for( i = 0; i < pricerdata->npricingprobs; i++ )
   {
      int representative;
      representative = GCGgetBlockRepresentative(origprob, i);
      npricingvars[i] = 0;

      SCIP_CALL( SCIPallocBufferArray(scip, &(pricingvars[i]), SCIPgetNVars(pricerdata->pricingprobs[representative])) ); /*lint !e866*/
      SCIP_CALL( SCIPallocBufferArray(scip, &(pricingvals[i]), SCIPgetNVars(pricerdata->pricingprobs[representative])) ); /*lint !e866*/
   }

   /* get solution values */
   SCIP_CALL( SCIPgetSolVals(scip, origsol, norigvars, origvars, origsolvals) );
   SCIP_CALL( SCIPcreateSol(scip, &mastersol, NULL) );

   /* store variables and solutions into arrays */
   for( i = 0; i < norigvars; i++ )
   {
      int blocknr;
      assert(GCGvarIsOriginal(origvars[i]));
      blocknr = GCGvarGetBlock(origvars[i]);
      assert(blocknr < 0 || GCGoriginalVarGetPricingVar(origvars[i]) != NULL);

      if( blocknr >= 0 )
      {
         if( !SCIPisZero(scip, origsolvals[i]) )
         {
            pricingvars[blocknr][npricingvars[blocknr]] = GCGoriginalVarGetPricingVar(origvars[i]);
            pricingvals[blocknr][npricingvars[blocknr]] = origsolvals[i];
            npricingvars[blocknr]++;
         }
      }
      else
      {
         SCIP_VAR* mastervar;

         assert((GCGoriginalVarGetNMastervars(origvars[i]) == 1) || (GCGoriginalVarIsLinking(origvars[i])));
         assert(GCGoriginalVarGetMastervars(origvars[i])[0] != NULL);

         mastervar = GCGoriginalVarGetMastervars(origvars[i])[0];

         if( SCIPisEQ(scip, SCIPvarGetUbGlobal(mastervar), SCIPvarGetLbGlobal(mastervar)) )
         {
            SCIP_CALL( SCIPsetSolVal(scip, mastersol, mastervar, SCIPvarGetUbGlobal(mastervar)) );
         }
         else
         {
            SCIP_CALL( SCIPsetSolVal(scip, mastersol, mastervar, origsolvals[i]) );
         }

         if( GCGoriginalVarIsLinking(origvars[i]) )
         {
            if( !SCIPisZero(scip, origsolvals[i]) )
            {
               int* blocks;
               int nblocks = GCGlinkingVarGetNBlocks(origvars[i]);
               SCIP_CALL( SCIPallocBufferArray(scip, &blocks, nblocks) ); /*lint !e530*/
               SCIP_CALL( GCGlinkingVarGetBlocks(origvars[i], nblocks, blocks) );
               for ( j = 0; j < nblocks; ++j)
               {
                  prob = blocks[j];

                  pricingvars[prob][npricingvars[prob]] = GCGlinkingVarGetPricingVars(origvars[i])[prob];
                  pricingvals[prob][npricingvars[prob]] = origsolvals[i];
                  npricingvars[prob]++;
               }
               SCIPfreeBufferArray(scip, &blocks);

            }
         }
      }
   }

   /* create variables in the master problem */
   for( prob = 0; prob < pricerdata->npricingprobs; prob++ )
   {
      int representative;

      representative = GCGgetBlockRepresentative(origprob, prob);

      SCIP_CALL( pricer->createNewMasterVar(scip, NULL, NULL, pricingvars[prob], pricingvals[prob], npricingvars[prob], FALSE, representative, TRUE, &added, &newvar) );
      assert(added);

      SCIP_CALL( SCIPsetSolVal(scip, mastersol, newvar, 1.0) );
   }

#ifdef SCIP_DEBUG
   SCIP_CALL( SCIPtrySolFree(scip, &mastersol, TRUE, TRUE, TRUE, TRUE, TRUE, &added) );
#else
   SCIP_CALL( SCIPtrySolFree(scip, &mastersol, FALSE, FALSE, TRUE, TRUE, TRUE, &added) );
#endif

   /* set external pointer if it is not NULL */
   if( stored != NULL )
      *stored = added;

   /* free memory for storing variables and solution values from the solution */
   for( i = pricerdata->npricingprobs - 1; i>= 0; i-- )
   {
      SCIPfreeBufferArray(scip, &(pricingvals[i]));
      SCIPfreeBufferArray(scip, &(pricingvars[i]));
   }

   SCIPfreeBufferArray(scip, &npricingvars);
   SCIPfreeBufferArray(scip, &pricingvals);
   SCIPfreeBufferArray(scip, &pricingvars);
   SCIPfreeBufferArray(scip, &origsolvals);

   return SCIP_OKAY;
}


/** create initial master variables */
extern "C"
SCIP_RETCODE GCGmasterCreateInitialMastervars(
   SCIP*                 scip                /**< master SCIP data structure */
   )
{
   ObjPricerGcg* pricer;
   int i;
   SCIP* origprob;
   SCIP_VAR** vars;
   int nvars;
   int npricingprobs;
   int v;

   assert(scip != NULL);

   pricer = static_cast<ObjPricerGcg*>(SCIPfindObjPricer(scip, PRICER_NAME));
   assert(pricer != NULL);

   origprob = pricer->getOrigprob();
   assert(origprob != NULL);

   npricingprobs = GCGgetNPricingprobs(origprob);
   assert(npricingprobs >= 0);

   /* for variables in the original problem that do not belong to any block,
    * create the corresponding variable in the master problem
    */
   vars = SCIPgetVars(origprob);
   nvars = SCIPgetNVars(origprob);
   for( v = 0; v < nvars; v++ )
   {
      SCIP_Real* coefs;
      int blocknr;
      int ncoefs;
      SCIP_VAR* var;

      /* var = SCIPvarGetProbvar(vars[v]); */
      var = vars[v];
      blocknr = GCGvarGetBlock(var);
      coefs = GCGoriginalVarGetCoefs(var);
      ncoefs = GCGoriginalVarGetNCoefs(var);

      assert(GCGvarIsOriginal(var));
      if( blocknr < 0 )
      {
         SCIP_CONS** linkconss;
         SCIP_VAR* newvar;

         SCIP_CALL( GCGcreateInitialMasterVar(scip, var, &newvar) );
         SCIP_CALL( SCIPaddVar(scip, newvar) );

         SCIP_CALL( GCGoriginalVarAddMasterVar(origprob, var, newvar, 1.0) );

         linkconss = GCGoriginalVarGetMasterconss(var);

         /* add variable in the master to the master constraints it belongs to */
         for( i = 0; i < ncoefs; i++ )
         {
            assert(!SCIPisZero(scip, coefs[i]));

            SCIP_CALL( SCIPaddCoefLinear(scip, linkconss[i], newvar, coefs[i]) );
         }

         /* we copied a linking variable into the master, add it to the linkcons */
         if( GCGoriginalVarIsLinking(var) )
         {
            SCIP_CONS** linkingconss;
            linkingconss = GCGlinkingVarGetLinkingConss(var);

            for( i = 0; i < npricingprobs; i++ )
            {
               if( linkingconss[i] != NULL )
               {
                  SCIP_CALL( SCIPaddCoefLinear(scip, linkingconss[i], newvar, 1.0) );
               }
            }
         }

         SCIP_CALL( SCIPreleaseVar(scip, &newvar) );
      }
   }
   return SCIP_OKAY;
}

/** get root node degeneracy */
extern "C"
SCIP_Real GCGmasterGetDegeneracy(
   SCIP*                 scip                /**< SCIP data structure */
   )
{
   ObjPricerGcg* pricer;
   SCIP_PRICERDATA* pricerdata;

   assert(scip != NULL);

   pricer = static_cast<ObjPricerGcg*>(SCIPfindObjPricer(scip, PRICER_NAME));
   assert(pricer != NULL);

   pricerdata = pricer->getPricerdata();
   assert(pricerdata != NULL);

   if( SCIPgetStage(scip) >= SCIP_STAGE_INITPRESOLVE && SCIPgetStage(scip) <= SCIP_STAGE_SOLVING && GCGisRootNode(scip) )
   {
      return pricerdata->avgrootnodedegeneracy;
   }
   else
      return SCIPinfinity(scip);
}

/* get number of iterations in pricing problems */
extern "C"
SCIP_Longint GCGmasterGetPricingSimplexIters(
   SCIP*                 scip                /**< SCIP data structure */
   )
{
   ObjPricerGcg* pricer;
   SCIP_PRICERDATA* pricerdata;

   assert(scip != NULL);

   pricer = static_cast<ObjPricerGcg*>(SCIPfindObjPricer(scip, PRICER_NAME));
   assert(pricer != NULL);

   pricerdata = pricer->getPricerdata();
   assert(pricerdata != NULL);

   return pricerdata->pricingiters;
}

/** print simplex iteration statistics */
extern "C"
SCIP_RETCODE GCGmasterPrintSimplexIters(
   SCIP*                 scip,               /**< SCIP data structure */
   FILE*                 file                /**< output file */
   )
{
   ObjPricerGcg* pricer;
   SCIP_PRICERDATA* pricerdata;

   assert(scip != NULL);

   pricer = static_cast<ObjPricerGcg*>(SCIPfindObjPricer(scip, PRICER_NAME));
   assert(pricer != NULL);

   pricerdata = pricer->getPricerdata();
   assert(pricerdata != NULL);

   SCIPmessageFPrintInfo(SCIPgetMessagehdlr(scip), file, "Simplex iterations :       iter\n");
   if( SCIPgetStage(scip) >= SCIP_STAGE_SOLVING )
   {
      SCIPmessageFPrintInfo(SCIPgetMessagehdlr(scip), file, "  Master LP        : %10lld\n", SCIPgetNLPIterations(scip));
   }
   else
   {
      SCIPmessageFPrintInfo(SCIPgetMessagehdlr(scip), file, "  Master LP        : %10lld\n", 0);
   }
   SCIPmessageFPrintInfo(SCIPgetMessagehdlr(scip), file, "  Pricing LP       : %10lld\n", pricerdata->pricingiters);

   if( SCIPgetStage(pricer->getOrigprob()) >= SCIP_STAGE_SOLVING )
   {
      SCIPmessageFPrintInfo(SCIPgetMessagehdlr(scip), file, "  Original LP      : %10lld\n", SCIPgetNLPIterations(pricer->getOrigprob()));
   }
   else
   {
      SCIPmessageFPrintInfo(SCIPgetMessagehdlr(scip), file, "  Original LP      : %10lld\n", 0);
   }

   return SCIP_OKAY;
}<|MERGE_RESOLUTION|>--- conflicted
+++ resolved
@@ -782,16 +782,12 @@
       SCIP_CALL( solversolve(pricingscip, solver, probnr, pricerdata->dualsolconv[probnr],
             &lowerbound, cols, maxcols, &ncols, &status) );      
 
-<<<<<<< HEAD
       assert(*status == SCIP_STATUS_OPTIMAL
          || *status == SCIP_STATUS_INFEASIBLE
          || *status == SCIP_STATUS_UNBOUNDED
          || *status == SCIP_STATUS_UNKNOWN);
 
-      if( optimal )
-=======
       if( !GCGpricingjobIsHeuristic(pricingjob) )
->>>>>>> 34052831
       {
          #pragma omp atomic
          pricerdata->solvedsubmipsoptimal++;
@@ -807,12 +803,8 @@
          SCIP_CALL_ABORT( SCIPstopClock(scip_, clock) );
       }
 
-<<<<<<< HEAD
       /* @todo: Why do 'UNKNOWN' calls not count? */
-      if( *status != SCIP_STATUS_UNKNOWN )
-=======
       if( status != SCIP_STATUS_UNKNOWN )
->>>>>>> 34052831
       {
          #pragma omp atomic
          (*calls)++;
@@ -2385,27 +2377,12 @@
       SCIP_CALL( solvePricingProblem(pricingjob, pricetype, 1) );
       status = GCGpricingjobGetStatus(pricingjob);
 
-<<<<<<< HEAD
-      if( *status == SCIP_STATUS_INFEASIBLE ) /** @todo handle remaining statuses */
-=======
-      if( status == SCIP_STATUS_INFEASIBLE ) /** @todo handle remaining status */
->>>>>>> 34052831
+      if( status == SCIP_STATUS_INFEASIBLE ) /** @todo handle remaining statuses */
       {
          SCIPdebugMessage("The problem is infeasible\n");
          break;
       }
       /* can happen, e.g., due to time limit in pricing solver */
-<<<<<<< HEAD
-      if( *status != SCIP_STATUS_OPTIMAL )
-         break;
-
-      /* update objvalue for new solution */
-      bestcol = cols[0];
-      redcost = computeRedCostGcgCol(pricetype, bestcol, NULL);
-
-      if( SCIPisDualfeasNegative(scip_, redcost) )
-         break;
-=======
       if( status != SCIP_STATUS_OPTIMAL )
          break;
 
@@ -2415,7 +2392,6 @@
 
       if( SCIPisDualfeasNegative(scip_, redcost) )
          found = TRUE;
->>>>>>> 34052831
    }
 
    SCIPfreeMemoryArrayNull(scip_, &branchconss);
@@ -2492,8 +2468,6 @@
    int j;
    int nfoundvars;
 
-<<<<<<< HEAD
-=======
 #ifdef SCIP_STATISTIC
    SCIP_Real** olddualvalues;
    SCIP_Real* olddualconv;
@@ -2501,7 +2475,6 @@
    int nprobvars;
 #endif
 
->>>>>>> 34052831
    assert(pricerdata != NULL);
    assert(stabilization != NULL);
    assert(farkaspricing != NULL);
@@ -2619,26 +2592,16 @@
          colpoolupdated = TRUE;
       }
 
-<<<<<<< HEAD
-      #pragma omp parallel for ordered firstprivate(pricinglowerbound) shared(retcode, optimal, cols, ncols, maxcols,pricetype,bestredcost, beststabobj,bestredcostvalid,nfoundvars,successfulmips,infeasible,unknown) reduction(+:solvedmips) schedule(static,1)
-      for( i = 0; i < pricerdata->npricingprobs; i++ )
-=======
       pricingcontroller->setupPriorityQueue(pricerdata->dualsolconv, maxcols);
 
       /* perform all pricing jobs */
       #pragma omp parallel for ordered firstprivate(pricingjob) private(oldnfoundvars) shared(retcode, optimal, cols, ncols, maxcols, pricetype, bestredcost, beststabobj, bestredcostvalid, nfoundvars, nsuccessfulprobs, infeasible, pricinghaserror) reduction(+:nsolvedprobs) schedule(static,1)
       /* @todo: check abortion criterion here; pricingjob must be private? */
       while( (pricingjob = pricingcontroller->getNextPricingjob()) != NULL )
->>>>>>> 34052831
       {
          SCIP_RETCODE private_retcode;
 
-<<<<<<< HEAD
-         int oldnfoundvars = nfoundvars;
-         prob = pricerdata->permu[i];
-=======
          int oldnimpcols = GCGpricingjobGetNImpCols(pricingjob);
->>>>>>> 34052831
 
          /* @todo: re-organize:
           *  * abortion criteria will be checked above
@@ -2675,11 +2638,7 @@
             infeasible |= (GCGpricingjobGetStatus(pricingjob) == SCIP_STATUS_INFEASIBLE); /*lint !e514*/
 
             #pragma omp atomic
-<<<<<<< HEAD
-            unknown |= (pricingstatus[prob] == SCIP_STATUS_UNKNOWN); /*lint !e514*/
-=======
-            pricinghaserror |= (GCGpricingjobGetStatus(pricingjob) == SCIP_STATUS_UNKNOWN); /*lint !e514*/
->>>>>>> 34052831
+            unknown |= (GCGpricingjobGetStatus(pricingjob) == SCIP_STATUS_UNKNOWN); /*lint !e514*/
 
             if( !infeasible )
             {
@@ -2693,11 +2652,7 @@
                ++nsuccessfulprobs;
             }
 
-<<<<<<< HEAD
-            if( oldnfoundvars < nfoundvars )
-=======
             if( GCGpricingjobGetNSolves(pricingjob) == 1 )
->>>>>>> 34052831
             {
                #pragma omp atomic
                ++nsolvedprobs;
@@ -2871,60 +2826,9 @@
    SCIPdebugMessage("Pricing loop finished, number of threads = %d\n", omp_get_num_threads());
 #endif
 
-<<<<<<< HEAD
-   /** @todo perhaps solve remaining pricing problems, if only few left? */
-   /** @todo solve all pricing problems all k iterations? */
+   SCIP_CALL( pricingcontroller->moveColsToColpool(colpool) );
+
    nfoundvars = 0;
-
-   for( i = 0; i < pricerdata->npricingprobs; ++i )
-   {
-      int prob;
-      prob = pricerdata->permu[i];
-      if( pricerdata->pricingprobs[prob] == NULL )
-         continue;
-
-      nfoundvarsprob = 0;
-
-      for( j = 0; j < ncols[prob]; ++j )
-      {
-         /** add variable only if we cannot abort */
-         if( !infeasible &&
-             (nfoundvarsprob <= pricerdata->maxsolsprob &&
-             (pricetype->getType() == GCG_PRICETYPE_REDCOST || nfoundvarsprob < pricetype->getMaxvarsround()) &&
-             (pricetype->getType() == GCG_PRICETYPE_FARKAS || ((nfoundvarsprob < pricetype->getMaxvarsround() || GCGisRootNode(scip_) ) &&
-             (nfoundvarsprob < reducedcostpricing->getMaxvarsroundroot() || !GCGisRootNode(scip_))))) )
-         {
-            SCIPdebugMessage("Solution %d/%d of prob %d: ", j+1, ncols[prob], prob);
-
-            SCIP_CALL( colpool->addCol(cols[prob][j], &added) );
-
-            if( !added )
-            {
-               GCGfreeGcgCol( &cols[prob][j]);
-               SCIPdebugPrintf("not added.\n");
-            }
-            else
-            {
-               SCIPdebugPrintf("added to column pool.\n");
-            }
-         }
-         else
-         {
-            GCGfreeGcgCol(&cols[prob][j]);
-         }
-      }
-
-   }
-
-   for( i = 0; i < pricerdata->npricingprobs; ++i )
-   {
-      SCIPfreeMemoryArray(scip_, &(cols[i]));
-   }
-=======
-   SCIP_CALL( pricingcontroller->moveColsToColpool(colpool) );
-
-   nfoundvars = 0;
->>>>>>> 34052831
 
    SCIP_CALL( priceColumnPool(pricetype, &nfoundvars) );
 
@@ -2971,10 +2875,6 @@
 
    if( infeasible )
       *result = SCIP_SUCCESS;
-<<<<<<< HEAD
-=======
-   }
->>>>>>> 34052831
    else if( *pnfoundvars > 0 )
       *result = SCIP_SUCCESS;
    else if( unknown )
