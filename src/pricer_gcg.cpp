/* * * * * * * * * * * * * * * * * * * * * * * * * * * * * * * * * * * * * * */
/*                                                                           */
/*                  This file is part of the program                         */
/*          GCG --- Generic Column Generation                                */
/*                  a Dantzig-Wolfe decomposition based extension            */
/*                  of the branch-cut-and-price framework                    */
/*         SCIP --- Solving Constraint Integer Programs                      */
/*                                                                           */
/* Copyright (C) 2010-2017 Operations Research, RWTH Aachen University       */
/*                         Zuse Institute Berlin (ZIB)                       */
/*                                                                           */
/* This program is free software; you can redistribute it and/or             */
/* modify it under the terms of the GNU Lesser General Public License        */
/* as published by the Free Software Foundation; either version 3            */
/* of the License, or (at your option) any later version.                    */
/*                                                                           */
/* This program is distributed in the hope that it will be useful,           */
/* but WITHOUT ANY WARRANTY; without even the implied warranty of            */
/* MERCHANTABILITY or FITNESS FOR A PARTICULAR PURPOSE.  See the             */
/* GNU Lesser General Public License for more details.                       */
/*                                                                           */
/* You should have received a copy of the GNU Lesser General Public License  */
/* along with this program; if not, write to the Free Software               */
/* Foundation, Inc., 51 Franklin St, Fifth Floor, Boston, MA 02110-1301, USA.*/
/*                                                                           */
/* * * * * * * * * * * * * * * * * * * * * * * * * * * * * * * * * * * * * * */

/**@file   pricer_gcg.cpp
 * @brief  pricer for generic column generation
 * @author Gerald Gamrath
 * @author Martin Bergner
 * @author Alexander Gross
 * @author Christian Puchert
 * @author Michael Bastubbe
 * @author Jonas Witt
 */

/*---+----1----+----2----+----3----+----4----+----5----+----6----+----7----+----8----+----9----+----0----+----1----+----2*/
/* #define SCIP_DEBUG */
#include <cassert>
#include <cstring>

/*lint -e64 disable useless and wrong lint warning */

#ifdef __INTEL_COMPILER
#ifndef _OPENMP
#pragma warning disable 3180  /* disable wrong and useless omp warnings */
#endif
#endif
#include "scip/scip.h"
#include "gcg.h"

#include "scip/cons_linear.h"
#include "scip/cons_knapsack.h"

#include "pricer_gcg.h"
#include "objpricer_gcg.h"
#include "sepa_master.h"
#include "sepa_basis.h"

#include "relax_gcg.h"
#include "struct_solver.h"
#include "scip_misc.h"
#include "pub_gcgvar.h"
#include "pub_gcgcol.h"
#include "cons_masterbranch.h"
#include "objscip/objscip.h"
#include "objpricer_gcg.h"
#include "class_pricingtype.h"
#include "class_stabilization.h"
#include "branch_generic.h"
#include "event_display.h"

#ifdef _OPENMP
#include <omp.h>
#endif

using namespace scip;

#define PRICER_NAME            "gcg"
#define PRICER_DESC            "pricer for gcg"
#define PRICER_PRIORITY        5000000
#define PRICER_DELAY           TRUE     /* only call pricer if all problem variables have non-negative reduced costs */

#define DEFAULT_MAXSOLSPROB              INT_MAX    /**< maximal number of solution per pricing problem*/
#define DEFAULT_USEHEURPRICING           FALSE      /**< should heuristic pricing be used */
#define DEFAULT_ABORTPRICINGINT          TRUE       /**< should the pricing be aborted when integral */
#define DEFAULT_ABORTPRICINGGAP          0.00       /**< gap between dual bound and RMP objective at which pricing is aborted */
#define DEFAULT_SUCCESSFULMIPSREL        1.0        /**< factor of successful mips to be solved */
#define DEFAULT_DISPINFOS                FALSE      /**< should additional information be displayed */
#define DEFAULT_DISABLECUTOFF            2          /**< should the cutoffbound be applied in master LP solving? (0: on, 1:off, 2:auto) */
#define DEFAULT_SORTING                  2          /**< default sorting method for pricing mips
                                                     *    0 :   order of pricing problems
                                                     *    1 :   according to dual solution of convexity constraint
                                                     *    2 :   according to reliability from previous round)
                                                     */
#define DEFAULT_THREADS                  0          /**< number of threads (0 is OpenMP default) */
#define DEFAULT_STABILIZATION            TRUE       /**< should stabilization be used */
#define DEFAULT_HYBRIDASCENT             TRUE       /**< should hybridization of smoothing with an ascent method be enabled */
#define DEFAULT_EAGERFREQ                10         /**< frequency at which all pricingproblems should be solved (0 to disable) */
#define DEFAULT_COLPOOL_AGELIMIT         10         /**< maximum age of columns in column pool */
#define DEFAULT_COLPOOL_COLPOOLSIZE      10         /**< actual size of colpool is maxvarsround * npricingprobsnotnull * colpoolsize */

#define EVENTHDLR_NAME         "probdatavardeleted"
#define EVENTHDLR_DESC         "event handler for variable deleted event"

/** small macro to simplify printing pricer information */
#define GCGpricerPrintInfo(scip, pricerdata, ...) do { \
   if( pricerdata->dispinfos ) { \
      SCIPverbMessage(scip, SCIP_VERBLEVEL_NORMAL, NULL, __VA_ARGS__);\
   } else {\
      SCIPdebugMessage(__VA_ARGS__); \
   }\
   }while( FALSE )

#define PRICER_STAT_ARRAYLEN_TIME 1024                /**< length of the array for Time histogram representation */
#define PRICER_STAT_BUCKETSIZE_TIME 10                /**< size of the buckets for Time histogram representation */
#define PRICER_STAT_ARRAYLEN_VARS 1024                /**< length of the array for foundVars histogram representation */
#define PRICER_STAT_BUCKETSIZE_VARS 1                 /**< size of the buckets for foundVars histogram representation */

/*
 * Data structures
 */

/** variable pricer data */
struct SCIP_PricerData
{
   int                   npricingprobs;      /**< number of pricing problems */
   SCIP**                pricingprobs;       /**< pointers to the pricing problems */
   SCIP_Real*            dualsolconv;        /**< array of dual solutions for the convexity constraints */
   SCIP_Real*            solvals;            /**< solution values of variables in the pricing problems */
   int*                  npointsprob;        /**< number of variables representing points created by the pricing probs */
   int*                  nraysprob;          /**< number of variables representing rays created by the pricing probs */
   SCIP_Longint          currnodenr;         /**< current node number in the masterproblem*/
   SCIP_HASHMAP*         mapcons2idx;        /**< hashmap mapping constraints to their index in the conss array */
   SCIP_Real*            score;              /**< score of the pricing problem problems */
   int*                  permu;              /**< current permutation of the pricing problems */
   int                   npricingprobsnotnull; /**< number of non-Null pricing problems*/

   SCIP_VAR**            pricedvars;         /**< array of all priced variables */
   int                   npricedvars;        /**< number of priced variables */
   int                   maxpricedvars;      /**< maximal number of priced variables */

   SCIP_Real**           realdualvalues;     /**< real dual values for pricing variables */

   /** variables used for statistics */
   SCIP_CLOCK*           freeclock;          /**< time for freeing pricing problems */
   SCIP_CLOCK*           transformclock;     /**< time for transforming pricing problems */
   int                   solvedsubmipsoptimal; /**< number of optimal pricing runs */
   int                   solvedsubmipsheur;  /**< number of heuristical pricing runs*/
   int                   calls;              /**< number of total pricing calls */
   SCIP_Longint          pricingiters;       /**< sum of all pricing simplex iterations */

   /* solver data */
   GCG_SOLVER**          solvers;            /**< pricing solvers array */
   int                   nsolvers;           /**< number of pricing solvers */

   /* event handler */
   SCIP_EVENTHDLR*       eventhdlr;          /**< event handler */

   /** parameter values */
   SCIP_VARTYPE          vartype;            /**< vartype of created master variables */
   int                   maxsolsprob;        /**< maximal number of solutions per pricing problem */
   int                   nroundsredcost;     /**< number of reduced cost rounds */
   int                   sorting;            /**< how should pricing problems be sorted */
   SCIP_Bool             useheurpricing;     /**< should heuristic pricing be used? */
   SCIP_Bool             abortpricingint;    /**< should the pricing be aborted on integral solutions? */
   SCIP_Bool             dispinfos;          /**< should pricing information be displayed? */
   int                   disablecutoff;      /**< should the cutoffbound be applied in master LP solving (0: on, 1:off, 2:auto)? */
   SCIP_Real             successfulmipsrel;  /**< Factor of successful MIPs solved until pricing be aborted */
   SCIP_Real             abortpricinggap;    /**< gap between dual bound and RMP objective at which pricing is aborted */
   SCIP_Bool             stabilization;      /**< should stabilization be used */
   SCIP_Bool             hybridascent;       /**< should hybridization of smoothing with an ascent method be enabled */
   int                   colpoolsize;        /**< actual size of colpool is maxvarsround * npricingprobsnotnull * colpoolsize */
   int                   colpoolagelimit;    /**< agelimit of columns in colpool */
   int                   eagerfreq;          /**< frequency at which all pricingproblems should be solved */

   /** statistics */
   int                   oldvars;            /**< Vars of last pricing iteration */
   int*                  farkascallsdist;    /**< Calls of each farkas pricing problem */
   int*                  farkasfoundvars;    /**< Found vars of each farkas pricing problem */
   double*               farkasnodetimedist; /**< Time spend in each farkas pricing problem */

   int*                  redcostcallsdist;   /**< Calls of each redcost pricing problem */
   int*                  redcostfoundvars;   /**< Found vars of each redcost pricing problem */
   double*               redcostnodetimedist; /**< Time spend in each redcost pricing problem */

   int*                  nodetimehist;       /**< Histogram of nodetime distribution */
   int*                  foundvarshist;      /**< Histogram of foundvars distribution */

   double                rootnodedegeneracy; /**< degeneracy of the root node */
   double                avgrootnodedegeneracy; /**< average degeneray of all nodes */
   int                   ndegeneracycalcs;   /**< number of observations */

   int                   eagerage;           /**< iterations since last eager iteration */

   int                   nrootbounds;        /**< number of stored bounds */
   SCIP_Real*            rootpbs;            /**< array of primal bounds for the root LP, one bound for each pricing call */
   SCIP_Real*            rootdbs;            /**< array of dual bounds for the root LP, one bound for each pricing call */
   SCIP_Real*            roottimes;          /**< array of times spent for root LP */
   SCIP_Real*            rootdualdiffs;      /**< array of differences to last dual solution */
   int                   maxrootbounds;      /**< maximal number of bounds */
   SCIP_Real             rootfarkastime;     /**< time of last Farkas call */
   SCIP_Real             dualdiff;           /**< difference to last dual solution */
   int                   dualdiffround;      /**< value of nrootbounds when difference to last dual solution was computed */
   SCIP_SOL*             rootlpsol;          /**< optimal root LP solution */
   SCIP_Real***          dualvalues;         /**< array of dual values for pricing variables for each root redcost call*/
   SCIP_Real**           dualsolconvs;       /**< array of dual solutions for the convexity constraints for each root redcost call*/
};


int ObjPricerGcg::threads;

/** information method for a parameter change of disablecutoff */
static
SCIP_DECL_PARAMCHGD(paramChgdDisablecutoff)
{  /*lint --e{715}*/
   SCIP* masterprob;
   int newval;

   masterprob = GCGgetMasterprob(scip);
   newval = SCIPparamGetInt(param);

   SCIP_CALL( SCIPsetIntParam(masterprob, "lp/disablecutoff", newval) );

   return SCIP_OKAY;
}


/*
 * Callback methods of event handler
 */

/** destructor of event handler to free user data (called when SCIP is exiting) */
#define eventFreeVardeleted NULL

/** initialization method of event handler (called after problem was transformed) */
#define eventInitVardeleted NULL

/** deinitialization method of event handler (called before transformed problem is freed) */
#define eventExitVardeleted NULL

/** solving process initialization method of event handler (called when branch and bound process is about to begin) */
#define eventInitsolVardeleted NULL

/** solving process deinitialization method of event handler (called before branch and bound process data is freed) */
#define eventExitsolVardeleted NULL

/** frees specific event data */
#define eventDeleteVardeleted NULL

/** execution method of event handler */
static
SCIP_DECL_EVENTEXEC(eventExecVardeleted)
{  /*lint --e{715}*/
   SCIP_VAR* var;
   ObjPricerGcg* pricer;
   SCIP_PRICERDATA* pricerdata;
   SCIP_VAR** origvars;
   int i;

   pricer = static_cast<ObjPricerGcg*>(SCIPfindObjPricer(scip, PRICER_NAME));
   assert(pricer != NULL);

   pricerdata = pricer->getPricerdata();
   assert(pricerdata != NULL);

   assert(SCIPeventGetType(event) == SCIP_EVENTTYPE_VARDELETED);
   var = SCIPeventGetVar(event);
   assert(var != NULL);

   SCIPdebugMessage("remove master variable %s from pricerdata and corresponding original variables\n", SCIPvarGetName(var));

   assert(GCGvarIsMaster(var));
   origvars = GCGmasterVarGetOrigvars(var);
   assert(origvars != NULL);

   /* remove master variable from corresponding pricing original variables */
   for( i = 0; i < GCGmasterVarGetNOrigvars(var); ++i )
   {
      SCIP_CALL( GCGoriginalVarRemoveMasterVar(scip, origvars[i], var) );
   }

   /* remove variable from array of stored priced variables */
   for( i = 0; i < pricerdata->npricedvars; ++i )
   {
      if( pricerdata->pricedvars[i] == var )
      {
         /* drop vardeleted event on variable */
         SCIP_CALL( SCIPdropVarEvent(scip, pricerdata->pricedvars[i], SCIP_EVENTTYPE_VARDELETED, pricerdata->eventhdlr, NULL, -1) );

         SCIP_CALL( SCIPreleaseVar(scip, &(pricerdata->pricedvars[i])) );
         (pricerdata->npricedvars)--;
         pricerdata->pricedvars[i] = pricerdata->pricedvars[pricerdata->npricedvars];
         (pricerdata->oldvars)--;
         break;
      }
   }
   assert(i <= pricerdata->npricedvars);
#ifndef NDEBUG
   for( ; i < pricerdata->npricedvars; ++i )
   {
      assert(pricerdata->pricedvars[i] != var);
   }
#endif

   return SCIP_OKAY;
}


/*
 * Local methods
 */

/** return TRUE or FALSE whether the master LP is solved to optimality */
SCIP_Bool ObjPricerGcg::isMasterLPOptimal() const
{
   assert(GCGisMaster(scip_));

   return SCIPgetLPSolstat(scip_) == SCIP_LPSOLSTAT_OPTIMAL;
}


/** return TRUE or FALSE whether pricing problem has been solved to optimality */
SCIP_Bool  ObjPricerGcg::isPricingOptimal(
   SCIP*                 scip,               /**< SCIP data structure */
   SCIP_STATUS           status              /**< status of problem */
   ) const
{
   assert(scip != NULL);
   assert(!GCGisMaster(scip) && !GCGisOriginal(scip));

   return status == SCIP_STATUS_OPTIMAL;
}

/** ensures size of pricedvars array */
SCIP_RETCODE ObjPricerGcg::ensureSizePricedvars(
   int                   size                /**< needed size */
   )
{
   assert(pricerdata != NULL);
   assert(pricerdata->pricedvars != NULL);

   if( pricerdata->maxpricedvars < size )
   {
      int oldsize = pricerdata->maxpricedvars;
      pricerdata->maxpricedvars = SCIPcalcMemGrowSize(scip_, size);
      SCIP_CALL( SCIPreallocBlockMemoryArray(scip_, &(pricerdata->pricedvars), oldsize, pricerdata->maxpricedvars) );
   }
   assert(pricerdata->maxpricedvars >= size);

   return SCIP_OKAY;
}


/** ensures size of solvers array */
SCIP_RETCODE ObjPricerGcg::ensureSizeSolvers()
{
   assert(pricerdata != NULL);
   assert((pricerdata->solvers == NULL) == (pricerdata->nsolvers == 0));

   if( pricerdata->nsolvers == 0 )
   {
      SCIP_CALL( SCIPallocMemoryArray(scip_, &(pricerdata->solvers), 1) ); /*lint !e506*/
   }
   else
   {
      SCIP_CALL( SCIPreallocMemoryArray(scip_, &(pricerdata->solvers), (size_t)pricerdata->nsolvers+1) );
   }

   return SCIP_OKAY;
}

/** ensures size of root bounds arrays */
SCIP_RETCODE ObjPricerGcg::ensureSizeRootBounds(
   int                   size                /**< needed size */
   )
{
   assert(pricerdata != NULL);
   assert(pricerdata->rootdbs != NULL);
   assert(pricerdata->rootpbs != NULL);
   assert(pricerdata->roottimes != NULL);
   assert(pricerdata->rootdualdiffs != NULL);
   assert(pricerdata->dualvalues != NULL);
   assert(pricerdata->dualsolconvs != NULL);

   if( pricerdata->maxrootbounds < size )
   {
      int oldsize = pricerdata->maxrootbounds;
      pricerdata->maxrootbounds = SCIPcalcMemGrowSize(scip_, size);
      SCIP_CALL( SCIPreallocBlockMemoryArray(scip_, &(pricerdata->rootpbs), oldsize, pricerdata->maxrootbounds) );
      SCIP_CALL( SCIPreallocBlockMemoryArray(scip_, &(pricerdata->rootdbs), oldsize, pricerdata->maxrootbounds) );
      SCIP_CALL( SCIPreallocBlockMemoryArray(scip_, &(pricerdata->roottimes), oldsize, pricerdata->maxrootbounds) );
      SCIP_CALL( SCIPreallocBlockMemoryArray(scip_, &(pricerdata->rootdualdiffs), oldsize, pricerdata->maxrootbounds) );
      SCIP_CALL( SCIPreallocBlockMemoryArray(scip_, &(pricerdata->dualvalues), oldsize, pricerdata->maxrootbounds) );
      SCIP_CALL( SCIPreallocBlockMemoryArray(scip_, &(pricerdata->dualsolconvs), oldsize, pricerdata->maxrootbounds) );
   }
   assert(pricerdata->maxrootbounds >= size);

   return SCIP_OKAY;
}

#ifdef ENABLESTATISTICS
/** gets the NodeTimeDistribution in the form of a histogram */
static
void GCGpricerGetNodeTimeHistogram(
   SCIP_PRICERDATA*      pricerdata,         /**< pricerdata data structure */
   SCIP_Real             time                /**< time the pricingproblem needed */
   )
{
   int i;
   assert(pricerdata != NULL);
   /* 1000* because mapping milliseconds on the index i */
   i = 1000*time/PRICER_STAT_BUCKETSIZE_TIME; /*lint !e524 */

   if( i >= PRICER_STAT_ARRAYLEN_TIME )
   {
      i = PRICER_STAT_ARRAYLEN_TIME-1;
   }

   assert(i < PRICER_STAT_ARRAYLEN_TIME);
   assert(i >= 0);
   pricerdata->nodetimehist[i]++;

}


/** gets the FoundVarsDistribution in form of a histogram */
static
void GCGpricerGetFoundVarsHistogram(
   SCIP_PRICERDATA*      pricerdata,         /**< pricerdata data structure */
   int                   foundvars           /**< foundVars in pricingproblem */
   )
{
   int i;
   assert(pricerdata != NULL);
   i = foundvars/PRICER_STAT_BUCKETSIZE_VARS;
   if( i >= PRICER_STAT_ARRAYLEN_VARS )
   {
      i = PRICER_STAT_ARRAYLEN_VARS-1;
   }

   assert(i < PRICER_STAT_ARRAYLEN_VARS);
   assert(i >= 0);
   pricerdata->foundvarshist[i]++;

}


/** gets the statistics of the pricingprobs like calls, foundvars and time */
static
void GCGpricerCollectStatistic(
   SCIP_PRICERDATA*      pricerdata,         /**< pricerdata data structure */
   GCG_PRICETYPE         type,               /**< type of pricing: optimal or heuristic */
   int                   probindex,          /**< index of the pricingproblem */
   SCIP_Real             time                /**< time the pricingproblem needed */
   )
{
   int foundvars;
   assert(pricerdata != NULL);
   foundvars = pricerdata->npricedvars - pricerdata->oldvars;

   if( type == GCG_PRICETYPE_FARKAS )
   {

      pricerdata->farkascallsdist[probindex]++; /*Calls*/
      pricerdata->farkasfoundvars[probindex] += foundvars;
      pricerdata->farkasnodetimedist[probindex] += time;   /*Time*/

   }
   else if( type == GCG_PRICETYPE_REDCOST )
   {

      pricerdata->redcostcallsdist[probindex]++;
      pricerdata->redcostfoundvars[probindex] += foundvars;
      pricerdata->redcostnodetimedist[probindex] += time;

   }

   GCGpricerGetNodeTimeHistogram(pricerdata, time);
   GCGpricerGetFoundVarsHistogram(pricerdata, foundvars);

   pricerdata->oldvars = pricerdata->npricedvars;
}
#endif

/** frees all solvers */
SCIP_RETCODE ObjPricerGcg::solversFree()
{
   int i;
   assert(pricerdata != NULL);
   assert((pricerdata->solvers == NULL) == (pricerdata->nsolvers == 0));
   assert(pricerdata->nsolvers > 0);

   for( i = 0; i < pricerdata->nsolvers; i++ )
   {
      if( pricerdata->solvers[i]->solverfree != NULL )
      {
         SCIP_CALL( pricerdata->solvers[i]->solverfree(scip_, pricerdata->solvers[i]) );
      }

      BMSfreeMemoryArray(&pricerdata->solvers[i]->name);
      BMSfreeMemoryArray(&pricerdata->solvers[i]->description);

      SCIP_CALL( SCIPfreeClock(scip_, &(pricerdata->solvers[i]->optfarkasclock)) );
      SCIP_CALL( SCIPfreeClock(scip_, &(pricerdata->solvers[i]->optredcostclock)) );
      SCIP_CALL( SCIPfreeClock(scip_, &(pricerdata->solvers[i]->heurfarkasclock)) );
      SCIP_CALL( SCIPfreeClock(scip_, &(pricerdata->solvers[i]->heurredcostclock)) );

      SCIPfreeMemory(scip, &(pricerdata->solvers[i]));
   }

   return SCIP_OKAY;
}

/** calls the init method on all solvers */
SCIP_RETCODE ObjPricerGcg::solversInit()
{
   int i;
   assert(pricerdata != NULL);
   assert((pricerdata->solvers == NULL) == (pricerdata->nsolvers == 0));
   assert(pricerdata->nsolvers > 0);

   for( i = 0; i < pricerdata->nsolvers; i++ )
   {
      if( pricerdata->solvers[i]->solverinit != NULL )
      {
         SCIP_CALL( pricerdata->solvers[i]->solverinit(scip_, pricerdata->solvers[i]) );
      }
   }

   return SCIP_OKAY;
}

/** calls the exit method on all solvers */
SCIP_RETCODE ObjPricerGcg::solversExit()
{
   int i;
   assert(pricerdata != NULL);
   assert((pricerdata->solvers == NULL) == (pricerdata->nsolvers == 0));
   assert(pricerdata->nsolvers > 0);

   for( i = 0; i < pricerdata->nsolvers; i++ )
   {
      if( pricerdata->solvers[i]->solverexit != NULL )
      {
         SCIP_CALL( pricerdata->solvers[i]->solverexit(scip_, pricerdata->solvers[i]) );
      }
   }

   return SCIP_OKAY;
}

/** calls the initsol method on all solvers */
SCIP_RETCODE ObjPricerGcg::solversInitsol()
{
   int i;
   assert(pricerdata != NULL);
   if( pricerdata->npricingprobs == 0 )
      return SCIP_OKAY;

   assert((pricerdata->solvers == NULL) == (pricerdata->nsolvers == 0));
   assert(pricerdata->nsolvers > 0);

   for( i = 0; i < pricerdata->nsolvers; i++ )
   {
      if( pricerdata->solvers[i]->solverinitsol != NULL )
      {
         SCIP_CALL( pricerdata->solvers[i]->solverinitsol(scip_, pricerdata->solvers[i]) );
      }
   }

   return SCIP_OKAY;
}

/** calls the exitsol method of all solvers */
SCIP_RETCODE ObjPricerGcg::solversExitsol()
{
   int i;
   assert(pricerdata != NULL);
   assert((pricerdata->solvers == NULL) == (pricerdata->nsolvers == 0));
   assert(pricerdata->nsolvers > 0);

   if( pricerdata->npricingprobs == 0 )
      return SCIP_OKAY;

   for( i = 0; i < pricerdata->nsolvers; i++ )
   {
      if( pricerdata->solvers[i]->solverexitsol != NULL )
      {
         SCIP_CALL( pricerdata->solvers[i]->solverexitsol(scip_, pricerdata->solvers[i]) );
      }
   }

   return SCIP_OKAY;
}

/** returns the gegeneracy of the masterproblem */
SCIP_RETCODE ObjPricerGcg::computeCurrentDegeneracy(
   double*               degeneracy          /**< pointer to store degeneracy */
   )
{
   int ncols;
   int nrows;
   int i;
   int count;
   int countz;
   double currentVal;
   int* indizes = NULL;
   SCIP_COL** cols;
   SCIP_VAR* var;

   assert(degeneracy != NULL);

   *degeneracy = 0.0;
   ncols = SCIPgetNLPCols(scip_);
   nrows = SCIPgetNLPRows(scip_);
   cols = SCIPgetLPCols(scip_);

   SCIP_CALL( SCIPallocMemoryArray(scip_, &indizes, (size_t)ncols+nrows) );

   for( i = 0; i < ncols+nrows; i++ )
   {
      indizes[i] = 0;
   }

   /* gives indices of Columns in Basis and indices of vars in Basis */
   SCIP_CALL( SCIPgetLPBasisInd(scip_, indizes) );

   countz = 0;
   count = 0;

   for( i = 0; i < nrows; i++ )
   {
      int colindex = indizes[i];
      /* is column if >0 it is column in basis, <0 is for row */
      if( colindex > 0 )
      {
         var = SCIPcolGetVar(cols[colindex]);

         currentVal = SCIPgetSolVal(scip_, NULL, var);

         if( SCIPisZero(scip_, currentVal) )
            countz++;

         count++;
      }
   }

   /* Degeneracy in % */
   if( count > 0 )
      *degeneracy = ((double)countz / count);

   assert(*degeneracy <= 1.0 && *degeneracy >= 0);

   SCIPfreeMemoryArray(scip_, &indizes);

   return SCIP_OKAY;
}

/** initializes the pointers to the appropriate structures */
SCIP_RETCODE ObjPricerGcg::getSolverPointers(
   GCG_SOLVER*           solver,             /**< pricing solver */
   PricingType*          pricetype,          /**< type of pricing: reduced cost or Farkas */
   SCIP_Bool             optimal,            /**< should the pricing problem be solved optimal or heuristically */
   SCIP_CLOCK**          clock,              /**< clock belonging to this setting */
   int**                 calls,              /**< calls belonging to this setting */
   GCG_DECL_SOLVERSOLVE((**solversolve))     /**< solving function belonging to this setting */
   ) const
{
   assert(solver != NULL);
   assert(clock != NULL);
   assert(calls != NULL);
   switch( optimal )
   {
   case TRUE:
      if( pricetype->getType() == GCG_PRICETYPE_FARKAS )
      {
         *clock = solver->optfarkasclock;
         *calls = &(solver->optfarkascalls);
      }
      else
      {
         *clock = solver->optredcostclock;
         *calls = &(solver->optredcostcalls);
      }
      *solversolve = solver->solversolve;
      break;
   case FALSE:
      if( pricetype->getType() == GCG_PRICETYPE_FARKAS )
      {
         *clock = solver->heurfarkasclock;
         *calls = &(solver->heurfarkascalls);
      }
      else
      {
         *clock = solver->heurredcostclock;
         *calls = &(solver->heurredcostcalls);
      }
      *solversolve = solver->solversolveheur;
      break;
   default:
      return SCIP_ERROR;
   }

   return SCIP_OKAY;
}


/** set subproblem timelimit */
SCIP_RETCODE ObjPricerGcg::setPricingProblemTimelimit(
   SCIP*                 pricingscip         /**< SCIP of the pricingproblem */
   )
{
   SCIP_Real timelimit;

   assert(pricingscip != NULL);

   /* set time limit */
   SCIP_CALL( SCIPgetRealParam(scip_, "limits/time", &timelimit) );
   if( !SCIPisInfinity(scip_, timelimit) )
   {
      if( timelimit - SCIPgetSolvingTime(scip_) > 0 )
      {
         SCIP_CALL( SCIPsetRealParam(pricingscip, "limits/time", timelimit - SCIPgetSolvingTime(scip_)) );
         SCIPdebugMessage("Time limit for prob <%s> is %f\n", SCIPgetProbName(pricingscip), timelimit- SCIPgetSolvingTime(scip_));
      }
      else
      {
         SCIPdebugMessage("Time limit for prob <%s> is < 0\n", SCIPgetProbName(pricingscip));
      }
   }
   return SCIP_OKAY;
}

/** set subproblem memory limit */
SCIP_RETCODE ObjPricerGcg::setPricingProblemMemorylimit(
   SCIP*                 pricingscip         /**< SCIP of the pricingproblem */
   )
{
   SCIP_Real memlimit;

   assert(pricingscip != NULL);

   assert(GCGisOriginal(origprob));

   SCIP_CALL( SCIPgetRealParam(origprob, "limits/memory", &memlimit) );

   if( !SCIPisInfinity(origprob, memlimit) )
   {
      memlimit -= SCIPgetMemUsed(origprob)/1048576.0 + GCGgetPricingprobsMemUsed(origprob) - SCIPgetMemUsed(pricingscip)/1048576.0;
      if( memlimit < 0 )
         memlimit = 0.0;
      SCIP_CALL( SCIPsetRealParam(pricingscip, "limits/memory", memlimit) );
   }

   return SCIP_OKAY;
}


/** set all pricing problem limits */
SCIP_RETCODE ObjPricerGcg::setPricingProblemLimits(
   int                   prob,               /**< index of the pricing problem */
   PricingType*          pricetype,          /**< type of pricing: reduced cost or Farkas */
   SCIP_Bool             optimal             /**< heuristic or optimal pricing */
   )
{
   assert(pricerdata != NULL);
   assert(prob >= 0 && prob < pricerdata->npricingprobs);

   /** @todo set objective limit, such that only solutions with negative reduced costs are accepted? */
   if( !optimal && pricetype->getType() == GCG_PRICETYPE_REDCOST )
   {
      SCIP_CALL( SCIPsetObjlimit(pricerdata->pricingprobs[prob], pricerdata->dualsolconv[prob]) );
   }
   else
   {
      SCIP_CALL( SCIPsetObjlimit(pricerdata->pricingprobs[prob], SCIPinfinity(pricerdata->pricingprobs[prob])) );
   }

   SCIP_CALL( setPricingProblemTimelimit(pricerdata->pricingprobs[prob]) );
   SCIP_CALL( setPricingProblemMemorylimit(pricerdata->pricingprobs[prob]) );

   return SCIP_OKAY;
}

/** solves a specific pricing problem
 * @todo simplify
 * @note This method has to be threadsafe!
 */
SCIP_RETCODE ObjPricerGcg::solvePricingProblem(
   int                   prob,               /**< index of pricing problem */
   PricingType*          pricetype,          /**< type of pricing: reduced cost or Farkas */
   SCIP_Bool             optimal,            /**< should the pricing problem be solved optimal or heuristically */
   SCIP_Real*            lowerbound,         /**< dual bound returned by pricing problem */
   GCG_COL**             cols,               /**< pointer to store columns corresponding to solutions */
   int                   maxcols,            /**< size of the cols array to indicate maximum columns */
   int*                  ncols,              /**< number of columns */
   SCIP_STATUS*          status              /**< solution status of the pricing problem */
   )
{
   SCIP_RETCODE retcode;
   int i;

   assert(pricerdata != NULL);
   assert(pricerdata->pricingprobs[prob] != NULL);
   assert((pricerdata->solvers == NULL) == (pricerdata->nsolvers == 0));
   assert(pricerdata->nsolvers > 0);

   *status = SCIP_STATUS_UNKNOWN;

   for( i = 0; i < pricerdata->nsolvers && SCIPgetStage(pricerdata->pricingprobs[prob]) < SCIP_STAGE_SOLVED; i++ )
   {
      SCIP_CLOCK* clock;
      int* calls;
      GCG_SOLVER* solver;
      GCG_DECL_SOLVERSOLVE((*solversolve));

      solver = pricerdata->solvers[i];
      assert(solver != NULL);

      if( !solver->enabled )
         continue;

      #pragma omp critical (limits)
      {
         retcode = setPricingProblemLimits(prob, pricetype, optimal);
      }
      SCIP_CALL( retcode );


      SCIP_CALL( getSolverPointers(solver, pricetype, optimal, &clock, &calls, &solversolve) );
      assert(solversolve == solver->solversolve || solversolve == solver->solversolveheur);

      /* continue if the appropriate solver is not available */
      if( solversolve == NULL )
      {
         continue;
      }
      #pragma omp critical (clock)
      {
         SCIP_CALL_ABORT( SCIPstartClock(scip_, clock) );
      }

      SCIP_CALL( solversolve(pricerdata->pricingprobs[prob], solver, prob, pricerdata->dualsolconv[prob],
            lowerbound, cols, maxcols, ncols, status) );

      if( optimal )
      {
         #pragma omp atomic
         pricerdata->solvedsubmipsoptimal++;
      }
      else
      {
         #pragma omp atomic
         pricerdata->solvedsubmipsheur++;
      }

      #pragma omp critical (clock)
      {
         SCIP_CALL_ABORT( SCIPstopClock(scip_, clock) );
      }

      if( *status != SCIP_STATUS_UNKNOWN )
      {
         #pragma omp atomic
         (*calls)++;
      }

      if( *status == SCIP_STATUS_OPTIMAL || *status == SCIP_STATUS_UNBOUNDED )
      {
         if( optimal )
         {

#ifdef ENABLESTATISTICS
            #pragma omp critical (collectstats)
            GCGpricerCollectStatistic(pricerdata, pricetype->getType(), prob,
               SCIPgetSolvingTime(pricerdata->pricingprobs[prob]));
#endif
            if( SCIPgetStage(pricerdata->pricingprobs[prob]) > SCIP_STAGE_SOLVING )
            {
               #pragma omp atomic
               pricerdata->pricingiters += SCIPgetNLPIterations(pricerdata->pricingprobs[prob]);
            }
         }
         break;
      }
   }

   return SCIP_OKAY;
}

/** computes the pricing problem objectives
 *  @todo this method could use more parameters as it is private
 */
SCIP_RETCODE ObjPricerGcg::setPricingObjs(
   PricingType*          pricetype,          /**< Farkas or Reduced cost pricing */
   SCIP_Bool             stabilize           /**< do we use stabilization ? */
   )
{
   SCIP_CONS** origconss;
   SCIP_CONS** masterconss;
   int nmasterconss;
   SCIP_VAR** probvars;
   int nprobvars;

   SCIP_ROW** mastercuts;
   int nmastercuts;
   SCIP_ROW** origcuts;
   SCIP_COL** cols;
   SCIP_Real* consvals;
   SCIP_Real dualsol;

   SCIP_VAR** consvars = NULL;
   int nconsvars;
   int i;
   int j;

   assert(pricerdata != NULL);
   assert(stabilization != NULL);

   /* get the constraints of the master problem and the corresponding constraints in the original problem */
   nmasterconss = GCGgetNMasterConss(origprob);
   masterconss = GCGgetMasterConss(origprob);
   origconss = GCGgetLinearOrigMasterConss(origprob);

   /* set objective value of all variables in the pricing problems to 0 (for farkas pricing) /
    * to the original objective of the variable (for redcost pricing)
    */
   for( i = 0; i < pricerdata->npricingprobs; i++ )
   {
      if( pricerdata->pricingprobs[i] == NULL )
         continue;
      probvars = SCIPgetVars(pricerdata->pricingprobs[i]);
      nprobvars = SCIPgetNVars(pricerdata->pricingprobs[i]);

      for( j = 0; j < nprobvars; j++ )
      {
         assert(GCGvarGetBlock(probvars[j]) == i);
         assert( GCGoriginalVarIsLinking(GCGpricingVarGetOrigvars(probvars[j])[0]) || (GCGvarGetBlock(GCGpricingVarGetOrigvars(probvars[j])[0]) == i));

         SCIP_CALL( SCIPchgVarObj(pricerdata->pricingprobs[i], probvars[j], pricetype->varGetObj(probvars[j])));

         pricerdata->realdualvalues[i][j] = pricetype->varGetObj(probvars[j]);
         SCIPdebugMessage("pricingobj var <%s> %f, realdualvalues %f\n", SCIPvarGetName(probvars[j]), pricetype->varGetObj(probvars[j]), pricerdata->realdualvalues[i][j]);
      }
   }

   /* compute reduced cost for linking variable constraints and update objectives in the pricing problems
    * go through constraints, and select correct variable
    */

   int nlinkconss;
   SCIP_CONS** linkconss;
   int* linkconssblock;
   nlinkconss = GCGgetNVarLinkingconss(origprob);
   linkconss = GCGgetVarLinkingconss(origprob);
   linkconssblock = GCGgetVarLinkingconssBlock(origprob);

   for( i = 0; i < nlinkconss; ++i)
   {
      SCIP_VAR** linkconsvars;
      SCIP_CONS* linkcons = linkconss[i];
      int block = linkconssblock[i];

      linkconsvars = SCIPgetVarsLinear(scip_, linkcons);

      SCIP_VAR* linkvar = linkconsvars[0];

      SCIP_VAR* pricingvar = GCGlinkingVarGetPricingVars(GCGmasterVarGetOrigvars(linkvar)[0])[block];
      assert(GCGvarIsPricing(pricingvar));

      if( stabilize )
      {
         dualsol = stabilization->linkingconsGetDual(i);
      }
      else
      {
         dualsol = pricetype->consGetDual(scip_, linkcons);
      }

      /* add dual solution value to the pricing variable:
       * lambda variables get coef -1 in linking constraints --> add dualsol
       */
      SCIP_CALL( SCIPaddVarObj(pricerdata->pricingprobs[block], pricingvar, dualsol) );
      assert(SCIPvarGetProbindex(pricingvar) >= 0 && SCIPvarGetProbindex(pricingvar) < SCIPgetNVars(pricerdata->pricingprobs[block]));
      pricerdata->realdualvalues[block][SCIPvarGetProbindex(pricingvar)] +=  pricetype->consGetDual(scip_, linkcons);
      SCIPdebugMessage("pricingobj var <%s> %f, realdualvalues %f\n", SCIPvarGetName(pricingvar), dualsol, pricetype->consGetDual(scip_, linkcons));
   }

   /* compute reduced cost and update objectives in the pricing problems */
   for( i = 0; i < nmasterconss; i++ )
   {
      if( stabilize )
      {
         SCIP_CALL( stabilization->consGetDual(i, &dualsol) );
      }
      else
      {
         dualsol = pricetype->consGetDual(scip_, masterconss[i]);
      }

      if( !SCIPisZero(scip_, dualsol) || !SCIPisZero(scip_, pricetype->consGetDual(scip_, masterconss[i])) )
      {
#ifdef PRINTDUALSOLS
         SCIPdebugMessage("mastercons <%s> dualsol: %g\n", SCIPconsGetName(masterconss[i]), dualsol);
#endif

         /* for all variables in the constraint, modify the objective of the corresponding variable in a pricing problem */
         consvars = SCIPgetVarsLinear(origprob, origconss[i]);
         consvals = SCIPgetValsLinear(origprob, origconss[i]);
         nconsvars = SCIPgetNVarsLinear(origprob, origconss[i]);
         for( j = 0; j < nconsvars; j++ )
         {
            int blocknr;
            blocknr = GCGvarGetBlock(consvars[j]);
            assert(GCGvarIsOriginal(consvars[j]));
            /* nothing to be done if variable belongs to redundant block or variable was directly transferred to the master
             * or variable is linking variable (which means, the directly transferred copy is part of the master cons)
             */
            if( blocknr >= 0 && pricerdata->pricingprobs[blocknr] != NULL )
            {
               assert(GCGoriginalVarGetPricingVar(consvars[j]) != NULL);
               /* modify the objective of the corresponding variable in the pricing problem */
               SCIP_CALL( SCIPaddVarObj(pricerdata->pricingprobs[blocknr],
                     GCGoriginalVarGetPricingVar(consvars[j]), -1.0 * dualsol * consvals[j]) );

               pricerdata->realdualvalues[blocknr][SCIPvarGetProbindex(GCGoriginalVarGetPricingVar(consvars[j]))] += -1.0 * consvals[j] * pricetype->consGetDual(scip_, masterconss[i]);

          /*     SCIPdebugMessage("pricingobj var <%s> %f, realdualvalues %f\n",
                     SCIPvarGetName(GCGoriginalVarGetPricingVar(consvars[j])), dualsol, -1.0 * consvals[j]* pricetype->consGetDual(scip_, masterconss[i]));*/
            }
         }
      }
   }

   /* get the cuts of the master problem and the corresponding cuts in the original problem */
   mastercuts = GCGsepaGetMastercuts(scip_);
   nmastercuts = GCGsepaGetNCuts(scip_);
   origcuts = GCGsepaGetOrigcuts(scip_);

   assert(mastercuts != NULL);
   assert(origcuts != NULL);

   /* compute reduced cost and update objectives in the pricing problems */
   for( i = 0; i < nmastercuts; i++ )
   {
      if( stabilize )
      {
         SCIP_CALL( stabilization->rowGetDual(i, &dualsol) );
      }
      else
      {
         dualsol = pricetype->rowGetDual(mastercuts[i]);
      }

      if( !SCIPisZero(scip_, dualsol) || !SCIPisZero(scip_, pricetype->rowGetDual(mastercuts[i])) )
      {
         /* get columns and vals of the cut */
         nconsvars = SCIProwGetNNonz(origcuts[i]);
         cols = SCIProwGetCols(origcuts[i]);
         consvals = SCIProwGetVals(origcuts[i]);

         /* get the variables corresponding to the columns in the cut */
         SCIP_CALL( SCIPallocMemoryArray(scip_, &consvars, nconsvars) );
         for( j = 0; j < nconsvars; j++ )
            consvars[j] = SCIPcolGetVar(cols[j]);

         /* for all variables in the cut, modify the objective of the corresponding variable in a pricing problem */
         for( j = 0; j < nconsvars; j++ )
         {
            int blocknr;
            blocknr = GCGvarGetBlock(consvars[j]);
            assert(GCGvarIsOriginal(consvars[j]));
            /* nothing to be done if variable belongs to redundant block or
             * variable was directly transferred to the master
             * or variable is linking variable (which means, the directly transferred copy is part of the master cut) */
            if( blocknr >= 0 && pricerdata->pricingprobs[blocknr] != NULL )
            {
               assert(GCGoriginalVarGetPricingVar(consvars[j]) != NULL);
               /* modify the objective of the corresponding variable in the pricing problem */
               SCIP_CALL( SCIPaddVarObj(pricerdata->pricingprobs[blocknr],
                     GCGoriginalVarGetPricingVar(consvars[j]), -1.0 * dualsol * consvals[j]) );

               pricerdata->realdualvalues[blocknr][SCIPvarGetProbindex(GCGoriginalVarGetPricingVar(consvars[j]))] += -1.0 *consvals[j]* pricetype->rowGetDual(mastercuts[i]);

               /*SCIPdebugMessage("pricingobj var <%s> %f, realdualvalues %f\n",
                                   SCIPvarGetName(GCGoriginalVarGetPricingVar(consvars[j])), dualsol, -1.0 * consvals[j]* pricetype->consGetDual(scip_, masterconss[i]));*/
            }
         }
         SCIPfreeMemoryArray(scip_, &consvars);
      }
   }

   /* get dual solutions / farkas values of the convexity constraints */
   for( i = 0; i < pricerdata->npricingprobs; i++ )
   {
      assert( GCGisPricingprobRelevant(origprob, i) == (GCGgetConvCons(origprob, i) != NULL) );
      if( !GCGisPricingprobRelevant(origprob, i) )
      {
         pricerdata->dualsolconv[i] = -1.0 * SCIPinfinity(scip_);
         continue;
      }

      pricerdata->dualsolconv[i] = pricetype->consGetDual(scip_, GCGgetConvCons(origprob, i));
#ifdef PRINTDUALSOLS
      if( GCGisPricingprobRelevant(origprob, i) )
      {
         SCIPdebugMessage("convcons <%s> dualsol: %g\n", SCIPconsGetName(GCGgetConvCons(origprob, i)), pricerdata->dualsolconv[i]);
      }
#endif
   }

   return SCIP_OKAY;
}

/** add master variable to all constraints */
SCIP_RETCODE ObjPricerGcg::addVariableToMasterconstraints(
   SCIP_VAR*             newvar,             /**< The new variable to add */
   int                   prob,               /**< number of the pricing problem the solution belongs to */
   SCIP_VAR**            solvars,            /**< array of variables with non-zero value in the solution of the pricing problem */
   SCIP_Real*            solvals,            /**< array of values in the solution of the pricing problem for variables in array solvars*/
   int                   nsolvars            /**< number of variables in array solvars */
   )
{
   int i;
   int c;
   int idx;

   SCIP_CONS** masterconss;
   int nmasterconss;
   SCIP_Real* mastercoefs;
   SCIP_CONS* linkcons;

   assert(pricerdata != NULL);

   nmasterconss = GCGgetNMasterConss(origprob);
   masterconss = GCGgetMasterConss(origprob);

   SCIP_CALL( SCIPallocBufferArray(scip_, &mastercoefs, nmasterconss) ); /*lint !e530*/
   BMSclearMemoryArray(mastercoefs, nmasterconss);

   /* compute coef of the variable in the master constraints */
   for( i = 0; i < nsolvars; i++ )
   {
      if( !SCIPisZero(scip_, solvals[i]) )
      {
         SCIP_CONS** linkconss;
         SCIP_VAR** origvars;
         SCIP_Real* coefs;
         int ncoefs;

         assert(GCGvarIsPricing(solvars[i]));
         origvars = GCGpricingVarGetOrigvars(solvars[i]);
         assert(GCGvarIsOriginal(origvars[0]));

         coefs = GCGoriginalVarGetCoefs(origvars[0]);
         ncoefs = GCGoriginalVarGetNCoefs(origvars[0]);
         assert(!SCIPisInfinity(scip_, solvals[i]));

         /* original variable is a linking variable, just add it to the linkcons */
         if( GCGoriginalVarIsLinking(origvars[0]) )
         {
#ifndef NDEBUG
            SCIP_VAR** pricingvars;
            pricingvars = GCGlinkingVarGetPricingVars(origvars[0]);
#endif
            linkconss = GCGlinkingVarGetLinkingConss(origvars[0]);

            assert(pricingvars[prob] == solvars[i]);
            assert(linkconss[prob] != NULL);
            SCIP_CALL( SCIPaddCoefLinear(scip_, linkconss[prob], newvar, -solvals[i]) );
            continue;
         }

         /* for each coef, add coef * solval to the coef of the new variable for the corresponding constraint */
         for( c = 0; c < ncoefs; c++ )
         {
            linkconss = GCGoriginalVarGetMasterconss(origvars[0]);
            assert(!SCIPisZero(scip_, coefs[c]));
            SCIP_CALL( SCIPgetTransformedCons(scip_, linkconss[c], &linkcons) );

            idx = (int)(size_t)SCIPhashmapGetImage(pricerdata->mapcons2idx, linkcons); /*lint !e507*/
            assert(0 <= idx && idx < nmasterconss);
            assert(masterconss[idx] == linkcons);
            mastercoefs[idx] += coefs[c] * solvals[i];
         }

      }
   }

   /* add the variable to the master constraints */
   for( i = 0; i < nmasterconss; i++ )
   {
      if( !SCIPisZero(scip_, mastercoefs[i]) )
      {
         assert(!SCIPisInfinity(scip_, mastercoefs[i]) && !SCIPisInfinity(scip_, -mastercoefs[i]));
         SCIP_CALL( SCIPaddCoefLinear(scip_, masterconss[i], newvar, mastercoefs[i]) );
      }
   }

   SCIPfreeBufferArray(scip_, &mastercoefs);
   return SCIP_OKAY;
}



/** add variable with computed coefficients to the master cuts */
static
SCIP_RETCODE addVariableToMastercuts(
   SCIP*                 scip,               /**< SCIP data structure */
   SCIP_VAR*             newvar,             /**< The new variable to add */
   int                   prob,               /**< number of the pricing problem the solution belongs to */
   SCIP_VAR**            solvars,            /**< array of variables with non-zero value in the solution of the pricing problem */
   SCIP_Real*            solvals,            /**< array of values in the solution of the pricing problem for variables in array solvars*/
   int                   nsolvars            /**< number of variables in array solvars */
   )
{
   SCIP_ROW** mastercuts;
   int nmastercuts;
   SCIP_ROW** origcuts;

   SCIP_COL** cols;
   SCIP_Real conscoef;
   SCIP_VAR* var;
   SCIP_Real* consvals;

   int i;
   int j;
   int k;

   assert(scip != NULL);
   assert(newvar != NULL);
   assert(solvars != NULL);
   assert(solvals != NULL);

   /* get the cuts of the master problem and the corresponding cuts in the original problem */
   mastercuts = GCGsepaGetMastercuts(scip);
   nmastercuts = GCGsepaGetNCuts(scip);
   origcuts = GCGsepaGetOrigcuts(scip);

   assert(mastercuts != NULL);
   assert(origcuts != NULL);

   /* compute coef of the variable in the cuts and add it to the cuts */
   for( i = 0; i < nmastercuts; i++ )
   {
      if( !SCIProwIsInLP(mastercuts[i]) )
         continue;

      /* get columns of the cut and their coefficients */
      cols = SCIProwGetCols(origcuts[i]);
      consvals = SCIProwGetVals(origcuts[i]);

      conscoef = 0;

      for( j = 0; j < SCIProwGetNNonz(origcuts[i]); j++ )
      {
         int blocknr;
         var = SCIPcolGetVar(cols[j]);
         blocknr = GCGvarGetBlock(var);
         assert(GCGvarIsOriginal(var));

         /* if the belongs to the same block and is no linking variable, update the coef */
         if( blocknr == prob )
            for( k = 0; k < nsolvars; k++ )
               if( solvars[k] == GCGoriginalVarGetPricingVar(var) )
               {
                  conscoef += ( consvals[j] * solvals[k] );
                  break;
               }
      }

      if( !SCIPisZero(scip, conscoef) )
         SCIP_CALL( SCIPaddVarToRow(scip , mastercuts[i], newvar, conscoef) );
   }

   return SCIP_OKAY;
}

/** adds new variable to the end of the priced variables array */
SCIP_RETCODE ObjPricerGcg::addVariableToPricedvars(
   SCIP_VAR*             newvar              /**< variable to add */
   )
{
   SCIP_CALL( ensureSizePricedvars(pricerdata->npricedvars + 1) );
   pricerdata->pricedvars[pricerdata->npricedvars] = newvar;
   pricerdata->npricedvars++;

   return SCIP_OKAY;
}

/** adds new bounds to the bound arrays */
SCIP_RETCODE ObjPricerGcg::addRootBounds(
   SCIP_Real             primalbound,        /**< new primal bound for the root master LP */
   SCIP_Real             dualbound           /**< new dual bound for the root master LP */
   )
{
   int nprobvars;
   int i;
   int j;

   SCIP_SOL* sol;
   SCIP_Real* solvals;
   SCIP_VAR** vars;
   int nvars;

   nvars = SCIPgetNVars(scip_);
   vars = SCIPgetVars(scip_);

   SCIP_CALL( ensureSizeRootBounds(pricerdata->nrootbounds + 1) );
   pricerdata->rootpbs[pricerdata->nrootbounds] = primalbound;
   pricerdata->rootdbs[pricerdata->nrootbounds] = dualbound;
   pricerdata->roottimes[pricerdata->nrootbounds] = SCIPgetSolvingTime(scip_) - pricerdata->rootfarkastime;
   pricerdata->rootdualdiffs[pricerdata->nrootbounds] = pricerdata->dualdiff;
   //SCIPinfoMessage(scip_, NULL, "Add new bounds: \n pb = %f\n db = %f\n", primalbound, dualbound);
   SCIPdebugMessage("Add new bounds: \n pb = %f\n db = %f\n", primalbound, dualbound);

   SCIP_CALL( SCIPallocBlockMemoryArray(scip_, &pricerdata->dualvalues[pricerdata->nrootbounds], pricerdata->npricingprobs) );
   SCIP_CALL( SCIPallocBlockMemoryArray(scip_, &pricerdata->dualsolconvs[pricerdata->nrootbounds], pricerdata->npricingprobs) );

   for( i = 0; i < pricerdata->npricingprobs; i++ )
   {
      if( pricerdata->pricingprobs[i] == NULL )
         continue;

      nprobvars = SCIPgetNVars(pricerdata->pricingprobs[i]);

      pricerdata->dualsolconvs[pricerdata->nrootbounds][i] = pricerdata->dualsolconv[i];
      SCIP_CALL( SCIPallocBlockMemoryArray(scip_, &(pricerdata->dualvalues[pricerdata->nrootbounds][i]), nprobvars) );

      for( j = 0; j < nprobvars; j++ )
         pricerdata->dualvalues[pricerdata->nrootbounds][i][j] = pricerdata->realdualvalues[i][j];
   }

   pricerdata->nrootbounds++;

   SCIP_CALL( SCIPallocBufferArray(scip_, &solvals, nvars) );

   SCIP_CALL( SCIPgetSolVals(scip_, NULL, nvars, vars, solvals) );

   SCIP_CALL( SCIPcreateSol(scip_, &sol, NULL) );

   SCIP_CALL( SCIPsetSolVals(scip_, sol, nvars, vars, solvals) );

   if( pricerdata->rootlpsol != NULL)
      SCIPfreeSol(scip_, &pricerdata->rootlpsol);

   pricerdata->rootlpsol = sol;

   SCIPfreeBufferArray(scip_, &solvals);

   return SCIP_OKAY;
}

SCIP_Real ObjPricerGcg::computeRedCost(
   PricingType*          pricetype,          /**< type of pricing */
   SCIP_SOL*             sol,                /**< solution to compute reduced cost for */
   SCIP_Bool             solisray,           /**< is the solution a ray? */
   int                   prob,               /**< number of the pricing problem the solution belongs to */
   SCIP_Real*            objvalptr           /**< pointer to store the computed objective value */
   ) const
{
   SCIP* pricingscip;
   SCIP_CONS** branchconss = NULL; /* stack of branching constraints */
   int nbranchconss = 0; /* number of branching constraints */
   SCIP_Real* branchduals = NULL; /* dual values of branching constraints in the master (sigma) */
   int i;

   SCIP_VAR** solvars;
   SCIP_Real* solvals = NULL;
   int nsolvars;
   SCIP_Real objvalue;

   assert(pricerdata != NULL);

   objvalue = 0.0;
   pricingscip = pricerdata->pricingprobs[prob];
   solvars = SCIPgetOrigVars(pricingscip);
   nsolvars = SCIPgetNOrigVars(pricingscip);
   SCIP_CALL_ABORT( SCIPallocBlockMemoryArray(scip_, &solvals, nsolvars) );
   SCIP_CALL_ABORT( SCIPgetSolVals(pricingscip, sol, nsolvars, solvars, solvals) );

   /* compute the objective function value of the solution */
   for( i = 0; i < nsolvars; i++ )
      objvalue += solvals[i] * pricerdata->realdualvalues[prob][SCIPvarGetProbindex(solvars[i])];

   if( objvalptr != NULL )
      *objvalptr = objvalue;

   /* Compute path to last generic branching node */
   SCIP_CALL_ABORT( computeGenericBranchingconssStack(pricetype, prob, &branchconss, &nbranchconss, &branchduals) );

   for( i = nbranchconss -1; i >= 0; --i )
   {
      SCIP_Bool feasible;
      SCIP_CALL_ABORT( checkBranchingBoundChanges(prob, sol, branchconss[i], &feasible) );
      if( feasible )
      {
         objvalue -= branchduals[i];
      }
   }
   SCIPfreeMemoryArrayNull(scip_, &branchconss);
   SCIPfreeMemoryArrayNull(scip_, &branchduals);
   SCIPfreeBlockMemoryArray(scip_, &solvals, nsolvars);

   /* compute reduced cost of variable (i.e. subtract dual solution of convexity constraint, if solution corresponds to a point) */
   return (solisray ? objvalue : objvalue - pricerdata->dualsolconv[prob]);
}

SCIP_Real ObjPricerGcg::computeRedCostGcgCol(
   PricingType*          pricetype,          /**< type of pricing */
   GCG_Col*              gcgcol,             /**< gcg column to compute reduced cost for */
   SCIP_Real*            objvalptr           /**< pointer to store the computed objective value */
   ) const
{
   SCIP_CONS** branchconss = NULL; /* stack of branching constraints */
   int nbranchconss = 0; /* number of branching constraints */
   SCIP_Real* branchduals = NULL; /* dual values of branching constraints in the master (sigma) */
   int i;
   int prob;

   SCIP_Bool isray;

   SCIP_Real redcost;

   SCIP_VAR** solvars;
   SCIP_Real* solvals;
   int nsolvars;
   SCIP_Real objvalue;

   assert(pricerdata != NULL);

   objvalue = 0.0;
   prob = GCGcolGetProbNr(gcgcol);

   solvars = GCGcolGetVars(gcgcol);
   nsolvars = GCGcolGetNVars(gcgcol);
   solvals = GCGcolGetVals(gcgcol);
   isray = GCGcolIsRay(gcgcol);

   /* compute the objective function value of the solution */
   for( i = 0; i < nsolvars; i++ )
      objvalue += solvals[i] * pricerdata->realdualvalues[prob][SCIPvarGetProbindex(solvars[i])];

   if( objvalptr != NULL )
      *objvalptr = objvalue;

   /* Compute path to last generic branching node */
   SCIP_CALL_ABORT( computeGenericBranchingconssStack(pricetype, prob, &branchconss, &nbranchconss, &branchduals) );

   for( i = nbranchconss -1; i >= 0; --i )
   {
      SCIP_Bool feasible;
      SCIP_CALL_ABORT( checkBranchingBoundChangesGcgCol(gcgcol, branchconss[i], &feasible) );
      if( feasible )
      {
         objvalue -= branchduals[i];
      }
   }
   SCIPfreeMemoryArrayNull(scip_, &branchconss);
   SCIPfreeMemoryArrayNull(scip_, &branchduals);

   redcost = (isray ? objvalue : objvalue - pricerdata->dualsolconv[prob]);

   SCIP_CALL_ABORT( GCGcolUpdateRedcost(gcgcol, redcost, FALSE) );

   /* compute reduced cost of variable (i.e. subtract dual solution of convexity constraint, if solution corresponds to a point) */
   return redcost;
}


/* computes the objective value of the current (stabilized) dual variables) in the dual program */
 SCIP_RETCODE ObjPricerGcg::getStabilizedDualObjectiveValue(
    SCIP_Real*           stabdualval         /**< pointer to store stabilized dual objective value */
)
{
   SCIP_Real dualobjval;
   SCIP_Real dualsol;
   SCIP_Real boundval;

   SCIP_CONS** masterconss;
   int nmasterconss;

   SCIP_ROW** mastercuts;
   int nmastercuts;
   int i;

   assert(stabilization != NULL);
   assert( stabdualval != NULL );
   *stabdualval = 0.0;
   /* get the constraints of the master problem and the corresponding constraints in the original problem */
   nmasterconss = GCGgetNMasterConss(origprob);
   masterconss = GCGgetMasterConss(origprob);

   dualobjval = 0.0;

   /* compute reduced cost for linking variable constraints and update objectives in the pricing problems
    * go through constraints, and select correct variable
    */

   int nlinkconss;
   SCIP_CONS** linkconss;
   nlinkconss = GCGgetNVarLinkingconss(origprob);
   linkconss = GCGgetVarLinkingconss(origprob);

   for( i = 0; i < nlinkconss; ++i)
   {
      SCIP_CONS* linkcons = linkconss[i];
#ifndef NDEBUG
      SCIP_VAR** linkconsvars;
      int block = GCGgetVarLinkingconssBlock(origprob)[i];

      linkconsvars = SCIPgetVarsLinear(scip_, linkcons);

      SCIP_VAR* linkvar = linkconsvars[0];

      assert(GCGvarIsPricing(GCGlinkingVarGetPricingVars(GCGmasterVarGetOrigvars(linkvar)[0])[block]));
#endif

      dualsol = stabilization->linkingconsGetDual(i);

      if(SCIPisFeasPositive(scip_, dualsol))
      {
         boundval = SCIPgetLhsLinear(scip_, linkcons);
      }
      else if( SCIPisFeasNegative(scip_, dualsol) )
      {
         boundval = SCIPgetRhsLinear(scip_, linkcons);
      }
      else
         continue;

      dualobjval += boundval*dualsol;
   }

   /* compute reduced cost and update objectives in the pricing problems */
   for( i = 0; i < nmasterconss; i++ )
   {
      SCIP_CALL( stabilization->consGetDual(i, &dualsol) );

      if(SCIPisFeasPositive(scip_, dualsol))
      {
         boundval = SCIPgetLhsLinear(scip_, masterconss[i]);
      }
      else if( SCIPisFeasNegative(scip_, dualsol) )
      {
         boundval = SCIPgetRhsLinear(scip_, masterconss[i]);
      }
      else
         continue;

      dualobjval += boundval*dualsol;
   }

   /* get the cuts of the master problem and the corresponding cuts in the original problem */
   mastercuts = GCGsepaGetMastercuts(scip_);
   nmastercuts = GCGsepaGetNCuts(scip_);

   assert(mastercuts != NULL);

   /* compute reduced cost and update objectives in the pricing problems */
   for( i = 0; i < nmastercuts; i++ )
   {
      SCIP_CALL( stabilization->rowGetDual(i, &dualsol) );

      if(SCIPisFeasPositive(scip_, dualsol))
      {
         boundval = SCIProwGetLhs(mastercuts[i]);
      }
      else if( SCIPisFeasNegative(scip_, dualsol) )
      {
         boundval = SCIProwGetRhs(mastercuts[i]);
      }
      else
         continue;

      dualobjval += boundval*dualsol;
   }

   *stabdualval = dualobjval;

   return SCIP_OKAY;
}

/** creates a new master variable corresponding to the given solution and problem */
SCIP_RETCODE ObjPricerGcg::createNewMasterVar(
   SCIP*                 scip,               /**< SCIP data structure */
   PricingType*          pricetype,          /**< type of pricing */
   SCIP_SOL*             sol,                /**< solution to compute reduced cost for */
   SCIP_VAR**            solvars,            /**< array of variables with non-zero value in the solution of the pricing problem */
   SCIP_Real*            solvals,            /**< array of values in the solution of the pricing problem for variables in array solvars*/
   int                   nsolvars,           /**< number of variables in array solvars */
   SCIP_Bool             solisray,           /**< is the solution a ray? */
   int                   prob,               /**< number of the pricing problem the solution belongs to */
   SCIP_Bool             force,              /**< should the given variable be added also if it has non-negative reduced cost? */
   SCIP_Bool*            added,              /**< pointer to store whether the variable was successfully added */
   SCIP_VAR**            addedvar            /**< pointer to store the created variable */
   )
{
   char varname[SCIP_MAXSTRLEN];

   SCIP_Real objcoeff;
   SCIP_VAR* newvar;

   SCIP_Real objvalue;
   SCIP_Real redcost;
   int i;

   assert(scip != NULL);
   assert(solvars != NULL);
   assert(solvals != NULL);
   assert(nsolvars >= 0);
   assert(pricerdata != NULL);
   assert((pricetype == NULL) == (force));
   assert((pricetype == NULL) == (sol == NULL));
   if( addedvar != NULL )
      *addedvar = NULL;

   objvalue = 0.0;
   redcost = 0.0;

   if( !force )
   {
      /* compute the objective function value of the solution */
      redcost = computeRedCost(pricetype, sol, solisray, prob, &objvalue);

      if( !SCIPisDualfeasNegative(scip, redcost) )
      {
         SCIPdebugMessage("var with redcost %g (objvalue=%g, dualsol=%g, ray=%ud) was not added\n", redcost, objvalue, pricerdata->dualsolconv[prob], solisray);
         *added = FALSE;

         return SCIP_OKAY;
      }
      SCIPdebugMessage("found var with redcost %g (objvalue=%g, dualsol=%g, ray=%ud)\n", redcost, objvalue, pricerdata->dualsolconv[prob], solisray);
   }
   else
   {
      SCIPdebugMessage("force var (objvalue=%g, dualsol=%g, ray=%ud)\n",  objvalue, pricerdata->dualsolconv[prob], solisray);
   }

   *added = TRUE;

   /* compute objective coefficient of the variable */
   objcoeff = 0;
   for( i = 0; i < nsolvars; i++ )
   {
      SCIP_Real solval;
      solval = solvals[i];

      if( !SCIPisZero(scip, solval) )
      {
         SCIP_VAR* origvar;

         assert(GCGvarIsPricing(solvars[i]));
         origvar = GCGpricingVarGetOrigvars(solvars[i])[0];

         if( SCIPisZero(scip, SCIPvarGetObj(origvar)) )
            continue;

         /* original variable is linking variable --> directly transferred master variable got the full obj,
          * priced-in variables get no objective value for this origvar */
         if( GCGoriginalVarIsLinking(origvar) )
            continue;

         /* round solval if possible to avoid numerical troubles */
         if( SCIPvarIsIntegral(solvars[i]) && SCIPisIntegral(scip, solval) )
            solval = SCIPround(scip, solval);

         /* add quota of original variable's objcoef to the master variable's coef */
         objcoeff += solval * SCIPvarGetObj(origvar);
      }
   }

   if( SCIPisInfinity(scip, objcoeff) )
   {
      SCIPwarningMessage(scip, "variable with infinite objective value found in pricing, change objective to SCIPinfinity()/2\n");
      objcoeff = SCIPinfinity(scip) / 2;
   }

   if( solisray )
   {
      (void) SCIPsnprintf(varname, SCIP_MAXSTRLEN, "r_%d_%d", prob, pricerdata->nraysprob[prob]);
      pricerdata->nraysprob[prob]++;
   }
   else
   {
      (void) SCIPsnprintf(varname, SCIP_MAXSTRLEN, "p_%d_%d", prob, pricerdata->npointsprob[prob]);
      pricerdata->npointsprob[prob]++;
   }

   SCIP_CALL( GCGcreateMasterVar(scip, origprob, pricerdata->pricingprobs[prob], &newvar, varname, objcoeff,
         pricerdata->vartype, solisray, prob, nsolvars, solvals, solvars));

   SCIPvarMarkDeletable(newvar);

   SCIP_CALL( SCIPcatchVarEvent(scip, newvar, SCIP_EVENTTYPE_VARDELETED,
         pricerdata->eventhdlr, NULL, NULL) );


   /* add variable */
   if( !force )
   {
      SCIP_CALL( SCIPaddPricedVar(scip, newvar, pricerdata->dualsolconv[prob] - objvalue) );
   }
   else
   {
      SCIP_CALL( SCIPaddVar(scip, newvar) );
   }

   SCIP_CALL( addVariableToPricedvars(newvar) );
   SCIP_CALL( addVariableToMasterconstraints(newvar, prob, solvars, solvals, nsolvars) );
   SCIP_CALL( addVariableToMastercuts(scip, newvar, prob, solvars, solvals, nsolvars) );

   /* add variable to convexity constraint */
   if( !solisray )
   {
      SCIP_CALL( SCIPaddCoefLinear(scip, GCGgetConvCons(origprob, prob), newvar, 1.0) );
   }

   if( addedvar != NULL )
   {
      *addedvar = newvar;
   }

   GCGupdateVarStatistics(scip, origprob, newvar, redcost);
   if( SCIPgetCurrentNode(scip) == SCIPgetRootNode(scip) && pricetype != NULL && pricetype->getType() == GCG_PRICETYPE_REDCOST )
      GCGsetRootRedcostCall(origprob, newvar, pricerdata->nrootbounds );

   SCIPdebugMessage("Added variable <%s>\n", varname);

   return SCIP_OKAY;
}

/** creates a new master variable corresponding to the given gcg column */
SCIP_RETCODE ObjPricerGcg::createNewMasterVarFromGcgCol(
   SCIP*                 scip,               /**< SCIP data structure */
   PricingType*          pricetype,          /**< type of pricing */
   GCG_COL*              gcgcol,             /**< GCG column data structure */
   SCIP_Bool             force,              /**< should the given variable be added also if it has non-negative reduced cost? */
   SCIP_Bool*            added,              /**< pointer to store whether the variable was successfully added */
   SCIP_VAR**            addedvar            /**< pointer to store the created variable */
   )
{
   char varname[SCIP_MAXSTRLEN];

   SCIP_Real objcoeff;
   SCIP_VAR* newvar;

   SCIP_Real objvalue;
   SCIP_Real redcost;
   SCIP_Bool isray;
   int prob;
   int i;

   SCIP_VAR** solvars;
   SCIP_Real* solvals;
   int nsolvars;

   assert(scip != NULL);
   assert(pricerdata != NULL);
   assert(gcgcol != NULL);
   assert((pricetype == NULL) == (force));

   if( addedvar != NULL )
      *addedvar = NULL;

   objvalue = 0.0;
   redcost = 0.0;

   prob = GCGcolGetProbNr(gcgcol);
   isray = GCGcolIsRay(gcgcol);
   nsolvars = GCGcolGetNVars(gcgcol);
   solvars = GCGcolGetVars(gcgcol);
   solvals = GCGcolGetVals(gcgcol);

   if( !force )
   {
      /* compute the objective function value of the solution */
      redcost = GCGcolGetRedcost(gcgcol);

      if( !SCIPisDualfeasNegative(scip, redcost) )
      {
         SCIPdebugMessage("var with redcost %g (objvalue=%g, dualsol=%g, ray=%ud) was not added\n", redcost, objvalue, pricerdata->dualsolconv[prob], isray);
         *added = FALSE;

         return SCIP_OKAY;
      }
      SCIPdebugMessage("found var with redcost %g (objvalue=%g, dualsol=%g, ray=%ud)\n", redcost, objvalue, pricerdata->dualsolconv[prob], isray);
   }
   else
   {
      SCIPdebugMessage("force var (objvalue=%g, dualsol=%g, ray=%ud)\n",  objvalue, pricerdata->dualsolconv[prob], isray);
   }

   *added = TRUE;

   /* compute objective coefficient of the variable */
   objcoeff = 0;
   for( i = 0; i < nsolvars; i++ )
   {
      SCIP_Real solval;
      solval = solvals[i];

      if( !SCIPisZero(scip, solvals[i]) )
      {
         SCIP_VAR* origvar;

         assert(GCGvarIsPricing(solvars[i]));
         origvar = GCGpricingVarGetOrigvars(solvars[i])[0];
         solval = solvals[i];

         if( SCIPisZero(scip, SCIPvarGetObj(origvar)) )
            continue;

         /* original variable is linking variable --> directly transferred master variable got the full obj,
          * priced-in variables get no objective value for this origvar */
         if( GCGoriginalVarIsLinking(origvar) )
            continue;

         /* round solval if possible to avoid numerical troubles */
         if( SCIPvarIsIntegral(solvars[i]) && SCIPisIntegral(scip, solval) )
            solval = SCIPround(scip, solval);

         /* add quota of original variable's objcoef to the master variable's coef */
         objcoeff += solval * SCIPvarGetObj(origvar);
      }
   }

   if( SCIPisInfinity(scip, objcoeff) )
   {
      SCIPwarningMessage(scip, "variable with infinite objective value found in pricing, change objective to SCIPinfinity()/2\n");
      objcoeff = SCIPinfinity(scip) / 2;
   }

   if( isray )
   {
      (void) SCIPsnprintf(varname, SCIP_MAXSTRLEN, "r_%d_%d", prob, pricerdata->nraysprob[prob]);
      pricerdata->nraysprob[prob]++;
   }
   else
   {
      (void) SCIPsnprintf(varname, SCIP_MAXSTRLEN, "p_%d_%d", prob, pricerdata->npointsprob[prob]);
      pricerdata->npointsprob[prob]++;
   }

   SCIP_CALL( GCGcreateMasterVar(scip, GCGmasterGetOrigprob(scip), pricerdata->pricingprobs[prob], &newvar, varname, objcoeff,
         pricerdata->vartype, isray, prob, nsolvars, solvals, solvars));

   SCIPvarMarkDeletable(newvar);

   SCIP_CALL( SCIPcatchVarEvent(scip, newvar, SCIP_EVENTTYPE_VARDELETED,
         pricerdata->eventhdlr, NULL, NULL) );


   /* add variable */
   if( !force )
   {
      SCIP_CALL( SCIPaddPricedVar(scip, newvar, pricerdata->dualsolconv[prob] - objvalue) );
   }
   else
   {
      SCIP_CALL( SCIPaddVar(scip, newvar) );
   }

   SCIP_CALL( addVariableToPricedvars(newvar) );
   SCIP_CALL( addVariableToMasterconstraints(newvar, prob, solvars, solvals, nsolvars) );
   SCIP_CALL( addVariableToMastercuts(scip, newvar, prob, solvars, solvals, nsolvars) );

   /* add variable to convexity constraint */
   if( !isray )
   {
      SCIP_CALL( SCIPaddCoefLinear(scip, GCGgetConvCons(origprob, prob), newvar, 1.0) );
   }

   if( addedvar != NULL )
   {
      *addedvar = newvar;
   }

   GCGupdateVarStatistics(scip, origprob, newvar, redcost);
   if( SCIPgetCurrentNode(scip) == SCIPgetRootNode(scip) && pricetype->getType() == GCG_PRICETYPE_REDCOST )
      GCGsetRootRedcostCall(origprob, newvar, pricerdata->nrootbounds );

   SCIPdebugMessage("Added variable <%s>\n", varname);

   return SCIP_OKAY;
}

/**
 * check whether pricing can be aborted:
 * if objective value is always integral and the current node's current
 * lowerbound rounded up equals the current lp objective value rounded
 * up we don't need to continue pricing since the best possible feasible
 * solution must have at least this value
 */
SCIP_Bool  ObjPricerGcg::canPricingBeAborted() const
{
   SCIP_Bool canabort = FALSE;

   assert(pricerdata != NULL);

   if( pricerdata->abortpricingint && SCIPisObjIntegral(scip_)
      && SCIPisEQ(scip_, SCIPceil(scip_, SCIPgetNodeLowerbound(scip_, SCIPgetCurrentNode(scip_))), SCIPceil(scip_, SCIPgetLPObjval(scip_))) /* && SCIPgetNNodes(scip) > 1 ??????*/)
   {
      GCGpricerPrintInfo(scip_, pricerdata, "pricing aborted due to integral objective: node LB = %g, LP obj = %g\n",
            SCIPgetNodeLowerbound(scip_, SCIPgetCurrentNode(scip_)), SCIPgetLPObjval(scip_));

      canabort = TRUE;
   }

   if( !canabort && pricerdata->abortpricinggap > 0.0 )
   {
      SCIP_Real gap;
      gap = (SCIPgetLPObjval(scip_) - SCIPgetNodeLowerbound(scip_, SCIPgetCurrentNode(scip_)))/SCIPgetNodeLowerbound(scip_, SCIPgetCurrentNode(scip_));
      gap = ABS(gap);

      if( gap < pricerdata->abortpricinggap )
      {
         GCGpricerPrintInfo(scip_, pricerdata, "pricing aborted due to small gap: node LB = %g, LP obj = %g, gap = %g\n",
               SCIPgetNodeLowerbound(scip_, SCIPgetCurrentNode(scip_)), SCIPgetLPObjval(scip_), gap);

         canabort = TRUE;
      }
   }

   return canabort;
}

/** sorts pricing problems according to their score */
void ObjPricerGcg::sortPricingProblemsByScore() const
{
   int i;
   assert(pricerdata != NULL);
   /** @todo sort w.r.t. other measures? Don't sort in Farkas pricing? Randomized? */
   for( i = 0; i < pricerdata->npricingprobs; i++ )
   {
      pricerdata->permu[i] = i;
      switch( pricerdata->sorting )
      {
      case 1:
         pricerdata->score[i] = pricerdata->dualsolconv[i];
         break;
      case 2:
         pricerdata->score[i] = -(0.2 * pricerdata->npointsprob[i] + pricerdata->nraysprob[i]);
         break;
      default:
         pricerdata->score[i] = 0.0;
         break;
      }
   }

   if( pricerdata->sorting > 0 )
      SCIPsortDownRealInt(pricerdata->score, pricerdata->permu, pricerdata->npricingprobs);
}


/** returns whether pricing can be aborted */
SCIP_Bool ObjPricerGcg::abortPricing(
   PricingType*          pricetype,          /**< type of pricing */
   int                   nfoundvars,         /**< number of variables found so far */
   int                   solvedmips,         /**< number of MIPS solved so far */
   int                   successfulmips,     /**< number of successful mips solved so far */
   SCIP_Bool             optimal             /**< optimal or heuristic pricing */
) const
{
   assert(pricerdata != NULL);
   if( pricerdata->eagerage == pricerdata->eagerfreq )
   {
      return FALSE;
   }

   if( optimal )
      return pricetype->canOptimalPricingBeAborted(nfoundvars, solvedmips, successfulmips, pricerdata->successfulmipsrel, pricerdata->npricingprobsnotnull);
   else
      return pricetype->canHeuristicPricingBeAborted(nfoundvars, solvedmips, successfulmips, pricerdata->successfulmipsrel, pricerdata->npricingprobsnotnull);
}


/** free pricing problems */
SCIP_RETCODE ObjPricerGcg::freePricingProblems()
{
   int j;
   assert(pricerdata != NULL);
   assert(pricerdata->pricingprobs != NULL);

   for( j = 0; j < pricerdata->npricingprobs; j++ )
      if( pricerdata->pricingprobs[j] != NULL
         && SCIPgetStage(pricerdata->pricingprobs[j]) > SCIP_STAGE_PROBLEM)
         {
            SCIP_CALL( SCIPstartClock(scip_, pricerdata->freeclock) );
            SCIP_CALL( SCIPfreeTransform(pricerdata->pricingprobs[j]) );
            SCIP_CALL( SCIPstopClock(scip_, pricerdata->freeclock) );
         }

   return SCIP_OKAY;
}

/** counts the number of variables with negative reduced cost */
int ObjPricerGcg::countPricedVariables(
   PricingType*          pricetype,          /**< pricing type, farkas or redcost */
   int&                  prob,               /**< number of the pricing problem */
   GCG_COL**             cols,               /**< columns corresponding to solutions which should be investigated */
   int                   ncols               /**< number of columns */
   ) const
{
   int nfoundvars = 0;

   SCIPdebugMessage("checking %d solution of pricing problem %d\n", ncols, prob);
   if(ncols == 0)
      return 0;

   for( int j = 0; j < ncols; ++j )
   {
      SCIP_Real redcost = computeRedCostGcgCol(pricetype, cols[j], NULL);
      SCIP_CALL_ABORT( GCGcolUpdateRedcost(cols[j], redcost, FALSE) );

      SCIPdebugMessage("solution %d of prob %d (%p) has reduced cost %g\n", j, prob, (void*) (cols[j]), redcost);
      if( SCIPisDualfeasNegative(scip_, redcost) )
      {
         nfoundvars += 1;
      }
   }

   return nfoundvars;
}

/** computes the stack of masterbranch constraints up to the last generic branching node
 * @note This method has to be threadsafe!
 */
SCIP_RETCODE ObjPricerGcg::computeGenericBranchingconssStack(
   PricingType*          pricetype,          /**< type of pricing: reduced cost or Farkas */
   int                   prob,               /**< index of pricing problem */
   SCIP_CONS***          consstack,          /**< stack of branching constraints */
   int*                  nconsstack,         /**< size of the stack */
   SCIP_Real**           consduals           /**< dual values of the masterbranch solutions */
   ) const
{
   SCIP_BRANCHRULE *branchrule;
   SCIP_CONS *masterbranchcons;
   int consblocknr;

   assert(consstack != NULL);
   assert(nconsstack != NULL);

   *consstack = NULL;
   *nconsstack = 0;

   /* get current branching rule */
   masterbranchcons = GCGconsMasterbranchGetActiveCons(scip_);
   branchrule = GCGconsMasterbranchGetBranchrule(masterbranchcons);

   while( GCGisBranchruleGeneric(branchrule) )
   {
      SCIP_CONS* mastercons = GCGbranchGenericBranchdataGetMastercons(GCGconsMasterbranchGetBranchdata(masterbranchcons));;
      consblocknr = GCGbranchGenericBranchdataGetConsblocknr(GCGconsMasterbranchGetBranchdata(masterbranchcons));

      /* check if branching decision belongs to current pricing problem */
      if(consblocknr == prob)
      {
         SCIP_CALL( SCIPreallocMemoryArray(scip_, consstack, (size_t)(*nconsstack) +1) );
         SCIP_CALL( SCIPreallocMemoryArray(scip_, consduals, (size_t)(*nconsstack) +1) );

         (*consstack)[*nconsstack] = masterbranchcons;
         (*consduals)[*nconsstack] = pricetype->consGetDual(scip_, mastercons);

         SCIPdebugPrintCons(scip_, mastercons, NULL);
         SCIPdebugMessage("Dual: %.4f\n", (*consduals)[*nconsstack]);
         assert( !SCIPisFeasNegative(scip_, (*consduals)[*nconsstack]));
         (*nconsstack) += 1;
      }
      masterbranchcons = GCGconsMasterbranchGetParentcons(masterbranchcons);
      branchrule = GCGconsMasterbranchGetBranchrule(masterbranchcons);
   }

   return SCIP_OKAY;
}

/** add bounds change from constraint from the pricing problem at this node
 * @note This message has to be threadsafe!
 */
SCIP_RETCODE ObjPricerGcg::addBranchingBoundChangesToPricing(
   int                   prob,               /**< index of pricing problem */
   SCIP_CONS*            branchcons          /**< branching constraints from which bound should applied */
) const
{
   GCG_BRANCHDATA* branchdata = GCGconsMasterbranchGetBranchdata(branchcons);
   GCG_COMPSEQUENCE* components = GCGbranchGenericBranchdataGetConsS(branchdata);
   int ncomponents = GCGbranchGenericBranchdataGetConsSsize(branchdata);
   int i;

   assert(pricerdata != NULL);

   for( i = 0; i < ncomponents; ++i)
   {
      SCIP_Real bound = components[i].bound;
      SCIP_VAR* var = GCGoriginalVarGetPricingVar(components[i].component);
      SCIP_Bool infeasible = FALSE;
      SCIP_Bool tightened = TRUE;

      if( components[i].sense == GCG_COMPSENSE_GE )
      {
         SCIP_CALL( SCIPtightenVarLb(pricerdata->pricingprobs[prob], var, bound, TRUE, &infeasible, &tightened));
         SCIPdebugMessage("Added <%s> >= %.2f\n", SCIPvarGetName(var), bound);
         assert(infeasible || tightened ||  SCIPisGE(pricerdata->pricingprobs[prob], SCIPvarGetLbLocal(var), bound));
      }
      else
      {
         SCIP_CALL( SCIPtightenVarUb(pricerdata->pricingprobs[prob], var, bound-1, TRUE, &infeasible, &tightened));
         SCIPdebugMessage("Added <%s> <= %.2f\n", SCIPvarGetName(var), bound-1);
         assert(infeasible || tightened || SCIPisLE(pricerdata->pricingprobs[prob], SCIPvarGetUbGlobal(var), bound-1));
      }
   }

   return SCIP_OKAY;
}

/** check bounds change from constraint from the pricing problem at this node
 * @note This message has to be threadsafe!
 */
SCIP_RETCODE ObjPricerGcg::checkBranchingBoundChanges(
   int                   prob,               /**< index of pricing problem */
   SCIP_SOL*             sol,                /**< solution to check */
   SCIP_CONS*            branchcons,         /**< branching constraints from which bound should applied */
   SCIP_Bool*            feasible            /**< check whether the solution is feasible */
) const
{
   GCG_BRANCHDATA* branchdata = GCGconsMasterbranchGetBranchdata(branchcons);
   GCG_COMPSEQUENCE* components = GCGbranchGenericBranchdataGetConsS(branchdata);
   int ncomponents = GCGbranchGenericBranchdataGetConsSsize(branchdata);
   int i;

   assert(pricerdata != NULL);

   for( i = 0; i < ncomponents; ++i)
   {
      SCIP_VAR* pricingvar = GCGoriginalVarGetPricingVar(components[i].component);
      SCIP_Real val = SCIPgetSolVal(pricerdata->pricingprobs[prob], sol, pricingvar);

      if( components[i].sense == GCG_COMPSENSE_GE )
      {
         *feasible = SCIPisFeasGE(pricerdata->pricingprobs[prob], val, components[i].bound);
         SCIPdebugMessage("<%s> %.4f >= %.4f\n", SCIPvarGetName(pricingvar), val, components[i].bound);
      }
      else
      {
         *feasible = SCIPisFeasLT(pricerdata->pricingprobs[prob], val, components[i].bound);
         SCIPdebugMessage("<%s> %.4f < %.4f\n", SCIPvarGetName(pricingvar), val, components[i].bound);
      }
      if( !*feasible )
         break;
   }

   return SCIP_OKAY;
}


/** check bounds change from constraint from the pricing problem at this node
 * @note This message has to be threadsafe!
 */
SCIP_RETCODE ObjPricerGcg::checkBranchingBoundChangesGcgCol(
   GCG_COL*              gcgcol,             /**< gcg column to check */
   SCIP_CONS*            branchcons,         /**< branching constraints from which bound should applied */
   SCIP_Bool*            feasible            /**< check whether the solution is feasible */
) const
{
   int prob = GCGcolGetProbNr(gcgcol);
   GCG_BRANCHDATA* branchdata = GCGconsMasterbranchGetBranchdata(branchcons);
   GCG_COMPSEQUENCE* components = GCGbranchGenericBranchdataGetConsS(branchdata);
   int ncomponents = GCGbranchGenericBranchdataGetConsSsize(branchdata);
   int i;

   assert(pricerdata != NULL);

   for( i = 0; i < ncomponents; ++i)
   {
      SCIP_VAR* pricingvar = GCGoriginalVarGetPricingVar(components[i].component);

      SCIP_Real val = GCGcolGetSolVal(pricerdata->pricingprobs[prob], gcgcol, pricingvar);

      if( components[i].sense == GCG_COMPSENSE_GE )
      {
         *feasible = SCIPisFeasGE(pricerdata->pricingprobs[prob], val, components[i].bound);
         SCIPdebugMessage("<%s> %.4f >= %.4f\n", SCIPvarGetName(pricingvar), val, components[i].bound);
      }
      else
      {
         *feasible = SCIPisFeasLT(pricerdata->pricingprobs[prob], val, components[i].bound);
         SCIPdebugMessage("<%s> %.4f < %.4f\n", SCIPvarGetName(pricingvar), val, components[i].bound);
      }
      if( !*feasible )
         break;
   }

   return SCIP_OKAY;
}


/** generic method to generate feasible columns from the pricing problem
 * @todo we could benefit from using more than just the best solution
 * @note This message has to be threadsafe!
 */
SCIP_RETCODE ObjPricerGcg::generateColumnsFromPricingProblem(
   int                   prob,               /**< index of pricing problem */
   PricingType*          pricetype,          /**< type of pricing: reduced cost or Farkas */
   SCIP_Bool             optimal,            /**< should the pricing problem be solved optimal or heuristically */
   SCIP_Real*            lowerbound,         /**< dual bound returned by pricing problem */
   GCG_COL**             cols,               /**< pointer to store columns corresponding to solutions */
   int                   maxcols,            /**< size of the cols array to indicate maximum columns */
   int*                  ncols,              /**< number of columns */
   SCIP_STATUS*          status              /**< solution status of the pricing problem */
   )
{
   GCG_COL* bestcol; /* the column corresponding to the current best solution from the sequence of solves */
   SCIP_Bool found = FALSE; /* whether a feasible solution has been found */
   int i;

   SCIP_CONS** branchconss = NULL; /* stack of branching constraints */
   int nbranchconss = 0; /* number of branching constraints */
   SCIP_Real* branchduals = NULL; /* dual values of branching constraints in the master (sigma) */

   assert(pricerdata != NULL);

   /* Compute path to last generic branching node */
   SCIP_CALL( computeGenericBranchingconssStack(pricetype, prob, &branchconss, &nbranchconss, &branchduals) );
   if( nbranchconss == 0)
   {
      SCIP_CALL( solvePricingProblem(prob, pricetype, optimal, lowerbound, cols, maxcols, ncols, status) );

      /* we can leave the method from here because no array has been allocated!
       * We have not created generic branching decisions here, so compute as usual
       */
      return SCIP_OKAY;
   }


   /* unapply all bound changes up to the branching point
    * Not needed because they are not added to the pricing problem
    */

   SCIP_CALL( solvePricingProblem(prob, pricetype, optimal, lowerbound, cols, maxcols, ncols, status) );
   bestcol = cols[0];
   SCIP_Real redcost = computeRedCostGcgCol(pricetype, bestcol, NULL);
   SCIP_CALL( GCGcolUpdateRedcost(bestcol, redcost, FALSE) );

   if( SCIPisDualfeasNegative(scip_, redcost) )
   {
      found = TRUE;
   }

   /* traverse the tree in reverse order */
   for( i = nbranchconss-1; i >= 0 && !found; --i )
   {
      if( bestcol != NULL )
      {
         /* todo: add columns to column pool */
         for( int j = 0; j < *ncols; ++j )
         {
            GCGfreeGcgCol(&cols[j]);
         }
         SCIP_CALL( SCIPfreeTransform(pricerdata->pricingprobs[prob]) );
      }
      SCIPdebugMessage("Applying bound change of depth %d\n", -i);
      SCIP_CALL( SCIPtransformProb(pricerdata->pricingprobs[prob]) );
      SCIP_CALL( addBranchingBoundChangesToPricing(prob, branchconss[i]) );

      SCIP_CALL( solvePricingProblem(prob, pricetype, optimal, lowerbound, cols, 1, ncols, status) ); /**@todo change 1 to maxsols if implemented */

      if( *status == SCIP_STATUS_INFEASIBLE) /** @todo handle remaining status */
      {
         SCIPdebugMessage("The problem is infeasible\n");
         break;
      }
      /* can happen, e.g., due to time limit in pricing solver */
      if( *status != SCIP_STATUS_OPTIMAL )
      {
         break;
      }


      /* update objvalue for new solution */
      bestcol = cols[0];
      redcost = computeRedCostGcgCol(pricetype, bestcol, NULL);

      if( SCIPisDualfeasNegative(scip_, redcost) )
      {
         break;
      }
   }

   SCIPfreeMemoryArrayNull(scip_, &branchconss);
   SCIPfreeMemoryArrayNull(scip_, &branchduals);
   *lowerbound = -SCIPinfinity(scip_);
   return SCIP_OKAY;
}


/* Compute difference of two dual solutions */
SCIP_RETCODE ObjPricerGcg::computeDualDiff(
   SCIP_Real**          dualvals1,           /**< array of dual values for each pricing problem */
   SCIP_Real*           dualconv1,           /**< array of dual solutions for the convexity constraints  */
   SCIP_Real**          dualvals2,           /**< array of dual values for each pricing problem */
   SCIP_Real*           dualconv2,           /**< array of dual solutions for the convexity constraints  */
   SCIP_Real*           dualdiff             /**< pointer to store difference of duals solutions */
   )
{
   int i;
   int j;
   int nprobvars;

   *dualdiff = 0.0;
   for( i = 0; i < pricerdata->npricingprobs; i++ )
   {
      if( pricerdata->pricingprobs[i] == NULL )
         continue;

      nprobvars = SCIPgetNVars(pricerdata->pricingprobs[i]);

      for( j = 0; j < nprobvars; j++ )
      {
         *dualdiff += SQR(dualvals1[i][j] - dualvals2[i][j]);
      }

      *dualdiff += SQR(dualconv1[i] - dualconv2[i]);

   }
   *dualdiff = SQRT(ABS(*dualdiff));

   return SCIP_OKAY;
}

/** performs optimal or farkas pricing */
SCIP_RETCODE ObjPricerGcg::performPricing(
   PricingType*          pricetype,          /**< type of pricing */
   SCIP_Bool             optimal,            /**< heuristic or optimal pricing */
   SCIP_RESULT*          result,             /**< result pointer */
   int*                  pnfoundvars,        /**< pointer to store number of found variables */
   SCIP_Real*            lowerbound,         /**< pointer to store lowerbound obtained due to lagrange bound */
   SCIP_Bool*            bestredcostvalid    /**< pointer to store if bestredcost are valid (pp solvedoptimal) */
   )
{
   GCG_COL*** cols = NULL;
   int* ncols = NULL;
   SCIP_Real* bestobjvals = NULL;
   SCIP_Real pricinglowerbound;
   SCIP_Real bestredcost;
   SCIP_Real beststabobj;
   SCIP_Real dualconvsum;
   SCIP_RETCODE retcode;
   SCIP_Bool infeasible;
   SCIP_Bool pricinghaserror;
   SCIP_Bool stabilized;
   SCIP_Bool added;
   SCIP_Bool colpoolupdated;
   SCIP_Bool enableppcuts;
   SCIP_Bool enablestab;
   SCIP_STATUS* pricingstatus = NULL;
   int solvedmips;
   int successfulmips;
   int nfoundvarsprob;
   int maxcols;
   int i;
   int j;
   int nfoundvars;

   SCIP_Real** olddualvalues;
   SCIP_Real* olddualconv;

   int nprobvars;

#ifndef NDEBUG
   int oldnfoundvars;
#endif

   assert(pricerdata != NULL);
   assert(stabilization != NULL);
   assert(farkaspricing != NULL);
   assert(reducedcostpricing != NULL);

   assert(result != NULL);
   assert(pnfoundvars != NULL);

   SCIPdebugMessage("%s pricing\n", optimal ? "optimal" : "heuristic");

   solvedmips = 0;
   successfulmips = 0;
   retcode = SCIP_OKAY;
   *pnfoundvars = 0;
   nfoundvars = 0;
   infeasible = FALSE;
   pricinghaserror = FALSE;
   dualconvsum = 0.0;
   pricinglowerbound = -SCIPinfinity(scip_);
   if(lowerbound != NULL)
      *lowerbound = -SCIPinfinity(scip_);

   maxcols = MAX(MAX(farkaspricing->getMaxvarsround(),reducedcostpricing->getMaxvarsround()),reducedcostpricing->getMaxvarsroundroot()); /*lint !e666*/

   SCIP_CALL( SCIPallocBlockMemoryArray(scip_, &ncols, pricerdata->npricingprobs) );
   SCIP_CALL( SCIPallocBlockMemoryArray(scip_, &cols, pricerdata->npricingprobs) );
   SCIP_CALL( SCIPallocBlockMemoryArray(scip_, &pricingstatus, pricerdata->npricingprobs) );
   SCIP_CALL( SCIPallocBlockMemoryArray(scip_, &bestobjvals, pricerdata->npricingprobs) );

   BMSclearMemoryArray(ncols, pricerdata->npricingprobs);

   for( i = 0; i < pricerdata->npricingprobs; i++ )
   {
      SCIP_CALL( SCIPallocMemoryArray(scip_, &(cols[i]), maxcols) ); /*lint !e866*/
   }

   enableppcuts = FALSE;
   SCIP_CALL( SCIPgetBoolParam(GCGmasterGetOrigprob(scip_), "sepa/basis/enableppcuts", &enableppcuts) );
   /** add pool cuts to sepa basis */
   if(enableppcuts && SCIPgetCurrentNode(scip_) != SCIPgetRootNode(scip_))
   {
      for( i = 0; i < pricerdata->npricingprobs; i++ )
      {
         if(GCGisPricingprobRelevant(origprob, i))
         {
            SCIP_CALL( SCIPsetIntParam(pricerdata->pricingprobs[i], "branching/pscost/priority", 2000) );
            SCIP_CALL( SCIPsetIntParam(pricerdata->pricingprobs[i], "propagating/maxroundsroot", 1000) );
            SCIP_CALL( SCIPsetPresolving(pricerdata->pricingprobs[i], SCIP_PARAMSETTING_DEFAULT, TRUE) );
         }
      }
   }

#ifdef _OPENMP
      if( threads > 0 )
         omp_set_num_threads(threads);
#endif

   #pragma omp parallel for private(j)
   for( i = 0; i < pricerdata->npricingprobs; i++ )
   {
      BMSclearMemoryArray(cols[i], maxcols); /*lint !e866*/
   }

   /* todo: We avoid checking for feasibility of the columns using this hack */
   SCIP_CALL( colpool->updateNode() );

   colpoolupdated = FALSE;

   if( pricerdata->nroundsredcost > 0 && pricetype->getType() == GCG_PRICETYPE_REDCOST )
   {
      SCIP_CALL( SCIPallocBufferArray(scip_, &olddualvalues, pricerdata->npricingprobs) );
      SCIP_CALL( SCIPallocBufferArray(scip_, &olddualconv, pricerdata->npricingprobs) );

      for( i = 0; i < pricerdata->npricingprobs; i++ )
      {
         if( pricerdata->pricingprobs[i] == NULL )
            continue;

         nprobvars = SCIPgetNVars(pricerdata->pricingprobs[i]);

         olddualconv[i] = pricerdata->dualsolconv[i];
         SCIP_CALL( SCIPallocBufferArray(scip_, &(olddualvalues[i]), nprobvars) );

         for( j = 0; j < nprobvars; j++ )
            olddualvalues[i][j] = pricerdata->realdualvalues[i][j];
      }
   }


   do
   {
      bestredcost = 0.0;
      beststabobj = 0.0;
      *bestredcostvalid = isMasterLPOptimal() && optimal && !GCGisBranchruleGeneric( GCGconsMasterbranchGetBranchrule(GCGconsMasterbranchGetActiveCons(scip_)));

      for( i = 0; i < pricerdata->npricingprobs; i++ )
      {
         pricingstatus[i] = SCIP_STATUS_UNKNOWN;
      }
      enablestab = optimal && pricerdata->stabilization && pricetype->getType() == GCG_PRICETYPE_REDCOST
         && !GCGisBranchruleGeneric( GCGconsMasterbranchGetBranchrule(GCGconsMasterbranchGetActiveCons(scip_)))
         /*&& GCGgetNLinkingvars(origprob) == 0 && GCGgetNTransvars(origprob) == 0*/;

      if( enablestab )
      {
         stabilization->updateNode();
         SCIP_CALL( stabilization->updateHybrid() );
      }

<<<<<<< HEAD
//      SCIPinfoMessage(scip_, NULL, "stab = %d\n",stabilized);

      stabilized = stabilized && stabilization->isStabilized();
=======
      stabilized = enablestab && stabilization->isStabilized();
>>>>>>> b161cf90

//      SCIPinfoMessage(scip_, NULL, "stab = %d\n",stabilized);

      /* set objectives of the variables in the pricing sub-MIPs */
      SCIP_CALL( freePricingProblems() );
      SCIP_CALL( setPricingObjs(pricetype, stabilized) );

      /* todo: do this inside the updateRedcostColumnPool */
      if( !colpoolupdated )
      {
         /* update reduced cost of cols in colpool */
         SCIP_CALL( updateRedcostColumnPool(pricetype) );

         SCIP_CALL( colpool->resortColumns() );

         colpoolupdated = TRUE;
      }

      #pragma omp parallel for ordered firstprivate(pricinglowerbound) shared(retcode, optimal, cols, ncols, maxcols,pricetype,bestredcost, beststabobj,bestredcostvalid,nfoundvars,successfulmips,infeasible,pricinghaserror) reduction(+:solvedmips) schedule(static,1)
      for( i = 0; i < pricerdata->npricingprobs; i++ )
      {
         int prob;
         SCIP_RETCODE private_retcode;

         int nvarsfound = nfoundvars;
         prob = pricerdata->permu[i];

         #pragma omp flush(retcode)
         if( pricerdata->pricingprobs[prob] == NULL || retcode != SCIP_OKAY)
            goto done;

         #pragma omp flush(infeasible,nfoundvars,successfulmips)
         if( (abortPricing(pricetype, nfoundvars, solvedmips, successfulmips, optimal) || infeasible) )
         {
            goto done;
         }
         private_retcode = generateColumnsFromPricingProblem(prob, pricetype, optimal, &pricinglowerbound, cols[prob], maxcols, &ncols[prob], &pricingstatus[prob]);
         SCIPdebugMessage("ncols: %d, pricinglowerbound: %.4g\n", ncols[prob], pricinglowerbound);
         #pragma omp ordered
         {
            #pragma omp critical (retcode)
            retcode = private_retcode;

            #pragma omp atomic
            infeasible |= ( pricingstatus[prob] == SCIP_STATUS_INFEASIBLE); /*lint !e514*/

            #pragma omp atomic
            pricinghaserror |= (pricingstatus[prob] == SCIP_STATUS_UNKNOWN); /*lint !e514*/

            if( !infeasible )
            {
               #pragma omp atomic
               nfoundvars += countPricedVariables(pricetype, prob, cols[prob], ncols[prob] );
            }

            if( nvarsfound < nfoundvars )
            {
               #pragma omp atomic
               ++successfulmips;
            }
         }

         if( optimal && ncols[prob] > 0)
         {
            SCIP_Real convdual = 0.0;
            SCIP_CONS* cons = GCGgetConvCons(origprob, prob);

            if( enablestab )
               convdual = stabilization->convGetDual(prob);
            else
               convdual = pricetype->consGetDual(scip_, cons);

            #pragma omp atomic
            beststabobj += GCGgetNIdenticalBlocks(origprob, prob) * pricinglowerbound;

            #pragma omp atomic write
            bestobjvals[prob] = GCGgetNIdenticalBlocks(origprob, prob) * pricinglowerbound;

            if( !GCGcolIsRay(cols[prob][0]) )
            {
               #pragma omp atomic
               dualconvsum += GCGgetNIdenticalBlocks(origprob, prob) * convdual;
            }
            #pragma omp atomic
            bestredcost += GCGgetNIdenticalBlocks(origprob, prob) * GCGcolGetRedcost(cols[prob][0]);

         }

         #pragma omp atomic
         solvedmips++;

      done:
         ;
      }

      SCIP_CALL( retcode );

      if( infeasible )
         break;

      for( i = 0; i < pricerdata->npricingprobs && *bestredcostvalid; ++i )
      {
         int prob;
         prob = pricerdata->permu[i];
         if( pricerdata->pricingprobs[prob] == NULL )
            continue;

         if( !isPricingOptimal(pricerdata->pricingprobs[prob], pricingstatus[prob]) )
         {
            SCIPdebugMessage("Pricing prob %d was not solved to optimality, reduced cost invalid\n", prob);
            *bestredcostvalid = FALSE;
         }
      }

      if( enablestab && (pricetype->getType() == GCG_PRICETYPE_REDCOST) )
      {
         SCIP_Real beststabredcost;
         SCIP_Real lowerboundcandidate;
         SCIP_Real stabdualval = 0.0;
         GCG_COL** pricingcols = NULL;
         assert(lowerbound != NULL);

         SCIP_CALL( getStabilizedDualObjectiveValue(&stabdualval) );
         lowerboundcandidate = stabdualval + beststabobj;
         SCIPdebugMessage("lowerboundcandidate: %.8g stabdualval %.8g, besttabobj %.8g\n", lowerboundcandidate, stabdualval, beststabobj);

         beststabredcost = beststabobj - dualconvsum;

         if( *bestredcostvalid )
         {
            SCIP_Bool enableppobjcg;

            SCIP_CALL( SCIPallocBufferArray(scip_, &pricingcols, pricerdata->npricingprobs) );
            BMSclearMemoryArray(pricingcols, pricerdata->npricingprobs);

            for( i = 0; i < pricerdata->npricingprobs; ++i )
            {
               if( pricerdata->pricingprobs[i] != NULL )
               {
                  assert(ncols[i] > 0);
                  pricingcols[i] = cols[i][0];
               }
            }
            /* update subgradient product before a potential change of the stability center */
            stabilization->updateSubgradientProduct(pricingcols);

            SCIP_CALL( stabilization->updateStabilityCenter(lowerboundcandidate, bestobjvals, pricingcols) );
            *lowerbound = MAX(*lowerbound, lowerboundcandidate);

            SCIP_CALL( SCIPgetBoolParam(GCGmasterGetOrigprob(scip_), "sepa/basis/enableppobjcg", &enableppobjcg) );
            if(enableppobjcg && SCIPgetCurrentNode(scip_) == SCIPgetRootNode(scip_) )
            {
               for(i = 0; i < pricerdata->npricingprobs; ++i)
               {
                  if(!GCGisPricingprobRelevant(GCGmasterGetOrigprob(scip_), i))
                     continue;

                  SCIP_CALL( SCIPsepaBasisAddPPObjConss(scip_, i, bestobjvals[i], TRUE) );
               }
            }
         }

         SCIPdebugMessage("Checking whether stabilization information must be updated (stabilized = %ud, nfoundvars = %d, optimal = %ud, *bestredcostvalid = %ud\n", stabilized, nfoundvars, optimal, *bestredcostvalid);

         if( nfoundvars == 0 )
         {
            SCIPdebugMessage("enabling mispricing schedule\n");
            stabilization->activateMispricingSchedule();
            stabilization->updateAlphaMisprice();
         }
         else if( *bestredcostvalid && !SCIPisGE(scip_, beststabredcost, 0.0) )
         {
            if( stabilization->isInMispricingSchedule() )
               stabilization->disablingMispricingSchedule();
            stabilization->updateAlpha(pricingcols);
         }
         if( *bestredcostvalid )
            SCIPfreeBufferArray(scip_, &pricingcols);
      }
      else if( *bestredcostvalid && (pricetype->getType() == GCG_PRICETYPE_REDCOST) )
      {
         SCIP_Bool enableppobjcg;
         SCIP_Real lowerboundcandidate;
         assert(lowerbound != NULL );
         lowerboundcandidate = SCIPgetLPObjval(scip_) + bestredcost; /*lint !e666*/
         SCIPdebugMessage("*lowerbound: %.8g lowerboundcandidate: %.8g bestredcost %.8g\n", *lowerbound, lowerboundcandidate, bestredcost);
         *lowerbound = MAX(*lowerbound, lowerboundcandidate);
         if(stabilization->isInMispricingSchedule())
            stabilization->disablingMispricingSchedule();

         SCIP_CALL( SCIPgetBoolParam(GCGmasterGetOrigprob(scip_), "sepa/basis/enableppobjcg", &enableppobjcg) );

         if(enableppobjcg && SCIPgetCurrentNode(scip_) == SCIPgetRootNode(scip_) )
         {
            for(i = 0; i < pricerdata->npricingprobs; ++i)
            {
               if(!GCGisPricingprobRelevant(GCGmasterGetOrigprob(scip_), i))
                  continue;

               SCIP_CALL( SCIPsepaBasisAddPPObjConss(scip_, i, bestobjvals[i], TRUE) );
            }
         }
      }

      /* if no column has negative reduced cost, add columns to colpool or free them */
      if( nfoundvars == 0 )
      {
         for( i = 0; i < pricerdata->npricingprobs; ++i )
         {
            for( j = 0; j < ncols[i]; ++j )
            {
               SCIP_Bool success;

               success = FALSE;

               SCIP_CALL( colpool->addCol(cols[i][j], &success) );

               if( !success )
               {
                  GCGfreeGcgCol(&cols[i][j]);
                  SCIPdebugMessage("Freeing column %d of prob %d.\n", j, i);
               }
            }
            ncols[i] = 0;
         }
      }
   }
   while( stabilized && nfoundvars == 0 );

#ifndef NDEBUG
   oldnfoundvars = nfoundvars;
#endif

#ifdef _OPENMP
   SCIPdebugMessage("We are here with currently %d threads.\n", omp_get_num_threads());
#endif

   /** @todo perhaps solve remaining pricing problems, if only few left? */
   /** @todo solve all pricing problems all k iterations? */
   nfoundvars = 0;

   for( i = 0; i < pricerdata->npricingprobs; ++i )
   {
      int prob;
      prob = pricerdata->permu[i];
      if( pricerdata->pricingprobs[prob] == NULL )
         continue;

      nfoundvarsprob = 0;

      for( j = 0; j < ncols[prob]; ++j )
      {
         /** add variable only if we cannot abort */
         if( !infeasible &&
             (nfoundvarsprob <= pricerdata->maxsolsprob &&
             (pricetype->getType() == GCG_PRICETYPE_REDCOST || nfoundvarsprob < pricetype->getMaxvarsround()) &&
             (pricetype->getType() == GCG_PRICETYPE_FARKAS || ((nfoundvarsprob < pricetype->getMaxvarsround() || GCGisRootNode(scip_) ) &&
             (nfoundvarsprob < reducedcostpricing->getMaxvarsroundroot() || !GCGisRootNode(scip_))))) )
         {
            SCIPdebugMessage("Solution %d/%d of prob %d: ", j+1, ncols[prob], prob);

            SCIP_CALL( colpool->addCol(cols[prob][j], &added) );

            if( !added )
            {
               GCGfreeGcgCol( &cols[prob][j]);
               SCIPdebugPrintf("not added.\n");
            }
            else
            {
               SCIPdebugPrintf("added to column pool.\n");
            }
         }
         else
         {
            GCGfreeGcgCol(&cols[prob][j]);
         }
      }

   }

   assert(oldnfoundvars >= nfoundvars);

   for( i = 0; i < pricerdata->npricingprobs; ++i )
   {
      SCIPfreeMemoryArray(scip_, &(cols[i]));
   }

   SCIP_CALL( priceColumnPool(pricetype, &nfoundvars) );

   SCIP_CALL( colpool->deleteOldestColumns() );

   SCIPfreeBlockMemoryArray(scip_, &cols, pricerdata->npricingprobs);
   SCIPfreeBlockMemoryArray(scip_, &ncols, pricerdata->npricingprobs);
   SCIPfreeBlockMemoryArray(scip_, &pricingstatus, pricerdata->npricingprobs);
   SCIPfreeBlockMemoryArray(scip_, &bestobjvals, pricerdata->npricingprobs);

   enableppcuts = FALSE;
   SCIP_CALL( SCIPgetBoolParam(GCGmasterGetOrigprob(scip_), "sepa/basis/enableppcuts", &enableppcuts) );

   /** add pool cuts to sepa basis */
   if(enableppcuts && SCIPgetCurrentNode(scip_) == SCIPgetRootNode(scip_))
   {
      for( j = 0; j < pricerdata->npricingprobs; j++ )
      {
         if( pricerdata->pricingprobs[j] != NULL
            && SCIPgetStage(pricerdata->pricingprobs[j]) >= SCIP_STAGE_SOLVING)
         {
            SCIP_CUT** cuts;
            int ncuts;

            ncuts = SCIPgetNPoolCuts(pricerdata->pricingprobs[j]);
            cuts = SCIPgetPoolCuts(pricerdata->pricingprobs[j]);

            for( i = 0; i < ncuts; ++i )
            {
               SCIP_ROW* row;
               row = SCIPcutGetRow(cuts[i]);

               if( !SCIProwIsLocal(row) && SCIProwGetRank(row) >=1 && nfoundvars == 0 )
                  SCIP_CALL( GCGsepaBasisAddPricingCut(scip_, j, row) );
            }
         }
      }
   }


   /* free the pricingproblems if they exist and need to be freed */
   SCIP_CALL( freePricingProblems() );
   *pnfoundvars = nfoundvars;

   if( infeasible )
   {
      *result = SCIP_SUCCESS;
   }
   else if( *pnfoundvars > 0)
      *result = SCIP_SUCCESS;
   else if( pricinghaserror )
      *result = SCIP_DIDNOTRUN;

   if( pricerdata->nroundsredcost > 0 && pricetype->getType() == GCG_PRICETYPE_REDCOST && pricerdata->nrootbounds != pricerdata->dualdiffround )
   {
      SCIP_Real dualdiff;

      SCIP_CALL( computeDualDiff(olddualvalues, olddualconv, pricerdata->realdualvalues, pricerdata->dualsolconv, &dualdiff) );

      for( i = 0; i < pricerdata->npricingprobs; i++ )
      {
         if( pricerdata->pricingprobs[i] == NULL )
            continue;
         SCIPfreeBufferArray(scip_, &(olddualvalues[i]));
      }
      SCIPfreeBufferArray(scip_, &olddualvalues);
      SCIPfreeBufferArray(scip_, &olddualconv);

      pricerdata->dualdiffround = pricerdata->nrootbounds;
      pricerdata->dualdiff = dualdiff;
   }
   else if( pricerdata->nrootbounds != pricerdata->dualdiffround )
   {
      pricerdata->dualdiff = 0.0;
   }


   return SCIP_OKAY;
}

/** update reduced cost of columns in column pool */
SCIP_RETCODE ObjPricerGcg::updateRedcostColumnPool(
   PricingType*          pricetype           /**< type of pricing: reduced cost or Farkas */
   )
{
   GCG_COL** cols;
   int ncols;

   int i;

   ncols = colpool->getNCols();
   cols = colpool->getCols();

   for( i = 0; i < ncols; ++i )
   {
      GCG_COL* col;
      SCIP_Real redcost;

      col = cols[i];

      redcost = computeRedCostGcgCol(pricetype, col, NULL);

      SCIP_CALL( GCGcolUpdateRedcost(col, redcost, TRUE) );
   }

   return SCIP_OKAY;
}

/** method to price new columns from Column Pool */
SCIP_RETCODE ObjPricerGcg::priceColumnPool(
   PricingType*          pricetype,          /**< type of pricing: reduced cost or Farkas */
   int*                  pnfoundvars         /**< pointer to store number of priced variables */
   )
{
   int* nfoundvarsprob;
   int nfoundvars;

   int npricingprobs;

   int i;

   npricingprobs = pricerdata->npricingprobs;
   nfoundvars = 0;

   SCIP_CALL( SCIPallocBufferArray(scip_, &nfoundvarsprob, npricingprobs) );  /*lint !e530*/

   for( i = 0; i < npricingprobs; ++i )
   {
      nfoundvarsprob[i] = 0;
   }

   while( (colpool->getNCols() > 0 &&
      (pricetype->getType() == GCG_PRICETYPE_REDCOST || nfoundvars < pricetype->getMaxvarsround()) &&
      (pricetype->getType() == GCG_PRICETYPE_FARKAS || ((nfoundvars < pricetype->getMaxvarsround() || GCGisRootNode(scip_) ) &&
      (nfoundvars < reducedcostpricing->getMaxvarsroundroot() || !GCGisRootNode(scip_))))) )
   {

      SCIP_Real redcost;
      int probnr;

      redcost = colpool->getBestColRedcost();
      probnr = colpool->getBestColProbNr();

      SCIPdebugMessage("bestredcost = %g\n", redcost);

      /** add variable only if we cannot abort */
      if( nfoundvarsprob[probnr] <= pricerdata->maxsolsprob &&  SCIPisDualfeasNegative(scip_, redcost) )
      {
         SCIP_Bool added;
         GCG_COL* gcgcol;

         SCIP_CALL( colpool->getBestCol(&gcgcol) );

         /* todo: get column and add it */
         SCIP_CALL( createNewMasterVarFromGcgCol(scip_, pricetype, gcgcol, FALSE, &added, NULL) );

         assert(added);
         ++(nfoundvarsprob[probnr]);
         ++nfoundvars;

         GCGfreeGcgCol(&gcgcol);

         SCIPdebugMessage("added\n");
      }
      else
      {
         SCIPdebugMessage("not added\n");
         break;
      }
   }

   SCIPfreeBufferArray(scip_, &nfoundvarsprob);

   SCIPdebugMessage("nfoundvars = %d\n", nfoundvars);

   *pnfoundvars = nfoundvars;

   return SCIP_OKAY;
}

/** set pricing objectives */
extern "C"
SCIP_RETCODE GCGsetPricingObjs(
   SCIP*                 scip,               /**< SCIP data structure */
   SCIP_Real*            dualsolconv         /**< array of dual solutions corresponding to convexity constraints */
)
{
  ObjPricerGcg* pricer;
  SCIP_Bool stabilizationtmp;
  int i;

  assert(scip != NULL);

  pricer = static_cast<ObjPricerGcg*>(SCIPfindObjPricer(scip, PRICER_NAME));
  assert(pricer != NULL);

  stabilizationtmp = pricer->pricerdata->stabilization;

  pricer->pricerdata->stabilization = FALSE;

  SCIP_CALL( pricer->setPricingObjs(pricer->getReducedCostPricingNonConst(), FALSE) );

  if(dualsolconv != NULL)
  {
     for(i = 0; i < pricer->pricerdata->npricingprobs; ++i)
     {
        dualsolconv[i] = pricer->pricerdata->dualsolconv[i];
     }
  }
  pricer->pricerdata->stabilization = stabilizationtmp;

  return SCIP_OKAY;
}

/** performs the pricing routine, gets the type of pricing that should be done: farkas or redcost pricing */
SCIP_RETCODE ObjPricerGcg::priceNewVariables(
   PricingType*          pricetype,          /**< type of the pricing */
   SCIP_RESULT*          result,             /**< result pointer */
   SCIP_Real*            lowerbound          /**< lowerbound pointer */
   )
{
   int nfoundvars;
   SCIP_Bool bestredcostvalid;

   assert(result != NULL);
   assert(lowerbound != NULL || pricetype->getType() == GCG_PRICETYPE_FARKAS);
   assert(pricerdata != NULL);

   if( lowerbound != NULL )
      *lowerbound = -SCIPinfinity(scip_);

   GCGpricerPrintInfo(scip_, pricerdata, "nvars = %d, current LP objval = %g, time = %f, node = %lld\n",
         SCIPgetNVars(scip_), SCIPgetLPObjval(scip_), SCIPgetSolvingTime(scip_), SCIPgetNNodes(scip_));

   if( pricetype->getType() == GCG_PRICETYPE_REDCOST )
   {
      assert(result != NULL);

      /* terminate early, if applicable */
      if( canPricingBeAborted() )
      {
         *result = SCIP_DIDNOTRUN;
         return SCIP_OKAY;
      }
   }

   *result = SCIP_SUCCESS;

   pricetype->incCalls();

   pricerdata->calls++;
   nfoundvars = 0;

   sortPricingProblemsByScore();

   bestredcostvalid = TRUE;

   if( pricerdata->useheurpricing )
   {
      SCIP_CALL( performPricing(pricetype, FALSE, result, &nfoundvars, lowerbound, &bestredcostvalid) );
   }

   /* if no variables were found so far, solve the pricing MIPs to optimality and check whether
    * solutions corresponding to variables with negative reduced costs where found
    */
   if( nfoundvars == 0 )
   {
      SCIP_CALL( performPricing(pricetype, TRUE, result, &nfoundvars, lowerbound, &bestredcostvalid) );
   }

   if( pricetype->getType() == GCG_PRICETYPE_REDCOST && bestredcostvalid )
   {
      assert(lowerbound != NULL);
      GCGpricerPrintInfo(scip_, pricerdata, "lower bound = %g\n", *lowerbound);

      pricerdata->eagerage = 0;
   }


   SCIPdebugMessage("%s pricing: found %d new vars\n", (pricetype->getType() == GCG_PRICETYPE_REDCOST ? "Redcost" : "Farkas"), nfoundvars);

   if( GCGisRootNode(scip_) && pricetype->getType() == GCG_PRICETYPE_REDCOST && pricetype->getCalls() > 0 )
   {
      double degeneracy = 0.0;

      SCIP_CALL( computeCurrentDegeneracy(&degeneracy) );

      pricerdata->rootnodedegeneracy = degeneracy;

      /* Complicated calculation for numerical stability:
       *     E[\sum_{i=1}^n x_i] = (E[\sum_{i=1}^{n-1} x_i]*(n-1) + x_n)/n
       *     E[\sum_{i=1}^n x_i] = E[\sum_{i=1}^{n-1} x_i]*(n-1)/n + x_n/n
       * <=> E[\sum_{i=1}^n x_i] = E[\sum_{i=1}^{n-1} x_i]-E[\sum_{i=1}^{n-1} x_i]/n + x_n/n
       * <=> E_n = E_{n-1} - E_{n-1}/n + x_n/n
       * <=> E -= E/n - x_n/n
       */
      ++pricerdata->ndegeneracycalcs;
      pricerdata->avgrootnodedegeneracy -= (pricerdata->avgrootnodedegeneracy/(pricerdata->ndegeneracycalcs) - degeneracy/(pricerdata->ndegeneracycalcs));
   }

   return SCIP_OKAY;
}

/*
 * Callback methods of variable pricer
 */

 ObjPricerGcg::ObjPricerGcg(
    SCIP*              scip,               /**< SCIP data structure */
    SCIP*              origscip,           /**< SCIP data structure of original problem */
    const char*        name,               /**< name of variable pricer */
    const char*        desc,               /**< description of variable pricer */
    int                priority,           /**< priority of the variable pricer */
    SCIP_Bool          delay,
    SCIP_PRICERDATA*   p_pricerdata
    ) : ObjPricer(scip, name, desc, priority, delay), colpool(NULL), reducedcostpricing(NULL), farkaspricing(NULL), stabilization(NULL)
 {

    assert(origscip!= NULL);
    pricerdata = p_pricerdata;
    origprob = origscip;
 }

/** destructor of variable pricer to free user data (called when SCIP is exiting) */
SCIP_DECL_PRICERFREE(ObjPricerGcg::scip_free)
{
   assert(scip == scip_);
   SCIP_CALL( solversFree() );

   SCIPfreeMemoryArray(scip, &pricerdata->solvers);

   /* free memory for pricerdata*/
   if( pricerdata != NULL )
   {
      SCIPfreeMemory(scip, &pricerdata);
   }

   if( reducedcostpricing != NULL )
      delete reducedcostpricing;

   if( farkaspricing != NULL )
      delete farkaspricing;

   SCIPpricerSetData(pricer, NULL);
   return SCIP_OKAY;
}


/** initialization method of variable pricer (called after problem was transformed) */
SCIP_DECL_PRICERINIT(ObjPricerGcg::scip_init)
{ /*lint --e{715}*/
   assert(scip == scip_);
   assert(reducedcostpricing != NULL);
   assert(farkaspricing != NULL);

   SCIP_CALL( solversInit() );

   SCIP_CALL( reducedcostpricing->resetCalls() );
   SCIP_CALL( farkaspricing->resetCalls() );

   return SCIP_OKAY;
}


/** deinitialization method of variable pricer (called before transformed problem is freed) */
SCIP_DECL_PRICEREXIT(ObjPricerGcg::scip_exit)
{ /*lint --e{715}*/
   assert(scip == scip_);
   SCIP_CALL( solversExit() );

   return SCIP_OKAY;
}


/** solving process initialization method of variable pricer (called when branch and bound process is about to begin) */
SCIP_DECL_PRICERINITSOL(ObjPricerGcg::scip_initsol)
{
   int i;
   int norigvars;
   SCIP_Bool discretization;
   SCIP_CONS** masterconss;
   int nmasterconss;
   int origverblevel;

   assert(scip == scip_);
   assert(pricer != NULL);
   assert(pricerdata != NULL);

   /* at the beginning, the output of the master problem gets the same verbosity level
    * as the output of the original problem */
   SCIP_CALL( SCIPgetIntParam(origprob, "display/verblevel", &origverblevel) );
   SCIP_CALL( SCIPsetIntParam(scip, "display/verblevel", origverblevel) );

   pricerdata->currnodenr = -1;
   pricerdata->eagerage = 0;

   nmasterconss = GCGgetNMasterConss(origprob);
   masterconss = GCGgetMasterConss(origprob);

   /* init array containing all pricing problems */
   pricerdata->npricingprobs = GCGgetNPricingprobs(origprob);
   SCIP_CALL( SCIPallocBlockMemoryArray(scip, &(pricerdata->pricingprobs), pricerdata->npricingprobs) );
   SCIP_CALL( SCIPallocBlockMemoryArray(scip, &(pricerdata->npointsprob), pricerdata->npricingprobs) );
   SCIP_CALL( SCIPallocBlockMemoryArray(scip, &(pricerdata->nraysprob), pricerdata->npricingprobs) );

   SCIP_CALL( SCIPallocBlockMemoryArray(scip, &(pricerdata->farkascallsdist), pricerdata->npricingprobs) );
   SCIP_CALL( SCIPallocBlockMemoryArray(scip, &(pricerdata->farkasfoundvars), pricerdata->npricingprobs) );
   SCIP_CALL( SCIPallocBlockMemoryArray(scip, &(pricerdata->farkasnodetimedist), pricerdata->npricingprobs) );

   SCIP_CALL( SCIPallocBlockMemoryArray(scip, &(pricerdata->redcostcallsdist), pricerdata->npricingprobs) );
   SCIP_CALL( SCIPallocBlockMemoryArray(scip, &(pricerdata->redcostfoundvars), pricerdata->npricingprobs) );
   SCIP_CALL( SCIPallocBlockMemoryArray(scip, &(pricerdata->redcostnodetimedist), pricerdata->npricingprobs) );

   SCIP_CALL( SCIPallocBlockMemoryArray(scip, &(pricerdata->realdualvalues), pricerdata->npricingprobs) );

   SCIP_CALL( SCIPallocMemoryArray(scip, &(pricerdata->nodetimehist), PRICER_STAT_ARRAYLEN_TIME) ); /*lint !e506*/
   SCIP_CALL( SCIPallocMemoryArray(scip, &(pricerdata->foundvarshist), PRICER_STAT_ARRAYLEN_VARS) ); /*lint !e506*/

   BMSclearMemoryArray(pricerdata->nodetimehist, PRICER_STAT_ARRAYLEN_TIME);
   BMSclearMemoryArray(pricerdata->foundvarshist, PRICER_STAT_ARRAYLEN_VARS);

   pricerdata->oldvars=0;

   pricerdata->npricingprobsnotnull = 0;

   for( i = 0; i < pricerdata->npricingprobs; i++ )
   {

      pricerdata->farkascallsdist[i] = 0;
      pricerdata->farkasfoundvars[i] = 0;
      pricerdata->farkasnodetimedist[i] = 0;
      pricerdata->redcostcallsdist[i] = 0;
      pricerdata->redcostfoundvars[i] = 0;
      pricerdata->redcostnodetimedist[i]= 0;


      if( GCGisPricingprobRelevant(origprob, i) )
      {
         pricerdata->pricingprobs[i] = GCGgetPricingprob(origprob, i);
         pricerdata->npricingprobsnotnull++;
         SCIP_CALL( SCIPallocMemoryArray(scip, &(pricerdata->realdualvalues[i]), SCIPgetNVars(pricerdata->pricingprobs[i])) ); /*lint !e666 !e866*/
      }
      else
      {
         pricerdata->realdualvalues[i] = NULL;
         pricerdata->pricingprobs[i] = NULL;
      }
      pricerdata->npointsprob[i] = 0;
      pricerdata->nraysprob[i] = 0;
   }

   /* alloc memory for arrays of reduced cost */
   SCIP_CALL( SCIPallocBlockMemoryArray(scip, &(pricerdata->dualsolconv), pricerdata->npricingprobs) );
   SCIP_CALL( SCIPallocBlockMemoryArray(scip, &(pricerdata->score), pricerdata->npricingprobs) );
   SCIP_CALL( SCIPallocBlockMemoryArray(scip, &(pricerdata->permu), pricerdata->npricingprobs) );

   /* alloc memory for solution values of variables in pricing problems */
   norigvars = SCIPgetNOrigVars(origprob);
   SCIP_CALL( SCIPallocMemoryArray(scip, &(pricerdata->solvals), norigvars) );

   SCIP_CALL( SCIPcreateCPUClock(scip, &(pricerdata->freeclock)) );
   SCIP_CALL( SCIPcreateCPUClock(scip, &(pricerdata->transformclock)) );

   pricerdata->solvedsubmipsoptimal = 0;
   pricerdata->solvedsubmipsheur = 0;
   pricerdata->calls = 0;
   pricerdata->pricingiters = 0;

   /* set variable type for master variables */
   SCIP_CALL( SCIPgetBoolParam(origprob, "relaxing/gcg/discretization", &discretization) );
   if( discretization )
   {
      pricerdata->vartype = SCIP_VARTYPE_INTEGER;
   }
   else
   {
      pricerdata->vartype = SCIP_VARTYPE_CONTINUOUS;
   }

   SCIP_CALL( SCIPhashmapCreate(&(pricerdata->mapcons2idx), SCIPblkmem(scip), 10 * nmasterconss +1) );
   for( i = 0; i < nmasterconss; i++ )
   {
      SCIP_CALL( SCIPhashmapInsert(pricerdata->mapcons2idx, masterconss[i], (void*)(size_t)i) );
      assert((int)(size_t)SCIPhashmapGetImage(pricerdata->mapcons2idx, masterconss[i]) == i); /*lint !e507*/
   }

   pricerdata->npricedvars = 0;
   pricerdata->maxpricedvars = 50;
   SCIP_CALL( SCIPallocBlockMemoryArray(scip, &pricerdata->pricedvars, pricerdata->maxpricedvars) );

   pricerdata->rootlpsol = NULL;
   pricerdata->rootfarkastime = 0.0;
   pricerdata->dualdiff = 0.0;
   pricerdata->dualdiffround = -1;
   pricerdata->nrootbounds = 0;
   pricerdata->maxrootbounds = 50;
   SCIP_CALL( SCIPallocBlockMemoryArray(scip, &pricerdata->rootpbs, pricerdata->maxrootbounds) );
   SCIP_CALL( SCIPallocBlockMemoryArray(scip, &pricerdata->rootdbs, pricerdata->maxrootbounds) );
   SCIP_CALL( SCIPallocBlockMemoryArray(scip, &pricerdata->roottimes, pricerdata->maxrootbounds) );
   SCIP_CALL( SCIPallocBlockMemoryArray(scip, &pricerdata->rootdualdiffs, pricerdata->maxrootbounds) );
   SCIP_CALL( SCIPallocBlockMemoryArray(scip, &pricerdata->dualvalues, pricerdata->maxrootbounds) );
   SCIP_CALL( SCIPallocBlockMemoryArray(scip, &pricerdata->dualsolconvs, pricerdata->maxrootbounds) );

   pricerdata->rootnodedegeneracy = 0.0;
   pricerdata->avgrootnodedegeneracy = 0.0;
   pricerdata->ndegeneracycalcs = 0;

   SCIP_CALL( solversInitsol() );

   createStabilization();
   SCIP_CALL( stabilization->setNLinkingconss(GCGgetNVarLinkingconss(origprob)) );
   SCIP_CALL( stabilization->setNConvconss(GCGgetNPricingprobs(origprob)) );

   createColpool();

   SCIP_CALL( SCIPactivateEventHdlrDisplay(scip_) );

   return SCIP_OKAY;
}


/** solving process deinitialization method of variable pricer (called before branch and bound process data is freed) */
SCIP_DECL_PRICEREXITSOL(ObjPricerGcg::scip_exitsol)
{
   int i;

   assert(scip == scip_);
   assert(pricer != NULL);
   assert(pricerdata != NULL);

   SCIP_CALL( solversExitsol() );

   if( stabilization != NULL )
      delete stabilization;

   stabilization = NULL;

   if( colpool != NULL )
      delete colpool;

   colpool = NULL;

   SCIPhashmapFree(&(pricerdata->mapcons2idx));

   SCIPfreeBlockMemoryArray(scip, &(pricerdata->pricingprobs), pricerdata->npricingprobs);
   SCIPfreeBlockMemoryArray(scip, &(pricerdata->npointsprob), pricerdata->npricingprobs);
   SCIPfreeBlockMemoryArray(scip, &(pricerdata->nraysprob), pricerdata->npricingprobs);

   SCIPfreeBlockMemoryArray(scip, &(pricerdata->farkascallsdist), pricerdata->npricingprobs);
   SCIPfreeBlockMemoryArray(scip, &(pricerdata->farkasfoundvars), pricerdata->npricingprobs);
   SCIPfreeBlockMemoryArray(scip, &(pricerdata->farkasnodetimedist), pricerdata->npricingprobs);

   SCIPfreeBlockMemoryArray(scip, &(pricerdata->redcostcallsdist), pricerdata->npricingprobs);
   SCIPfreeBlockMemoryArray(scip, &(pricerdata->redcostfoundvars), pricerdata->npricingprobs);
   SCIPfreeBlockMemoryArray(scip, &(pricerdata->redcostnodetimedist), pricerdata->npricingprobs);


   SCIPfreeBlockMemoryArray(scip, &(pricerdata->dualsolconv), pricerdata->npricingprobs);
   SCIPfreeBlockMemoryArray(scip, &(pricerdata->score), pricerdata->npricingprobs);
   SCIPfreeBlockMemoryArray(scip, &(pricerdata->permu), pricerdata->npricingprobs);

   SCIPfreeMemoryArray(scip, &(pricerdata->solvals));

   SCIPfreeMemoryArrayNull(scip, &(pricerdata->nodetimehist));
   SCIPfreeMemoryArrayNull(scip, &(pricerdata->foundvarshist));

   pricerdata->nodetimehist = NULL;
   pricerdata->foundvarshist = NULL;

   for( i = 0; i < pricerdata->npricedvars; i++ )
   {
      SCIP_CALL( SCIPdropVarEvent(scip, pricerdata->pricedvars[i], SCIP_EVENTTYPE_VARDELETED,
            pricerdata->eventhdlr, NULL, -1) );

      SCIP_CALL( SCIPreleaseVar(scip, &pricerdata->pricedvars[i]) );
   }
   SCIPfreeBlockMemoryArray(scip, &pricerdata->pricedvars, pricerdata->maxpricedvars);
   pricerdata->maxpricedvars = 0;
   pricerdata->npricedvars = 0;

   SCIPfreeBlockMemoryArray(scip, &pricerdata->rootpbs, pricerdata->maxrootbounds);
   SCIPfreeBlockMemoryArray(scip, &pricerdata->rootdbs, pricerdata->maxrootbounds);
   SCIPfreeBlockMemoryArray(scip, &pricerdata->roottimes, pricerdata->maxrootbounds);
   SCIPfreeBlockMemoryArray(scip, &pricerdata->rootdualdiffs, pricerdata->maxrootbounds);
   SCIPfreeBlockMemoryArray(scip, &pricerdata->dualvalues, pricerdata->maxrootbounds);
   SCIPfreeBlockMemoryArray(scip, &pricerdata->dualsolconvs, pricerdata->maxrootbounds);
   SCIPfreeSol(scip, &pricerdata->rootlpsol);
   pricerdata->rootlpsol = NULL;
   pricerdata->maxrootbounds = 0;
   pricerdata->nrootbounds = 0;
   pricerdata->rootfarkastime = 0.0;
   pricerdata->dualdiff = 0.0;

   SCIP_CALL( SCIPfreeClock(scip, &(pricerdata->freeclock)) );
   SCIP_CALL( SCIPfreeClock(scip, &(pricerdata->transformclock)) );

   for( i = 0; i < pricerdata->npricingprobs; ++i )
   {
      SCIPfreeMemoryArrayNull(scip, &(pricerdata->realdualvalues[i]));
   }
   SCIPfreeBlockMemoryArray(scip, &(pricerdata->realdualvalues), pricerdata->npricingprobs);

   return SCIP_OKAY;
}


/** reduced cost pricing method of variable pricer for feasible LPs */
SCIP_DECL_PRICERREDCOST(ObjPricerGcg::scip_redcost)
{ /*lint -esym(715, stopearly)*/
   SCIP_RETCODE retcode;

   assert(scip == scip_);
   assert(pricer != NULL);
   assert(pricerdata != NULL);
   assert(reducedcostpricing != NULL);
   assert(farkaspricing != NULL);

   *result = SCIP_DIDNOTRUN;

   if( reducedcostpricing->getCalls() == 0 )
   {
      /** @todo This is just a workaround around SCIP stages! */
      if( farkaspricing->getCalls() == 0 )
      {
         SCIP_CALL( GCGconsMasterbranchAddRootCons(scip) );
      }
      SCIPverbMessage(scip, SCIP_VERBLEVEL_NORMAL, NULL, "Starting reduced cost pricing...\n");
   }
   /* update number of reduced cost pricing rounds at the current node */
   if( SCIPgetNNodes(scip) == pricerdata->currnodenr )
   {
      pricerdata->nroundsredcost++;
   }
   else
   {
      pricerdata->currnodenr = SCIPgetNNodes(scip);
      pricerdata->nroundsredcost = 0;
   }

   /* if the number of reduced cost pricing rounds at the current node exceeds the limit (and we are not at the root), stop pricing;
    * we always stop pricing, if the maximum number of reduced cost rounds is set to 0
    */
   if( reducedcostpricing->getMaxrounds() == 0 || (pricerdata->nroundsredcost >= reducedcostpricing->getMaxrounds() && pricerdata->currnodenr != 1) )
   {
      SCIPdebugMessage("pricing aborted at node %lld\n", pricerdata->currnodenr);
      return SCIP_OKAY;
   }

   *result = SCIP_SUCCESS;

   /* perform pricing */
   if( pricerdata->eagerfreq > 0 )
      pricerdata->eagerage++;

   SCIP_CALL( reducedcostpricing->startClock() );
   retcode = priceNewVariables(reducedcostpricing, result, lowerbound);
   SCIP_CALL( reducedcostpricing->stopClock() );

   if( SCIPgetCurrentNode(scip_) == SCIPgetRootNode(scip_) && *result != SCIP_DIDNOTRUN && GCGsepaGetNCuts(scip_) == 0 )
   {
      SCIP_CALL( addRootBounds(SCIPgetLPObjval(scip_), *lowerbound) );
      SCIPdebugMessage("Add bounds, %f\n", *lowerbound);
   }

   return retcode;
}

/** farcas pricing method of variable pricer for infeasible LPs */
SCIP_DECL_PRICERFARKAS(ObjPricerGcg::scip_farkas)
{
   SCIP_RETCODE retcode;
   SCIP_SOL** origsols;
   int norigsols;

   assert(scip == scip_);
   assert(pricer != NULL);
   assert(pricerdata != NULL);
   assert(reducedcostpricing != NULL);
   assert(farkaspricing != NULL);

   *result = SCIP_DIDNOTRUN;

   /** @todo This is just a workaround around SCIP stages! */
   if( reducedcostpricing->getCalls() == 0 && farkaspricing->getCalls() == 0 )
   {
      SCIP_CALL( GCGconsMasterbranchAddRootCons(scip) );
   }

   /* get solutions from the original problem */
   origsols = SCIPgetSols(origprob);
   norigsols = SCIPgetNSols(origprob);
   assert(norigsols >= 0);

   *result = SCIP_SUCCESS;

   /* Add already known solutions for the original problem to the master variable space */
   /** @todo This is just a workaround around SCIP stages! */
   if( farkaspricing->getCalls() == 0 )
   {
      int i;

      for( i = 0; i < norigsols; ++i )
      {
         assert(origsols[i] != NULL);
         SCIPdebugMessage("Transferring original feasible solution found by <%s> to master problem\n",
            SCIPsolGetHeur(origsols[i]) == NULL ? "relaxation" : SCIPheurGetName(SCIPsolGetHeur(origsols[i])));
         SCIP_CALL( GCGmasterTransOrigSolToMasterVars(scip, origsols[i], NULL) );
      }
      /* return if we transferred solutions as the master should be feasible */
      if( norigsols > 0 )
      {
         farkaspricing->incCalls();
         pricerdata->rootfarkastime =  SCIPgetSolvingTime(scip_);
         return SCIP_OKAY;
      }
   }

   SCIP_CALL( farkaspricing->startClock() );
   retcode = priceNewVariables(farkaspricing, result, NULL);
   SCIP_CALL( farkaspricing->stopClock() );

   pricerdata->rootfarkastime =  SCIPgetSolvingTime(scip_);

   return retcode;
}

SCIP_RETCODE ObjPricerGcg::createPricingTypes()
{
   farkaspricing = new FarkasPricing(scip_);
   SCIP_CALL( farkaspricing->addParameters() );
   reducedcostpricing = new ReducedCostPricing(scip_);
   SCIP_CALL( reducedcostpricing->addParameters() );
   return SCIP_OKAY;
}

void ObjPricerGcg::createStabilization()
{
   stabilization = new Stabilization(scip_, reducedcostpricing, pricerdata->hybridascent);
}

void ObjPricerGcg::createColpool()
{
   int actualsize;
   int hardlimit;
   int maxvarsround;

   assert(farkaspricing != NULL);
   assert(reducedcostpricing != NULL);
   assert(pricerdata != NULL);

   maxvarsround = MAX(MAX(farkaspricing->getMaxvarsround(),reducedcostpricing->getMaxvarsround()), reducedcostpricing->getMaxvarsroundroot()); /*lint !e666*/

   actualsize = maxvarsround * pricerdata->npricingprobsnotnull * pricerdata->colpoolsize;

   hardlimit = actualsize + maxvarsround * pricerdata->npricingprobsnotnull;

   colpool = new Colpool(scip_, pricerdata->colpoolagelimit, actualsize, hardlimit);

}
/*
 * variable pricer specific interface methods
 */

/** creates the GCG variable pricer and includes it in SCIP */
extern "C"
SCIP_RETCODE SCIPincludePricerGcg(
   SCIP*                 scip,               /**< SCIP data structure */
   SCIP*                 origprob            /**< SCIP data structure of the original problem */
   )
{  /*lint -esym(429,pricer) */
   ObjPricerGcg* pricer;
   SCIP_PRICERDATA* pricerdata = NULL;

   SCIP_CALL( SCIPallocMemory(scip, &pricerdata) );

   /* initialize solvers array */
   pricerdata->solvers = NULL;
   pricerdata->nsolvers = 0;
   pricerdata->nodetimehist = NULL;
   pricerdata->foundvarshist = NULL;
   pricerdata->realdualvalues = NULL;

   pricer = new ObjPricerGcg(scip, origprob, PRICER_NAME, PRICER_DESC, PRICER_PRIORITY, PRICER_DELAY, pricerdata);
   /* include variable pricer */
   SCIP_CALL( SCIPincludeObjPricer(scip, pricer, TRUE) );

   SCIP_CALL( pricer->createPricingTypes() );

   /* include event handler into master SCIP */
   SCIP_CALL( SCIPincludeEventhdlr(scip, EVENTHDLR_NAME, EVENTHDLR_DESC,
         NULL, eventFreeVardeleted, eventInitVardeleted, eventExitVardeleted,
         eventInitsolVardeleted, eventExitsolVardeleted, eventDeleteVardeleted, eventExecVardeleted,
         NULL) );

   pricerdata->eventhdlr = SCIPfindEventhdlr(scip, EVENTHDLR_NAME);

   SCIP_CALL( SCIPaddIntParam(origprob, "pricing/masterpricer/maxsolsprob",
         "maximal number of variables added for each block in a pricinground",
         &pricerdata->maxsolsprob, FALSE, DEFAULT_MAXSOLSPROB, 0, INT_MAX, NULL, NULL) );

   SCIP_CALL( SCIPaddBoolParam(origprob, "pricing/masterpricer/useheurpricing",
         "should pricing be performed heuristically before solving the MIPs to optimality?",
         &pricerdata->useheurpricing, TRUE, DEFAULT_USEHEURPRICING, NULL, NULL) );

   SCIP_CALL( SCIPaddBoolParam(origprob, "pricing/masterpricer/abortpricingint",
         "should pricing be aborted due to integral objective function?",
         &pricerdata->abortpricingint, TRUE, DEFAULT_ABORTPRICINGINT, NULL, NULL) );

   SCIP_CALL( SCIPaddRealParam(origprob, "pricing/masterpricer/abortpricinggap",
         "gap between dual bound and RMP objective at which pricing is aborted",
         &pricerdata->abortpricinggap, TRUE, DEFAULT_ABORTPRICINGGAP, 0.0, 1.0, NULL, NULL) );

   SCIP_CALL( SCIPaddRealParam(origprob, "pricing/masterpricer/successfulsubmipsrel",
         "part of the submips that are solved and lead to new variables before pricing round is aborted? (1.0 = solve all pricing MIPs)",
         &pricerdata->successfulmipsrel, FALSE, DEFAULT_SUCCESSFULMIPSREL, 0.0, 1.0, NULL, NULL) );

   SCIP_CALL( SCIPaddBoolParam(origprob, "pricing/masterpricer/dispinfos",
         "should additional informations concerning the pricing process be displayed?",
         &pricerdata->dispinfos, FALSE, DEFAULT_DISPINFOS, NULL, NULL) );

   SCIP_CALL( SCIPaddIntParam(origprob, "pricing/masterpricer/sorting",
         "which sorting method should be used to sort the pricing problems (0 = order of pricing problems, 1 = according to dual solution of convexity constraint, 2 = according to reliability from previous round)",
         &pricerdata->sorting, FALSE, DEFAULT_SORTING, 0, 5, NULL, NULL) );

   SCIP_CALL( SCIPaddIntParam(origprob, "pricing/masterpricer/threads",
         "how many threads should be used to concurrently solve the pricing problem (0 to guess threads by OpenMP)",
         &ObjPricerGcg::threads, FALSE, DEFAULT_THREADS, 0, 4096, NULL, NULL) );

   SCIP_CALL( SCIPaddBoolParam(origprob, "pricing/masterpricer/stabilization",
         "should stabilization be performed?",
         &pricerdata->stabilization, FALSE, DEFAULT_STABILIZATION, NULL, NULL) );

   SCIP_CALL( SCIPaddBoolParam(origprob, "pricing/masterpricer/stabilization/hybridascent",
         "should hybridization of smoothing with an ascent method be enabled?",
         &pricerdata->hybridascent, FALSE, DEFAULT_HYBRIDASCENT, NULL, NULL) );

   SCIP_CALL( SCIPaddIntParam(origprob, "pricing/masterpricer/colpoolsize", "actual size is"
      "maxvarsround * npricingprobsnotnull * colpoolsize", &pricerdata->colpoolsize, FALSE,
      DEFAULT_COLPOOL_COLPOOLSIZE, 0, 100, NULL, NULL) );

   SCIP_CALL( SCIPaddIntParam(origprob, "pricing/masterpricer/colpoolagelimit", "maximum age of cols in colpool"
      "(if age limit is set to 0, no columns are stored from the last pricing round)",
         &pricerdata->colpoolagelimit, FALSE, DEFAULT_COLPOOL_AGELIMIT, 0, 100, NULL, NULL) );

   SCIP_CALL( SCIPsetIntParam(scip, "lp/disablecutoff", DEFAULT_DISABLECUTOFF) );
   SCIP_CALL( SCIPaddIntParam(origprob, "pricing/masterpricer/disablecutoff",
         "should the cutoffbound be applied in master LP solving (0: on, 1:off, 2:auto)?",
         &pricerdata->disablecutoff, FALSE, DEFAULT_DISABLECUTOFF, 0, 2, paramChgdDisablecutoff, NULL) );

   SCIP_CALL( SCIPaddIntParam(origprob, "pricing/masterpricer/eagerfreq",
            "frequency at which all pricingproblems should be solved (0 to disable)",
            &pricerdata->eagerfreq, FALSE, DEFAULT_EAGERFREQ, 0, INT_MAX, NULL, NULL) );

   return SCIP_OKAY;
}

/** returns the pointer to the scip instance representing the original problem */
extern "C"
SCIP* GCGmasterGetOrigprob(
   SCIP*                 scip                /**< SCIP data structure */
   )
{
   ObjPricerGcg* pricer;

   assert(scip != NULL);

   pricer = static_cast<ObjPricerGcg*>(SCIPfindObjPricer(scip, PRICER_NAME));
   assert(pricer != NULL);

   return pricer->getOrigprob();
}

/** returns the array of variables that were priced in during the solving process */
extern "C"
SCIP_VAR** GCGmasterGetPricedvars(
   SCIP*                 scip                /**< SCIP data structure */
   )
{
   ObjPricerGcg* pricer;
   SCIP_PRICERDATA* pricerdata;

   assert(scip != NULL);

   pricer = static_cast<ObjPricerGcg*>(SCIPfindObjPricer(scip, PRICER_NAME));
   assert(pricer != NULL);

   pricerdata = pricer->getPricerdata();
   assert(pricerdata != NULL);

   return pricerdata->pricedvars;
}

/** returns the number of variables that were priced in during the solving process */
extern "C"
int GCGmasterGetNPricedvars(
   SCIP*                 scip                /**< SCIP data structure */
   )
{
   ObjPricerGcg* pricer;
   SCIP_PRICERDATA* pricerdata;

   assert(scip != NULL);

   pricer = static_cast<ObjPricerGcg*>(SCIPfindObjPricer(scip, PRICER_NAME));
   assert(pricer != NULL);

   pricerdata = pricer->getPricerdata();
   assert(pricerdata != NULL);

   return pricerdata->npricedvars;
}


/** adds the given constraint and the given position to the hashmap of the pricer */
extern "C"
SCIP_RETCODE GCGmasterAddMasterconsToHashmap(
   SCIP*                 scip,               /**< SCIP data structure */
   SCIP_CONS*            cons,               /**< the constraint that should be added */
   int                   pos                 /**< the position of the constraint in the relaxator's masterconss array */
   )
{
   ObjPricerGcg* pricer;
   SCIP_PRICERDATA* pricerdata;

   assert(scip != NULL);
   assert(cons != NULL);
   assert(pos >= 0);

   pricer = static_cast<ObjPricerGcg*>(SCIPfindObjPricer(scip, PRICER_NAME));
   assert(pricer != NULL);

   pricerdata = pricer->getPricerdata();
   assert(pricerdata != NULL);

   SCIP_CALL( SCIPhashmapInsert(pricerdata->mapcons2idx, cons, (void*)(size_t)pos) );
   assert((int)(size_t)SCIPhashmapGetImage(pricerdata->mapcons2idx, cons) == pos); /*lint !e507*/

   SCIPdebugMessage("Added cons %s (%p) to hashmap with index %d\n", SCIPconsGetName(cons), (void*) cons, pos);

   return SCIP_OKAY;
}

/** sets the optimal LP solution in the pricerdata */
extern "C"
SCIP_RETCODE GCGmasterSetRootLPSol(
   SCIP*                 scip,               /**< SCIP data structure */
   SCIP_SOL**            sol                 /**< pointer to optimal solution to root LP */
   )
{
   ObjPricerGcg* pricer;
   SCIP_PRICERDATA* pricerdata;

   assert(scip != NULL);

   pricer = static_cast<ObjPricerGcg*>(SCIPfindObjPricer(scip, PRICER_NAME));
   assert(pricer != NULL);

   pricerdata = pricer->getPricerdata();
   assert(pricerdata != NULL);

   pricerdata->rootlpsol = *sol;

   return SCIP_OKAY;
}

/** gets the optimal LP solution in the pricerdata */
extern "C"
SCIP_SOL* GCGmasterGetRootLPSol(
   SCIP*                 scip                /**< SCIP data structure */
   )
{
   ObjPricerGcg* pricer;
   SCIP_PRICERDATA* pricerdata;

   assert(scip != NULL);

   pricer = static_cast<ObjPricerGcg*>(SCIPfindObjPricer(scip, PRICER_NAME));
   assert(pricer != NULL);

   pricerdata = pricer->getPricerdata();
   assert(pricerdata != NULL);

   return pricerdata->rootlpsol;
}


/** includes a solver into the pricer data */
extern "C"
SCIP_RETCODE GCGpricerIncludeSolver(
   SCIP*                 scip,               /**< SCIP data structure */
   const char*           name,               /**< name of solver */
   const char*           description,        /**< description of solver */
   int                   priority,           /**< priority of solver */
   SCIP_Bool             enabled,            /**< flag to indicate whether the solver is enabled */
   GCG_DECL_SOLVERSOLVE  ((*solversolve)),   /**< solving method for solver */
   GCG_DECL_SOLVERSOLVEHEUR((*solveheur)),   /**< heuristic solving method for solver */
   GCG_DECL_SOLVERFREE   ((*solverfree)),    /**< free method of solver */
   GCG_DECL_SOLVERINIT   ((*solverinit)),    /**< init method of solver */
   GCG_DECL_SOLVEREXIT   ((*solverexit)),    /**< exit method of solver */
   GCG_DECL_SOLVERINITSOL((*solverinitsol)), /**< initsol method of solver */
   GCG_DECL_SOLVEREXITSOL((*solverexitsol)), /**< exitsol method of solver */
   GCG_SOLVERDATA*       solverdata          /**< solverdata data structure */
   )
{
   int pos;
   char paramname[SCIP_MAXSTRLEN];
   ObjPricerGcg* pricer;
   SCIP_PRICERDATA* pricerdata;

   assert(scip != NULL);

   pricer = static_cast<ObjPricerGcg*>(SCIPfindObjPricer(scip, PRICER_NAME));
   assert(pricer != NULL);

   pricerdata = pricer->getPricerdata();
   assert(pricerdata != NULL);


   SCIP_CALL( pricer->ensureSizeSolvers() );

   /* solvers array is sorted decreasingly wrt. the priority, find right position and shift solvers with smaller priority */
   pos = pricerdata->nsolvers;
   while( pos >= 1 && pricerdata->solvers[pos-1]->priority < priority )
   {
      pricerdata->solvers[pos] = pricerdata->solvers[pos-1];
      pos--;
   }
   SCIP_CALL( SCIPallocMemory(scip, &(pricerdata->solvers[pos])) ); /*lint !e866*/

   SCIP_ALLOC( BMSduplicateMemoryArray(&pricerdata->solvers[pos]->name, name, strlen(name)+1) );
   SCIP_ALLOC( BMSduplicateMemoryArray(&pricerdata->solvers[pos]->description, description, strlen(description)+1) );

   pricerdata->solvers[pos]->enabled = enabled;
   pricerdata->solvers[pos]->priority = priority;
   pricerdata->solvers[pos]->solversolve = solversolve;
   pricerdata->solvers[pos]->solversolveheur = solveheur;
   pricerdata->solvers[pos]->solverfree = solverfree;
   pricerdata->solvers[pos]->solverinit = solverinit;
   pricerdata->solvers[pos]->solverexit = solverexit;
   pricerdata->solvers[pos]->solverinitsol = solverinitsol;
   pricerdata->solvers[pos]->solverexitsol = solverexitsol;
   pricerdata->solvers[pos]->solverdata = solverdata;


   SCIP_CALL( SCIPcreateCPUClock(scip, &(pricerdata->solvers[pos]->optfarkasclock)) );
   SCIP_CALL( SCIPcreateCPUClock(scip, &(pricerdata->solvers[pos]->optredcostclock)) );
   SCIP_CALL( SCIPcreateCPUClock(scip, &(pricerdata->solvers[pos]->heurfarkasclock)) );
   SCIP_CALL( SCIPcreateCPUClock(scip, &(pricerdata->solvers[pos]->heurredcostclock)) );

   pricerdata->solvers[pos]->optfarkascalls = 0;
   pricerdata->solvers[pos]->optredcostcalls = 0;
   pricerdata->solvers[pos]->heurfarkascalls = 0;
   pricerdata->solvers[pos]->heurredcostcalls = 0;

   (void) SCIPsnprintf(paramname, SCIP_MAXSTRLEN, "pricingsolver/%s/enabled", name);

   SCIP_CALL( SCIPaddBoolParam(GCGmasterGetOrigprob(scip), paramname,
           "flag to indicate whether the solver is enabled",
           &(pricerdata->solvers[pos]->enabled), FALSE, enabled, NULL, NULL));

   pricerdata->nsolvers++;

   return SCIP_OKAY;
}

/** returns the solverdata of a solver */
extern "C"
GCG_SOLVERDATA* GCGsolverGetSolverdata(
   GCG_SOLVER*           solver              /**< pointer so solver */
   )
{
   assert(solver != NULL);

   return solver->solverdata;
}

/** sets solver data of specific solver */
extern "C"
void GCGsolverSetSolverdata(
   GCG_SOLVER*           solver,             /**< pointer to solver  */
   GCG_SOLVERDATA*       solverdata          /**< solverdata data structure */
   )
{
   assert(solver != NULL);

   solver->solverdata = solverdata;
}

/** writes out a list of all pricing problem solvers */
extern "C"
void GCGpricerPrintListOfSolvers(
   SCIP*                 scip                /**< SCIP data structure */
   )
{

   ObjPricerGcg* pricer;
   SCIP_PRICERDATA* pricerdata;
   int nsolvers;
   int i;

   assert(scip != NULL);

   pricer = static_cast<ObjPricerGcg*>(SCIPfindObjPricer(scip, PRICER_NAME));
   assert(pricer != NULL);

   pricerdata = pricer->getPricerdata();
   assert(pricerdata != NULL);

   assert((pricerdata->solvers == NULL) == (pricerdata->nsolvers == 0));

   nsolvers = pricerdata->nsolvers;

   SCIPdialogMessage(scip, NULL, " solver               priority description\n --------------       -------- -----------\n");

   for( i = 0; i < nsolvers; ++i )
   {
      SCIPdialogMessage(scip, NULL,  " %-20s", pricerdata->solvers[i]->name);
      SCIPdialogMessage(scip, NULL,  " %8d", pricerdata->solvers[i]->priority);
      SCIPdialogMessage(scip, NULL,  " %s\n", pricerdata->solvers[i]->description);
   }
}

/** prints pricing solver statistics */
extern "C"
void GCGpricerPrintPricingStatistics(
   SCIP*                 scip,               /**< SCIP data structure */
   FILE*                 file                /**< output file */
)
{
   ObjPricerGcg* pricer;
   SCIP_PRICERDATA* pricerdata;

   assert(scip != NULL);

   pricer = static_cast<ObjPricerGcg*>(SCIPfindObjPricer(scip, PRICER_NAME));
   assert(pricer != NULL);

   pricerdata = pricer->getPricerdata();
   assert(pricerdata != NULL);

   /**@todo add constraint statistics: how many constraints (instead of cuts) have been added? */
   SCIPmessageFPrintInfo(SCIPgetMessagehdlr(scip), file,
         "Pricing Solver     : #HeurFarkas  #OptFarkas  #HeurRedcost #OptRedcost Time: HeurFarkas  OptFarkas  HeurRedcost OptRedcost\n");
   for( int i = 0; i < pricerdata->nsolvers; ++i )
   {
      GCG_SOLVER* solver;
      solver = pricerdata->solvers[i];
      assert(solver != NULL);

      SCIPmessageFPrintInfo(SCIPgetMessagehdlr(scip), file, "  %-17.17s:",
            solver->name);
      SCIPmessageFPrintInfo(SCIPgetMessagehdlr(scip), file,
            " %11d %11d   %11d %11d       %10.2f %10.2f   %10.2f %10.2f \n",
            solver->heurfarkascalls, solver->optfarkascalls,
            solver->heurredcostcalls, solver->optredcostcalls,
            SCIPgetClockTime(scip, solver->heurfarkasclock),
            SCIPgetClockTime(scip, solver->optfarkasclock),
            SCIPgetClockTime(scip, solver->heurredcostclock),
            SCIPgetClockTime(scip, solver->optredcostclock));
   }
}

/** prints pricer statistics */
extern "C"
void GCGpricerPrintStatistics(
   SCIP*                 scip,               /**< SCIP data structure */
   FILE*                 file                /**< output file */
   )
{
   ObjPricerGcg* pricer;
   SCIP_PRICERDATA* pricerdata;
   const PricingType* farkas;
   const PricingType* redcost;
   int i;
   double start;
   double end;

   assert(scip != NULL);

   pricer = static_cast<ObjPricerGcg*>(SCIPfindObjPricer(scip, PRICER_NAME));
   assert(pricer != NULL);

   pricerdata = pricer->getPricerdata();
   assert(pricerdata != NULL);

   /**@todo add constraint statistics: how many constraints (instead of cuts) have been added? */

   /* print of Pricing Statistics */

   SCIPmessageFPrintInfo(SCIPgetMessagehdlr(scip), file, "Farkas pricing Statistic:\nno.\t#Calls\t\t#Vars\t\ttime(s)\n");

   for( i = 0; i < pricerdata->npricingprobs; i++ )
   {
      SCIPmessageFPrintInfo(SCIPgetMessagehdlr(scip), file, "%d  \t %d \t\t %d \t\t %.2f \n", i, pricerdata->farkascallsdist[i],
         pricerdata->farkasfoundvars[i], pricerdata->farkasnodetimedist[i]);

   }

   SCIPmessageFPrintInfo(SCIPgetMessagehdlr(scip), file, "Reduced Cost pricing Statistic:\nno.\t#Calls\t\t#Vars\t\ttime(s)\n");

   for( i = 0; i < pricerdata->npricingprobs; i++ )
   {
      SCIPmessageFPrintInfo(SCIPgetMessagehdlr(scip), file, "%d  \t %d \t\t %d \t\t %.2f \n", i, pricerdata->redcostcallsdist[i],
         pricerdata->redcostfoundvars[i], pricerdata->redcostnodetimedist[i]);

   }

   /* print of Histogram Buckets !=0      */

   SCIPmessageFPrintInfo(SCIPgetMessagehdlr(scip), file, "Histogram Time\n");
   for( i = 0; i < PRICER_STAT_ARRAYLEN_TIME; i++ )
   {
      start = (1.0 * i * PRICER_STAT_BUCKETSIZE_TIME)/1000.0;
      end = start + PRICER_STAT_BUCKETSIZE_TIME/1000.0;

      if( pricerdata->nodetimehist[i] != 0 )
         SCIPmessageFPrintInfo(SCIPgetMessagehdlr(scip), file, "From\t%.4f\t-\t%.4f\ts:\t\t%d \n", start, end, pricerdata->nodetimehist[i]);
   }

   SCIPmessageFPrintInfo(SCIPgetMessagehdlr(scip), file, "Histogram Found Vars\n");

   for( i = 0; i < PRICER_STAT_ARRAYLEN_VARS; i++ )
   {
      start = i * PRICER_STAT_BUCKETSIZE_VARS;
      end = start + PRICER_STAT_BUCKETSIZE_VARS;

      if( pricerdata->foundvarshist[i] != 0 )
         SCIPmessageFPrintInfo(SCIPgetMessagehdlr(scip), file, "From\t%.0f\t-\t%.0f\tvars:\t\t%d \n", start, end, pricerdata->foundvarshist[i]);
   }


   SCIPmessageFPrintInfo(SCIPgetMessagehdlr(scip), file, "Root bounds \niter\tpb\tdb\ttime\tdualdiff\tdualoptdiff\n");

   for( i = 0; i < pricerdata->nrootbounds; i++ )
   {
      SCIP_Real pb;
      SCIP_Real db;
      SCIP_Real time;
      SCIP_Real dualdiff;
      SCIP_Real dualoptdiff;

      pb = pricerdata->rootpbs[i];
      db = pricerdata->rootdbs[i];
      time = pricerdata->roottimes[i];
      dualdiff = pricerdata->rootdualdiffs[i];
      pricer->computeDualDiff(pricerdata->dualvalues[i], pricerdata->dualsolconvs[i], pricerdata->dualvalues[pricerdata->nrootbounds - 1], pricerdata->dualsolconvs[pricerdata->nrootbounds - 1], &dualoptdiff);

      SCIPmessageFPrintInfo(SCIPgetMessagehdlr(scip), file, "%d\t%.5f\t%.5f\t%.5f\t%.5f\t%.5f\n", i, pb, db, time, dualdiff, dualoptdiff);
   }


   redcost = pricer->getReducedCostPricing();
   assert( redcost != NULL );
   farkas = pricer->getFarkasPricing();
   assert( farkas != NULL );

   SCIPmessageFPrintInfo(SCIPgetMessagehdlr(scip), file, "Pricing Summary:\n");
   SCIPmessageFPrintInfo(SCIPgetMessagehdlr(scip), file, "Calls                            : %d\n", pricerdata->calls);
   SCIPmessageFPrintInfo(SCIPgetMessagehdlr(scip), file, "Farkas Pricing Calls             : %d\n", farkas->getCalls());
   SCIPmessageFPrintInfo(SCIPgetMessagehdlr(scip), file, "Farkas Pricing Time              : %f\n", farkas->getClockTime());
   SCIPmessageFPrintInfo(SCIPgetMessagehdlr(scip), file, "Reduced Cost Pricing Calls       : %d\n", redcost->getCalls());
   SCIPmessageFPrintInfo(SCIPgetMessagehdlr(scip), file, "Reduced Cost Pricing Time        : %f\n", redcost->getClockTime());
   SCIPmessageFPrintInfo(SCIPgetMessagehdlr(scip), file, "Solved subMIPs Heuristic Pricing : %d\n", pricerdata->solvedsubmipsheur);
   SCIPmessageFPrintInfo(SCIPgetMessagehdlr(scip), file, "Solved subMIPs Optimal Pricing   : %d\n", pricerdata->solvedsubmipsoptimal);
   SCIPmessageFPrintInfo(SCIPgetMessagehdlr(scip), file, "Time for transformation          : %f\n", SCIPgetClockTime(scip, pricerdata->transformclock));
   SCIPmessageFPrintInfo(SCIPgetMessagehdlr(scip), file, "Time for freeing subMIPs         : %f\n", SCIPgetClockTime(scip, pricerdata->freeclock));

}

/** method to get existence of rays */
extern "C"
SCIP_RETCODE GCGpricerExistRays(
   SCIP*                 scip,               /**< SCIP data structure */
   SCIP_Bool*            exist               /**< pointer to store if there exists any ray */
   )
{
   int prob;

   ObjPricerGcg* pricer;
   SCIP_PRICERDATA* pricerdata;

   assert(scip != NULL);

   pricer = static_cast<ObjPricerGcg*>(SCIPfindObjPricer(scip, PRICER_NAME));
   assert(pricer != NULL);

   pricerdata = pricer->getPricerdata();
   assert(pricerdata != NULL);

   *exist = FALSE;

   for( prob = 0; prob < pricerdata->npricingprobs; ++prob )
   {
      if( pricerdata->nraysprob[prob] > 0 )
      {
         *exist = TRUE;
         break;
      }
   }

   return SCIP_OKAY;
}

/** transfers a primal solution of the original problem into the master variable space,
 *  i.e. creates one master variable for each block and adds the solution to the master problem  */
extern "C"
SCIP_RETCODE GCGmasterTransOrigSolToMasterVars(
   SCIP*                 scip,               /**< SCIP data structure */
   SCIP_SOL*             origsol,            /**< the solution that should be transferred */
   SCIP_Bool*            stored              /**< pointer to store if transferred solution is feasible (or NULL) */
   )
{
   ObjPricerGcg* pricer;
   SCIP_PRICERDATA* pricerdata;
   SCIP_SOL* mastersol;
   SCIP_VAR* newvar;
   SCIP* origprob;
   SCIP_Bool added;
   int prob;
   int i;
   int j;

   SCIP_VAR** origvars;
   SCIP_Real* origsolvals;
   int norigvars;

   SCIP_VAR*** pricingvars;
   SCIP_Real** pricingvals;
   int* npricingvars;

   assert(scip != NULL);

   pricer = static_cast<ObjPricerGcg*>(SCIPfindObjPricer(scip, PRICER_NAME));
   assert(pricer != NULL);

   pricerdata = pricer->getPricerdata();
   assert(pricerdata != NULL);

   origprob = GCGmasterGetOrigprob(scip);
   assert(origprob != NULL);

   /* now compute coefficients of the master variables in the master constraint */
   origvars = SCIPgetVars(origprob);
   norigvars = SCIPgetNVars(origprob);

   /* allocate memory for storing variables and solution values from the solution */
   SCIP_CALL( SCIPallocBufferArray(scip, &origsolvals, norigvars) ); /*lint !e530*/
   SCIP_CALL( SCIPallocBufferArray(scip, &pricingvars, pricerdata->npricingprobs) ); /*lint !e530*/
   SCIP_CALL( SCIPallocBufferArray(scip, &pricingvals, pricerdata->npricingprobs) ); /*lint !e530*/
   SCIP_CALL( SCIPallocBufferArray(scip, &npricingvars, pricerdata->npricingprobs) ); /*lint !e530*/

   for( i = 0; i < pricerdata->npricingprobs; i++ )
   {
      int representative;
      representative = GCGgetBlockRepresentative(origprob, i);
      npricingvars[i] = 0;

      SCIP_CALL( SCIPallocBufferArray(scip, &pricingvars[i], SCIPgetNVars(pricerdata->pricingprobs[representative])) ); /*lint !e866*/
      SCIP_CALL( SCIPallocBufferArray(scip, &pricingvals[i], SCIPgetNVars(pricerdata->pricingprobs[representative])) ); /*lint !e866*/
   }

   /* get solution values */
   SCIP_CALL( SCIPgetSolVals(scip, origsol, norigvars, origvars, origsolvals) );
   SCIP_CALL( SCIPcreateSol(scip, &mastersol, NULL) );

   /* store variables and solutions into arrays */
   for( i = 0; i < norigvars; i++ )
   {
      int blocknr;
      assert(GCGvarIsOriginal(origvars[i]));
      blocknr = GCGvarGetBlock(origvars[i]);
      assert(blocknr < 0 || GCGoriginalVarGetPricingVar(origvars[i]) != NULL);

      if( blocknr >= 0 )
      {
         if( !SCIPisZero(scip, origsolvals[i]) )
         {
            pricingvars[blocknr][npricingvars[blocknr]] = GCGoriginalVarGetPricingVar(origvars[i]);
            pricingvals[blocknr][npricingvars[blocknr]] = origsolvals[i];
            npricingvars[blocknr]++;
         }
      }
      else
      {
         SCIP_VAR* mastervar;

         assert((GCGoriginalVarGetNMastervars(origvars[i]) == 1) || (GCGoriginalVarIsLinking(origvars[i])));
         assert(GCGoriginalVarGetMastervars(origvars[i])[0] != NULL);

         mastervar = GCGoriginalVarGetMastervars(origvars[i])[0];

         if( SCIPisEQ(scip, SCIPvarGetUbGlobal(mastervar), SCIPvarGetLbGlobal(mastervar)) )
         {
            SCIP_CALL( SCIPsetSolVal(scip, mastersol, mastervar, SCIPvarGetUbGlobal(mastervar)) );
         }
         else
         {
            SCIP_CALL( SCIPsetSolVal(scip, mastersol, mastervar, origsolvals[i]) );
         }

         if( GCGoriginalVarIsLinking(origvars[i]) )
         {
            if( !SCIPisZero(scip, origsolvals[i]) )
            {
               int* blocks;
               int nblocks = GCGlinkingVarGetNBlocks(origvars[i]);
               SCIP_CALL( SCIPallocBufferArray(scip, &blocks, nblocks) ); /*lint !e530*/
               SCIP_CALL( GCGlinkingVarGetBlocks(origvars[i], nblocks, blocks) );
               for ( j = 0; j < nblocks; ++j)
               {
                  prob = blocks[j];

                  pricingvars[prob][npricingvars[prob]] = GCGlinkingVarGetPricingVars(origvars[i])[prob];
                  pricingvals[prob][npricingvars[prob]] = origsolvals[i];
                  npricingvars[prob]++;
               }
               SCIPfreeBufferArray(scip, &blocks);

            }
         }
      }
   }

   /* create variables in the master problem */
   for( prob = 0; prob < pricerdata->npricingprobs; prob++ )
   {
      int representative;

      representative = GCGgetBlockRepresentative(origprob, prob);

      SCIP_CALL( pricer->createNewMasterVar(scip, NULL, NULL, pricingvars[prob], pricingvals[prob], npricingvars[prob], FALSE, representative, TRUE, &added, &newvar) );
      assert(added);

      SCIP_CALL( SCIPsetSolVal(scip, mastersol, newvar, 1.0) );
   }

#ifdef SCIP_DEBUG
   SCIP_CALL( SCIPtrySolFree(scip, &mastersol, TRUE, TRUE, TRUE, TRUE, TRUE, &added) );
#else
   SCIP_CALL( SCIPtrySolFree(scip, &mastersol, FALSE, FALSE, TRUE, TRUE, TRUE, &added) );
#endif

   /* set external pointer if it is not NULL */
   if( stored != NULL )
      *stored = added;

   /* free memory for storing variables and solution values from the solution */
   for( i = pricerdata->npricingprobs - 1; i>= 0; i-- )
   {
      SCIPfreeBufferArray(scip, &pricingvals[i]);
      SCIPfreeBufferArray(scip, &pricingvars[i]);
   }

   SCIPfreeBufferArray(scip, &npricingvars);
   SCIPfreeBufferArray(scip, &pricingvals);
   SCIPfreeBufferArray(scip, &pricingvars);
   SCIPfreeBufferArray(scip, &origsolvals);

   return SCIP_OKAY;
}


/** create initial master variables */
extern "C"
SCIP_RETCODE GCGmasterCreateInitialMastervars(
   SCIP*                 scip                /**< master SCIP data structure */
   )
{
   ObjPricerGcg* pricer;
   int i;
   SCIP* origprob;
   SCIP_VAR** vars;
   int nvars;
   int npricingprobs;
   int v;

   assert(scip != NULL);

   pricer = static_cast<ObjPricerGcg*>(SCIPfindObjPricer(scip, PRICER_NAME));
   assert(pricer != NULL);

   origprob = pricer->getOrigprob();
   assert(origprob != NULL);

   npricingprobs = GCGgetNPricingprobs(origprob);
   assert(npricingprobs >= 0);

   /* for variables in the original problem that do not belong to any block,
    * create the corresponding variable in the master problem
    */
   vars = SCIPgetVars(origprob);
   nvars = SCIPgetNVars(origprob);
   for( v = 0; v < nvars; v++ )
   {
      SCIP_Real* coefs;
      int blocknr;
      int ncoefs;
      SCIP_VAR* var;

      /* var = SCIPvarGetProbvar(vars[v]); */
      var = vars[v];
      blocknr = GCGvarGetBlock(var);
      coefs = GCGoriginalVarGetCoefs(var);
      ncoefs = GCGoriginalVarGetNCoefs(var);

      assert(GCGvarIsOriginal(var));
      if( blocknr < 0 )
      {
         SCIP_CONS** linkconss;
         SCIP_VAR* newvar;

         SCIP_CALL( GCGcreateInitialMasterVar(scip, var, &newvar) );
         SCIP_CALL( SCIPaddVar(scip, newvar) );

         SCIP_CALL( GCGoriginalVarAddMasterVar(origprob, var, newvar, 1.0) );

         linkconss = GCGoriginalVarGetMasterconss(var);

         /* add variable in the master to the master constraints it belongs to */
         for( i = 0; i < ncoefs; i++ )
         {
            assert(!SCIPisZero(scip, coefs[i]));

            SCIP_CALL( SCIPaddCoefLinear(scip, linkconss[i], newvar, coefs[i]) );
         }

         /* we copied a linking variable into the master, add it to the linkcons */
         if( GCGoriginalVarIsLinking(var) )
         {
            SCIP_CONS** linkingconss;
            linkingconss = GCGlinkingVarGetLinkingConss(var);

            for( i = 0; i < npricingprobs; i++ )
            {
               if( linkingconss[i] != NULL )
               {
                  SCIP_CALL( SCIPaddCoefLinear(scip, linkingconss[i], newvar, 1.0) );
               }
            }
         }

         SCIP_CALL( SCIPreleaseVar(scip, &newvar) );
      }
   }
   return SCIP_OKAY;
}

/** get root node degeneracy */
extern "C"
SCIP_Real GCGmasterGetDegeneracy(
   SCIP*                 scip                /**< SCIP data structure */
   )
{
   ObjPricerGcg* pricer;
   SCIP_PRICERDATA* pricerdata;

   assert(scip != NULL);

   pricer = static_cast<ObjPricerGcg*>(SCIPfindObjPricer(scip, PRICER_NAME));
   assert(pricer != NULL);

   pricerdata = pricer->getPricerdata();
   assert(pricerdata != NULL);

   if( SCIPgetStage(scip) >= SCIP_STAGE_INITPRESOLVE && SCIPgetStage(scip) <= SCIP_STAGE_SOLVING && GCGisRootNode(scip) )
   {
      return pricerdata->avgrootnodedegeneracy;
   }
   else
      return SCIPinfinity(scip);
}

/* get number of iterations in pricing problems */
extern "C"
SCIP_Longint GCGmasterGetPricingSimplexIters(
   SCIP*                 scip                /**< SCIP data structure */
   )
{
   ObjPricerGcg* pricer;
   SCIP_PRICERDATA* pricerdata;

   assert(scip != NULL);

   pricer = static_cast<ObjPricerGcg*>(SCIPfindObjPricer(scip, PRICER_NAME));
   assert(pricer != NULL);

   pricerdata = pricer->getPricerdata();
   assert(pricerdata != NULL);

   return pricerdata->pricingiters;
}

/** print simplex iteration statistics */
extern "C"
SCIP_RETCODE GCGmasterPrintSimplexIters(
   SCIP*                 scip,               /**< SCIP data structure */
   FILE*                 file                /**< output file */
   )
{
   ObjPricerGcg* pricer;
   SCIP_PRICERDATA* pricerdata;

   assert(scip != NULL);

   pricer = static_cast<ObjPricerGcg*>(SCIPfindObjPricer(scip, PRICER_NAME));
   assert(pricer != NULL);

   pricerdata = pricer->getPricerdata();
   assert(pricerdata != NULL);

   SCIPmessageFPrintInfo(SCIPgetMessagehdlr(scip), file, "Simplex iterations :       iter\n");
   if( SCIPgetStage(scip) >= SCIP_STAGE_SOLVING )
   {
      SCIPmessageFPrintInfo(SCIPgetMessagehdlr(scip), file, "  Master LP        : %10lld\n", SCIPgetNLPIterations(scip));
   }
   else
   {
      SCIPmessageFPrintInfo(SCIPgetMessagehdlr(scip), file, "  Master LP        : %10lld\n", 0);
   }
   SCIPmessageFPrintInfo(SCIPgetMessagehdlr(scip), file, "  Pricing LP       : %10lld\n", pricerdata->pricingiters);

   if( SCIPgetStage(pricer->getOrigprob()) >= SCIP_STAGE_SOLVING )
   {
      SCIPmessageFPrintInfo(SCIPgetMessagehdlr(scip), file, "  Original LP      : %10lld\n", SCIPgetNLPIterations(pricer->getOrigprob()));
   }
   else
   {
      SCIPmessageFPrintInfo(SCIPgetMessagehdlr(scip), file, "  Original LP      : %10lld\n", 0);
   }

   return SCIP_OKAY;
}<|MERGE_RESOLUTION|>--- conflicted
+++ resolved
@@ -2481,13 +2481,7 @@
          SCIP_CALL( stabilization->updateHybrid() );
       }
 
-<<<<<<< HEAD
-//      SCIPinfoMessage(scip_, NULL, "stab = %d\n",stabilized);
-
-      stabilized = stabilized && stabilization->isStabilized();
-=======
       stabilized = enablestab && stabilization->isStabilized();
->>>>>>> b161cf90
 
 //      SCIPinfoMessage(scip_, NULL, "stab = %d\n",stabilized);
 
