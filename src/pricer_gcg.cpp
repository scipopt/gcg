/* * * * * * * * * * * * * * * * * * * * * * * * * * * * * * * * * * * * * * */
/*                                                                           */
/*                  This file is part of the program                         */
/*          GCG --- Generic Column Generation                                */
/*                  a Dantzig-Wolfe decomposition based extension            */
/*                  of the branch-cut-and-price framework                    */
/*         SCIP --- Solving Constraint Integer Programs                      */
/*                                                                           */
/* Copyright (C) 2010-2017 Operations Research, RWTH Aachen University       */
/*                         Zuse Institute Berlin (ZIB)                       */
/*                                                                           */
/* This program is free software; you can redistribute it and/or             */
/* modify it under the terms of the GNU Lesser General Public License        */
/* as published by the Free Software Foundation; either version 3            */
/* of the License, or (at your option) any later version.                    */
/*                                                                           */
/* This program is distributed in the hope that it will be useful,           */
/* but WITHOUT ANY WARRANTY; without even the implied warranty of            */
/* MERCHANTABILITY or FITNESS FOR A PARTICULAR PURPOSE.  See the             */
/* GNU Lesser General Public License for more details.                       */
/*                                                                           */
/* You should have received a copy of the GNU Lesser General Public License  */
/* along with this program; if not, write to the Free Software               */
/* Foundation, Inc., 51 Franklin St, Fifth Floor, Boston, MA 02110-1301, USA.*/
/*                                                                           */
/* * * * * * * * * * * * * * * * * * * * * * * * * * * * * * * * * * * * * * */

/**@file   pricer_gcg.cpp
 * @brief  pricer for generic column generation
 * @author Gerald Gamrath
 * @author Martin Bergner
 * @author Alexander Gross
 * @author Christian Puchert
 * @author Michael Bastubbe
 * @author Jonas Witt
 */

/*---+----1----+----2----+----3----+----4----+----5----+----6----+----7----+----8----+----9----+----0----+----1----+----2*/
/* #define SCIP_DEBUG */

#include <cassert>
#include <cstring>

/*lint -e64 disable useless and wrong lint warning */

#ifdef __INTEL_COMPILER
#ifndef _OPENMP
#pragma warning disable 3180  /* disable wrong and useless omp warnings */
#endif
#endif
#include "scip/scip.h"
#include "gcg.h"

#include "scip/cons_linear.h"
#include "scip/cons_knapsack.h"

#include "pricer_gcg.h"
#include "objpricer_gcg.h"
#include "sepa_master.h"
#include "sepa_basis.h"

#include "relax_gcg.h"
#include "struct_solver.h"
#include "scip_misc.h"
#include "pub_gcgvar.h"
#include "pub_gcgcol.h"
#include "cons_masterbranch.h"
#include "objscip/objscip.h"
#include "objpricer_gcg.h"
#include "class_pricingtype.h"
#include "class_stabilization.h"
#include "branch_generic.h"
#include "event_display.h"
//#include "pub_colpool.h"
#include "colpool.h"

#ifdef _OPENMP
#include <omp.h>
#endif

using namespace scip;

#define PRICER_NAME            "gcg"
#define PRICER_DESC            "pricer for gcg"
#define PRICER_PRIORITY        5000000
#define PRICER_DELAY           TRUE     /* only call pricer if all problem variables have non-negative reduced costs */

#define DEFAULT_MAXSOLSPROB              INT_MAX    /**< maximal number of solution per pricing problem*/
#define DEFAULT_USEHEURPRICING           FALSE      /**< should heuristic pricing be used */
#define DEFAULT_ABORTPRICINGINT          TRUE       /**< should the pricing be aborted when integral */
#define DEFAULT_ABORTPRICINGGAP          0.00       /**< gap between dual bound and RMP objective at which pricing is aborted */
#define DEFAULT_SUCCESSFULMIPSREL        1.0        /**< factor of successful mips to be solved */
#define DEFAULT_DISPINFOS                FALSE      /**< should additional information be displayed */
#define DEFAULT_DISABLECUTOFF            2          /**< should the cutoffbound be applied in master LP solving? (0: on, 1:off, 2:auto) */
#define DEFAULT_SORTING                  2          /**< default sorting method for pricing mips
                                                     *    0 :   order of pricing problems
                                                     *    1 :   according to dual solution of convexity constraint
                                                     *    2 :   according to reliability from previous round)
                                                     */
#define DEFAULT_THREADS                  0          /**< number of threads (0 is OpenMP default) */
#define DEFAULT_STABILIZATION            TRUE       /**< should stabilization be used */
<<<<<<< HEAD
=======
#define DEFAULT_HYBRIDASCENT             FALSE      /**< should hybridization of smoothing with an ascent method be enabled */
#define DEFAULT_HYBRIDASCENT_NOAGG       FALSE      /**< should hybridization of smoothing with an ascent method be enabled
                                                     *   if pricing problems cannot be aggregation */
>>>>>>> 17dd5350
#define DEFAULT_EAGERFREQ                10         /**< frequency at which all pricingproblems should be solved (0 to disable) */
#define DEFAULT_USECOLPOOL               FALSE       /**< should the colpool be checked for negative redcost cols before solving the pricing problems? */
#define DEFAULT_COLPOOL_AGELIMIT         100        /**< maximum age of columns in column pool */
#define DEFAULT_COLPOOL_COLPOOLSIZE      10         /**< actual size of colpool is maxvarsround * npricingprobsnotnull * colpoolsize */

#define DEFAULT_PRICE_ORTHOFAC 0.0
#define DEFAULT_PRICE_OBJPARALFAC 0.0
#define DEFAULT_PRICE_REDCOSTFAC 1.0
#define DEFAULT_PRICE_MINCOLORTH 0.0
#define DEFAULT_PRICE_EFFICIACYCHOICE 0


#define EVENTHDLR_NAME         "probdatavardeleted"
#define EVENTHDLR_DESC         "event handler for variable deleted event"

/** small macro to simplify printing pricer information */
#define GCGpricerPrintInfo(scip, pricerdata, ...) do { \
   if( pricerdata->dispinfos ) { \
      SCIPverbMessage(scip, SCIP_VERBLEVEL_NORMAL, NULL, __VA_ARGS__);\
   } else {\
      SCIPdebugMessage(__VA_ARGS__); \
   }\
   }while( FALSE )

#define PRICER_STAT_ARRAYLEN_TIME 1024                /**< length of the array for Time histogram representation */
#define PRICER_STAT_BUCKETSIZE_TIME 10                /**< size of the buckets for Time histogram representation */
#define PRICER_STAT_ARRAYLEN_VARS 1024                /**< length of the array for foundVars histogram representation */
#define PRICER_STAT_BUCKETSIZE_VARS 1                 /**< size of the buckets for foundVars histogram representation */

/*
 * Data structures
 */

/** variable pricer data */
struct SCIP_PricerData
{
   int                   npricingprobs;      /**< number of pricing problems */
   SCIP**                pricingprobs;       /**< pointers to the pricing problems */
   SCIP_Real*            dualsolconv;        /**< array of dual solutions for the convexity constraints */
   SCIP_Real*            solvals;            /**< solution values of variables in the pricing problems */
   int*                  npointsprob;        /**< number of variables representing points created by the pricing probs */
   int*                  nraysprob;          /**< number of variables representing rays created by the pricing probs */
   SCIP_Longint          currnodenr;         /**< current node number in the masterproblem*/
   SCIP_HASHMAP*         mapcons2idx;        /**< hashmap mapping constraints to their index in the conss array */
   SCIP_Real*            score;              /**< score of the pricing problem problems */
   int*                  permu;              /**< current permutation of the pricing problems */
   int                   npricingprobsnotnull; /**< number of non-Null pricing problems*/

   SCIP_VAR**            pricedvars;         /**< array of all priced variables */
   int                   npricedvars;        /**< number of priced variables */
   int                   maxpricedvars;      /**< maximal number of priced variables */

   SCIP_Real**           realdualvalues;     /**< real dual values for pricing variables */

   /** variables used for statistics */
   SCIP_CLOCK*           freeclock;          /**< time for freeing pricing problems */
   SCIP_CLOCK*           transformclock;     /**< time for transforming pricing problems */
   int                   solvedsubmipsoptimal; /**< number of optimal pricing runs */
   int                   solvedsubmipsheur;  /**< number of heuristical pricing runs*/
   int                   calls;              /**< number of total pricing calls */
   SCIP_Longint          pricingiters;       /**< sum of all pricing simplex iterations */

   /* solver data */
   GCG_SOLVER**          solvers;            /**< pricing solvers array */
   int                   nsolvers;           /**< number of pricing solvers */

   /* event handler */
   SCIP_EVENTHDLR*       eventhdlr;          /**< event handler */

   /** parameter values */
   SCIP_VARTYPE          vartype;            /**< vartype of created master variables */
   int                   maxsolsprob;        /**< maximal number of solutions per pricing problem */
   int                   nroundsredcost;     /**< number of reduced cost rounds */
   int                   sorting;            /**< how should pricing problems be sorted */
   SCIP_Bool             useheurpricing;     /**< should heuristic pricing be used? */
   SCIP_Bool             abortpricingint;    /**< should the pricing be aborted on integral solutions? */
   SCIP_Bool             dispinfos;          /**< should pricing information be displayed? */
   int                   disablecutoff;      /**< should the cutoffbound be applied in master LP solving (0: on, 1:off, 2:auto)? */
   SCIP_Real             successfulmipsrel;  /**< Factor of successful MIPs solved until pricing be aborted */
   SCIP_Real             abortpricinggap;    /**< gap between dual bound and RMP objective at which pricing is aborted */
   SCIP_Bool             stabilization;      /**< should stabilization be used */
<<<<<<< HEAD
   SCIP_Bool             usecolpool;         /**< should the colpool be checked for negative redcost cols before solving the pricing problems? */
=======
   SCIP_Bool             hybridascent;       /**< should hybridization of smoothing with an ascent method be enabled */
   SCIP_Bool             hybridascentnoagg;  /**< should hybridization of smoothing with an ascent method be enabled
                                              *   if pricing problems cannot be aggregation */
>>>>>>> 17dd5350
   int                   colpoolsize;        /**< actual size of colpool is maxvarsround * npricingprobsnotnull * colpoolsize */
   int                   colpoolagelimit;    /**< agelimit of columns in colpool */
   int                   eagerfreq;          /**< frequency at which all pricingproblems should be solved */

   /** price storage */
   SCIP_Real             redcostfac;         /**< factor of -redcost/norm in score function */
   SCIP_Real             objparalfac;        /**< factor of objective parallelism in score function */
   SCIP_Real             orthofac;           /**< factor of orthogonalities in score function */
   SCIP_Real             mincolorth;         /**< minimal orthogonality of columns to add
                                                  (with respect to columns added in the current round) */
   SCIP_Real             maxpricecols;       /**< maximum number of columns per round */
   SCIP_Real             maxpricecolsfarkas; /**< maximum number of columns per Farkas round */
   GCG_EFFICIACYCHOICE   efficiacychoice;    /**< choice to base efficiacy on */

   /** statistics */
   int                   oldvars;            /**< Vars of last pricing iteration */
   int*                  farkascallsdist;    /**< Calls of each farkas pricing problem */
   int*                  farkasfoundvars;    /**< Found vars of each farkas pricing problem */
   double*               farkasnodetimedist; /**< Time spend in each farkas pricing problem */

   int*                  redcostcallsdist;   /**< Calls of each redcost pricing problem */
   int*                  redcostfoundvars;   /**< Found vars of each redcost pricing problem */
   double*               redcostnodetimedist; /**< Time spend in each redcost pricing problem */

   int*                  nodetimehist;       /**< Histogram of nodetime distribution */
   int*                  foundvarshist;      /**< Histogram of foundvars distribution */

   double                rootnodedegeneracy; /**< degeneracy of the root node */
   double                avgrootnodedegeneracy; /**< average degeneray of all nodes */
   int                   ndegeneracycalcs;   /**< number of observations */

   int                   eagerage;           /**< iterations since last eager iteration */

#ifdef SCIP_STATISTIC
   int                   nrootbounds;        /**< number of stored bounds */
   SCIP_Real*            rootpbs;            /**< array of primal bounds for the root LP, one bound for each pricing call */
   SCIP_Real*            rootdbs;            /**< array of dual bounds for the root LP, one bound for each pricing call */
   SCIP_Real*            roottimes;          /**< array of times spent for root LP */
   SCIP_Real*            rootdualdiffs;      /**< array of differences to last dual solution */
   int                   maxrootbounds;      /**< maximal number of bounds */
   SCIP_Real             rootfarkastime;     /**< time of last Farkas call */
   SCIP_Real             dualdiff;           /**< difference to last dual solution */
   int                   dualdiffround;      /**< value of nrootbounds when difference to last dual solution was computed */
   SCIP_SOL*             rootlpsol;          /**< optimal root LP solution */
   SCIP_Real***          dualvalues;         /**< array of dual values for pricing variables for each root redcost call*/
   SCIP_Real**           dualsolconvs;       /**< array of dual solutions for the convexity constraints for each root redcost call*/
#endif
};


int ObjPricerGcg::threads;

/** information method for a parameter change of disablecutoff */
static
SCIP_DECL_PARAMCHGD(paramChgdDisablecutoff)
{  /*lint --e{715}*/
   SCIP* masterprob;
   int newval;

   masterprob = GCGgetMasterprob(scip);
   newval = SCIPparamGetInt(param);

   SCIP_CALL( SCIPsetIntParam(masterprob, "lp/disablecutoff", newval) );

   return SCIP_OKAY;
}


/*
 * Callback methods of event handler
 */

/** destructor of event handler to free user data (called when SCIP is exiting) */
#define eventFreeVardeleted NULL

/** initialization method of event handler (called after problem was transformed) */
#define eventInitVardeleted NULL

/** deinitialization method of event handler (called before transformed problem is freed) */
#define eventExitVardeleted NULL

/** solving process initialization method of event handler (called when branch and bound process is about to begin) */
#define eventInitsolVardeleted NULL

/** solving process deinitialization method of event handler (called before branch and bound process data is freed) */
#define eventExitsolVardeleted NULL

/** frees specific event data */
#define eventDeleteVardeleted NULL

/** execution method of event handler */
static
SCIP_DECL_EVENTEXEC(eventExecVardeleted)
{  /*lint --e{715}*/
   SCIP_VAR* var;
   ObjPricerGcg* pricer;
   SCIP_PRICERDATA* pricerdata;
   SCIP_VAR** origvars;
   int i;

   pricer = static_cast<ObjPricerGcg*>(SCIPfindObjPricer(scip, PRICER_NAME));
   assert(pricer != NULL);

   pricerdata = pricer->getPricerdata();
   assert(pricerdata != NULL);

   assert(SCIPeventGetType(event) == SCIP_EVENTTYPE_VARDELETED);
   var = SCIPeventGetVar(event);
   assert(var != NULL);

   SCIPdebugMessage("remove master variable %s from pricerdata and corresponding original variables\n", SCIPvarGetName(var));

   assert(GCGvarIsMaster(var));
   origvars = GCGmasterVarGetOrigvars(var);
   assert(origvars != NULL);

   /* remove master variable from corresponding pricing original variables */
   for( i = 0; i < GCGmasterVarGetNOrigvars(var); ++i )
   {
      SCIP_CALL( GCGoriginalVarRemoveMasterVar(scip, origvars[i], var) );
   }

   /* remove variable from array of stored priced variables */
   for( i = 0; i < pricerdata->npricedvars; ++i )
   {
      if( pricerdata->pricedvars[i] == var )
      {
         /* drop vardeleted event on variable */
         SCIP_CALL( SCIPdropVarEvent(scip, pricerdata->pricedvars[i], SCIP_EVENTTYPE_VARDELETED, pricerdata->eventhdlr, NULL, -1) );

         SCIP_CALL( SCIPreleaseVar(scip, &(pricerdata->pricedvars[i])) );
         (pricerdata->npricedvars)--;
         pricerdata->pricedvars[i] = pricerdata->pricedvars[pricerdata->npricedvars];
         (pricerdata->oldvars)--;
         break;
      }
   }
   assert(i <= pricerdata->npricedvars);
#ifndef NDEBUG
   for( ; i < pricerdata->npricedvars; ++i )
   {
      assert(pricerdata->pricedvars[i] != var);
   }
#endif

   return SCIP_OKAY;
}


/*
 * Local methods
 */

/** return TRUE or FALSE whether the master LP is solved to optimality */
SCIP_Bool ObjPricerGcg::isMasterLPOptimal() const
{
   assert(GCGisMaster(scip_));

   return SCIPgetLPSolstat(scip_) == SCIP_LPSOLSTAT_OPTIMAL;
}


/** return TRUE or FALSE whether pricing problem has been solved to optimality */
SCIP_Bool  ObjPricerGcg::isPricingOptimal(
   SCIP*                 scip,               /**< SCIP data structure */
   SCIP_STATUS           status              /**< status of problem */
   ) const
{
   assert(scip != NULL);
   assert(!GCGisMaster(scip) && !GCGisOriginal(scip));

   return status == SCIP_STATUS_OPTIMAL;
}

/** ensures size of pricedvars array */
SCIP_RETCODE ObjPricerGcg::ensureSizePricedvars(
   int                   size                /**< needed size */
   )
{
   assert(pricerdata != NULL);
   assert(pricerdata->pricedvars != NULL);

   if( pricerdata->maxpricedvars < size )
   {
      int oldsize = pricerdata->maxpricedvars;
      pricerdata->maxpricedvars = SCIPcalcMemGrowSize(scip_, size);
      SCIP_CALL( SCIPreallocBlockMemoryArray(scip_, &(pricerdata->pricedvars), oldsize, pricerdata->maxpricedvars) );
   }
   assert(pricerdata->maxpricedvars >= size);

   return SCIP_OKAY;
}


/** ensures size of solvers array */
SCIP_RETCODE ObjPricerGcg::ensureSizeSolvers()
{
   assert(pricerdata != NULL);
   assert((pricerdata->solvers == NULL) == (pricerdata->nsolvers == 0));

   if( pricerdata->nsolvers == 0 )
   {
      SCIP_CALL( SCIPallocMemoryArray(scip_, &(pricerdata->solvers), 1) ); /*lint !e506*/
   }
   else
   {
      SCIP_CALL( SCIPreallocMemoryArray(scip_, &(pricerdata->solvers), (size_t)pricerdata->nsolvers+1) );
   }

   return SCIP_OKAY;
}

#ifdef SCIP_STATISTIC
/** ensures size of root bounds arrays */
SCIP_RETCODE ObjPricerGcg::ensureSizeRootBounds(
   int                   size                /**< needed size */
   )
{
   assert(pricerdata != NULL);
   assert(pricerdata->rootdbs != NULL);
   assert(pricerdata->rootpbs != NULL);
   assert(pricerdata->roottimes != NULL);
   assert(pricerdata->rootdualdiffs != NULL);
   assert(pricerdata->dualvalues != NULL);
   assert(pricerdata->dualsolconvs != NULL);

   if( pricerdata->maxrootbounds < size )
   {
      int oldsize = pricerdata->maxrootbounds;
      pricerdata->maxrootbounds = SCIPcalcMemGrowSize(scip_, size);
      SCIP_CALL( SCIPreallocBlockMemoryArray(scip_, &(pricerdata->rootpbs), oldsize, pricerdata->maxrootbounds) );
      SCIP_CALL( SCIPreallocBlockMemoryArray(scip_, &(pricerdata->rootdbs), oldsize, pricerdata->maxrootbounds) );
      SCIP_CALL( SCIPreallocBlockMemoryArray(scip_, &(pricerdata->roottimes), oldsize, pricerdata->maxrootbounds) );
      SCIP_CALL( SCIPreallocBlockMemoryArray(scip_, &(pricerdata->rootdualdiffs), oldsize, pricerdata->maxrootbounds) );
      SCIP_CALL( SCIPreallocBlockMemoryArray(scip_, &(pricerdata->dualvalues), oldsize, pricerdata->maxrootbounds) );
      SCIP_CALL( SCIPreallocBlockMemoryArray(scip_, &(pricerdata->dualsolconvs), oldsize, pricerdata->maxrootbounds) );
   }
   assert(pricerdata->maxrootbounds >= size);

   return SCIP_OKAY;
}
#endif

#ifdef SCIP_STATISTIC
/** gets the NodeTimeDistribution in the form of a histogram */
static
void GCGpricerGetNodeTimeHistogram(
   SCIP_PRICERDATA*      pricerdata,         /**< pricerdata data structure */
   SCIP_Real             time                /**< time the pricingproblem needed */
   )
{
   int i;
   assert(pricerdata != NULL);
   /* 1000* because mapping milliseconds on the index i */
   i = 1000*time/PRICER_STAT_BUCKETSIZE_TIME; /*lint !e524 */

   if( i >= PRICER_STAT_ARRAYLEN_TIME )
   {
      i = PRICER_STAT_ARRAYLEN_TIME-1;
   }

   assert(i < PRICER_STAT_ARRAYLEN_TIME);
   assert(i >= 0);
   pricerdata->nodetimehist[i]++;

}


/** gets the FoundVarsDistribution in form of a histogram */
static
void GCGpricerGetFoundVarsHistogram(
   SCIP_PRICERDATA*      pricerdata,         /**< pricerdata data structure */
   int                   foundvars           /**< foundVars in pricingproblem */
   )
{
   int i;
   assert(pricerdata != NULL);
   i = foundvars/PRICER_STAT_BUCKETSIZE_VARS;
   if( i >= PRICER_STAT_ARRAYLEN_VARS )
   {
      i = PRICER_STAT_ARRAYLEN_VARS-1;
   }

   assert(i < PRICER_STAT_ARRAYLEN_VARS);
   assert(i >= 0);
   pricerdata->foundvarshist[i]++;

}


/** gets the statistics of the pricingprobs like calls, foundvars and time */
static
void GCGpricerCollectStatistic(
   SCIP_PRICERDATA*      pricerdata,         /**< pricerdata data structure */
   GCG_PRICETYPE         type,               /**< type of pricing: optimal or heuristic */
   int                   probindex,          /**< index of the pricingproblem */
   SCIP_Real             time                /**< time the pricingproblem needed */
   )
{
   int foundvars;
   assert(pricerdata != NULL);
   foundvars = pricerdata->npricedvars - pricerdata->oldvars;

   if( type == GCG_PRICETYPE_FARKAS )
   {

      pricerdata->farkascallsdist[probindex]++; /*Calls*/
      pricerdata->farkasfoundvars[probindex] += foundvars;
      pricerdata->farkasnodetimedist[probindex] += time;   /*Time*/

   }
   else if( type == GCG_PRICETYPE_REDCOST )
   {

      pricerdata->redcostcallsdist[probindex]++;
      pricerdata->redcostfoundvars[probindex] += foundvars;
      pricerdata->redcostnodetimedist[probindex] += time;

   }

   GCGpricerGetNodeTimeHistogram(pricerdata, time);
   GCGpricerGetFoundVarsHistogram(pricerdata, foundvars);

   pricerdata->oldvars = pricerdata->npricedvars;
}
#endif

/** frees all solvers */
SCIP_RETCODE ObjPricerGcg::solversFree()
{
   int i;
   assert(pricerdata != NULL);
   assert((pricerdata->solvers == NULL) == (pricerdata->nsolvers == 0));
   assert(pricerdata->nsolvers > 0);

   for( i = 0; i < pricerdata->nsolvers; i++ )
   {
      if( pricerdata->solvers[i]->solverfree != NULL )
      {
         SCIP_CALL( pricerdata->solvers[i]->solverfree(scip_, pricerdata->solvers[i]) );
      }

      BMSfreeMemoryArray(&pricerdata->solvers[i]->name);
      BMSfreeMemoryArray(&pricerdata->solvers[i]->description);

      SCIP_CALL( SCIPfreeClock(scip_, &(pricerdata->solvers[i]->optfarkasclock)) );
      SCIP_CALL( SCIPfreeClock(scip_, &(pricerdata->solvers[i]->optredcostclock)) );
      SCIP_CALL( SCIPfreeClock(scip_, &(pricerdata->solvers[i]->heurfarkasclock)) );
      SCIP_CALL( SCIPfreeClock(scip_, &(pricerdata->solvers[i]->heurredcostclock)) );

      SCIPfreeMemory(scip, &(pricerdata->solvers[i]));
   }

   return SCIP_OKAY;
}

/** calls the init method on all solvers */
SCIP_RETCODE ObjPricerGcg::solversInit()
{
   int i;
   assert(pricerdata != NULL);
   assert((pricerdata->solvers == NULL) == (pricerdata->nsolvers == 0));
   assert(pricerdata->nsolvers > 0);

   for( i = 0; i < pricerdata->nsolvers; i++ )
   {
      if( pricerdata->solvers[i]->solverinit != NULL )
      {
         SCIP_CALL( pricerdata->solvers[i]->solverinit(scip_, pricerdata->solvers[i]) );
      }
   }

   return SCIP_OKAY;
}

/** calls the exit method on all solvers */
SCIP_RETCODE ObjPricerGcg::solversExit()
{
   int i;
   assert(pricerdata != NULL);
   assert((pricerdata->solvers == NULL) == (pricerdata->nsolvers == 0));
   assert(pricerdata->nsolvers > 0);

   for( i = 0; i < pricerdata->nsolvers; i++ )
   {
      if( pricerdata->solvers[i]->solverexit != NULL )
      {
         SCIP_CALL( pricerdata->solvers[i]->solverexit(scip_, pricerdata->solvers[i]) );
      }
   }

   return SCIP_OKAY;
}

/** calls the initsol method on all solvers */
SCIP_RETCODE ObjPricerGcg::solversInitsol()
{
   int i;
   assert(pricerdata != NULL);
   if( pricerdata->npricingprobs == 0 )
      return SCIP_OKAY;

   assert((pricerdata->solvers == NULL) == (pricerdata->nsolvers == 0));
   assert(pricerdata->nsolvers > 0);

   for( i = 0; i < pricerdata->nsolvers; i++ )
   {
      if( pricerdata->solvers[i]->solverinitsol != NULL )
      {
         SCIP_CALL( pricerdata->solvers[i]->solverinitsol(scip_, pricerdata->solvers[i]) );
      }
   }

   return SCIP_OKAY;
}

/** calls the exitsol method of all solvers */
SCIP_RETCODE ObjPricerGcg::solversExitsol()
{
   int i;
   assert(pricerdata != NULL);
   assert((pricerdata->solvers == NULL) == (pricerdata->nsolvers == 0));
   assert(pricerdata->nsolvers > 0);

   if( pricerdata->npricingprobs == 0 )
      return SCIP_OKAY;

   for( i = 0; i < pricerdata->nsolvers; i++ )
   {
      if( pricerdata->solvers[i]->solverexitsol != NULL )
      {
         SCIP_CALL( pricerdata->solvers[i]->solverexitsol(scip_, pricerdata->solvers[i]) );
      }
   }

   return SCIP_OKAY;
}

/** returns the gegeneracy of the masterproblem */
SCIP_RETCODE ObjPricerGcg::computeCurrentDegeneracy(
   double*               degeneracy          /**< pointer to store degeneracy */
   )
{
   int ncols;
   int nrows;
   int i;
   int count;
   int countz;
   double currentVal;
   int* indizes = NULL;
   SCIP_COL** cols;
   SCIP_VAR* var;

   assert(degeneracy != NULL);

   *degeneracy = 0.0;
   ncols = SCIPgetNLPCols(scip_);
   nrows = SCIPgetNLPRows(scip_);
   cols = SCIPgetLPCols(scip_);

   SCIP_CALL( SCIPallocMemoryArray(scip_, &indizes, (size_t)ncols+nrows) );

   for( i = 0; i < ncols+nrows; i++ )
   {
      indizes[i] = 0;
   }

   /* gives indices of Columns in Basis and indices of vars in Basis */
   SCIP_CALL( SCIPgetLPBasisInd(scip_, indizes) );

   countz = 0;
   count = 0;

   for( i = 0; i < nrows; i++ )
   {
      int colindex = indizes[i];
      /* is column if >0 it is column in basis, <0 is for row */
      if( colindex > 0 )
      {
         var = SCIPcolGetVar(cols[colindex]);

         currentVal = SCIPgetSolVal(scip_, NULL, var);

         if( SCIPisZero(scip_, currentVal) )
            countz++;

         count++;
      }
   }

   /* Degeneracy in % */
   if( count > 0 )
      *degeneracy = ((double)countz / count);

   assert(*degeneracy <= 1.0 && *degeneracy >= 0);

   SCIPfreeMemoryArray(scip_, &indizes);

   return SCIP_OKAY;
}

/** initializes the pointers to the appropriate structures */
SCIP_RETCODE ObjPricerGcg::getSolverPointers(
   GCG_SOLVER*           solver,             /**< pricing solver */
   PricingType*          pricetype,          /**< type of pricing: reduced cost or Farkas */
   SCIP_Bool             optimal,            /**< should the pricing problem be solved optimal or heuristically */
   SCIP_CLOCK**          clock,              /**< clock belonging to this setting */
   int**                 calls,              /**< calls belonging to this setting */
   GCG_DECL_SOLVERSOLVE((**solversolve))     /**< solving function belonging to this setting */
   ) const
{
   assert(solver != NULL);
   assert(clock != NULL);
   assert(calls != NULL);
   switch( optimal )
   {
   case TRUE:
      if( pricetype->getType() == GCG_PRICETYPE_FARKAS )
      {
         *clock = solver->optfarkasclock;
         *calls = &(solver->optfarkascalls);
      }
      else
      {
         *clock = solver->optredcostclock;
         *calls = &(solver->optredcostcalls);
      }
      *solversolve = solver->solversolve;
      break;
   case FALSE:
      if( pricetype->getType() == GCG_PRICETYPE_FARKAS )
      {
         *clock = solver->heurfarkasclock;
         *calls = &(solver->heurfarkascalls);
      }
      else
      {
         *clock = solver->heurredcostclock;
         *calls = &(solver->heurredcostcalls);
      }
      *solversolve = solver->solversolveheur;
      break;
   default:
      return SCIP_ERROR;
   }

   return SCIP_OKAY;
}


/** set subproblem timelimit */
SCIP_RETCODE ObjPricerGcg::setPricingProblemTimelimit(
   SCIP*                 pricingscip         /**< SCIP of the pricingproblem */
   )
{
   SCIP_Real timelimit;

   assert(pricingscip != NULL);

   /* set time limit */
   SCIP_CALL( SCIPgetRealParam(scip_, "limits/time", &timelimit) );
   if( !SCIPisInfinity(scip_, timelimit) )
   {
      if( timelimit - SCIPgetSolvingTime(scip_) > 0 )
      {
         SCIP_CALL( SCIPsetRealParam(pricingscip, "limits/time", timelimit - SCIPgetSolvingTime(scip_)) );
         SCIPdebugMessage("Time limit for prob <%s> is %f\n", SCIPgetProbName(pricingscip), timelimit- SCIPgetSolvingTime(scip_));
      }
      else
      {
         SCIPdebugMessage("Time limit for prob <%s> is < 0\n", SCIPgetProbName(pricingscip));
      }
   }
   return SCIP_OKAY;
}

/** set subproblem memory limit */
SCIP_RETCODE ObjPricerGcg::setPricingProblemMemorylimit(
   SCIP*                 pricingscip         /**< SCIP of the pricingproblem */
   )
{
   SCIP_Real memlimit;

   assert(pricingscip != NULL);

   assert(GCGisOriginal(origprob));

   SCIP_CALL( SCIPgetRealParam(origprob, "limits/memory", &memlimit) );

   if( !SCIPisInfinity(origprob, memlimit) )
   {
      memlimit -= SCIPgetMemUsed(origprob)/1048576.0 + GCGgetPricingprobsMemUsed(origprob) - SCIPgetMemUsed(pricingscip)/1048576.0;
      if( memlimit < 0 )
         memlimit = 0.0;
      SCIP_CALL( SCIPsetRealParam(pricingscip, "limits/memory", memlimit) );
   }

   return SCIP_OKAY;
}


/** set all pricing problem limits */
SCIP_RETCODE ObjPricerGcg::setPricingProblemLimits(
   int                   prob,               /**< index of the pricing problem */
   PricingType*          pricetype,          /**< type of pricing: reduced cost or Farkas */
   SCIP_Bool             optimal             /**< heuristic or optimal pricing */
   )
{
   assert(pricerdata != NULL);
   assert(prob >= 0 && prob < pricerdata->npricingprobs);

   /** @todo set objective limit, such that only solutions with negative reduced costs are accepted? */
   if( !optimal && pricetype->getType() == GCG_PRICETYPE_REDCOST )
   {
      SCIP_CALL( SCIPsetObjlimit(pricerdata->pricingprobs[prob], pricerdata->dualsolconv[prob]) );
   }
   else
   {
      SCIP_CALL( SCIPsetObjlimit(pricerdata->pricingprobs[prob], SCIPinfinity(pricerdata->pricingprobs[prob])) );
   }

   SCIP_CALL( setPricingProblemTimelimit(pricerdata->pricingprobs[prob]) );
   SCIP_CALL( setPricingProblemMemorylimit(pricerdata->pricingprobs[prob]) );

   return SCIP_OKAY;
}

/** solves a specific pricing problem
 * @todo simplify
 * @note This method has to be threadsafe!
 */
SCIP_RETCODE ObjPricerGcg::solvePricingProblem(
   int                   prob,               /**< index of pricing problem */
   PricingType*          pricetype,          /**< type of pricing: reduced cost or Farkas */
   SCIP_Bool             optimal,            /**< should the pricing problem be solved optimal or heuristically */
   SCIP_Real*            lowerbound,         /**< dual bound returned by pricing problem */
   GCG_COL**             cols,               /**< pointer to store columns corresponding to solutions */
   int                   maxcols,            /**< size of the cols array to indicate maximum columns */
   int*                  ncols,              /**< number of columns */
   SCIP_STATUS*          status              /**< solution status of the pricing problem */
   )
{
   SCIP_RETCODE retcode;
   int i;

   assert(pricerdata != NULL);
   assert(pricerdata->pricingprobs[prob] != NULL);
   assert((pricerdata->solvers == NULL) == (pricerdata->nsolvers == 0));
   assert(pricerdata->nsolvers > 0);

   *status = SCIP_STATUS_UNKNOWN;

   for( i = 0; i < pricerdata->nsolvers && SCIPgetStage(pricerdata->pricingprobs[prob]) < SCIP_STAGE_SOLVED; i++ )
   {
      SCIP_CLOCK* clock;
      int* calls;
      GCG_SOLVER* solver;
      GCG_DECL_SOLVERSOLVE((*solversolve));

      solver = pricerdata->solvers[i];
      assert(solver != NULL);

      if( !solver->enabled )
         continue;

      #pragma omp critical (limits)
      {
         retcode = setPricingProblemLimits(prob, pricetype, optimal);
      }
      SCIP_CALL( retcode );


      SCIP_CALL( getSolverPointers(solver, pricetype, optimal, &clock, &calls, &solversolve) );
      assert(solversolve == solver->solversolve || solversolve == solver->solversolveheur);

      /* continue if the appropriate solver is not available */
      if( solversolve == NULL )
      {
         continue;
      }
      #pragma omp critical (clock)
      {
         SCIP_CALL_ABORT( SCIPstartClock(scip_, clock) );
      }

      SCIP_CALL( solversolve(pricerdata->pricingprobs[prob], solver, prob, pricerdata->dualsolconv[prob],
            lowerbound, cols, maxcols, ncols, status) );

      if( optimal )
      {
         #pragma omp atomic
         pricerdata->solvedsubmipsoptimal++;
      }
      else
      {
         #pragma omp atomic
         pricerdata->solvedsubmipsheur++;
      }

      #pragma omp critical (clock)
      {
         SCIP_CALL_ABORT( SCIPstopClock(scip_, clock) );
      }

      if( *status != SCIP_STATUS_UNKNOWN )
      {
         #pragma omp atomic
         (*calls)++;
      }

      if( *status == SCIP_STATUS_OPTIMAL || *status == SCIP_STATUS_UNBOUNDED )
      {
         if( optimal )
         {

#ifdef SCIP_STATISTIC
            #pragma omp critical (collectstats)
            GCGpricerCollectStatistic(pricerdata, pricetype->getType(), prob,
               SCIPgetSolvingTime(pricerdata->pricingprobs[prob]));
#endif
            if( SCIPgetStage(pricerdata->pricingprobs[prob]) > SCIP_STAGE_SOLVING )
            {
               #pragma omp atomic
               pricerdata->pricingiters += SCIPgetNLPIterations(pricerdata->pricingprobs[prob]);
            }
         }
         break;
      }
   }

   return SCIP_OKAY;
}

/** computes the pricing problem objectives
 *  @todo this method could use more parameters as it is private
 */
SCIP_RETCODE ObjPricerGcg::setPricingObjs(
   PricingType*          pricetype,          /**< Farkas or Reduced cost pricing */
   SCIP_Bool             stabilize           /**< do we use stabilization ? */
   )
{
   SCIP_CONS** origconss;
   SCIP_CONS** masterconss;
   int nmasterconss;
   SCIP_VAR** probvars;
   int nprobvars;

   SCIP_ROW** mastercuts;
   int nmastercuts;
   SCIP_ROW** origcuts;
   SCIP_COL** cols;
   SCIP_Real* consvals;
   SCIP_Real dualsol;

   SCIP_VAR** consvars = NULL;
   int nconsvars;
   int i;
   int j;

   assert(pricerdata != NULL);
   assert(stabilization != NULL);

   /* get the constraints of the master problem and the corresponding constraints in the original problem */
   nmasterconss = GCGgetNMasterConss(origprob);
   masterconss = GCGgetMasterConss(origprob);
   origconss = GCGgetLinearOrigMasterConss(origprob);

   /* set objective value of all variables in the pricing problems to 0 (for farkas pricing) /
    * to the original objective of the variable (for redcost pricing)
    */
   for( i = 0; i < pricerdata->npricingprobs; i++ )
   {
      if( pricerdata->pricingprobs[i] == NULL )
         continue;
      probvars = SCIPgetVars(pricerdata->pricingprobs[i]);
      nprobvars = SCIPgetNVars(pricerdata->pricingprobs[i]);

      for( j = 0; j < nprobvars; j++ )
      {
         assert(GCGvarGetBlock(probvars[j]) == i);
         assert( GCGoriginalVarIsLinking(GCGpricingVarGetOrigvars(probvars[j])[0]) || (GCGvarGetBlock(GCGpricingVarGetOrigvars(probvars[j])[0]) == i));

         SCIP_CALL( SCIPchgVarObj(pricerdata->pricingprobs[i], probvars[j], pricetype->varGetObj(probvars[j])));

         pricerdata->realdualvalues[i][j] = pricetype->varGetObj(probvars[j]);
#ifdef PRINTDUALSOLS
         SCIPdebugMessage("pricingobj var <%s> %f, realdualvalues %f\n", SCIPvarGetName(probvars[j]), pricetype->varGetObj(probvars[j]), pricerdata->realdualvalues[i][j]);
#endif
      }
   }

   /* compute reduced cost for linking variable constraints and update objectives in the pricing problems
    * go through constraints, and select correct variable
    */

   int nlinkconss;
   SCIP_CONS** linkconss;
   int* linkconssblock;
   nlinkconss = GCGgetNVarLinkingconss(origprob);
   linkconss = GCGgetVarLinkingconss(origprob);
   linkconssblock = GCGgetVarLinkingconssBlock(origprob);

   for( i = 0; i < nlinkconss; ++i)
   {
      SCIP_VAR** linkconsvars;
      SCIP_CONS* linkcons = linkconss[i];
      int block = linkconssblock[i];

      linkconsvars = SCIPgetVarsLinear(scip_, linkcons);

      SCIP_VAR* linkvar = linkconsvars[0];

      SCIP_VAR* pricingvar = GCGlinkingVarGetPricingVars(GCGmasterVarGetOrigvars(linkvar)[0])[block];
      assert(GCGvarIsPricing(pricingvar));

      if( stabilize )
      {
         dualsol = stabilization->linkingconsGetDual(i);
      }
      else
      {
         dualsol = pricetype->consGetDual(scip_, linkcons);
      }

      /* add dual solution value to the pricing variable:
       * lambda variables get coef -1 in linking constraints --> add dualsol
       */
      SCIP_CALL( SCIPaddVarObj(pricerdata->pricingprobs[block], pricingvar, dualsol) );
      assert(SCIPvarGetProbindex(pricingvar) >= 0 && SCIPvarGetProbindex(pricingvar) < SCIPgetNVars(pricerdata->pricingprobs[block]));
      pricerdata->realdualvalues[block][SCIPvarGetProbindex(pricingvar)] +=  pricetype->consGetDual(scip_, linkcons);
#ifdef PRINTDUALSOLS
      SCIPdebugMessage("pricingobj var <%s> %f, realdualvalues %f\n", SCIPvarGetName(pricingvar), dualsol, pricetype->consGetDual(scip_, linkcons));
#endif
   }

   /* compute reduced cost and update objectives in the pricing problems */
   for( i = 0; i < nmasterconss; i++ )
   {
      if( stabilize )
      {
         SCIP_CALL( stabilization->consGetDual(i, &dualsol) );
      }
      else
      {
         dualsol = pricetype->consGetDual(scip_, masterconss[i]);
      }

      if( !SCIPisZero(scip_, dualsol) || !SCIPisZero(scip_, pricetype->consGetDual(scip_, masterconss[i])) )
      {
#ifdef PRINTDUALSOLS
         SCIPdebugMessage("mastercons <%s> dualsol: %g\n", SCIPconsGetName(masterconss[i]), dualsol);
#endif

         /* for all variables in the constraint, modify the objective of the corresponding variable in a pricing problem */
         consvars = SCIPgetVarsLinear(origprob, origconss[i]);
         consvals = SCIPgetValsLinear(origprob, origconss[i]);
         nconsvars = SCIPgetNVarsLinear(origprob, origconss[i]);
         for( j = 0; j < nconsvars; j++ )
         {
            int blocknr;
            blocknr = GCGvarGetBlock(consvars[j]);
            assert(GCGvarIsOriginal(consvars[j]));
            /* nothing to be done if variable belongs to redundant block or variable was directly transferred to the master
             * or variable is linking variable (which means, the directly transferred copy is part of the master cons)
             */
            if( blocknr >= 0 && pricerdata->pricingprobs[blocknr] != NULL )
            {
               assert(GCGoriginalVarGetPricingVar(consvars[j]) != NULL);
               /* modify the objective of the corresponding variable in the pricing problem */
               SCIP_CALL( SCIPaddVarObj(pricerdata->pricingprobs[blocknr],
                     GCGoriginalVarGetPricingVar(consvars[j]), -1.0 * dualsol * consvals[j]) );

               pricerdata->realdualvalues[blocknr][SCIPvarGetProbindex(GCGoriginalVarGetPricingVar(consvars[j]))] += -1.0 * consvals[j] * pricetype->consGetDual(scip_, masterconss[i]);

          /*     SCIPdebugMessage("pricingobj var <%s> %f, realdualvalues %f\n",
                     SCIPvarGetName(GCGoriginalVarGetPricingVar(consvars[j])), dualsol, -1.0 * consvals[j]* pricetype->consGetDual(scip_, masterconss[i]));*/
            }
         }
      }
   }

   /* get the cuts of the master problem and the corresponding cuts in the original problem */
   mastercuts = GCGsepaGetMastercuts(scip_);
   nmastercuts = GCGsepaGetNCuts(scip_);
   origcuts = GCGsepaGetOrigcuts(scip_);

   assert(mastercuts != NULL);
   assert(origcuts != NULL);

   /* compute reduced cost and update objectives in the pricing problems */
   for( i = 0; i < nmastercuts; i++ )
   {
      if( stabilize )
      {
         SCIP_CALL( stabilization->rowGetDual(i, &dualsol) );
      }
      else
      {
         dualsol = pricetype->rowGetDual(mastercuts[i]);
      }

      if( !SCIPisZero(scip_, dualsol) || !SCIPisZero(scip_, pricetype->rowGetDual(mastercuts[i])) )
      {
         /* get columns and vals of the cut */
         nconsvars = SCIProwGetNNonz(origcuts[i]);
         cols = SCIProwGetCols(origcuts[i]);
         consvals = SCIProwGetVals(origcuts[i]);

         /* get the variables corresponding to the columns in the cut */
         SCIP_CALL( SCIPallocMemoryArray(scip_, &consvars, nconsvars) );
         for( j = 0; j < nconsvars; j++ )
            consvars[j] = SCIPcolGetVar(cols[j]);

         /* for all variables in the cut, modify the objective of the corresponding variable in a pricing problem */
         for( j = 0; j < nconsvars; j++ )
         {
            int blocknr;
            blocknr = GCGvarGetBlock(consvars[j]);
            assert(GCGvarIsOriginal(consvars[j]));
            /* nothing to be done if variable belongs to redundant block or
             * variable was directly transferred to the master
             * or variable is linking variable (which means, the directly transferred copy is part of the master cut) */
            if( blocknr >= 0 && pricerdata->pricingprobs[blocknr] != NULL )
            {
               assert(GCGoriginalVarGetPricingVar(consvars[j]) != NULL);
               /* modify the objective of the corresponding variable in the pricing problem */
               SCIP_CALL( SCIPaddVarObj(pricerdata->pricingprobs[blocknr],
                     GCGoriginalVarGetPricingVar(consvars[j]), -1.0 * dualsol * consvals[j]) );

               pricerdata->realdualvalues[blocknr][SCIPvarGetProbindex(GCGoriginalVarGetPricingVar(consvars[j]))] += -1.0 *consvals[j]* pricetype->rowGetDual(mastercuts[i]);

               /*SCIPdebugMessage("pricingobj var <%s> %f, realdualvalues %f\n",
                                   SCIPvarGetName(GCGoriginalVarGetPricingVar(consvars[j])), dualsol, -1.0 * consvals[j]* pricetype->consGetDual(scip_, masterconss[i]));*/
            }
         }
         SCIPfreeMemoryArray(scip_, &consvars);
      }
   }

   /* get dual solutions / farkas values of the convexity constraints */
   for( i = 0; i < pricerdata->npricingprobs; i++ )
   {
      assert( GCGisPricingprobRelevant(origprob, i) == (GCGgetConvCons(origprob, i) != NULL) );
      if( !GCGisPricingprobRelevant(origprob, i) )
      {
         pricerdata->dualsolconv[i] = -1.0 * SCIPinfinity(scip_);
         continue;
      }

      pricerdata->dualsolconv[i] = pricetype->consGetDual(scip_, GCGgetConvCons(origprob, i));
#ifdef PRINTDUALSOLS
      if( GCGisPricingprobRelevant(origprob, i) )
      {
         SCIPdebugMessage("convcons <%s> dualsol: %g\n", SCIPconsGetName(GCGgetConvCons(origprob, i)), pricerdata->dualsolconv[i]);
      }
#endif
   }

   return SCIP_OKAY;
}

/** add master variable to all constraints */
SCIP_RETCODE ObjPricerGcg::addVariableToMasterconstraints(
   SCIP_VAR*             newvar,             /**< The new variable to add */
   int                   prob,               /**< number of the pricing problem the solution belongs to */
   SCIP_VAR**            solvars,            /**< array of variables with non-zero value in the solution of the pricing problem */
   SCIP_Real*            solvals,            /**< array of values in the solution of the pricing problem for variables in array solvars*/
   int                   nsolvars            /**< number of variables in array solvars */
   )
{
   int i;
   int c;
   int idx;

   SCIP_CONS** masterconss;
   int nmasterconss;
   SCIP_Real* mastercoefs;
   SCIP_CONS* linkcons;

   assert(pricerdata != NULL);

   nmasterconss = GCGgetNMasterConss(origprob);
   masterconss = GCGgetMasterConss(origprob);

   SCIP_CALL( SCIPallocBufferArray(scip_, &mastercoefs, nmasterconss) ); /*lint !e530*/
   BMSclearMemoryArray(mastercoefs, nmasterconss);

   /* compute coef of the variable in the master constraints */
   for( i = 0; i < nsolvars; i++ )
   {
      if( !SCIPisZero(scip_, solvals[i]) )
      {
         SCIP_CONS** linkconss;
         SCIP_VAR** origvars;
         SCIP_Real* coefs;
         int ncoefs;

         assert(GCGvarIsPricing(solvars[i]));
         origvars = GCGpricingVarGetOrigvars(solvars[i]);
         assert(GCGvarIsOriginal(origvars[0]));

         coefs = GCGoriginalVarGetCoefs(origvars[0]);
         ncoefs = GCGoriginalVarGetNCoefs(origvars[0]);
         assert(!SCIPisInfinity(scip_, solvals[i]));

         /* original variable is a linking variable, just add it to the linkcons */
         if( GCGoriginalVarIsLinking(origvars[0]) )
         {
#ifndef NDEBUG
            SCIP_VAR** pricingvars;
            pricingvars = GCGlinkingVarGetPricingVars(origvars[0]);
#endif
            linkconss = GCGlinkingVarGetLinkingConss(origvars[0]);

            assert(pricingvars[prob] == solvars[i]);
            assert(linkconss[prob] != NULL);
            SCIP_CALL( SCIPaddCoefLinear(scip_, linkconss[prob], newvar, -solvals[i]) );
            continue;
         }

         /* for each coef, add coef * solval to the coef of the new variable for the corresponding constraint */
         for( c = 0; c < ncoefs; c++ )
         {
            linkconss = GCGoriginalVarGetMasterconss(origvars[0]);
            assert(!SCIPisZero(scip_, coefs[c]));
            SCIP_CALL( SCIPgetTransformedCons(scip_, linkconss[c], &linkcons) );

            idx = (int)(size_t)SCIPhashmapGetImage(pricerdata->mapcons2idx, linkcons); /*lint !e507*/
            assert(0 <= idx && idx < nmasterconss);
            assert(masterconss[idx] == linkcons);
            mastercoefs[idx] += coefs[c] * solvals[i];
         }

      }
   }

   /* add the variable to the master constraints */
   for( i = 0; i < nmasterconss; i++ )
   {
      if( !SCIPisZero(scip_, mastercoefs[i]) )
      {
         assert(!SCIPisInfinity(scip_, mastercoefs[i]) && !SCIPisInfinity(scip_, -mastercoefs[i]));
         SCIP_CALL( SCIPaddCoefLinear(scip_, masterconss[i], newvar, mastercoefs[i]) );
      }
   }

   SCIPfreeBufferArray(scip_, &mastercoefs);
   return SCIP_OKAY;
}

/** add master variable to all constraints */
SCIP_RETCODE ObjPricerGcg::addVariableToMasterconstraintsFromGCGCol(
   SCIP_VAR*             newvar,             /**< The new variable to add */
   GCG_COL*              gcgcol              /**< GCG column data structure */
   )
{
   SCIP_CONS** masterconss;
   int nmasterconss;
   SCIP_Real* mastercoefs;
   int nlinkvars;
   int* linkvars;

   SCIP_VAR**            solvars;            /**< array of variables with non-zero value in the solution of the pricing problem */
   SCIP_Real*            solvals;            /**< array of values in the solution of the pricing problem for variables in array solvars*/
#ifndef NDEBUG
   int                   nsolvars;            /**< number of variables in array solvars */
#endif

   int i;
   int prob;

   assert(pricerdata != NULL);

   nmasterconss = GCGgetNMasterConss(origprob);
   masterconss = GCGgetMasterConss(origprob);

   SCIP_CALL( computeColMastercoefs(gcgcol) );

   mastercoefs = GCGcolGetMastercoefs(gcgcol);

   nlinkvars = GCGcolGetNLinkvars(gcgcol);
   linkvars = GCGcolGetLinkvars(gcgcol);
   solvars = GCGcolGetVars(gcgcol);
   solvals = GCGcolGetVals(gcgcol);
#ifndef NDEBUG
   nsolvars = GCGcolGetNVars(gcgcol);
#endif

   prob = GCGcolGetProbNr(gcgcol);


   /* compute coef of the variable in the master constraints */
   for( i = 0; i < nlinkvars; i++ )
   {
      SCIP_CONS** linkconss;
      SCIP_VAR** origvars;

      assert(linkvars[i] < nsolvars );
      assert(GCGvarIsPricing(solvars[linkvars[i]]));
      origvars = GCGpricingVarGetOrigvars(solvars[linkvars[i]]);
      assert(GCGvarIsOriginal(origvars[0]));

      assert(!SCIPisInfinity(scip_, solvals[linkvars[i]]));

      /* original variable is a linking variable, just add it to the linkcons */
      if( GCGoriginalVarIsLinking(origvars[0]) )
      {
#ifndef NDEBUG
         SCIP_VAR** pricingvars;
         pricingvars = GCGlinkingVarGetPricingVars(origvars[0]);
#endif
         linkconss = GCGlinkingVarGetLinkingConss(origvars[0]);

         assert(pricingvars[prob] == solvars[linkvars[i]]);
         assert(linkconss[prob] != NULL);
         SCIP_CALL( SCIPaddCoefLinear(scip_, linkconss[prob], newvar, -solvals[linkvars[i]]) );
         continue;
      }
   }

   /* add the variable to the master constraints */
   for( i = 0; i < nmasterconss; i++ )
   {
      if( !SCIPisZero(scip_, mastercoefs[i]) )
      {
         assert(!SCIPisInfinity(scip_, mastercoefs[i]) && !SCIPisInfinity(scip_, -mastercoefs[i]));
         SCIP_CALL( SCIPaddCoefLinear(scip_, masterconss[i], newvar, mastercoefs[i]) );
      }
   }

   return SCIP_OKAY;
}


/** compute master coefficients of column */
SCIP_RETCODE ObjPricerGcg::computeColMastercoefs(
   GCG_COL*              gcgcol              /**< GCG column data structure */
   )
{
   int prob;
   int i;

   SCIP_VAR** solvars;
   SCIP_Real* solvals;
   int nsolvars;

   int c;
   int idx;

   assert(scip_ != NULL);
   assert(gcgcol != NULL);

   prob = GCGcolGetProbNr(gcgcol);
   nsolvars = GCGcolGetNVars(gcgcol);
   solvars = GCGcolGetVars(gcgcol);
   solvals = GCGcolGetVals(gcgcol);

   SCIP_CONS** masterconss;
   int nmasterconss;
   SCIP_Real* mastercoefs;
   SCIP_CONS* linkcons;
   SCIP* pricingprob;

   int* linkvars;
   int nlinkvars;

   pricingprob = GCGcolGetPricingProb(gcgcol);

   nmasterconss = GCGgetNMasterConss(origprob);
   masterconss = GCGgetMasterConss(origprob);

   assert(GCGcolGetNMastercoefs(gcgcol) == 0 || GCGcolGetNMastercoefs(gcgcol) == nmasterconss);

   if( GCGcolGetNMastercoefs(gcgcol) == nmasterconss )
   {
      return SCIP_OKAY;
   }

   SCIP_CALL( SCIPallocBufferArray(pricingprob, &mastercoefs, nmasterconss) ); /*lint !e530*/
   BMSclearMemoryArray(mastercoefs, nmasterconss);

   SCIP_CALL( SCIPallocBufferArray(pricingprob, &linkvars, nsolvars) ); /*lint !e530*/

   nlinkvars = 0;

   /* compute coef of the variable in the master constraints */
   for( i = 0; i < nsolvars; i++ )
   {
      if( !SCIPisZero(origprob, solvals[i]) )
      {
         SCIP_CONS** linkconss;
         SCIP_VAR** origvars;
         SCIP_Real* coefs;
         int ncoefs;

         assert(GCGvarIsPricing(solvars[i]));
         origvars = GCGpricingVarGetOrigvars(solvars[i]);
         assert(GCGvarIsOriginal(origvars[0]));

         coefs = GCGoriginalVarGetCoefs(origvars[0]);
         ncoefs = GCGoriginalVarGetNCoefs(origvars[0]);
         assert(!SCIPisInfinity(origprob, solvals[i]));

         /* original variable is a linking variable, just add it to the linkcons */
         if( GCGoriginalVarIsLinking(origvars[0]) )
         {
#ifndef NDEBUG
            SCIP_VAR** pricingvars;
            pricingvars = GCGlinkingVarGetPricingVars(origvars[0]);
            linkconss = GCGlinkingVarGetLinkingConss(origvars[0]);
#endif
            assert(pricingvars[prob] == solvars[i]);
            assert(linkconss[prob] != NULL);

            linkvars[nlinkvars] = i;
            ++nlinkvars;

            continue;
         }

         /* for each coef, add coef * solval to the coef of the new variable for the corresponding constraint */
         for( c = 0; c < ncoefs; c++ )
         {
            linkconss = GCGoriginalVarGetMasterconss(origvars[0]);
            assert(!SCIPisZero(origprob, coefs[c]));
            SCIP_CALL( SCIPgetTransformedCons(scip_, linkconss[c], &linkcons) );

            idx = (int)(size_t)SCIPhashmapGetImage(pricerdata->mapcons2idx, linkcons); /*lint !e507*/
            assert(0 <= idx && idx < nmasterconss);
            assert(masterconss[idx] == linkcons);
            assert(!SCIPisInfinity(scip_, ABS(coefs[c] * solvals[i])));
            mastercoefs[idx] += coefs[c] * solvals[i];
            assert(!SCIPisInfinity(scip_, ABS(mastercoefs[idx])));
         }
      }
   }

   GCGcolSetMastercoefs(gcgcol, mastercoefs, nmasterconss);

   GCGcolSetLinkvars(gcgcol, linkvars, nlinkvars);

   SCIPfreeBufferArray(pricingprob, &linkvars); /*lint !e530*/

   SCIPfreeBufferArray(pricingprob, &mastercoefs); /*lint !e530*/

   return SCIP_OKAY;
}

/** add variable with computed coefficients to the master cuts */
SCIP_RETCODE ObjPricerGcg::addVariableToMastercuts(
   SCIP_VAR*             newvar,             /**< The new variable to add */
   int                   prob,               /**< number of the pricing problem the solution belongs to */
   SCIP_VAR**            solvars,            /**< array of variables with non-zero value in the solution of the pricing problem */
   SCIP_Real*            solvals,            /**< array of values in the solution of the pricing problem for variables in array solvars*/
   int                   nsolvars            /**< number of variables in array solvars */
   )
{
   SCIP_ROW** mastercuts;
   int nmastercuts;
   SCIP_ROW** origcuts;

   SCIP_COL** cols;
   SCIP_Real conscoef;
   SCIP_VAR* var;
   SCIP_Real* consvals;

   int i;
   int j;
   int k;

   assert(scip_ != NULL);
   assert(newvar != NULL);
   assert(solvars != NULL);
   assert(solvals != NULL);

   /* get the cuts of the master problem and the corresponding cuts in the original problem */
   mastercuts = GCGsepaGetMastercuts(scip_);
   nmastercuts = GCGsepaGetNCuts(scip_);
   origcuts = GCGsepaGetOrigcuts(scip_);

   assert(mastercuts != NULL);
   assert(origcuts != NULL);

   /* compute coef of the variable in the cuts and add it to the cuts */
   for( i = 0; i < nmastercuts; i++ )
   {
      if( !SCIProwIsInLP(mastercuts[i]) )
         continue;

      /* get columns of the cut and their coefficients */
      cols = SCIProwGetCols(origcuts[i]);
      consvals = SCIProwGetVals(origcuts[i]);

      conscoef = 0;

      for( j = 0; j < SCIProwGetNNonz(origcuts[i]); j++ )
      {
         int blocknr;
         var = SCIPcolGetVar(cols[j]);
         blocknr = GCGvarGetBlock(var);
         assert(GCGvarIsOriginal(var));

         /* if the belongs to the same block and is no linking variable, update the coef */
         if( blocknr == prob )
            for( k = 0; k < nsolvars; k++ )
               if( solvars[k] == GCGoriginalVarGetPricingVar(var) )
               {
                  conscoef += ( consvals[j] * solvals[k] );
                  break;
               }
      }

      if( !SCIPisZero(scip_, conscoef) )
         SCIP_CALL( SCIPaddVarToRow(scip_ , mastercuts[i], newvar, conscoef) );
   }

   return SCIP_OKAY;
}

/** add variable with computed coefficients to the master cuts */
SCIP_RETCODE ObjPricerGcg::addVariableToMastercutsFromGCGCol(
   SCIP_VAR*             newvar,             /**< The new variable to add */
   GCG_COL*              gcgcol              /**< GCG column data structure */
   )
{
   SCIP_ROW** mastercuts;
   int nmastercuts;
   SCIP_Real* mastercutcoefs;
   int nmastercutcoefs;
   int i;

   assert(scip_ != NULL);
   assert(newvar != NULL);

   /* get the cuts of the master problem and the corresponding cuts in the original problem */
   mastercuts = GCGsepaGetMastercuts(scip_);
   nmastercuts = GCGsepaGetNCuts(scip_);

   assert(mastercuts != NULL);

   SCIP_CALL( computeColMastercuts(gcgcol) );

   mastercutcoefs = GCGcolGetMastercuts(gcgcol);
   nmastercutcoefs = GCGcolGetNMastercuts(gcgcol);

   assert(nmastercutcoefs == nmastercuts);

   /* compute coef of the variable in the cuts and add it to the cuts */
   for( i = 0; i < nmastercuts; i++ )
   {
      if( !SCIProwIsInLP(mastercuts[i]) )
         continue;

      if( !SCIPisZero(scip_, mastercutcoefs[i]) )
         SCIP_CALL( SCIPaddVarToRow(scip_ , mastercuts[i], newvar, mastercutcoefs[i]) );
   }

   return SCIP_OKAY;
}


/** compute master cut coefficients of column */
SCIP_RETCODE ObjPricerGcg::computeColMastercuts(
   GCG_COL*              gcgcol              /**< GCG column data structure */
   )
{
   int prob;
   int i;

   SCIP_VAR** solvars;
   SCIP_Real* solvals;
   int nsolvars;
   int noldmastercuts;
   int nnewmastercuts;
   SCIP_Real* newmastercuts;

   assert(scip_ != NULL);
   assert(gcgcol != NULL);

   prob = GCGcolGetProbNr(gcgcol);
   nsolvars = GCGcolGetNVars(gcgcol);
   solvars = GCGcolGetVars(gcgcol);
   solvals = GCGcolGetVals(gcgcol);

   noldmastercuts = GCGcolGetNMastercuts(gcgcol);

   SCIP_ROW** mastercuts;
   int nmastercuts;
   SCIP_ROW** origcuts;

   SCIP_COL** cols;
   SCIP_Real conscoef;
   SCIP_VAR* var;
   SCIP_Real* consvals;

   int j;
   int k;

   assert(scip_ != NULL);
   assert(solvars != NULL);
   assert(solvals != NULL);

   /* get the cuts of the master problem and the corresponding cuts in the original problem */
   mastercuts = GCGsepaGetMastercuts(scip_);
   nmastercuts = GCGsepaGetNCuts(scip_);
   origcuts = GCGsepaGetOrigcuts(scip_);

   assert(mastercuts != NULL);
   assert(origcuts != NULL);

   assert(nmastercuts - noldmastercuts >= 0);

   if( nmastercuts - noldmastercuts == 0 )
      return SCIP_OKAY;

   SCIP_CALL( SCIPallocBufferArray(origprob, &newmastercuts, nmastercuts - noldmastercuts) );

   nnewmastercuts = 0;

   /* compute coef of the variable in the cuts and add it to the cuts */
   for( i = noldmastercuts; i < nmastercuts; i++ )
   {
      if( !SCIProwIsInLP(mastercuts[i]) )
      {
         newmastercuts[nnewmastercuts] = 0.0;
         ++nnewmastercuts;
         continue;
      }

      /* get columns of the cut and their coefficients */
      cols = SCIProwGetCols(origcuts[i]);
      consvals = SCIProwGetVals(origcuts[i]);

      conscoef = 0;

      for( j = 0; j < SCIProwGetNNonz(origcuts[i]); j++ )
      {
         int blocknr;
         var = SCIPcolGetVar(cols[j]);
         blocknr = GCGvarGetBlock(var);
         assert(GCGvarIsOriginal(var));

         /* if the belongs to the same block and is no linking variable, update the coef */
         if( blocknr == prob )
            for( k = 0; k < nsolvars; k++ )
               if( solvars[k] == GCGoriginalVarGetPricingVar(var) )
               {
                  conscoef += ( consvals[j] * solvals[k] );
                  break;
               }
      }

      newmastercuts[nnewmastercuts] = conscoef;
      ++nnewmastercuts;
   }

   GCGcolUpdateMastercuts(gcgcol, newmastercuts, nnewmastercuts);

   SCIPfreeBufferArray(origprob, &newmastercuts);

   return SCIP_OKAY;
}

/** adds new variable to the end of the priced variables array */
SCIP_RETCODE ObjPricerGcg::addVariableToPricedvars(
   SCIP_VAR*             newvar              /**< variable to add */
   )
{
   SCIP_CALL( ensureSizePricedvars(pricerdata->npricedvars + 1) );
   pricerdata->pricedvars[pricerdata->npricedvars] = newvar;
   pricerdata->npricedvars++;

   return SCIP_OKAY;
}

#ifdef SCIP_STATISTIC
/** adds new bounds to the bound arrays as well as some additional information on dual variables and root lp solution */
SCIP_RETCODE ObjPricerGcg::addRootBounds(
   SCIP_Real             primalbound,        /**< new primal bound for the root master LP */
   SCIP_Real             dualbound           /**< new dual bound for the root master LP */
   )
{
   int nprobvars;
   int i;
   int j;

   SCIP_SOL* sol;
   SCIP_Real* solvals;
   SCIP_VAR** vars;
   int nvars;

   nvars = SCIPgetNVars(scip_);
   vars = SCIPgetVars(scip_);

   SCIP_CALL( ensureSizeRootBounds(pricerdata->nrootbounds + 1) );
   pricerdata->rootpbs[pricerdata->nrootbounds] = primalbound;
   pricerdata->rootdbs[pricerdata->nrootbounds] = dualbound;
   pricerdata->roottimes[pricerdata->nrootbounds] = SCIPgetSolvingTime(scip_) - pricerdata->rootfarkastime;
   pricerdata->rootdualdiffs[pricerdata->nrootbounds] = pricerdata->dualdiff;

   SCIPdebugMessage("Add new bounds: \n pb = %f\n db = %f\n", primalbound, dualbound);

   SCIP_CALL( SCIPallocBlockMemoryArray(scip_, &pricerdata->dualvalues[pricerdata->nrootbounds], pricerdata->npricingprobs) );
   SCIP_CALL( SCIPallocBlockMemoryArray(scip_, &pricerdata->dualsolconvs[pricerdata->nrootbounds], pricerdata->npricingprobs) );

   for( i = 0; i < pricerdata->npricingprobs; i++ )
   {
      if( pricerdata->pricingprobs[i] == NULL )
         continue;

      nprobvars = SCIPgetNVars(pricerdata->pricingprobs[i]);

      pricerdata->dualsolconvs[pricerdata->nrootbounds][i] = pricerdata->dualsolconv[i];
      SCIP_CALL( SCIPallocBlockMemoryArray(scip_, &(pricerdata->dualvalues[pricerdata->nrootbounds][i]), nprobvars) );

      for( j = 0; j < nprobvars; j++ )
         pricerdata->dualvalues[pricerdata->nrootbounds][i][j] = pricerdata->realdualvalues[i][j];
   }

   pricerdata->nrootbounds++;

   SCIP_CALL( SCIPallocBufferArray(scip_, &solvals, nvars) );

   SCIP_CALL( SCIPgetSolVals(scip_, NULL, nvars, vars, solvals) );

   SCIP_CALL( SCIPcreateSol(scip_, &sol, NULL) );

   SCIP_CALL( SCIPsetSolVals(scip_, sol, nvars, vars, solvals) );

   if( pricerdata->rootlpsol != NULL)
      SCIPfreeSol(scip_, &pricerdata->rootlpsol);

   pricerdata->rootlpsol = sol;

   SCIPfreeBufferArray(scip_, &solvals);

   return SCIP_OKAY;
}
#endif

SCIP_Real ObjPricerGcg::computeRedCost(
   PricingType*          pricetype,          /**< type of pricing */
   SCIP_SOL*             sol,                /**< solution to compute reduced cost for */
   SCIP_Bool             solisray,           /**< is the solution a ray? */
   int                   prob,               /**< number of the pricing problem the solution belongs to */
   SCIP_Real*            objvalptr           /**< pointer to store the computed objective value */
   ) const
{
   SCIP* pricingscip;
   SCIP_CONS** branchconss = NULL; /* stack of branching constraints */
   int nbranchconss = 0; /* number of branching constraints */
   SCIP_Real* branchduals = NULL; /* dual values of branching constraints in the master (sigma) */
   int i;

   SCIP_VAR** solvars;
   SCIP_Real* solvals = NULL;
   int nsolvars;
   SCIP_Real objvalue;

   assert(pricerdata != NULL);

   objvalue = 0.0;
   pricingscip = pricerdata->pricingprobs[prob];
   solvars = SCIPgetOrigVars(pricingscip);
   nsolvars = SCIPgetNOrigVars(pricingscip);
   SCIP_CALL_ABORT( SCIPallocBlockMemoryArray(scip_, &solvals, nsolvars) );
   SCIP_CALL_ABORT( SCIPgetSolVals(pricingscip, sol, nsolvars, solvars, solvals) );

   /* compute the objective function value of the solution */
   for( i = 0; i < nsolvars; i++ )
      objvalue += solvals[i] * pricerdata->realdualvalues[prob][SCIPvarGetProbindex(solvars[i])];

   if( objvalptr != NULL )
      *objvalptr = objvalue;

   /* Compute path to last generic branching node */
   SCIP_CALL_ABORT( computeGenericBranchingconssStack(pricetype, prob, &branchconss, &nbranchconss, &branchduals) );

   for( i = nbranchconss -1; i >= 0; --i )
   {
      SCIP_Bool feasible;
      SCIP_CALL_ABORT( checkBranchingBoundChanges(prob, sol, branchconss[i], &feasible) );
      if( feasible )
      {
         objvalue -= branchduals[i];
      }
   }
   SCIPfreeMemoryArrayNull(scip_, &branchconss);
   SCIPfreeMemoryArrayNull(scip_, &branchduals);
   SCIPfreeBlockMemoryArray(scip_, &solvals, nsolvars);

   /* compute reduced cost of variable (i.e. subtract dual solution of convexity constraint, if solution corresponds to a point) */
   return (solisray ? objvalue : objvalue - pricerdata->dualsolconv[prob]);
}

SCIP_Real ObjPricerGcg::computeRedCostGcgCol(
   PricingType*          pricetype,          /**< type of pricing */
   GCG_Col*              gcgcol,             /**< gcg column to compute reduced cost for */
   SCIP_Real*            objvalptr           /**< pointer to store the computed objective value */
   ) const
{
   SCIP_CONS** branchconss = NULL; /* stack of branching constraints */
   int nbranchconss = 0; /* number of branching constraints */
   SCIP_Real* branchduals = NULL; /* dual values of branching constraints in the master (sigma) */
   int i;
   int prob;

   SCIP_Bool isray;

   SCIP_Real redcost;

   SCIP_VAR** solvars;
   SCIP_Real* solvals;
   int nsolvars;
   SCIP_Real objvalue;

   assert(pricerdata != NULL);

   objvalue = 0.0;
   prob = GCGcolGetProbNr(gcgcol);

   solvars = GCGcolGetVars(gcgcol);
   nsolvars = GCGcolGetNVars(gcgcol);
   solvals = GCGcolGetVals(gcgcol);
   isray = GCGcolIsRay(gcgcol);

   /* compute the objective function value of the solution */
   for( i = 0; i < nsolvars; i++ )
      objvalue += solvals[i] * pricerdata->realdualvalues[prob][SCIPvarGetProbindex(solvars[i])];

   if( objvalptr != NULL )
      *objvalptr = objvalue;

   /* Compute path to last generic branching node */
   SCIP_CALL_ABORT( computeGenericBranchingconssStack(pricetype, prob, &branchconss, &nbranchconss, &branchduals) );

   for( i = nbranchconss -1; i >= 0; --i )
   {
      SCIP_Bool feasible;
      SCIP_CALL_ABORT( checkBranchingBoundChangesGcgCol(gcgcol, branchconss[i], &feasible) );
      if( feasible )
      {
         objvalue -= branchduals[i];
      }
   }
   SCIPfreeMemoryArrayNull(scip_, &branchconss);
   SCIPfreeMemoryArrayNull(scip_, &branchduals);

   redcost = (isray ? objvalue : objvalue - pricerdata->dualsolconv[prob]);

   SCIP_CALL_ABORT( GCGcolUpdateRedcost(gcgcol, redcost, FALSE) );

   /* compute reduced cost of variable (i.e. subtract dual solution of convexity constraint, if solution corresponds to a point) */
   return redcost;
}


/* computes the objective value of the current (stabilized) dual variables) in the dual program */
 SCIP_RETCODE ObjPricerGcg::getStabilizedDualObjectiveValue(
    SCIP_Real*           stabdualval         /**< pointer to store stabilized dual objective value */
)
{
   SCIP_Real dualobjval;
   SCIP_Real dualsol;
   SCIP_Real boundval;

   SCIP_CONS** masterconss;
   int nmasterconss;

   SCIP_ROW** mastercuts;
   int nmastercuts;
   int i;

   assert(stabilization != NULL);
   assert( stabdualval != NULL );
   *stabdualval = 0.0;
   /* get the constraints of the master problem and the corresponding constraints in the original problem */
   nmasterconss = GCGgetNMasterConss(origprob);
   masterconss = GCGgetMasterConss(origprob);

   dualobjval = 0.0;

   /* compute reduced cost for linking variable constraints and update objectives in the pricing problems
    * go through constraints, and select correct variable
    */

   int nlinkconss;
   SCIP_CONS** linkconss;
   nlinkconss = GCGgetNVarLinkingconss(origprob);
   linkconss = GCGgetVarLinkingconss(origprob);

   for( i = 0; i < nlinkconss; ++i)
   {
      SCIP_CONS* linkcons = linkconss[i];
#ifndef NDEBUG
      SCIP_VAR** linkconsvars;
      int block = GCGgetVarLinkingconssBlock(origprob)[i];

      linkconsvars = SCIPgetVarsLinear(scip_, linkcons);

      SCIP_VAR* linkvar = linkconsvars[0];

      assert(GCGvarIsPricing(GCGlinkingVarGetPricingVars(GCGmasterVarGetOrigvars(linkvar)[0])[block]));
#endif

      dualsol = stabilization->linkingconsGetDual(i);

      if(SCIPisFeasPositive(scip_, dualsol))
      {
         boundval = SCIPgetLhsLinear(scip_, linkcons);
      }
      else if( SCIPisFeasNegative(scip_, dualsol) )
      {
         boundval = SCIPgetRhsLinear(scip_, linkcons);
      }
      else
         continue;

      dualobjval += boundval*dualsol;
   }

   /* compute reduced cost and update objectives in the pricing problems */
   for( i = 0; i < nmasterconss; i++ )
   {
      SCIP_CALL( stabilization->consGetDual(i, &dualsol) );

      if(SCIPisFeasPositive(scip_, dualsol))
      {
         boundval = SCIPgetLhsLinear(scip_, masterconss[i]);
      }
      else if( SCIPisFeasNegative(scip_, dualsol) )
      {
         boundval = SCIPgetRhsLinear(scip_, masterconss[i]);
      }
      else
         continue;

      dualobjval += boundval*dualsol;
   }

   /* get the cuts of the master problem and the corresponding cuts in the original problem */
   mastercuts = GCGsepaGetMastercuts(scip_);
   nmastercuts = GCGsepaGetNCuts(scip_);

   assert(mastercuts != NULL);

   /* compute reduced cost and update objectives in the pricing problems */
   for( i = 0; i < nmastercuts; i++ )
   {
      SCIP_CALL( stabilization->rowGetDual(i, &dualsol) );

      if(SCIPisFeasPositive(scip_, dualsol))
      {
         boundval = SCIProwGetLhs(mastercuts[i]);
      }
      else if( SCIPisFeasNegative(scip_, dualsol) )
      {
         boundval = SCIProwGetRhs(mastercuts[i]);
      }
      else
         continue;

      dualobjval += boundval*dualsol;
   }

   *stabdualval = dualobjval;

   return SCIP_OKAY;
}

/** creates a new master variable corresponding to the given solution and problem */
SCIP_RETCODE ObjPricerGcg::createNewMasterVar(
   SCIP*                 scip,               /**< SCIP data structure */
   PricingType*          pricetype,          /**< type of pricing */
   SCIP_SOL*             sol,                /**< solution to compute reduced cost for */
   SCIP_VAR**            solvars,            /**< array of variables with non-zero value in the solution of the pricing problem */
   SCIP_Real*            solvals,            /**< array of values in the solution of the pricing problem for variables in array solvars*/
   int                   nsolvars,           /**< number of variables in array solvars */
   SCIP_Bool             solisray,           /**< is the solution a ray? */
   int                   prob,               /**< number of the pricing problem the solution belongs to */
   SCIP_Bool             force,              /**< should the given variable be added also if it has non-negative reduced cost? */
   SCIP_Bool*            added,              /**< pointer to store whether the variable was successfully added */
   SCIP_VAR**            addedvar            /**< pointer to store the created variable */
   )
{
   char varname[SCIP_MAXSTRLEN];

   SCIP_Real objcoeff;
   SCIP_VAR* newvar;

   SCIP_Real objvalue;
   SCIP_Real redcost;
   int i;

   assert(scip != NULL);
   assert(solvars != NULL);
   assert(solvals != NULL);
   assert(nsolvars >= 0);
   assert(pricerdata != NULL);
   assert((pricetype == NULL) == (force));
   assert((pricetype == NULL) == (sol == NULL));
   if( addedvar != NULL )
      *addedvar = NULL;

   objvalue = 0.0;
   redcost = 0.0;

   if( !force )
   {
      /* compute the objective function value of the solution */
      redcost = computeRedCost(pricetype, sol, solisray, prob, &objvalue);

      if( !SCIPisDualfeasNegative(scip, redcost) )
      {
         SCIPdebugMessage("var with redcost %g (objvalue=%g, dualsol=%g, ray=%ud) was not added\n", redcost, objvalue, pricerdata->dualsolconv[prob], solisray);
         *added = FALSE;

         return SCIP_OKAY;
      }
      SCIPdebugMessage("found var with redcost %g (objvalue=%g, dualsol=%g, ray=%ud)\n", redcost, objvalue, pricerdata->dualsolconv[prob], solisray);
   }
   else
   {
      SCIPdebugMessage("force var (objvalue=%g, dualsol=%g, ray=%ud)\n",  objvalue, pricerdata->dualsolconv[prob], solisray);
   }

   *added = TRUE;

   /* compute objective coefficient of the variable */
   objcoeff = 0;
   for( i = 0; i < nsolvars; i++ )
   {
      SCIP_Real solval;
      solval = solvals[i];

      if( !SCIPisZero(scip, solval) )
      {
         SCIP_VAR* origvar;

         assert(GCGvarIsPricing(solvars[i]));
         origvar = GCGpricingVarGetOrigvars(solvars[i])[0];

         if( SCIPisZero(scip, SCIPvarGetObj(origvar)) )
            continue;

         /* original variable is linking variable --> directly transferred master variable got the full obj,
          * priced-in variables get no objective value for this origvar */
         if( GCGoriginalVarIsLinking(origvar) )
            continue;

         /* round solval if possible to avoid numerical troubles */
         if( SCIPvarIsIntegral(solvars[i]) && SCIPisIntegral(scip, solval) )
            solval = SCIPround(scip, solval);

         /* add quota of original variable's objcoef to the master variable's coef */
         objcoeff += solval * SCIPvarGetObj(origvar);
      }
   }

   if( SCIPisInfinity(scip, objcoeff) )
   {
      SCIPwarningMessage(scip, "variable with infinite objective value found in pricing, change objective to SCIPinfinity()/2\n");
      objcoeff = SCIPinfinity(scip) / 2;
   }

   if( solisray )
   {
      (void) SCIPsnprintf(varname, SCIP_MAXSTRLEN, "r_%d_%d", prob, pricerdata->nraysprob[prob]);
      pricerdata->nraysprob[prob]++;
   }
   else
   {
      (void) SCIPsnprintf(varname, SCIP_MAXSTRLEN, "p_%d_%d", prob, pricerdata->npointsprob[prob]);
      pricerdata->npointsprob[prob]++;
   }

   SCIP_CALL( GCGcreateMasterVar(scip, origprob, pricerdata->pricingprobs[prob], &newvar, varname, objcoeff,
         pricerdata->vartype, solisray, prob, nsolvars, solvals, solvars));

   SCIPvarMarkDeletable(newvar);

   SCIP_CALL( SCIPcatchVarEvent(scip, newvar, SCIP_EVENTTYPE_VARDELETED,
         pricerdata->eventhdlr, NULL, NULL) );


   /* add variable */
   if( !force )
   {
      SCIP_CALL( SCIPaddPricedVar(scip, newvar, pricerdata->dualsolconv[prob] - objvalue) );
   }
   else
   {
      SCIP_CALL( SCIPaddVar(scip, newvar) );
   }

   SCIP_CALL( addVariableToPricedvars(newvar) );
   SCIP_CALL( addVariableToMasterconstraints(newvar, prob, solvars, solvals, nsolvars) );
   SCIP_CALL( addVariableToMastercuts(newvar, prob, solvars, solvals, nsolvars) );

   /* add variable to convexity constraint */
   if( !solisray )
   {
      SCIP_CALL( SCIPaddCoefLinear(scip, GCGgetConvCons(origprob, prob), newvar, 1.0) );
   }

   if( addedvar != NULL )
   {
      *addedvar = newvar;
   }

   GCGupdateVarStatistics(scip, origprob, newvar, redcost);

#ifdef SCIP_STATISTIC
   if( SCIPgetCurrentNode(scip) == SCIPgetRootNode(scip) && pricetype != NULL && pricetype->getType() == GCG_PRICETYPE_REDCOST )
      GCGsetRootRedcostCall(origprob, newvar, pricerdata->nrootbounds );
#else
   GCGsetRootRedcostCall(origprob, newvar, NAN);
#endif

   SCIPdebugMessage("Added variable <%s>\n", varname);

   return SCIP_OKAY;
}

/** creates a new master variable corresponding to the given gcg column */
SCIP_RETCODE ObjPricerGcg::createNewMasterVarFromGcgCol(
   SCIP*                 scip,               /**< SCIP data structure */
   PricingType*          pricetype,          /**< type of pricing */
   GCG_COL*              gcgcol,             /**< GCG column data structure */
   SCIP_Bool             force,              /**< should the given variable be added also if it has non-negative reduced cost? */
   SCIP_Bool*            added,              /**< pointer to store whether the variable was successfully added */
   SCIP_VAR**            addedvar,           /**< pointer to store the created variable */
   SCIP_Real             score               /**< score of column (or -1.0 if not specified) */
   )
{
   char varname[SCIP_MAXSTRLEN];

   SCIP_Real objcoeff;
   SCIP_VAR* newvar;

   SCIP_Real objvalue;
   SCIP_Real redcost;
   SCIP_Bool isray;
   int prob;
   int i;

   SCIP_VAR** solvars;
   SCIP_Real* solvals;
   int nsolvars;

   assert(scip != NULL);
   assert(pricerdata != NULL);
   assert(gcgcol != NULL);
   assert((pricetype == NULL) == (force));

   if( addedvar != NULL )
      *addedvar = NULL;

   objvalue = 0.0;
   redcost = 0.0;

   prob = GCGcolGetProbNr(gcgcol);
   isray = GCGcolIsRay(gcgcol);
   nsolvars = GCGcolGetNVars(gcgcol);
   solvars = GCGcolGetVars(gcgcol);
   solvals = GCGcolGetVals(gcgcol);

   if( !force )
   {
      /* compute the objective function value of the solution */
      redcost = GCGcolGetRedcost(gcgcol);

      if( !SCIPisDualfeasNegative(scip, redcost) )
      {
         SCIPdebugMessage("var with redcost %g (objvalue=%g, dualsol=%g, ray=%ud) was not added\n", redcost, objvalue, pricerdata->dualsolconv[prob], isray);
         *added = FALSE;

         return SCIP_OKAY;
      }
      SCIPdebugMessage("found var with redcost %g (objvalue=%g, dualsol=%g, ray=%ud)\n", redcost, objvalue, pricerdata->dualsolconv[prob], isray);
   }
   else
   {
      SCIPdebugMessage("force var (objvalue=%g, dualsol=%g, ray=%ud)\n",  objvalue, pricerdata->dualsolconv[prob], isray);
   }

   *added = TRUE;

   /* compute objective coefficient of the variable */
   objcoeff = 0;
   for( i = 0; i < nsolvars; i++ )
   {
      SCIP_Real solval;
      solval = solvals[i];

      if( !SCIPisZero(scip, solvals[i]) )
      {
         SCIP_VAR* origvar;

         assert(GCGvarIsPricing(solvars[i]));
         origvar = GCGpricingVarGetOrigvars(solvars[i])[0];
         solval = solvals[i];

         if( SCIPisZero(scip, SCIPvarGetObj(origvar)) )
            continue;

         /* original variable is linking variable --> directly transferred master variable got the full obj,
          * priced-in variables get no objective value for this origvar */
         if( GCGoriginalVarIsLinking(origvar) )
            continue;

         /* round solval if possible to avoid numerical troubles */
         if( SCIPvarIsIntegral(solvars[i]) && SCIPisIntegral(scip, solval) )
            solval = SCIPround(scip, solval);

         /* add quota of original variable's objcoef to the master variable's coef */
         objcoeff += solval * SCIPvarGetObj(origvar);
      }
   }

   if( SCIPisInfinity(scip, objcoeff) )
   {
      SCIPwarningMessage(scip, "variable with infinite objective value found in pricing, change objective to SCIPinfinity()/2\n");
      objcoeff = SCIPinfinity(scip) / 2;
   }

   if( isray )
   {
      (void) SCIPsnprintf(varname, SCIP_MAXSTRLEN, "r_%d_%d", prob, pricerdata->nraysprob[prob]);
      pricerdata->nraysprob[prob]++;
   }
   else
   {
      (void) SCIPsnprintf(varname, SCIP_MAXSTRLEN, "p_%d_%d", prob, pricerdata->npointsprob[prob]);
      pricerdata->npointsprob[prob]++;
   }

   SCIP_CALL( GCGcreateMasterVar(scip, GCGmasterGetOrigprob(scip), pricerdata->pricingprobs[prob], &newvar, varname, objcoeff,
         pricerdata->vartype, isray, prob, nsolvars, solvals, solvars));

   SCIPvarMarkDeletable(newvar);

   SCIP_CALL( SCIPcatchVarEvent(scip, newvar, SCIP_EVENTTYPE_VARDELETED,
         pricerdata->eventhdlr, NULL, NULL) );

   if( SCIPisNegative(scip, score) )
      score = pricerdata->dualsolconv[prob] - objvalue;

   /* add variable */
   if( !force )
   {
      SCIP_CALL( SCIPaddPricedVar(scip, newvar, score /* pricerdata->dualsolconv[prob] - objvalue */ ) );
   }
   else
   {
      SCIP_CALL( SCIPaddVar(scip, newvar) );
   }

   SCIP_CALL( addVariableToPricedvars(newvar) );
   SCIP_CALL( addVariableToMasterconstraintsFromGCGCol(newvar, gcgcol) );
   SCIP_CALL( addVariableToMastercutsFromGCGCol(newvar, gcgcol) );

   /* add variable to convexity constraint */
   if( !isray )
   {
      SCIP_CALL( SCIPaddCoefLinear(scip, GCGgetConvCons(origprob, prob), newvar, 1.0) );
   }

   if( addedvar != NULL )
   {
      *addedvar = newvar;
   }

   GCGupdateVarStatistics(scip, origprob, newvar, redcost);

#ifdef SCIP_STATISTIC
   if( SCIPgetCurrentNode(scip) == SCIPgetRootNode(scip) && pricetype->getType() == GCG_PRICETYPE_REDCOST )
      GCGsetRootRedcostCall(origprob, newvar, pricerdata->nrootbounds );
#else
   GCGsetRootRedcostCall(origprob, newvar, NAN);
#endif

   SCIPdebugMessage("Added variable <%s>\n", varname);

   return SCIP_OKAY;
}

/**
 * check whether pricing can be aborted:
 * if objective value is always integral and the current node's current
 * lowerbound rounded up equals the current lp objective value rounded
 * up we don't need to continue pricing since the best possible feasible
 * solution must have at least this value
 */
SCIP_Bool  ObjPricerGcg::canPricingBeAborted() const
{
   SCIP_Bool canabort = FALSE;

   assert(pricerdata != NULL);

   if( pricerdata->abortpricingint && SCIPisObjIntegral(scip_)
      && SCIPisEQ(scip_, SCIPceil(scip_, SCIPgetNodeLowerbound(scip_, SCIPgetCurrentNode(scip_))), SCIPceil(scip_, SCIPgetLPObjval(scip_))) /* && SCIPgetNNodes(scip) > 1 ??????*/)
   {
      GCGpricerPrintInfo(scip_, pricerdata, "pricing aborted due to integral objective: node LB = %g, LP obj = %g\n",
            SCIPgetNodeLowerbound(scip_, SCIPgetCurrentNode(scip_)), SCIPgetLPObjval(scip_));

      canabort = TRUE;
   }

   if( !canabort && pricerdata->abortpricinggap > 0.0 )
   {
      SCIP_Real gap;
      gap = (SCIPgetLPObjval(scip_) - SCIPgetNodeLowerbound(scip_, SCIPgetCurrentNode(scip_)))/SCIPgetNodeLowerbound(scip_, SCIPgetCurrentNode(scip_));
      gap = ABS(gap);

      if( gap < pricerdata->abortpricinggap )
      {
         GCGpricerPrintInfo(scip_, pricerdata, "pricing aborted due to small gap: node LB = %g, LP obj = %g, gap = %g\n",
               SCIPgetNodeLowerbound(scip_, SCIPgetCurrentNode(scip_)), SCIPgetLPObjval(scip_), gap);

         canabort = TRUE;
      }
   }

   return canabort;
}

/** sorts pricing problems according to their score */
void ObjPricerGcg::sortPricingProblemsByScore() const
{
   int i;
   assert(pricerdata != NULL);
   /** @todo sort w.r.t. other measures? Don't sort in Farkas pricing? Randomized? */
   for( i = 0; i < pricerdata->npricingprobs; i++ )
   {
      pricerdata->permu[i] = i;
      switch( pricerdata->sorting )
      {
      case 1:
         pricerdata->score[i] = pricerdata->dualsolconv[i];
         break;
      case 2:
         pricerdata->score[i] = -(0.2 * pricerdata->npointsprob[i] + pricerdata->nraysprob[i]);
         break;
      default:
         pricerdata->score[i] = 0.0;
         break;
      }
   }

   if( pricerdata->sorting > 0 )
      SCIPsortDownRealInt(pricerdata->score, pricerdata->permu, pricerdata->npricingprobs);
}


/** returns whether pricing can be aborted */
SCIP_Bool ObjPricerGcg::abortPricing(
   PricingType*          pricetype,          /**< type of pricing */
   int                   nfoundvars,         /**< number of variables found so far */
   int                   solvedmips,         /**< number of MIPS solved so far */
   int                   successfulmips,     /**< number of successful mips solved so far */
   SCIP_Bool             optimal             /**< optimal or heuristic pricing */
) const
{
   assert(pricerdata != NULL);
   if( pricerdata->eagerage == pricerdata->eagerfreq )
   {
      return FALSE;
   }

   if( optimal )
      return pricetype->canOptimalPricingBeAborted(nfoundvars, solvedmips, successfulmips, pricerdata->successfulmipsrel, pricerdata->npricingprobsnotnull);
   else
      return pricetype->canHeuristicPricingBeAborted(nfoundvars, solvedmips, successfulmips, pricerdata->successfulmipsrel, pricerdata->npricingprobsnotnull);
}


/** free pricing problems */
SCIP_RETCODE ObjPricerGcg::freePricingProblems()
{
   int j;
   assert(pricerdata != NULL);
   assert(pricerdata->pricingprobs != NULL);

   for( j = 0; j < pricerdata->npricingprobs; j++ )
      if( pricerdata->pricingprobs[j] != NULL
         && SCIPgetStage(pricerdata->pricingprobs[j]) > SCIP_STAGE_PROBLEM)
         {
            SCIP_CALL( SCIPstartClock(scip_, pricerdata->freeclock) );
            SCIP_CALL( SCIPfreeTransform(pricerdata->pricingprobs[j]) );
            SCIP_CALL( SCIPstopClock(scip_, pricerdata->freeclock) );
         }

   return SCIP_OKAY;
}

/** counts the number of variables with negative reduced cost */
int ObjPricerGcg::countPricedVariables(
   PricingType*          pricetype,          /**< pricing type, farkas or redcost */
   int&                  prob,               /**< number of the pricing problem */
   GCG_COL**             cols,               /**< columns corresponding to solutions which should be investigated */
   int                   ncols               /**< number of columns */
   ) const
{
   int nfoundvars = 0;

   SCIPdebugMessage("checking %d solution of pricing problem %d\n", ncols, prob);
   if(ncols == 0)
      return 0;

   for( int j = 0; j < ncols; ++j )
   {
      SCIP_Real redcost = computeRedCostGcgCol(pricetype, cols[j], NULL);
      SCIP_CALL_ABORT( GCGcolUpdateRedcost(cols[j], redcost, FALSE) );

      SCIPdebugMessage("solution %d of prob %d (%p) has reduced cost %g\n", j, prob, (void*) (cols[j]), redcost);
      if( SCIPisDualfeasNegative(scip_, redcost) )
      {
         nfoundvars += 1;
      }
   }

   return nfoundvars;
}

/** computes the stack of masterbranch constraints up to the last generic branching node
 * @note This method has to be threadsafe!
 */
SCIP_RETCODE ObjPricerGcg::computeGenericBranchingconssStack(
   PricingType*          pricetype,          /**< type of pricing: reduced cost or Farkas */
   int                   prob,               /**< index of pricing problem */
   SCIP_CONS***          consstack,          /**< stack of branching constraints */
   int*                  nconsstack,         /**< size of the stack */
   SCIP_Real**           consduals           /**< dual values of the masterbranch solutions */
   ) const
{
   SCIP_BRANCHRULE *branchrule;
   SCIP_CONS *masterbranchcons;
   int consblocknr;

   assert(consstack != NULL);
   assert(nconsstack != NULL);

   *consstack = NULL;
   *nconsstack = 0;

   /* get current branching rule */
   masterbranchcons = GCGconsMasterbranchGetActiveCons(scip_);
   branchrule = GCGconsMasterbranchGetBranchrule(masterbranchcons);

   while( GCGisBranchruleGeneric(branchrule) )
   {
      SCIP_CONS* mastercons = GCGbranchGenericBranchdataGetMastercons(GCGconsMasterbranchGetBranchdata(masterbranchcons));;
      consblocknr = GCGbranchGenericBranchdataGetConsblocknr(GCGconsMasterbranchGetBranchdata(masterbranchcons));

      /* check if branching decision belongs to current pricing problem */
      if(consblocknr == prob)
      {
         SCIP_CALL( SCIPreallocMemoryArray(scip_, consstack, (size_t)(*nconsstack) +1) );
         SCIP_CALL( SCIPreallocMemoryArray(scip_, consduals, (size_t)(*nconsstack) +1) );

         (*consstack)[*nconsstack] = masterbranchcons;
         (*consduals)[*nconsstack] = pricetype->consGetDual(scip_, mastercons);

         SCIPdebugPrintCons(scip_, mastercons, NULL);
         SCIPdebugMessage("Dual: %.4f\n", (*consduals)[*nconsstack]);
         assert( !SCIPisFeasNegative(scip_, (*consduals)[*nconsstack]));
         (*nconsstack) += 1;
      }
      masterbranchcons = GCGconsMasterbranchGetParentcons(masterbranchcons);
      branchrule = GCGconsMasterbranchGetBranchrule(masterbranchcons);
   }

   return SCIP_OKAY;
}

/** add bounds change from constraint from the pricing problem at this node
 * @note This message has to be threadsafe!
 */
SCIP_RETCODE ObjPricerGcg::addBranchingBoundChangesToPricing(
   int                   prob,               /**< index of pricing problem */
   SCIP_CONS*            branchcons          /**< branching constraints from which bound should applied */
) const
{
   GCG_BRANCHDATA* branchdata = GCGconsMasterbranchGetBranchdata(branchcons);
   GCG_COMPSEQUENCE* components = GCGbranchGenericBranchdataGetConsS(branchdata);
   int ncomponents = GCGbranchGenericBranchdataGetConsSsize(branchdata);
   int i;

   assert(pricerdata != NULL);

   for( i = 0; i < ncomponents; ++i)
   {
      SCIP_Real bound = components[i].bound;
      SCIP_VAR* var = GCGoriginalVarGetPricingVar(components[i].component);
      SCIP_Bool infeasible = FALSE;
      SCIP_Bool tightened = TRUE;

      if( components[i].sense == GCG_COMPSENSE_GE )
      {
         SCIP_CALL( SCIPtightenVarLb(pricerdata->pricingprobs[prob], var, bound, TRUE, &infeasible, &tightened));
         SCIPdebugMessage("Added <%s> >= %.2f\n", SCIPvarGetName(var), bound);
         assert(infeasible || tightened ||  SCIPisGE(pricerdata->pricingprobs[prob], SCIPvarGetLbLocal(var), bound));
      }
      else
      {
         SCIP_CALL( SCIPtightenVarUb(pricerdata->pricingprobs[prob], var, bound-1, TRUE, &infeasible, &tightened));
         SCIPdebugMessage("Added <%s> <= %.2f\n", SCIPvarGetName(var), bound-1);
         assert(infeasible || tightened || SCIPisLE(pricerdata->pricingprobs[prob], SCIPvarGetUbGlobal(var), bound-1));
      }
   }

   return SCIP_OKAY;
}

/** check bounds change from constraint from the pricing problem at this node
 * @note This message has to be threadsafe!
 */
SCIP_RETCODE ObjPricerGcg::checkBranchingBoundChanges(
   int                   prob,               /**< index of pricing problem */
   SCIP_SOL*             sol,                /**< solution to check */
   SCIP_CONS*            branchcons,         /**< branching constraints from which bound should applied */
   SCIP_Bool*            feasible            /**< check whether the solution is feasible */
) const
{
   GCG_BRANCHDATA* branchdata = GCGconsMasterbranchGetBranchdata(branchcons);
   GCG_COMPSEQUENCE* components = GCGbranchGenericBranchdataGetConsS(branchdata);
   int ncomponents = GCGbranchGenericBranchdataGetConsSsize(branchdata);
   int i;

   assert(pricerdata != NULL);

   for( i = 0; i < ncomponents; ++i)
   {
      SCIP_VAR* pricingvar = GCGoriginalVarGetPricingVar(components[i].component);
      SCIP_Real val = SCIPgetSolVal(pricerdata->pricingprobs[prob], sol, pricingvar);

      if( components[i].sense == GCG_COMPSENSE_GE )
      {
         *feasible = SCIPisFeasGE(pricerdata->pricingprobs[prob], val, components[i].bound);
         SCIPdebugMessage("<%s> %.4f >= %.4f\n", SCIPvarGetName(pricingvar), val, components[i].bound);
      }
      else
      {
         *feasible = SCIPisFeasLT(pricerdata->pricingprobs[prob], val, components[i].bound);
         SCIPdebugMessage("<%s> %.4f < %.4f\n", SCIPvarGetName(pricingvar), val, components[i].bound);
      }
      if( !*feasible )
         break;
   }

   return SCIP_OKAY;
}


/** check bounds change from constraint from the pricing problem at this node
 * @note This message has to be threadsafe!
 */
SCIP_RETCODE ObjPricerGcg::checkBranchingBoundChangesGcgCol(
   GCG_COL*              gcgcol,             /**< gcg column to check */
   SCIP_CONS*            branchcons,         /**< branching constraints from which bound should applied */
   SCIP_Bool*            feasible            /**< check whether the solution is feasible */
) const
{
   int prob = GCGcolGetProbNr(gcgcol);
   GCG_BRANCHDATA* branchdata = GCGconsMasterbranchGetBranchdata(branchcons);
   GCG_COMPSEQUENCE* components = GCGbranchGenericBranchdataGetConsS(branchdata);
   int ncomponents = GCGbranchGenericBranchdataGetConsSsize(branchdata);
   int i;

   assert(pricerdata != NULL);

   for( i = 0; i < ncomponents; ++i)
   {
      SCIP_VAR* pricingvar = GCGoriginalVarGetPricingVar(components[i].component);

      SCIP_Real val = GCGcolGetSolVal(pricerdata->pricingprobs[prob], gcgcol, pricingvar);

      if( components[i].sense == GCG_COMPSENSE_GE )
      {
         *feasible = SCIPisFeasGE(pricerdata->pricingprobs[prob], val, components[i].bound);
         SCIPdebugMessage("<%s> %.4f >= %.4f\n", SCIPvarGetName(pricingvar), val, components[i].bound);
      }
      else
      {
         *feasible = SCIPisFeasLT(pricerdata->pricingprobs[prob], val, components[i].bound);
         SCIPdebugMessage("<%s> %.4f < %.4f\n", SCIPvarGetName(pricingvar), val, components[i].bound);
      }
      if( !*feasible )
         break;
   }

   return SCIP_OKAY;
}


/** generic method to generate feasible columns from the pricing problem
 * @todo we could benefit from using more than just the best solution
 * @note This message has to be threadsafe!
 */
SCIP_RETCODE ObjPricerGcg::generateColumnsFromPricingProblem(
   int                   prob,               /**< index of pricing problem */
   PricingType*          pricetype,          /**< type of pricing: reduced cost or Farkas */
   SCIP_Bool             optimal,            /**< should the pricing problem be solved optimal or heuristically */
   SCIP_Real*            lowerbound,         /**< dual bound returned by pricing problem */
   GCG_COL**             cols,               /**< pointer to store columns corresponding to solutions */
   int                   maxcols,            /**< size of the cols array to indicate maximum columns */
   int*                  ncols,              /**< number of columns */
   SCIP_STATUS*          status              /**< solution status of the pricing problem */
   )
{
   GCG_COL* bestcol; /* the column corresponding to the current best solution from the sequence of solves */
   SCIP_Bool found = FALSE; /* whether a feasible solution has been found */
   int i;

   SCIP_CONS** branchconss = NULL; /* stack of branching constraints */
   int nbranchconss = 0; /* number of branching constraints */
   SCIP_Real* branchduals = NULL; /* dual values of branching constraints in the master (sigma) */

   assert(pricerdata != NULL);

   /* Compute path to last generic branching node */
   SCIP_CALL( computeGenericBranchingconssStack(pricetype, prob, &branchconss, &nbranchconss, &branchduals) );
   if( nbranchconss == 0)
   {
      SCIP_CALL( solvePricingProblem(prob, pricetype, optimal, lowerbound, cols, maxcols, ncols, status) );

      /* we can leave the method from here because no array has been allocated!
       * We have not created generic branching decisions here, so compute as usual
       */
      return SCIP_OKAY;
   }


   /* unapply all bound changes up to the branching point
    * Not needed because they are not added to the pricing problem
    */

   SCIP_CALL( solvePricingProblem(prob, pricetype, optimal, lowerbound, cols, maxcols, ncols, status) );
   bestcol = cols[0];
   SCIP_Real redcost = computeRedCostGcgCol(pricetype, bestcol, NULL);
   SCIP_CALL( GCGcolUpdateRedcost(bestcol, redcost, FALSE) );

   if( SCIPisDualfeasNegative(scip_, redcost) )
   {
      found = TRUE;
   }

   /* traverse the tree in reverse order */
   for( i = nbranchconss-1; i >= 0 && !found; --i )
   {
      if( bestcol != NULL )
      {
         /* todo: add columns to column pool */
         for( int j = 0; j < *ncols; ++j )
         {
            GCGfreeGcgCol(&cols[j]);
         }
         SCIP_CALL( SCIPfreeTransform(pricerdata->pricingprobs[prob]) );
      }
      SCIPdebugMessage("Applying bound change of depth %d\n", -i);
      SCIP_CALL( SCIPtransformProb(pricerdata->pricingprobs[prob]) );
      SCIP_CALL( addBranchingBoundChangesToPricing(prob, branchconss[i]) );

      SCIP_CALL( solvePricingProblem(prob, pricetype, optimal, lowerbound, cols, 1, ncols, status) ); /**@todo change 1 to maxsols if implemented */

      if( *status == SCIP_STATUS_INFEASIBLE) /** @todo handle remaining status */
      {
         SCIPdebugMessage("The problem is infeasible\n");
         break;
      }
      /* can happen, e.g., due to time limit in pricing solver */
      if( *status != SCIP_STATUS_OPTIMAL )
      {
         break;
      }


      /* update objvalue for new solution */
      bestcol = cols[0];
      redcost = computeRedCostGcgCol(pricetype, bestcol, NULL);

      if( SCIPisDualfeasNegative(scip_, redcost) )
      {
         break;
      }
   }

   SCIPfreeMemoryArrayNull(scip_, &branchconss);
   SCIPfreeMemoryArrayNull(scip_, &branchduals);
   *lowerbound = -SCIPinfinity(scip_);
   return SCIP_OKAY;
}


/* Compute difference of two dual solutions */
SCIP_RETCODE ObjPricerGcg::computeDualDiff(
   SCIP_Real**          dualvals1,           /**< array of dual values for each pricing problem */
   SCIP_Real*           dualconv1,           /**< array of dual solutions for the convexity constraints  */
   SCIP_Real**          dualvals2,           /**< array of dual values for each pricing problem */
   SCIP_Real*           dualconv2,           /**< array of dual solutions for the convexity constraints  */
   SCIP_Real*           dualdiff             /**< pointer to store difference of duals solutions */
   )
{
   int i;
   int j;
   int nprobvars;

   *dualdiff = 0.0;
   for( i = 0; i < pricerdata->npricingprobs; i++ )
   {
      if( pricerdata->pricingprobs[i] == NULL )
         continue;

      nprobvars = SCIPgetNVars(pricerdata->pricingprobs[i]);

      for( j = 0; j < nprobvars; j++ )
      {
         *dualdiff += SQR(dualvals1[i][j] - dualvals2[i][j]);
      }

      *dualdiff += SQR(dualconv1[i] - dualconv2[i]);

   }
   *dualdiff = SQRT(ABS(*dualdiff));

   return SCIP_OKAY;
}

/** performs optimal or farkas pricing */
SCIP_RETCODE ObjPricerGcg::performPricing(
   PricingType*          pricetype,          /**< type of pricing */
   SCIP_Bool             optimal,            /**< heuristic or optimal pricing */
   SCIP_RESULT*          result,             /**< result pointer */
   int*                  pnfoundvars,        /**< pointer to store number of found variables */
   SCIP_Real*            lowerbound,         /**< pointer to store lowerbound obtained due to lagrange bound */
   SCIP_Bool*            bestredcostvalid    /**< pointer to store if bestredcost are valid (pp solvedoptimal) */
   )
{
   GCG_COL*** cols = NULL;
   int* ncols = NULL;
   SCIP_Real* bestobjvals = NULL;
   SCIP_Real pricinglowerbound;
   SCIP_Real bestredcost;
   SCIP_Real beststabobj;
   SCIP_Real dualconvsum;
   SCIP_RETCODE retcode;
   SCIP_Bool infeasible;
   SCIP_Bool pricinghaserror;
   SCIP_Bool stabilized;
   SCIP_Bool added;
   SCIP_Bool colpoolupdated;
   SCIP_Bool enableppcuts;
   SCIP_Bool enablestab;
   SCIP_STATUS* pricingstatus = NULL;
   int solvedmips;
   int successfulmips;
   int nfoundvarsprob;
   int maxcols;
   int i;
   int j;
   int nfoundvars;

#ifdef SCIP_STATISTIC
   SCIP_Real** olddualvalues;
   SCIP_Real* olddualconv;

   int nprobvars;
#endif

#ifndef NDEBUG
   int oldnfoundvars;
#endif

   assert(pricerdata != NULL);
   assert(stabilization != NULL);
   assert(farkaspricing != NULL);
   assert(reducedcostpricing != NULL);

   assert(result != NULL);
   assert(pnfoundvars != NULL);

   SCIPdebugMessage("%s pricing\n", optimal ? "optimal" : "heuristic");

   solvedmips = 0;
   successfulmips = 0;
   retcode = SCIP_OKAY;
   *pnfoundvars = 0;
   nfoundvars = 0;
   infeasible = FALSE;
   pricinghaserror = FALSE;
   dualconvsum = 0.0;
   pricinglowerbound = -SCIPinfinity(scip_);
   if(lowerbound != NULL)
      *lowerbound = -SCIPinfinity(scip_);

   maxcols = MAX(MAX(farkaspricing->getMaxvarsround(),reducedcostpricing->getMaxvarsround()),reducedcostpricing->getMaxvarsroundroot()); /*lint !e666*/

   SCIP_CALL( SCIPallocBlockMemoryArray(scip_, &ncols, pricerdata->npricingprobs) );
   SCIP_CALL( SCIPallocBlockMemoryArray(scip_, &cols, pricerdata->npricingprobs) );
   SCIP_CALL( SCIPallocBlockMemoryArray(scip_, &pricingstatus, pricerdata->npricingprobs) );
   SCIP_CALL( SCIPallocBlockMemoryArray(scip_, &bestobjvals, pricerdata->npricingprobs) );

   BMSclearMemoryArray(ncols, pricerdata->npricingprobs);

   for( i = 0; i < pricerdata->npricingprobs; i++ )
   {
      SCIP_CALL( SCIPallocMemoryArray(scip_, &(cols[i]), maxcols) ); /*lint !e866*/
   }

   enableppcuts = FALSE;
   SCIP_CALL( SCIPgetBoolParam(GCGmasterGetOrigprob(scip_), "sepa/basis/enableppcuts", &enableppcuts) );
   /** add pool cuts to sepa basis */
   if(enableppcuts && SCIPgetCurrentNode(scip_) != SCIPgetRootNode(scip_))
   {
      for( i = 0; i < pricerdata->npricingprobs; i++ )
      {
         if(GCGisPricingprobRelevant(origprob, i))
         {
            SCIP_CALL( SCIPsetIntParam(pricerdata->pricingprobs[i], "branching/pscost/priority", 2000) );
            SCIP_CALL( SCIPsetIntParam(pricerdata->pricingprobs[i], "propagating/maxroundsroot", 1000) );
            SCIP_CALL( SCIPsetPresolving(pricerdata->pricingprobs[i], SCIP_PARAMSETTING_DEFAULT, TRUE) );
         }
      }
   }

#ifdef _OPENMP
      if( threads > 0 )
         omp_set_num_threads(threads);
#endif

   #pragma omp parallel for private(j)
   for( i = 0; i < pricerdata->npricingprobs; i++ )
   {
      BMSclearMemoryArray(cols[i], maxcols); /*lint !e866*/
   }

   /* todo: We avoid checking for feasibility of the columns using this hack */
   if( pricerdata->usecolpool )
      SCIP_CALL( GCGcolpoolUpdateNode(colpool) );

   colpoolupdated = FALSE;

#ifdef SCIP_STATISTIC
   if( pricerdata->nroundsredcost > 0 && pricetype->getType() == GCG_PRICETYPE_REDCOST )
   {
      SCIP_CALL( SCIPallocBufferArray(scip_, &olddualvalues, pricerdata->npricingprobs) );
      SCIP_CALL( SCIPallocBufferArray(scip_, &olddualconv, pricerdata->npricingprobs) );

      for( i = 0; i < pricerdata->npricingprobs; i++ )
      {
         if( pricerdata->pricingprobs[i] == NULL )
            continue;

         nprobvars = SCIPgetNVars(pricerdata->pricingprobs[i]);

         olddualconv[i] = pricerdata->dualsolconv[i];
         SCIP_CALL( SCIPallocBufferArray(scip_, &(olddualvalues[i]), nprobvars) );

         for( j = 0; j < nprobvars; j++ )
            olddualvalues[i][j] = pricerdata->realdualvalues[i][j];
      }
   }
<<<<<<< HEAD
=======
#endif
>>>>>>> 17dd5350

   do
   {
      bestredcost = 0.0;
      beststabobj = 0.0;
      dualconvsum = 0.0;
      *bestredcostvalid = isMasterLPOptimal() && optimal && !GCGisBranchruleGeneric( GCGconsMasterbranchGetBranchrule(GCGconsMasterbranchGetActiveCons(scip_)));

<<<<<<< HEAD
      stabilized = optimal && pricerdata->stabilization && pricetype->getType() == GCG_PRICETYPE_REDCOST
         && !GCGisBranchruleGeneric( GCGconsMasterbranchGetBranchrule(GCGconsMasterbranchGetActiveCons(scip_)))
         /*&& GCGgetNLinkingvars(origprob) == 0 */ && GCGgetNTransvars(origprob) == 0;
=======
      for( i = 0; i < pricerdata->npricingprobs; i++ )
      {
         pricingstatus[i] = SCIP_STATUS_UNKNOWN;
      }
      enablestab = optimal && pricerdata->stabilization && pricetype->getType() == GCG_PRICETYPE_REDCOST
         && !GCGisBranchruleGeneric( GCGconsMasterbranchGetBranchrule(GCGconsMasterbranchGetActiveCons(scip_)));
>>>>>>> 17dd5350

      if( enablestab )
      {
         stabilization->updateNode();
         SCIP_CALL( stabilization->updateHybrid() );
      }

      stabilized = enablestab && stabilization->isStabilized();

      /* set objectives of the variables in the pricing sub-MIPs */
      SCIP_CALL( freePricingProblems() );
      SCIP_CALL( setPricingObjs(pricetype, stabilized) );

      /* todo: do this inside the updateRedcostColumnPool */
      if( !colpoolupdated && pricerdata->usecolpool )
      {
         /* update reduced cost of cols in colpool */
         SCIP_CALL( GCGcolpoolUpdateRedcost(colpool) );

         colpoolupdated = TRUE;
      }

      /* check if colpool already contains columns with negative reduced cost */
      if( pricerdata->usecolpool )
      {
         SCIP_Bool foundvarscolpool;

         SCIP_Real redcost;

         foundvarscolpool = FALSE;

         SCIP_CALL( GCGcolpoolPrice(scip_, colpool, pricestore, NULL, FALSE, TRUE, &foundvarscolpool) );


         if( foundvarscolpool )
         {
            SCIPdebugMessage("Found column(s) with negative reduced cost in column pool\n");
            assert(GCGpricestoreGetNCols(pricestore) > 0);
            break;
         }
      }

      #pragma omp parallel for ordered firstprivate(pricinglowerbound) shared(retcode, optimal, cols, ncols, maxcols,pricetype,bestredcost, beststabobj,bestredcostvalid,nfoundvars,successfulmips,infeasible,pricinghaserror) reduction(+:solvedmips) schedule(static,1)
      for( i = 0; i < pricerdata->npricingprobs; i++ )
      {
         int prob;
         SCIP_RETCODE private_retcode;

         int nvarsfound = nfoundvars;
         prob = pricerdata->permu[i];

         #pragma omp flush(retcode)
         if( pricerdata->pricingprobs[prob] == NULL || retcode != SCIP_OKAY)
            goto done;

         #pragma omp flush(infeasible,nfoundvars,successfulmips)
         if( (abortPricing(pricetype, nfoundvars, solvedmips, successfulmips, optimal) || infeasible) && !stabilized )
         {
            goto done;
         }
         private_retcode = generateColumnsFromPricingProblem(prob, pricetype, optimal, &pricinglowerbound, cols[prob], maxcols, &ncols[prob], &pricingstatus[prob]);
         SCIPdebugMessage("ncols: %d, pricinglowerbound: %.4g\n", ncols[prob], pricinglowerbound);
         #pragma omp ordered
         {
            #pragma omp critical (retcode)
            retcode = private_retcode;

            #pragma omp atomic
            infeasible |= ( pricingstatus[prob] == SCIP_STATUS_INFEASIBLE); /*lint !e514*/

            #pragma omp atomic
            pricinghaserror |= (pricingstatus[prob] == SCIP_STATUS_UNKNOWN); /*lint !e514*/

            if( !infeasible )
            {
               #pragma omp atomic
               nfoundvars += countPricedVariables(pricetype, prob, cols[prob], ncols[prob] );
            }

            if( nvarsfound < nfoundvars )
            {
               #pragma omp atomic
               ++successfulmips;
            }
         }

         if( optimal && ncols[prob] > 0)
         {
            SCIP_Real convdual = 0.0;
            SCIP_CONS* cons = GCGgetConvCons(origprob, prob);

            convdual = pricetype->consGetDual(scip_, cons);

            #pragma omp atomic
            beststabobj += GCGgetNIdenticalBlocks(origprob, prob) * pricinglowerbound;

            #pragma omp atomic write
            bestobjvals[prob] = GCGgetNIdenticalBlocks(origprob, prob) * pricinglowerbound;

            if( !GCGcolIsRay(cols[prob][0]) )
            {
               #pragma omp atomic
               dualconvsum += GCGgetNIdenticalBlocks(origprob, prob) * convdual;
            }
            #pragma omp atomic
            bestredcost += GCGgetNIdenticalBlocks(origprob, prob) * GCGcolGetRedcost(cols[prob][0]);

         }

         #pragma omp atomic
         solvedmips++;

      done:
         ;
      }

      SCIP_CALL( retcode );

      if( infeasible )
         break;

      for( i = 0; i < pricerdata->npricingprobs && *bestredcostvalid; ++i )
      {
         int prob;
         prob = pricerdata->permu[i];
         if( pricerdata->pricingprobs[prob] == NULL )
            continue;

         if( !isPricingOptimal(pricerdata->pricingprobs[prob], pricingstatus[prob]) )
         {
            SCIPdebugMessage("Pricing prob %d was not solved to optimality, reduced cost invalid\n", prob);
            *bestredcostvalid = FALSE;
         }
      }

      if( enablestab && (pricetype->getType() == GCG_PRICETYPE_REDCOST) )
      {
         SCIP_Real beststabredcost;
         SCIP_Real lowerboundcandidate;
         SCIP_Real stabdualval = 0.0;
         GCG_COL** pricingcols = NULL;
         assert(lowerbound != NULL);

         SCIP_CALL( getStabilizedDualObjectiveValue(&stabdualval) );
         lowerboundcandidate = stabdualval + beststabobj;
         SCIPdebugMessage("lowerboundcandidate: %.8g stabdualval %.8g, besttabobj %.8g, beststabredcost %.8g\n", lowerboundcandidate, stabdualval, beststabobj, beststabobj - dualconvsum);

         beststabredcost = beststabobj - dualconvsum;

         assert(!*bestredcostvalid || stabilized || SCIPisEQ(scip_, beststabredcost, bestredcost));

         assert(!*bestredcostvalid || stabilized || SCIPisEQ(scip_, lowerboundcandidate, SCIPgetLPObjval(scip_) + bestredcost));


         if( *bestredcostvalid )
         {
            SCIP_Bool enableppobjcg;

            SCIP_CALL( SCIPallocBufferArray(scip_, &pricingcols, pricerdata->npricingprobs) );
            BMSclearMemoryArray(pricingcols, pricerdata->npricingprobs);

            for( i = 0; i < pricerdata->npricingprobs; ++i )
            {
               if( pricerdata->pricingprobs[i] != NULL )
               {
                  assert(ncols[i] > 0);
                  pricingcols[i] = cols[i][0];
               }
            }
            /* update subgradient product before a potential change of the stability center */
            stabilization->updateSubgradientProduct(pricingcols);

            SCIP_CALL( stabilization->updateStabilityCenter(lowerboundcandidate, bestobjvals, pricingcols) );
            *lowerbound = MAX(*lowerbound, lowerboundcandidate);

            SCIP_CALL( SCIPgetBoolParam(GCGmasterGetOrigprob(scip_), "sepa/basis/enableppobjcg", &enableppobjcg) );
            if(enableppobjcg && SCIPgetCurrentNode(scip_) == SCIPgetRootNode(scip_) )
            {
               for(i = 0; i < pricerdata->npricingprobs; ++i)
               {
                  if(!GCGisPricingprobRelevant(GCGmasterGetOrigprob(scip_), i))
                     continue;

                  SCIP_CALL( SCIPsepaBasisAddPPObjConss(scip_, i, bestobjvals[i], TRUE) );
               }
            }
         }

         SCIPdebugMessage("Checking whether stabilization information must be updated (stabilized = %ud, nfoundvars = %d, optimal = %ud, *bestredcostvalid = %ud\n", stabilized, nfoundvars, optimal, *bestredcostvalid);

         if( nfoundvars == 0 )
         {
            if( stabilized )
            {
               SCIPdebugMessage("enabling mispricing schedule\n");
               stabilization->activateMispricingSchedule();
               stabilization->updateAlphaMisprice();
            }
            else
               stabilization->disablingMispricingSchedule();
         }
         else if( *bestredcostvalid && SCIPisDualfeasNegative(scip_, beststabredcost) )
         {
            if( stabilization->isInMispricingSchedule() )
               stabilization->disablingMispricingSchedule();
            stabilization->updateAlpha(pricingcols);
         }
         if( *bestredcostvalid )
            SCIPfreeBufferArray(scip_, &pricingcols);
      }
      else if( *bestredcostvalid && (pricetype->getType() == GCG_PRICETYPE_REDCOST) )
      {
         SCIP_Bool enableppobjcg;
         SCIP_Real lowerboundcandidate;
         assert(lowerbound != NULL );
         lowerboundcandidate = SCIPgetLPObjval(scip_) + bestredcost; /*lint !e666*/
         SCIPdebugMessage("*lowerbound: %.8g lowerboundcandidate: %.8g bestredcost %.8g\n", *lowerbound, lowerboundcandidate, bestredcost);
         *lowerbound = MAX(*lowerbound, lowerboundcandidate);
         if(stabilization->isInMispricingSchedule())
            stabilization->disablingMispricingSchedule();

         SCIP_CALL( SCIPgetBoolParam(GCGmasterGetOrigprob(scip_), "sepa/basis/enableppobjcg", &enableppobjcg) );

         if(enableppobjcg && SCIPgetCurrentNode(scip_) == SCIPgetRootNode(scip_) )
         {
            for(i = 0; i < pricerdata->npricingprobs; ++i)
            {
               if(!GCGisPricingprobRelevant(GCGmasterGetOrigprob(scip_), i))
                  continue;

               SCIP_CALL( SCIPsepaBasisAddPPObjConss(scip_, i, bestobjvals[i], TRUE) );
            }
         }
      }

      /* if no column has negative reduced cost, add columns to colpool or free them */
      if( nfoundvars == 0 )
      {
         for( i = 0; i < pricerdata->npricingprobs; ++i )
         {
            for( j = 0; j < ncols[i]; ++j )
            {
               SCIP_Bool success;

               success = FALSE;

               if( pricerdata->usecolpool )
                  SCIP_CALL( GCGcolpoolAddCol(colpool, cols[i][j], &success) );

               if( !success )
               {
                  GCGfreeGcgCol(&cols[i][j]);
                  SCIPdebugMessage("Freeing column %d of prob %d.\n", j, i);
               }
            }
            ncols[i] = 0;
         }
      }
   }
   while( stabilized && nfoundvars == 0 );

#ifndef NDEBUG
   oldnfoundvars = nfoundvars;
#endif

#ifdef _OPENMP
   SCIPdebugMessage("We are here with currently %d threads.\n", omp_get_num_threads());
#endif

   /** @todo perhaps solve remaining pricing problems, if only few left? */
   /** @todo solve all pricing problems all k iterations? */
   nfoundvars = 0;

   for( i = 0; i < pricerdata->npricingprobs; ++i )
   {
      int prob;
      prob = pricerdata->permu[i];
      if( pricerdata->pricingprobs[prob] == NULL )
         continue;

      nfoundvarsprob = 0;

      for( j = 0; j < ncols[prob]; ++j )
      {
         /** add variable only if we cannot abort */
         if( !infeasible &&
             (nfoundvarsprob <= pricerdata->maxsolsprob &&
             (pricetype->getType() == GCG_PRICETYPE_REDCOST || nfoundvarsprob < pricetype->getMaxvarsround()) &&
             (pricetype->getType() == GCG_PRICETYPE_FARKAS || ((nfoundvarsprob < pricetype->getMaxvarsround() || GCGisRootNode(scip_) ) &&
             (nfoundvarsprob < reducedcostpricing->getMaxvarsroundroot() || !GCGisRootNode(scip_))))) )
         {
            SCIPdebugMessage("Solution %d/%d of prob %d: ", j+1, ncols[prob], prob);

            if( SCIPisDualfeasNegative(scip_, GCGcolGetRedcost(cols[prob][j])) )
            {
               SCIP_CALL( computeColMastercoefs(cols[prob][j]) );
               SCIP_CALL( computeColMastercuts(cols[prob][j]) );

               SCIP_CALL( GCGpricestoreAddCol(scip_, pricestore, NULL, cols[prob][j], FALSE) );
               added = TRUE;
            }
            else if( pricerdata->usecolpool )
               SCIP_CALL( GCGcolpoolAddCol(colpool, cols[prob][j], &added) );

            if( !added )
            {
               GCGfreeGcgCol( &cols[prob][j]);
               SCIPdebugPrintf("not added.\n");
            }
            else
            {
               SCIPdebugPrintf("added to column pool or price store.\n");
            }
         }
         else
         {
            GCGfreeGcgCol(&cols[prob][j]);
         }
      }

   }

   assert(oldnfoundvars >= nfoundvars);

   for( i = 0; i < pricerdata->npricingprobs; ++i )
   {
      SCIPfreeMemoryArray(scip_, &(cols[i]));
   }

   //SCIP_CALL( priceColumnPoolOld(pricetype, &nfoundvars) );
   SCIP_CALL( GCGpricestoreApplyCols(pricestore, &nfoundvars) );

   //SCIP_CALL( colpoolold->deleteOldestColumns() );

   SCIPfreeBlockMemoryArray(scip_, &cols, pricerdata->npricingprobs);
   SCIPfreeBlockMemoryArray(scip_, &ncols, pricerdata->npricingprobs);
   SCIPfreeBlockMemoryArray(scip_, &pricingstatus, pricerdata->npricingprobs);
   SCIPfreeBlockMemoryArray(scip_, &bestobjvals, pricerdata->npricingprobs);

   enableppcuts = FALSE;
   SCIP_CALL( SCIPgetBoolParam(GCGmasterGetOrigprob(scip_), "sepa/basis/enableppcuts", &enableppcuts) );

   /** add pool cuts to sepa basis */
   if(enableppcuts && SCIPgetCurrentNode(scip_) == SCIPgetRootNode(scip_))
   {
      for( j = 0; j < pricerdata->npricingprobs; j++ )
      {
         if( pricerdata->pricingprobs[j] != NULL
            && SCIPgetStage(pricerdata->pricingprobs[j]) >= SCIP_STAGE_SOLVING)
         {
            SCIP_CUT** cuts;
            int ncuts;

            ncuts = SCIPgetNPoolCuts(pricerdata->pricingprobs[j]);
            cuts = SCIPgetPoolCuts(pricerdata->pricingprobs[j]);

            for( i = 0; i < ncuts; ++i )
            {
               SCIP_ROW* row;
               row = SCIPcutGetRow(cuts[i]);

               if( !SCIProwIsLocal(row) && SCIProwGetRank(row) >=1 && nfoundvars == 0 )
                  SCIP_CALL( GCGsepaBasisAddPricingCut(scip_, j, row) );
            }
         }
      }
   }


   /* free the pricingproblems if they exist and need to be freed */
   SCIP_CALL( freePricingProblems() );
   *pnfoundvars = nfoundvars;

   if( infeasible )
   {
      *result = SCIP_SUCCESS;
   }
   else if( *pnfoundvars > 0)
      *result = SCIP_SUCCESS;
   else if( pricinghaserror )
      *result = SCIP_DIDNOTRUN;

#ifdef SCIP_STATISTIC
   if( pricerdata->nroundsredcost > 0 && pricetype->getType() == GCG_PRICETYPE_REDCOST )
   {
      if( pricerdata->nrootbounds != pricerdata->dualdiffround )
      {
         SCIP_Real dualdiff;
         SCIP_CALL( computeDualDiff(olddualvalues, olddualconv, pricerdata->realdualvalues, pricerdata->dualsolconv, &dualdiff) );
         pricerdata->dualdiffround = pricerdata->nrootbounds;
         pricerdata->dualdiff = dualdiff;
      }

      for( i = pricerdata->npricingprobs - 1; i >= 0; i-- )
      {
         if( pricerdata->pricingprobs[i] == NULL )
            continue;
         SCIPfreeBufferArray(scip_, &(olddualvalues[i]));
      }
      SCIPfreeBufferArray(scip_, &olddualconv);
      SCIPfreeBufferArray(scip_, &olddualvalues);

   }
   else if( pricerdata->nrootbounds != pricerdata->dualdiffround )
   {
      pricerdata->dualdiff = 0.0;
   }
#endif

   return SCIP_OKAY;
}

///** update reduced cost of columns in column pool */
//SCIP_RETCODE ObjPricerGcg::updateRedcostColumnPool(
//   PricingType*          pricetype           /**< type of pricing: reduced cost or Farkas */
//   )
//{
//   GCG_COL** cols;
//   int ncols;
//
//   int i;
//
//   ncols = colpoolold->getNCols();
//   cols = colpoolold->getCols();
//
//   for( i = 0; i < ncols; ++i )
//   {
//      GCG_COL* col;
//      SCIP_Real redcost;
//
//      col = cols[i];
//
//      redcost = computeRedCostGcgCol(pricetype, col, NULL);
//
//      SCIP_CALL( GCGcolUpdateRedcost(col, redcost, TRUE) );
//   }
//
//   return SCIP_OKAY;
//}

///** method to price new columns from Column Pool */
//SCIP_RETCODE ObjPricerGcg::priceColumnPoolOld(
//   PricingType*          pricetype,          /**< type of pricing: reduced cost or Farkas */
//   int*                  pnfoundvars         /**< pointer to store number of priced variables */
//   )
//{
//   int* nfoundvarsprob;
//   int nfoundvars;
//
//   int npricingprobs;
//
//   int i;
//
//   npricingprobs = pricerdata->npricingprobs;
//   nfoundvars = 0;
//
//   SCIP_CALL( SCIPallocBufferArray(scip_, &nfoundvarsprob, npricingprobs) );  /*lint !e530*/
//
//   for( i = 0; i < npricingprobs; ++i )
//   {
//      nfoundvarsprob[i] = 0;
//   }
//
//   while( (colpoolold->getNCols() > 0 &&
//      (pricetype->getType() == GCG_PRICETYPE_REDCOST || nfoundvars < pricetype->getMaxvarsround()) &&
//      (pricetype->getType() == GCG_PRICETYPE_FARKAS || ((nfoundvars < pricetype->getMaxvarsround() || GCGisRootNode(scip_) ) &&
//      (nfoundvars < reducedcostpricing->getMaxvarsroundroot() || !GCGisRootNode(scip_))))) )
//   {
//
//      SCIP_Real redcost;
//      int probnr;
//
//      redcost = colpoolold->getBestColRedcost();
//      probnr = colpoolold->getBestColProbNr();
//
//      SCIPdebugMessage("bestredcost = %g\n", redcost);
//
//      /** add variable only if we cannot abort */
//      if( nfoundvarsprob[probnr] <= pricerdata->maxsolsprob &&  SCIPisDualfeasNegative(scip_, redcost) )
//      {
//         SCIP_Bool added;
//         GCG_COL* gcgcol;
//
//         SCIP_CALL( colpoolold->getBestCol(&gcgcol) );
//
//         /* todo: get column and add it */
//         SCIP_CALL( createNewMasterVarFromGcgCol(scip_, pricetype, gcgcol, FALSE, &added, NULL) );
//
//         assert(added);
//         ++(nfoundvarsprob[probnr]);
//         ++nfoundvars;
//
//         GCGfreeGcgCol(&gcgcol);
//
//         SCIPdebugMessage("added\n");
//      }
//      else
//      {
//         SCIPdebugMessage("not added\n");
//         break;
//      }
//   }
//
//   SCIPfreeBufferArray(scip_, &nfoundvarsprob);
//
//   SCIPdebugMessage("nfoundvars = %d\n", nfoundvars);
//
//   *pnfoundvars = nfoundvars;
//
//   return SCIP_OKAY;
//}


/** set pricing objectives */
extern "C"
SCIP_RETCODE GCGsetPricingObjs(
   SCIP*                 scip,               /**< SCIP data structure */
   SCIP_Real*            dualsolconv         /**< array of dual solutions corresponding to convexity constraints */
)
{
  ObjPricerGcg* pricer;
  SCIP_Bool stabilizationtmp;
  int i;

  assert(scip != NULL);

  pricer = static_cast<ObjPricerGcg*>(SCIPfindObjPricer(scip, PRICER_NAME));
  assert(pricer != NULL);

  stabilizationtmp = pricer->pricerdata->stabilization;

  pricer->pricerdata->stabilization = FALSE;

  SCIP_CALL( pricer->setPricingObjs(pricer->getReducedCostPricingNonConst(), FALSE) );

  if(dualsolconv != NULL)
  {
     for(i = 0; i < pricer->pricerdata->npricingprobs; ++i)
     {
        dualsolconv[i] = pricer->pricerdata->dualsolconv[i];
     }
  }
  pricer->pricerdata->stabilization = stabilizationtmp;

  return SCIP_OKAY;
}

/** creates a new master variable corresponding to the given gcg column */
extern "C"
SCIP_RETCODE GCGcreateNewMasterVarFromGcgCol(
   SCIP*                 scip,               /**< SCIP data structure */
   SCIP_Bool             infarkas,           /**< in Farkas pricing? */
   GCG_COL*              gcgcol,             /**< GCG column data structure */
   SCIP_Bool             force,              /**< should the given variable be added also if it has non-negative reduced cost? */
   SCIP_Bool*            added,              /**< pointer to store whether the variable was successfully added */
   SCIP_VAR**            addedvar,           /**< pointer to store the created variable */
   SCIP_Real             score               /**< score of column (or -1.0 if not specified) */
)
{
  ObjPricerGcg* pricer;
  PricingType* pricetype;
  int i;

  assert(scip != NULL);

  pricer = static_cast<ObjPricerGcg*>(SCIPfindObjPricer(scip, PRICER_NAME));
  assert(pricer != NULL);

  if( infarkas )
     pricer->getFarkasPricing();
  else
     pricer->getReducedCostPricingNonConst();


  SCIP_CALL( pricer->createNewMasterVarFromGcgCol(scip, pricetype, gcgcol, force, added, addedvar, score) );

  return SCIP_OKAY;
}

/** compute master and cut coefficients of column */
extern "C"
SCIP_RETCODE GCGcomputeColMastercoefs(
   SCIP*                 scip,               /**< SCIP data structure */
   GCG_COL*              gcgcol              /**< GCG column data structure */
   )
{
   ObjPricerGcg* pricer;
   PricingType* pricetype;
   SCIP_Real redcost;
   int i;

   assert(scip != NULL);

   pricer = static_cast<ObjPricerGcg*>(SCIPfindObjPricer(scip, PRICER_NAME));
   assert(pricer != NULL);

   pricer->computeColMastercoefs(gcgcol);
   pricer->computeColMastercuts(gcgcol);

   return SCIP_OKAY;

}
/** computes the reduced cost of a column */
extern "C"
SCIP_Real GCGcomputeRedCostGcgCol(
   SCIP*                 scip,               /**< SCIP data structure */
   SCIP_Bool             infarkas,           /**< in Farkas pricing? */
   GCG_COL*              gcgcol,             /**< gcg column to compute reduced cost for */
   SCIP_Real*            objvalptr           /**< pointer to store the computed objective value */
   )
{
   ObjPricerGcg* pricer;
   PricingType* pricetype;
   SCIP_Real redcost;
   int i;

   assert(scip != NULL);

   pricer = static_cast<ObjPricerGcg*>(SCIPfindObjPricer(scip, PRICER_NAME));
   assert(pricer != NULL);

   if( infarkas )
      pricer->getFarkasPricing();
   else
      pricer->getReducedCostPricingNonConst();

   redcost = pricer->computeRedCostGcgCol(pricetype, gcgcol, objvalptr);

   return redcost;
}


/** performs the pricing routine, gets the type of pricing that should be done: farkas or redcost pricing */
SCIP_RETCODE ObjPricerGcg::priceNewVariables(
   PricingType*          pricetype,          /**< type of the pricing */
   SCIP_RESULT*          result,             /**< result pointer */
   SCIP_Real*            lowerbound          /**< lowerbound pointer */
   )
{
   int nfoundvars;
   SCIP_Bool bestredcostvalid;

   assert(result != NULL);
   assert(lowerbound != NULL || pricetype->getType() == GCG_PRICETYPE_FARKAS);
   assert(pricerdata != NULL);

   if( lowerbound != NULL )
      *lowerbound = -SCIPinfinity(scip_);

   GCGpricerPrintInfo(scip_, pricerdata, "nvars = %d, current LP objval = %g, time = %f, node = %lld\n",
         SCIPgetNVars(scip_), SCIPgetLPObjval(scip_), SCIPgetSolvingTime(scip_), SCIPgetNNodes(scip_));

   if( pricetype->getType() == GCG_PRICETYPE_REDCOST )
   {
      assert(result != NULL);

      /* terminate early, if applicable */
      if( canPricingBeAborted() )
      {
         *result = SCIP_DIDNOTRUN;
         return SCIP_OKAY;
      }
   }

   *result = SCIP_SUCCESS;

   pricetype->incCalls();

   pricerdata->calls++;
   nfoundvars = 0;

   sortPricingProblemsByScore();

   bestredcostvalid = TRUE;

   if( pricerdata->useheurpricing )
   {
      SCIP_CALL( performPricing(pricetype, FALSE, result, &nfoundvars, lowerbound, &bestredcostvalid) );
   }

   /* if no variables were found so far, solve the pricing MIPs to optimality and check whether
    * solutions corresponding to variables with negative reduced costs where found
    */
   if( nfoundvars == 0 )
   {
      SCIP_CALL( performPricing(pricetype, TRUE, result, &nfoundvars, lowerbound, &bestredcostvalid) );
   }

   if( pricetype->getType() == GCG_PRICETYPE_REDCOST && bestredcostvalid )
   {
      assert(lowerbound != NULL);
      GCGpricerPrintInfo(scip_, pricerdata, "lower bound = %g\n", *lowerbound);

      pricerdata->eagerage = 0;
   }


   SCIPdebugMessage("%s pricing: found %d new vars\n", (pricetype->getType() == GCG_PRICETYPE_REDCOST ? "Redcost" : "Farkas"), nfoundvars);

   if( GCGisRootNode(scip_) && pricetype->getType() == GCG_PRICETYPE_REDCOST && pricetype->getCalls() > 0 )
   {
      double degeneracy = 0.0;

      SCIP_CALL( computeCurrentDegeneracy(&degeneracy) );

      pricerdata->rootnodedegeneracy = degeneracy;

      /* Complicated calculation for numerical stability:
       *     E[\sum_{i=1}^n x_i] = (E[\sum_{i=1}^{n-1} x_i]*(n-1) + x_n)/n
       *     E[\sum_{i=1}^n x_i] = E[\sum_{i=1}^{n-1} x_i]*(n-1)/n + x_n/n
       * <=> E[\sum_{i=1}^n x_i] = E[\sum_{i=1}^{n-1} x_i]-E[\sum_{i=1}^{n-1} x_i]/n + x_n/n
       * <=> E_n = E_{n-1} - E_{n-1}/n + x_n/n
       * <=> E -= E/n - x_n/n
       */
      ++pricerdata->ndegeneracycalcs;
      pricerdata->avgrootnodedegeneracy -= (pricerdata->avgrootnodedegeneracy/(pricerdata->ndegeneracycalcs) - degeneracy/(pricerdata->ndegeneracycalcs));
   }

   return SCIP_OKAY;
}

/*
 * Callback methods of variable pricer
 */

 ObjPricerGcg::ObjPricerGcg(
    SCIP*              scip,               /**< SCIP data structure */
    SCIP*              origscip,           /**< SCIP data structure of original problem */
    const char*        name,               /**< name of variable pricer */
    const char*        desc,               /**< description of variable pricer */
    int                priority,           /**< priority of the variable pricer */
    SCIP_Bool          delay,
    SCIP_PRICERDATA*   p_pricerdata
    ) : ObjPricer(scip, name, desc, priority, delay), colpoolold(NULL), colpool(NULL), pricestore(NULL), reducedcostpricing(NULL), farkaspricing(NULL), stabilization(NULL)
 {

    assert(origscip!= NULL);
    pricerdata = p_pricerdata;
    origprob = origscip;
 }

/** destructor of variable pricer to free user data (called when SCIP is exiting) */
SCIP_DECL_PRICERFREE(ObjPricerGcg::scip_free)
{
   assert(scip == scip_);
   SCIP_CALL( solversFree() );

   SCIPfreeMemoryArray(scip, &pricerdata->solvers);

   /* free memory for pricerdata*/
   if( pricerdata != NULL )
   {
      SCIPfreeMemory(scip, &pricerdata);
   }

   if( reducedcostpricing != NULL )
      delete reducedcostpricing;

   if( farkaspricing != NULL )
      delete farkaspricing;

   SCIPpricerSetData(pricer, NULL);
   return SCIP_OKAY;
}


/** initialization method of variable pricer (called after problem was transformed) */
SCIP_DECL_PRICERINIT(ObjPricerGcg::scip_init)
{ /*lint --e{715}*/
   assert(scip == scip_);
   assert(reducedcostpricing != NULL);
   assert(farkaspricing != NULL);

   SCIP_CALL( solversInit() );

   SCIP_CALL( reducedcostpricing->resetCalls() );
   SCIP_CALL( farkaspricing->resetCalls() );

   return SCIP_OKAY;
}


/** deinitialization method of variable pricer (called before transformed problem is freed) */
SCIP_DECL_PRICEREXIT(ObjPricerGcg::scip_exit)
{ /*lint --e{715}*/
   assert(scip == scip_);
   SCIP_CALL( solversExit() );

   return SCIP_OKAY;
}


/** solving process initialization method of variable pricer (called when branch and bound process is about to begin) */
SCIP_DECL_PRICERINITSOL(ObjPricerGcg::scip_initsol)
{
   int i;
   int norigvars;
   SCIP_Bool discretization;
   SCIP_CONS** masterconss;
   int nmasterconss;
   int origverblevel;

   assert(scip == scip_);
   assert(pricer != NULL);
   assert(pricerdata != NULL);

   /* at the beginning, the output of the master problem gets the same verbosity level
    * as the output of the original problem */
   SCIP_CALL( SCIPgetIntParam(origprob, "display/verblevel", &origverblevel) );
   SCIP_CALL( SCIPsetIntParam(scip, "display/verblevel", origverblevel) );

   pricerdata->currnodenr = -1;
   pricerdata->eagerage = 0;

   nmasterconss = GCGgetNMasterConss(origprob);
   masterconss = GCGgetMasterConss(origprob);

   /* init array containing all pricing problems */
   pricerdata->npricingprobs = GCGgetNPricingprobs(origprob);
   SCIP_CALL( SCIPallocBlockMemoryArray(scip, &(pricerdata->pricingprobs), pricerdata->npricingprobs) );
   SCIP_CALL( SCIPallocBlockMemoryArray(scip, &(pricerdata->npointsprob), pricerdata->npricingprobs) );
   SCIP_CALL( SCIPallocBlockMemoryArray(scip, &(pricerdata->nraysprob), pricerdata->npricingprobs) );

   SCIP_CALL( SCIPallocBlockMemoryArray(scip, &(pricerdata->farkascallsdist), pricerdata->npricingprobs) );
   SCIP_CALL( SCIPallocBlockMemoryArray(scip, &(pricerdata->farkasfoundvars), pricerdata->npricingprobs) );
   SCIP_CALL( SCIPallocBlockMemoryArray(scip, &(pricerdata->farkasnodetimedist), pricerdata->npricingprobs) );

   SCIP_CALL( SCIPallocBlockMemoryArray(scip, &(pricerdata->redcostcallsdist), pricerdata->npricingprobs) );
   SCIP_CALL( SCIPallocBlockMemoryArray(scip, &(pricerdata->redcostfoundvars), pricerdata->npricingprobs) );
   SCIP_CALL( SCIPallocBlockMemoryArray(scip, &(pricerdata->redcostnodetimedist), pricerdata->npricingprobs) );

   SCIP_CALL( SCIPallocBlockMemoryArray(scip, &(pricerdata->realdualvalues), pricerdata->npricingprobs) );

   SCIP_CALL( SCIPallocMemoryArray(scip, &(pricerdata->nodetimehist), PRICER_STAT_ARRAYLEN_TIME) ); /*lint !e506*/
   SCIP_CALL( SCIPallocMemoryArray(scip, &(pricerdata->foundvarshist), PRICER_STAT_ARRAYLEN_VARS) ); /*lint !e506*/

   BMSclearMemoryArray(pricerdata->nodetimehist, PRICER_STAT_ARRAYLEN_TIME);
   BMSclearMemoryArray(pricerdata->foundvarshist, PRICER_STAT_ARRAYLEN_VARS);

   pricerdata->oldvars = 0;

   pricerdata->npricingprobsnotnull = 0;

   for( i = 0; i < pricerdata->npricingprobs; i++ )
   {

      pricerdata->farkascallsdist[i] = 0;
      pricerdata->farkasfoundvars[i] = 0;
      pricerdata->farkasnodetimedist[i] = 0;
      pricerdata->redcostcallsdist[i] = 0;
      pricerdata->redcostfoundvars[i] = 0;
      pricerdata->redcostnodetimedist[i]= 0;


      if( GCGisPricingprobRelevant(origprob, i) )
      {
         pricerdata->pricingprobs[i] = GCGgetPricingprob(origprob, i);
         pricerdata->npricingprobsnotnull++;
         SCIP_CALL( SCIPallocMemoryArray(scip, &(pricerdata->realdualvalues[i]), SCIPgetNVars(pricerdata->pricingprobs[i])) ); /*lint !e666 !e866*/
      }
      else
      {
         pricerdata->realdualvalues[i] = NULL;
         pricerdata->pricingprobs[i] = NULL;
      }
      pricerdata->npointsprob[i] = 0;
      pricerdata->nraysprob[i] = 0;
   }

   /* alloc memory for arrays of reduced cost */
   SCIP_CALL( SCIPallocBlockMemoryArray(scip, &(pricerdata->dualsolconv), pricerdata->npricingprobs) );
   SCIP_CALL( SCIPallocBlockMemoryArray(scip, &(pricerdata->score), pricerdata->npricingprobs) );
   SCIP_CALL( SCIPallocBlockMemoryArray(scip, &(pricerdata->permu), pricerdata->npricingprobs) );

   /* alloc memory for solution values of variables in pricing problems */
   norigvars = SCIPgetNOrigVars(origprob);
   SCIP_CALL( SCIPallocMemoryArray(scip, &(pricerdata->solvals), norigvars) );

   SCIP_CALL( SCIPcreateCPUClock(scip, &(pricerdata->freeclock)) );
   SCIP_CALL( SCIPcreateCPUClock(scip, &(pricerdata->transformclock)) );

   pricerdata->solvedsubmipsoptimal = 0;
   pricerdata->solvedsubmipsheur = 0;
   pricerdata->calls = 0;
   pricerdata->pricingiters = 0;

   /* set variable type for master variables */
   SCIP_CALL( SCIPgetBoolParam(origprob, "relaxing/gcg/discretization", &discretization) );
   if( discretization )
   {
      pricerdata->vartype = SCIP_VARTYPE_INTEGER;
   }
   else
   {
      pricerdata->vartype = SCIP_VARTYPE_CONTINUOUS;
   }

   SCIP_CALL( SCIPhashmapCreate(&(pricerdata->mapcons2idx), SCIPblkmem(scip), 10 * nmasterconss +1) );
   for( i = 0; i < nmasterconss; i++ )
   {
      SCIP_CALL( SCIPhashmapInsert(pricerdata->mapcons2idx, masterconss[i], (void*)(size_t)i) );
      assert((int)(size_t)SCIPhashmapGetImage(pricerdata->mapcons2idx, masterconss[i]) == i); /*lint !e507*/
   }

   pricerdata->npricedvars = 0;
   pricerdata->maxpricedvars = 50;
   SCIP_CALL( SCIPallocBlockMemoryArray(scip, &pricerdata->pricedvars, pricerdata->maxpricedvars) );

#ifdef SCIP_STATISTIC
   pricerdata->rootlpsol = NULL;
   pricerdata->rootfarkastime = 0.0;
   pricerdata->dualdiff = 0.0;
   pricerdata->dualdiffround = -1;
   pricerdata->nrootbounds = 0;
   pricerdata->maxrootbounds = 50;
   pricerdata->nroundsredcost = 0;
   SCIP_CALL( SCIPallocBlockMemoryArray(scip, &pricerdata->rootpbs, pricerdata->maxrootbounds) );
   SCIP_CALL( SCIPallocBlockMemoryArray(scip, &pricerdata->rootdbs, pricerdata->maxrootbounds) );
   SCIP_CALL( SCIPallocBlockMemoryArray(scip, &pricerdata->roottimes, pricerdata->maxrootbounds) );
   SCIP_CALL( SCIPallocBlockMemoryArray(scip, &pricerdata->rootdualdiffs, pricerdata->maxrootbounds) );
   SCIP_CALL( SCIPallocBlockMemoryArray(scip, &pricerdata->dualvalues, pricerdata->maxrootbounds) );
   SCIP_CALL( SCIPallocBlockMemoryArray(scip, &pricerdata->dualsolconvs, pricerdata->maxrootbounds) );
#endif

   pricerdata->rootnodedegeneracy = 0.0;
   pricerdata->avgrootnodedegeneracy = 0.0;
   pricerdata->ndegeneracycalcs = 0;

   SCIP_CALL( solversInitsol() );

   createStabilization();
   SCIP_CALL( stabilization->setNLinkingconsvals(GCGgetNVarLinkingconss(origprob)) );
   SCIP_CALL( stabilization->setNConvconsvals(GCGgetNPricingprobs(origprob)) );

   if( pricerdata->usecolpool )
      SCIP_CALL( createColpool() );

   SCIP_CALL( createPricestore() );

   SCIP_CALL( SCIPactivateEventHdlrDisplay(scip_) );

   return SCIP_OKAY;
}


/** solving process deinitialization method of variable pricer (called before branch and bound process data is freed) */
SCIP_DECL_PRICEREXITSOL(ObjPricerGcg::scip_exitsol)
{
   int i;

   assert(scip == scip_);
   assert(pricer != NULL);
   assert(pricerdata != NULL);

   SCIP_CALL( solversExitsol() );

   if( stabilization != NULL )
      delete stabilization;

   stabilization = NULL;

   if( pricerdata->usecolpool )
      GCGcolpoolFree(scip_, &colpool);

   GCGpricestoreFree(scip_, &pricestore);

   SCIPhashmapFree(&(pricerdata->mapcons2idx));

   SCIPfreeBlockMemoryArray(scip, &(pricerdata->pricingprobs), pricerdata->npricingprobs);
   SCIPfreeBlockMemoryArray(scip, &(pricerdata->npointsprob), pricerdata->npricingprobs);
   SCIPfreeBlockMemoryArray(scip, &(pricerdata->nraysprob), pricerdata->npricingprobs);

   SCIPfreeBlockMemoryArray(scip, &(pricerdata->farkascallsdist), pricerdata->npricingprobs);
   SCIPfreeBlockMemoryArray(scip, &(pricerdata->farkasfoundvars), pricerdata->npricingprobs);
   SCIPfreeBlockMemoryArray(scip, &(pricerdata->farkasnodetimedist), pricerdata->npricingprobs);

   SCIPfreeBlockMemoryArray(scip, &(pricerdata->redcostcallsdist), pricerdata->npricingprobs);
   SCIPfreeBlockMemoryArray(scip, &(pricerdata->redcostfoundvars), pricerdata->npricingprobs);
   SCIPfreeBlockMemoryArray(scip, &(pricerdata->redcostnodetimedist), pricerdata->npricingprobs);


   SCIPfreeBlockMemoryArray(scip, &(pricerdata->dualsolconv), pricerdata->npricingprobs);
   SCIPfreeBlockMemoryArray(scip, &(pricerdata->score), pricerdata->npricingprobs);
   SCIPfreeBlockMemoryArray(scip, &(pricerdata->permu), pricerdata->npricingprobs);

   SCIPfreeMemoryArray(scip, &(pricerdata->solvals));

   SCIPfreeMemoryArrayNull(scip, &(pricerdata->nodetimehist));
   SCIPfreeMemoryArrayNull(scip, &(pricerdata->foundvarshist));

   pricerdata->nodetimehist = NULL;
   pricerdata->foundvarshist = NULL;

   for( i = 0; i < pricerdata->npricedvars; i++ )
   {
      SCIP_CALL( SCIPdropVarEvent(scip, pricerdata->pricedvars[i], SCIP_EVENTTYPE_VARDELETED,
            pricerdata->eventhdlr, NULL, -1) );

      SCIP_CALL( SCIPreleaseVar(scip, &pricerdata->pricedvars[i]) );
   }
   SCIPfreeBlockMemoryArray(scip, &pricerdata->pricedvars, pricerdata->maxpricedvars);
   pricerdata->maxpricedvars = 0;
   pricerdata->npricedvars = 0;

#ifdef SCIP_STATISTIC
   SCIPfreeBlockMemoryArray(scip, &pricerdata->rootpbs, pricerdata->maxrootbounds);
   SCIPfreeBlockMemoryArray(scip, &pricerdata->rootdbs, pricerdata->maxrootbounds);
   SCIPfreeBlockMemoryArray(scip, &pricerdata->roottimes, pricerdata->maxrootbounds);
   SCIPfreeBlockMemoryArray(scip, &pricerdata->rootdualdiffs, pricerdata->maxrootbounds);
   SCIPfreeBlockMemoryArray(scip, &pricerdata->dualvalues, pricerdata->maxrootbounds);
   SCIPfreeBlockMemoryArray(scip, &pricerdata->dualsolconvs, pricerdata->maxrootbounds);
   SCIPfreeSol(scip, &pricerdata->rootlpsol);
   pricerdata->rootlpsol = NULL;
   pricerdata->maxrootbounds = 0;
   pricerdata->nrootbounds = 0;
   pricerdata->rootfarkastime = 0.0;
   pricerdata->dualdiff = 0.0;
#endif

   SCIP_CALL( SCIPfreeClock(scip, &(pricerdata->freeclock)) );
   SCIP_CALL( SCIPfreeClock(scip, &(pricerdata->transformclock)) );

   for( i = 0; i < pricerdata->npricingprobs; ++i )
   {
      SCIPfreeMemoryArrayNull(scip, &(pricerdata->realdualvalues[i]));
   }
   SCIPfreeBlockMemoryArray(scip, &(pricerdata->realdualvalues), pricerdata->npricingprobs);

   return SCIP_OKAY;
}


/** reduced cost pricing method of variable pricer for feasible LPs */
SCIP_DECL_PRICERREDCOST(ObjPricerGcg::scip_redcost)
{ /*lint -esym(715, stopearly)*/
   SCIP_RETCODE retcode;

   assert(scip == scip_);
   assert(pricer != NULL);
   assert(pricerdata != NULL);
   assert(reducedcostpricing != NULL);
   assert(farkaspricing != NULL);

   *result = SCIP_DIDNOTRUN;

   if( reducedcostpricing->getCalls() == 0 )
   {
      /** @todo This is just a workaround around SCIP stages! */
      if( farkaspricing->getCalls() == 0 )
      {
         SCIP_CALL( GCGconsMasterbranchAddRootCons(scip) );
      }
      SCIPverbMessage(scip, SCIP_VERBLEVEL_NORMAL, NULL, "Starting reduced cost pricing...\n");
   }
   /* update number of reduced cost pricing rounds at the current node */
   if( SCIPgetNNodes(scip) == pricerdata->currnodenr )
   {
      pricerdata->nroundsredcost++;
   }
   else
   {
      pricerdata->currnodenr = SCIPgetNNodes(scip);
      pricerdata->nroundsredcost = 0;
   }

   /* if the number of reduced cost pricing rounds at the current node exceeds the limit (and we are not at the root), stop pricing;
    * we always stop pricing, if the maximum number of reduced cost rounds is set to 0
    */
   if( reducedcostpricing->getMaxrounds() == 0 || (pricerdata->nroundsredcost >= reducedcostpricing->getMaxrounds() && pricerdata->currnodenr != 1) )
   {
      SCIPdebugMessage("pricing aborted at node %lld\n", pricerdata->currnodenr);
      return SCIP_OKAY;
   }

   *result = SCIP_SUCCESS;

   /* perform pricing */
   if( pricerdata->eagerfreq > 0 )
      pricerdata->eagerage++;

   GCGpricestoreEndFarkas(pricestore);
   if( pricerdata->usecolpool )
      GCGcolpoolEndFarkas(colpool);

   SCIP_CALL( reducedcostpricing->startClock() );
   retcode = priceNewVariables(reducedcostpricing, result, lowerbound);
   SCIP_CALL( reducedcostpricing->stopClock() );

#ifdef SCIP_STATISTIC
   if( SCIPgetCurrentNode(scip_) == SCIPgetRootNode(scip_) && *result != SCIP_DIDNOTRUN && GCGsepaGetNCuts(scip_) == 0 )
   {
      SCIP_CALL( addRootBounds(SCIPgetLPObjval(scip_), *lowerbound) );
      SCIPdebugMessage("Add bounds, %f\n", *lowerbound);
   }
#endif
   return retcode;
}

/** farcas pricing method of variable pricer for infeasible LPs */
SCIP_DECL_PRICERFARKAS(ObjPricerGcg::scip_farkas)
{
   SCIP_RETCODE retcode;
   SCIP_SOL** origsols;
   int norigsols;

   assert(scip == scip_);
   assert(pricer != NULL);
   assert(pricerdata != NULL);
   assert(reducedcostpricing != NULL);
   assert(farkaspricing != NULL);

   *result = SCIP_DIDNOTRUN;

   /** @todo This is just a workaround around SCIP stages! */
   if( reducedcostpricing->getCalls() == 0 && farkaspricing->getCalls() == 0 )
   {
      SCIP_CALL( GCGconsMasterbranchAddRootCons(scip) );
   }

   /* get solutions from the original problem */
   origsols = SCIPgetSols(origprob);
   norigsols = SCIPgetNSols(origprob);
   assert(norigsols >= 0);

   *result = SCIP_SUCCESS;

   /* Add already known solutions for the original problem to the master variable space */
   /** @todo This is just a workaround around SCIP stages! */
   if( farkaspricing->getCalls() == 0 )
   {
      int i;

      for( i = 0; i < norigsols; ++i )
      {
         assert(origsols[i] != NULL);
         SCIPdebugMessage("Transferring original feasible solution found by <%s> to master problem\n",
            SCIPsolGetHeur(origsols[i]) == NULL ? "relaxation" : SCIPheurGetName(SCIPsolGetHeur(origsols[i])));
         SCIP_CALL( GCGmasterTransOrigSolToMasterVars(scip, origsols[i], NULL) );
      }
      /* return if we transferred solutions as the master should be feasible */
      if( norigsols > 0 )
      {
         farkaspricing->incCalls();
#ifdef SCIP_STATISTIC
         pricerdata->rootfarkastime =  SCIPgetSolvingTime(scip_);
#endif
         return SCIP_OKAY;
      }
   }

   GCGpricestoreStartFarkas(pricestore);
   if( pricerdata->usecolpool )
      GCGcolpoolStartFarkas(colpool);

   SCIP_CALL( farkaspricing->startClock() );
   retcode = priceNewVariables(farkaspricing, result, NULL);
   SCIP_CALL( farkaspricing->stopClock() );

#ifdef SCIP_STATISTIC
   pricerdata->rootfarkastime =  SCIPgetSolvingTime(scip_);
#endif

   return retcode;
}

SCIP_RETCODE ObjPricerGcg::createPricingTypes()
{
   farkaspricing = new FarkasPricing(scip_);
   SCIP_CALL( farkaspricing->addParameters() );
   reducedcostpricing = new ReducedCostPricing(scip_);
   SCIP_CALL( reducedcostpricing->addParameters() );
   return SCIP_OKAY;
}

void ObjPricerGcg::createStabilization()
{
   SCIP_Bool usehybridascent;

   usehybridascent = pricerdata->hybridascent ||
                     (GCGgetNPricingprobs(origprob) == GCGgetNRelPricingprobs(origprob) && pricerdata->hybridascentnoagg);


   stabilization = new Stabilization(scip_, reducedcostpricing, usehybridascent);
}

SCIP_RETCODE ObjPricerGcg::createColpool()
{
   int actualsize;
   int hardlimit;
   int maxvarsround;

   assert(farkaspricing != NULL);
   assert(reducedcostpricing != NULL);
   assert(pricerdata != NULL);

   maxvarsround = MAX(MAX(farkaspricing->getMaxvarsround(),reducedcostpricing->getMaxvarsround()), reducedcostpricing->getMaxvarsroundroot()); /*lint !e666*/

   actualsize = maxvarsround * pricerdata->npricingprobsnotnull * pricerdata->colpoolsize;

   hardlimit = actualsize + maxvarsround * pricerdata->npricingprobsnotnull;

   SCIP_CALL( GCGcolpoolCreate(scip_, &colpool, pricerdata->colpoolagelimit) );

   return SCIP_OKAY;
}

SCIP_RETCODE ObjPricerGcg::createPricestore()
{
   SCIP_CALL( GCGpricestoreCreate(scip_, &pricestore,
      pricerdata->redcostfac, pricerdata->objparalfac, pricerdata->orthofac,
      pricerdata->mincolorth,
      reducedcostpricing->getMaxvarsroundroot(), reducedcostpricing->getMaxvarsround(), farkaspricing->getMaxvarsround(),
      pricerdata->efficiacychoice) );

   return SCIP_OKAY;
}
/*
 * variable pricer specific interface methods
 */

/** creates the GCG variable pricer and includes it in SCIP */
extern "C"
SCIP_RETCODE SCIPincludePricerGcg(
   SCIP*                 scip,               /**< SCIP data structure */
   SCIP*                 origprob            /**< SCIP data structure of the original problem */
   )
{  /*lint -esym(429,pricer) */
   ObjPricerGcg* pricer;
   SCIP_PRICERDATA* pricerdata = NULL;

   SCIP_CALL( SCIPallocMemory(scip, &pricerdata) );

   /* initialize solvers array */
   pricerdata->solvers = NULL;
   pricerdata->nsolvers = 0;
   pricerdata->nodetimehist = NULL;
   pricerdata->foundvarshist = NULL;
   pricerdata->realdualvalues = NULL;

   pricer = new ObjPricerGcg(scip, origprob, PRICER_NAME, PRICER_DESC, PRICER_PRIORITY, PRICER_DELAY, pricerdata);
   /* include variable pricer */
   SCIP_CALL( SCIPincludeObjPricer(scip, pricer, TRUE) );

   SCIP_CALL( pricer->createPricingTypes() );

   /* include event handler into master SCIP */
   SCIP_CALL( SCIPincludeEventhdlr(scip, EVENTHDLR_NAME, EVENTHDLR_DESC,
         NULL, eventFreeVardeleted, eventInitVardeleted, eventExitVardeleted,
         eventInitsolVardeleted, eventExitsolVardeleted, eventDeleteVardeleted, eventExecVardeleted,
         NULL) );

   pricerdata->eventhdlr = SCIPfindEventhdlr(scip, EVENTHDLR_NAME);

   SCIP_CALL( SCIPaddIntParam(origprob, "pricing/masterpricer/maxsolsprob",
         "maximal number of variables added for each block in a pricinground",
         &pricerdata->maxsolsprob, FALSE, DEFAULT_MAXSOLSPROB, 0, INT_MAX, NULL, NULL) );

   SCIP_CALL( SCIPaddBoolParam(origprob, "pricing/masterpricer/useheurpricing",
         "should pricing be performed heuristically before solving the MIPs to optimality?",
         &pricerdata->useheurpricing, TRUE, DEFAULT_USEHEURPRICING, NULL, NULL) );

   SCIP_CALL( SCIPaddBoolParam(origprob, "pricing/masterpricer/abortpricingint",
         "should pricing be aborted due to integral objective function?",
         &pricerdata->abortpricingint, TRUE, DEFAULT_ABORTPRICINGINT, NULL, NULL) );

   SCIP_CALL( SCIPaddRealParam(origprob, "pricing/masterpricer/abortpricinggap",
         "gap between dual bound and RMP objective at which pricing is aborted",
         &pricerdata->abortpricinggap, TRUE, DEFAULT_ABORTPRICINGGAP, 0.0, 1.0, NULL, NULL) );

   SCIP_CALL( SCIPaddRealParam(origprob, "pricing/masterpricer/successfulsubmipsrel",
         "part of the submips that are solved and lead to new variables before pricing round is aborted? (1.0 = solve all pricing MIPs)",
         &pricerdata->successfulmipsrel, FALSE, DEFAULT_SUCCESSFULMIPSREL, 0.0, 1.0, NULL, NULL) );

   SCIP_CALL( SCIPaddBoolParam(origprob, "pricing/masterpricer/dispinfos",
         "should additional informations concerning the pricing process be displayed?",
         &pricerdata->dispinfos, FALSE, DEFAULT_DISPINFOS, NULL, NULL) );

   SCIP_CALL( SCIPaddIntParam(origprob, "pricing/masterpricer/sorting",
         "which sorting method should be used to sort the pricing problems (0 = order of pricing problems, 1 = according to dual solution of convexity constraint, 2 = according to reliability from previous round)",
         &pricerdata->sorting, FALSE, DEFAULT_SORTING, 0, 5, NULL, NULL) );

   SCIP_CALL( SCIPaddIntParam(origprob, "pricing/masterpricer/threads",
         "how many threads should be used to concurrently solve the pricing problem (0 to guess threads by OpenMP)",
         &ObjPricerGcg::threads, FALSE, DEFAULT_THREADS, 0, 4096, NULL, NULL) );

   SCIP_CALL( SCIPaddBoolParam(origprob, "pricing/masterpricer/stabilization",
         "should stabilization be performed?",
         &pricerdata->stabilization, FALSE, DEFAULT_STABILIZATION, NULL, NULL) );

<<<<<<< HEAD
   SCIP_CALL( SCIPaddBoolParam(origprob, "pricing/masterpricer/usecolpool",
         "should the colpool be checked for negative redcost cols before solving the pricing problems?",
         &pricerdata->usecolpool, FALSE, DEFAULT_USECOLPOOL, NULL, NULL) );
=======
   SCIP_CALL( SCIPaddBoolParam(origprob, "pricing/masterpricer/stabilization/hybridascent",
         "should hybridization of smoothing with an ascent method be enabled?",
         &pricerdata->hybridascent, FALSE, DEFAULT_HYBRIDASCENT, NULL, NULL) );

   SCIP_CALL( SCIPaddBoolParam(origprob, "pricing/masterpricer/stabilization/hybridascentnoagg",
         "should hybridization of smoothing with an ascent method be enabled if pricing problems cannot be aggregation?",
         &pricerdata->hybridascentnoagg, FALSE, DEFAULT_HYBRIDASCENT_NOAGG, NULL, NULL) );
>>>>>>> 17dd5350

   SCIP_CALL( SCIPaddIntParam(origprob, "pricing/masterpricer/colpoolsize", "actual size is"
      "maxvarsround * npricingprobsnotnull * colpoolsize", &pricerdata->colpoolsize, FALSE,
      DEFAULT_COLPOOL_COLPOOLSIZE, 0, 100, NULL, NULL) );

   SCIP_CALL( SCIPaddIntParam(origprob, "pricing/masterpricer/colpoolagelimit", "maximum age of cols in colpool"
      "(if age limit is set to 0, no columns are stored from the last pricing round)",
         &pricerdata->colpoolagelimit, FALSE, DEFAULT_COLPOOL_AGELIMIT, 0, 100, NULL, NULL) );

   SCIP_CALL( SCIPsetIntParam(scip, "lp/disablecutoff", DEFAULT_DISABLECUTOFF) );
   SCIP_CALL( SCIPaddIntParam(origprob, "pricing/masterpricer/disablecutoff",
         "should the cutoffbound be applied in master LP solving (0: on, 1:off, 2:auto)?",
         &pricerdata->disablecutoff, FALSE, DEFAULT_DISABLECUTOFF, 0, 2, paramChgdDisablecutoff, NULL) );

   SCIP_CALL( SCIPaddIntParam(origprob, "pricing/masterpricer/eagerfreq",
            "frequency at which all pricingproblems should be solved (0 to disable)",
            &pricerdata->eagerfreq, FALSE, DEFAULT_EAGERFREQ, 0, INT_MAX, NULL, NULL) );

   SCIP_CALL( SCIPaddRealParam(origprob, "pricing/masterpricer/pricestore/redcostfac",
         "factor of -redcost/norm in score function",
         &pricerdata->redcostfac, FALSE, DEFAULT_PRICE_REDCOSTFAC, 0.0, 10.0, NULL, NULL) );

   SCIP_CALL( SCIPaddRealParam(origprob, "pricing/masterpricer/pricestore/objparalfac",
            "factor of objective parallelism in score function",
            &pricerdata->objparalfac, FALSE, DEFAULT_PRICE_OBJPARALFAC, 0.0, 10.0, NULL, NULL) );

   SCIP_CALL( SCIPaddRealParam(origprob, "pricing/masterpricer/pricestore/orthofac",
            "factor of orthogonalities in score function",
            &pricerdata->orthofac, FALSE, DEFAULT_PRICE_ORTHOFAC, 0.0, 10.0, NULL, NULL) );

   SCIP_CALL( SCIPaddRealParam(origprob, "pricing/masterpricer/pricestore/mincolorth",
            "minimal orthogonality of columns to add",
            &pricerdata->mincolorth, FALSE, DEFAULT_PRICE_MINCOLORTH, 0.0, 1.0, NULL, NULL) );

   SCIP_CALL( SCIPaddIntParam(origprob, "pricing/masterpricer/pricestore/efficiacychoice",
            "choice to base efficiacy on",
            (int*)&pricerdata->efficiacychoice, FALSE, DEFAULT_PRICE_EFFICIACYCHOICE, 0, 2, NULL, NULL) );


   return SCIP_OKAY;
}

/** returns the pointer to the scip instance representing the original problem */
extern "C"
SCIP* GCGmasterGetOrigprob(
   SCIP*                 scip                /**< SCIP data structure */
   )
{
   ObjPricerGcg* pricer;

   assert(scip != NULL);

   pricer = static_cast<ObjPricerGcg*>(SCIPfindObjPricer(scip, PRICER_NAME));
   assert(pricer != NULL);

   return pricer->getOrigprob();
}

/** returns the array of variables that were priced in during the solving process */
extern "C"
SCIP_VAR** GCGmasterGetPricedvars(
   SCIP*                 scip                /**< SCIP data structure */
   )
{
   ObjPricerGcg* pricer;
   SCIP_PRICERDATA* pricerdata;

   assert(scip != NULL);

   pricer = static_cast<ObjPricerGcg*>(SCIPfindObjPricer(scip, PRICER_NAME));
   assert(pricer != NULL);

   pricerdata = pricer->getPricerdata();
   assert(pricerdata != NULL);

   return pricerdata->pricedvars;
}

/** returns the number of variables that were priced in during the solving process */
extern "C"
int GCGmasterGetNPricedvars(
   SCIP*                 scip                /**< SCIP data structure */
   )
{
   ObjPricerGcg* pricer;
   SCIP_PRICERDATA* pricerdata;

   assert(scip != NULL);

   pricer = static_cast<ObjPricerGcg*>(SCIPfindObjPricer(scip, PRICER_NAME));
   assert(pricer != NULL);

   pricerdata = pricer->getPricerdata();
   assert(pricerdata != NULL);

   return pricerdata->npricedvars;
}


/** adds the given constraint and the given position to the hashmap of the pricer */
extern "C"
SCIP_RETCODE GCGmasterAddMasterconsToHashmap(
   SCIP*                 scip,               /**< SCIP data structure */
   SCIP_CONS*            cons,               /**< the constraint that should be added */
   int                   pos                 /**< the position of the constraint in the relaxator's masterconss array */
   )
{
   ObjPricerGcg* pricer;
   SCIP_PRICERDATA* pricerdata;

   assert(scip != NULL);
   assert(cons != NULL);
   assert(pos >= 0);

   pricer = static_cast<ObjPricerGcg*>(SCIPfindObjPricer(scip, PRICER_NAME));
   assert(pricer != NULL);

   pricerdata = pricer->getPricerdata();
   assert(pricerdata != NULL);

   SCIP_CALL( SCIPhashmapInsert(pricerdata->mapcons2idx, cons, (void*)(size_t)pos) );
   assert((int)(size_t)SCIPhashmapGetImage(pricerdata->mapcons2idx, cons) == pos); /*lint !e507*/

   SCIPdebugMessage("Added cons %s (%p) to hashmap with index %d\n", SCIPconsGetName(cons), (void*) cons, pos);

   return SCIP_OKAY;
}

#ifdef SCIP_STATISTIC
/** sets the optimal LP solution in the pricerdata */
extern "C"
SCIP_RETCODE GCGmasterSetRootLPSol(
   SCIP*                 scip,               /**< SCIP data structure */
   SCIP_SOL**            sol                 /**< pointer to optimal solution to root LP */
   )
{
   ObjPricerGcg* pricer;
   SCIP_PRICERDATA* pricerdata;

   assert(scip != NULL);

   pricer = static_cast<ObjPricerGcg*>(SCIPfindObjPricer(scip, PRICER_NAME));
   assert(pricer != NULL);

   pricerdata = pricer->getPricerdata();
   assert(pricerdata != NULL);

   pricerdata->rootlpsol = *sol;

   return SCIP_OKAY;
}

/** gets the optimal LP solution in the pricerdata */
extern "C"
SCIP_SOL* GCGmasterGetRootLPSol(
   SCIP*                 scip                /**< SCIP data structure */
   )
{
   ObjPricerGcg* pricer;
   SCIP_PRICERDATA* pricerdata;

   assert(scip != NULL);

   pricer = static_cast<ObjPricerGcg*>(SCIPfindObjPricer(scip, PRICER_NAME));
   assert(pricer != NULL);

   pricerdata = pricer->getPricerdata();
   assert(pricerdata != NULL);

   return pricerdata->rootlpsol;
}
#endif

/** includes a solver into the pricer data */
extern "C"
SCIP_RETCODE GCGpricerIncludeSolver(
   SCIP*                 scip,               /**< SCIP data structure */
   const char*           name,               /**< name of solver */
   const char*           description,        /**< description of solver */
   int                   priority,           /**< priority of solver */
   SCIP_Bool             enabled,            /**< flag to indicate whether the solver is enabled */
   GCG_DECL_SOLVERSOLVE  ((*solversolve)),   /**< solving method for solver */
   GCG_DECL_SOLVERSOLVEHEUR((*solveheur)),   /**< heuristic solving method for solver */
   GCG_DECL_SOLVERFREE   ((*solverfree)),    /**< free method of solver */
   GCG_DECL_SOLVERINIT   ((*solverinit)),    /**< init method of solver */
   GCG_DECL_SOLVEREXIT   ((*solverexit)),    /**< exit method of solver */
   GCG_DECL_SOLVERINITSOL((*solverinitsol)), /**< initsol method of solver */
   GCG_DECL_SOLVEREXITSOL((*solverexitsol)), /**< exitsol method of solver */
   GCG_SOLVERDATA*       solverdata          /**< solverdata data structure */
   )
{
   int pos;
   char paramname[SCIP_MAXSTRLEN];
   ObjPricerGcg* pricer;
   SCIP_PRICERDATA* pricerdata;

   assert(scip != NULL);

   pricer = static_cast<ObjPricerGcg*>(SCIPfindObjPricer(scip, PRICER_NAME));
   assert(pricer != NULL);

   pricerdata = pricer->getPricerdata();
   assert(pricerdata != NULL);


   SCIP_CALL( pricer->ensureSizeSolvers() );

   /* solvers array is sorted decreasingly wrt. the priority, find right position and shift solvers with smaller priority */
   pos = pricerdata->nsolvers;
   while( pos >= 1 && pricerdata->solvers[pos-1]->priority < priority )
   {
      pricerdata->solvers[pos] = pricerdata->solvers[pos-1];
      pos--;
   }
   SCIP_CALL( SCIPallocMemory(scip, &(pricerdata->solvers[pos])) ); /*lint !e866*/

   SCIP_ALLOC( BMSduplicateMemoryArray(&pricerdata->solvers[pos]->name, name, strlen(name)+1) );
   SCIP_ALLOC( BMSduplicateMemoryArray(&pricerdata->solvers[pos]->description, description, strlen(description)+1) );

   pricerdata->solvers[pos]->enabled = enabled;
   pricerdata->solvers[pos]->priority = priority;
   pricerdata->solvers[pos]->solversolve = solversolve;
   pricerdata->solvers[pos]->solversolveheur = solveheur;
   pricerdata->solvers[pos]->solverfree = solverfree;
   pricerdata->solvers[pos]->solverinit = solverinit;
   pricerdata->solvers[pos]->solverexit = solverexit;
   pricerdata->solvers[pos]->solverinitsol = solverinitsol;
   pricerdata->solvers[pos]->solverexitsol = solverexitsol;
   pricerdata->solvers[pos]->solverdata = solverdata;


   SCIP_CALL( SCIPcreateCPUClock(scip, &(pricerdata->solvers[pos]->optfarkasclock)) );
   SCIP_CALL( SCIPcreateCPUClock(scip, &(pricerdata->solvers[pos]->optredcostclock)) );
   SCIP_CALL( SCIPcreateCPUClock(scip, &(pricerdata->solvers[pos]->heurfarkasclock)) );
   SCIP_CALL( SCIPcreateCPUClock(scip, &(pricerdata->solvers[pos]->heurredcostclock)) );

   pricerdata->solvers[pos]->optfarkascalls = 0;
   pricerdata->solvers[pos]->optredcostcalls = 0;
   pricerdata->solvers[pos]->heurfarkascalls = 0;
   pricerdata->solvers[pos]->heurredcostcalls = 0;

   (void) SCIPsnprintf(paramname, SCIP_MAXSTRLEN, "pricingsolver/%s/enabled", name);

   SCIP_CALL( SCIPaddBoolParam(GCGmasterGetOrigprob(scip), paramname,
           "flag to indicate whether the solver is enabled",
           &(pricerdata->solvers[pos]->enabled), FALSE, enabled, NULL, NULL));

   pricerdata->nsolvers++;

   return SCIP_OKAY;
}

/** returns the solverdata of a solver */
extern "C"
GCG_SOLVERDATA* GCGsolverGetSolverdata(
   GCG_SOLVER*           solver              /**< pointer so solver */
   )
{
   assert(solver != NULL);

   return solver->solverdata;
}

/** sets solver data of specific solver */
extern "C"
void GCGsolverSetSolverdata(
   GCG_SOLVER*           solver,             /**< pointer to solver  */
   GCG_SOLVERDATA*       solverdata          /**< solverdata data structure */
   )
{
   assert(solver != NULL);

   solver->solverdata = solverdata;
}

/** writes out a list of all pricing problem solvers */
extern "C"
void GCGpricerPrintListOfSolvers(
   SCIP*                 scip                /**< SCIP data structure */
   )
{

   ObjPricerGcg* pricer;
   SCIP_PRICERDATA* pricerdata;
   int nsolvers;
   int i;

   assert(scip != NULL);

   pricer = static_cast<ObjPricerGcg*>(SCIPfindObjPricer(scip, PRICER_NAME));
   assert(pricer != NULL);

   pricerdata = pricer->getPricerdata();
   assert(pricerdata != NULL);

   assert((pricerdata->solvers == NULL) == (pricerdata->nsolvers == 0));

   nsolvers = pricerdata->nsolvers;

   SCIPdialogMessage(scip, NULL, " solver               priority description\n --------------       -------- -----------\n");

   for( i = 0; i < nsolvers; ++i )
   {
      SCIPdialogMessage(scip, NULL,  " %-20s", pricerdata->solvers[i]->name);
      SCIPdialogMessage(scip, NULL,  " %8d", pricerdata->solvers[i]->priority);
      SCIPdialogMessage(scip, NULL,  " %s\n", pricerdata->solvers[i]->description);
   }
}

/** prints pricing solver statistics */
extern "C"
void GCGpricerPrintPricingStatistics(
   SCIP*                 scip,               /**< SCIP data structure */
   FILE*                 file                /**< output file */
)
{
   ObjPricerGcg* pricer;
   SCIP_PRICERDATA* pricerdata;

   assert(scip != NULL);

   pricer = static_cast<ObjPricerGcg*>(SCIPfindObjPricer(scip, PRICER_NAME));
   assert(pricer != NULL);

   pricerdata = pricer->getPricerdata();
   assert(pricerdata != NULL);

   /**@todo add constraint statistics: how many constraints (instead of cuts) have been added? */
   SCIPmessageFPrintInfo(SCIPgetMessagehdlr(scip), file,
         "Pricing Solver     : #HeurFarkas  #OptFarkas  #HeurRedcost #OptRedcost Time: HeurFarkas  OptFarkas  HeurRedcost OptRedcost\n");
   for( int i = 0; i < pricerdata->nsolvers; ++i )
   {
      GCG_SOLVER* solver;
      solver = pricerdata->solvers[i];
      assert(solver != NULL);

      SCIPmessageFPrintInfo(SCIPgetMessagehdlr(scip), file, "  %-17.17s:",
            solver->name);
      SCIPmessageFPrintInfo(SCIPgetMessagehdlr(scip), file,
            " %11d %11d   %11d %11d       %10.2f %10.2f   %10.2f %10.2f \n",
            solver->heurfarkascalls, solver->optfarkascalls,
            solver->heurredcostcalls, solver->optredcostcalls,
            SCIPgetClockTime(scip, solver->heurfarkasclock),
            SCIPgetClockTime(scip, solver->optfarkasclock),
            SCIPgetClockTime(scip, solver->heurredcostclock),
            SCIPgetClockTime(scip, solver->optredcostclock));
   }
}

/** prints pricer statistics */
extern "C"
void GCGpricerPrintStatistics(
   SCIP*                 scip,               /**< SCIP data structure */
   FILE*                 file                /**< output file */
   )
{
   ObjPricerGcg* pricer;
   SCIP_PRICERDATA* pricerdata;
   const PricingType* farkas;
   const PricingType* redcost;
   int i;
   double start;
   double end;

   assert(scip != NULL);

   pricer = static_cast<ObjPricerGcg*>(SCIPfindObjPricer(scip, PRICER_NAME));
   assert(pricer != NULL);

   pricerdata = pricer->getPricerdata();
   assert(pricerdata != NULL);

   /**@todo add constraint statistics: how many constraints (instead of cuts) have been added? */

   /* print of Pricing Statistics */

   SCIPmessageFPrintInfo(SCIPgetMessagehdlr(scip), file, "Farkas pricing Statistic:\nno.\t#Calls\t\t#Vars\t\ttime(s)\n");

   for( i = 0; i < pricerdata->npricingprobs; i++ )
   {
      SCIPmessageFPrintInfo(SCIPgetMessagehdlr(scip), file, "%d  \t %d \t\t %d \t\t %.2f \n", i, pricerdata->farkascallsdist[i],
         pricerdata->farkasfoundvars[i], pricerdata->farkasnodetimedist[i]);

   }

   SCIPmessageFPrintInfo(SCIPgetMessagehdlr(scip), file, "Reduced Cost pricing Statistic:\nno.\t#Calls\t\t#Vars\t\ttime(s)\n");

   for( i = 0; i < pricerdata->npricingprobs; i++ )
   {
      SCIPmessageFPrintInfo(SCIPgetMessagehdlr(scip), file, "%d  \t %d \t\t %d \t\t %.2f \n", i, pricerdata->redcostcallsdist[i],
         pricerdata->redcostfoundvars[i], pricerdata->redcostnodetimedist[i]);

   }

   /* print of Histogram Buckets !=0      */

   SCIPmessageFPrintInfo(SCIPgetMessagehdlr(scip), file, "Histogram Time\n");
   for( i = 0; i < PRICER_STAT_ARRAYLEN_TIME; i++ )
   {
      start = (1.0 * i * PRICER_STAT_BUCKETSIZE_TIME)/1000.0;
      end = start + PRICER_STAT_BUCKETSIZE_TIME/1000.0;

      if( pricerdata->nodetimehist[i] != 0 )
         SCIPmessageFPrintInfo(SCIPgetMessagehdlr(scip), file, "From\t%.4f\t-\t%.4f\ts:\t\t%d \n", start, end, pricerdata->nodetimehist[i]);
   }

   SCIPmessageFPrintInfo(SCIPgetMessagehdlr(scip), file, "Histogram Found Vars\n");

   for( i = 0; i < PRICER_STAT_ARRAYLEN_VARS; i++ )
   {
      start = i * PRICER_STAT_BUCKETSIZE_VARS;
      end = start + PRICER_STAT_BUCKETSIZE_VARS;

      if( pricerdata->foundvarshist[i] != 0 )
         SCIPmessageFPrintInfo(SCIPgetMessagehdlr(scip), file, "From\t%.0f\t-\t%.0f\tvars:\t\t%d \n", start, end, pricerdata->foundvarshist[i]);
   }

#ifdef SCIP_STATISTIC
   SCIPmessageFPrintInfo(SCIPgetMessagehdlr(scip), file, "Root bounds \niter\tpb\tdb\ttime\tdualdiff\tdualoptdiff\n");

   for( i = 0; i < pricerdata->nrootbounds; i++ )
   {
      SCIP_Real pb;
      SCIP_Real db;
      SCIP_Real time;
      SCIP_Real dualdiff;
      SCIP_Real dualoptdiff;

      pb = pricerdata->rootpbs[i];
      db = pricerdata->rootdbs[i];
      time = pricerdata->roottimes[i];
      dualdiff = pricerdata->rootdualdiffs[i];
      pricer->computeDualDiff(pricerdata->dualvalues[i], pricerdata->dualsolconvs[i], pricerdata->dualvalues[pricerdata->nrootbounds - 1], pricerdata->dualsolconvs[pricerdata->nrootbounds - 1], &dualoptdiff);

      SCIPmessageFPrintInfo(SCIPgetMessagehdlr(scip), file, "%d\t%.5f\t%.5f\t%.5f\t%.5f\t%.5f\n", i, pb, db, time, dualdiff, dualoptdiff);
   }
#endif

   redcost = pricer->getReducedCostPricing();
   assert( redcost != NULL );
   farkas = pricer->getFarkasPricing();
   assert( farkas != NULL );

   SCIPmessageFPrintInfo(SCIPgetMessagehdlr(scip), file, "Pricing Summary:\n");
   SCIPmessageFPrintInfo(SCIPgetMessagehdlr(scip), file, "Calls                            : %d\n", pricerdata->calls);
   SCIPmessageFPrintInfo(SCIPgetMessagehdlr(scip), file, "Farkas Pricing Calls             : %d\n", farkas->getCalls());
   SCIPmessageFPrintInfo(SCIPgetMessagehdlr(scip), file, "Farkas Pricing Time              : %f\n", farkas->getClockTime());
   SCIPmessageFPrintInfo(SCIPgetMessagehdlr(scip), file, "Reduced Cost Pricing Calls       : %d\n", redcost->getCalls());
   SCIPmessageFPrintInfo(SCIPgetMessagehdlr(scip), file, "Reduced Cost Pricing Time        : %f\n", redcost->getClockTime());
   SCIPmessageFPrintInfo(SCIPgetMessagehdlr(scip), file, "Solved subMIPs Heuristic Pricing : %d\n", pricerdata->solvedsubmipsheur);
   SCIPmessageFPrintInfo(SCIPgetMessagehdlr(scip), file, "Solved subMIPs Optimal Pricing   : %d\n", pricerdata->solvedsubmipsoptimal);
   SCIPmessageFPrintInfo(SCIPgetMessagehdlr(scip), file, "Time for transformation          : %f\n", SCIPgetClockTime(scip, pricerdata->transformclock));
   SCIPmessageFPrintInfo(SCIPgetMessagehdlr(scip), file, "Time for freeing subMIPs         : %f\n", SCIPgetClockTime(scip, pricerdata->freeclock));

}

/** method to get existence of rays */
extern "C"
SCIP_RETCODE GCGpricerExistRays(
   SCIP*                 scip,               /**< SCIP data structure */
   SCIP_Bool*            exist               /**< pointer to store if there exists any ray */
   )
{
   int prob;

   ObjPricerGcg* pricer;
   SCIP_PRICERDATA* pricerdata;

   assert(scip != NULL);

   pricer = static_cast<ObjPricerGcg*>(SCIPfindObjPricer(scip, PRICER_NAME));
   assert(pricer != NULL);

   pricerdata = pricer->getPricerdata();
   assert(pricerdata != NULL);

   *exist = FALSE;

   for( prob = 0; prob < pricerdata->npricingprobs; ++prob )
   {
      if( pricerdata->nraysprob[prob] > 0 )
      {
         *exist = TRUE;
         break;
      }
   }

   return SCIP_OKAY;
}

/** transfers a primal solution of the original problem into the master variable space,
 *  i.e. creates one master variable for each block and adds the solution to the master problem  */
extern "C"
SCIP_RETCODE GCGmasterTransOrigSolToMasterVars(
   SCIP*                 scip,               /**< SCIP data structure */
   SCIP_SOL*             origsol,            /**< the solution that should be transferred */
   SCIP_Bool*            stored              /**< pointer to store if transferred solution is feasible (or NULL) */
   )
{
   ObjPricerGcg* pricer;
   SCIP_PRICERDATA* pricerdata;
   SCIP_SOL* mastersol;
   SCIP_VAR* newvar;
   SCIP* origprob;
   SCIP_Bool added;
   int prob;
   int i;
   int j;

   SCIP_VAR** origvars;
   SCIP_Real* origsolvals;
   int norigvars;

   SCIP_VAR*** pricingvars;
   SCIP_Real** pricingvals;
   int* npricingvars;

   assert(scip != NULL);

   pricer = static_cast<ObjPricerGcg*>(SCIPfindObjPricer(scip, PRICER_NAME));
   assert(pricer != NULL);

   pricerdata = pricer->getPricerdata();
   assert(pricerdata != NULL);

   origprob = GCGmasterGetOrigprob(scip);
   assert(origprob != NULL);

   /* now compute coefficients of the master variables in the master constraint */
   origvars = SCIPgetVars(origprob);
   norigvars = SCIPgetNVars(origprob);

   /* allocate memory for storing variables and solution values from the solution */
   SCIP_CALL( SCIPallocBufferArray(scip, &origsolvals, norigvars) ); /*lint !e530*/
   SCIP_CALL( SCIPallocBufferArray(scip, &pricingvars, pricerdata->npricingprobs) ); /*lint !e530*/
   SCIP_CALL( SCIPallocBufferArray(scip, &pricingvals, pricerdata->npricingprobs) ); /*lint !e530*/
   SCIP_CALL( SCIPallocBufferArray(scip, &npricingvars, pricerdata->npricingprobs) ); /*lint !e530*/

   for( i = 0; i < pricerdata->npricingprobs; i++ )
   {
      int representative;
      representative = GCGgetBlockRepresentative(origprob, i);
      npricingvars[i] = 0;

      SCIP_CALL( SCIPallocBufferArray(scip, &(pricingvars[i]), SCIPgetNVars(pricerdata->pricingprobs[representative])) ); /*lint !e866*/
      SCIP_CALL( SCIPallocBufferArray(scip, &(pricingvals[i]), SCIPgetNVars(pricerdata->pricingprobs[representative])) ); /*lint !e866*/
   }

   /* get solution values */
   SCIP_CALL( SCIPgetSolVals(scip, origsol, norigvars, origvars, origsolvals) );
   SCIP_CALL( SCIPcreateSol(scip, &mastersol, NULL) );

   /* store variables and solutions into arrays */
   for( i = 0; i < norigvars; i++ )
   {
      int blocknr;
      assert(GCGvarIsOriginal(origvars[i]));
      blocknr = GCGvarGetBlock(origvars[i]);
      assert(blocknr < 0 || GCGoriginalVarGetPricingVar(origvars[i]) != NULL);

      if( blocknr >= 0 )
      {
         if( !SCIPisZero(scip, origsolvals[i]) )
         {
            pricingvars[blocknr][npricingvars[blocknr]] = GCGoriginalVarGetPricingVar(origvars[i]);
            pricingvals[blocknr][npricingvars[blocknr]] = origsolvals[i];
            npricingvars[blocknr]++;
         }
      }
      else
      {
         SCIP_VAR* mastervar;

         assert((GCGoriginalVarGetNMastervars(origvars[i]) == 1) || (GCGoriginalVarIsLinking(origvars[i])));
         assert(GCGoriginalVarGetMastervars(origvars[i])[0] != NULL);

         mastervar = GCGoriginalVarGetMastervars(origvars[i])[0];

         if( SCIPisEQ(scip, SCIPvarGetUbGlobal(mastervar), SCIPvarGetLbGlobal(mastervar)) )
         {
            SCIP_CALL( SCIPsetSolVal(scip, mastersol, mastervar, SCIPvarGetUbGlobal(mastervar)) );
         }
         else
         {
            SCIP_CALL( SCIPsetSolVal(scip, mastersol, mastervar, origsolvals[i]) );
         }

         if( GCGoriginalVarIsLinking(origvars[i]) )
         {
            if( !SCIPisZero(scip, origsolvals[i]) )
            {
               int* blocks;
               int nblocks = GCGlinkingVarGetNBlocks(origvars[i]);
               SCIP_CALL( SCIPallocBufferArray(scip, &blocks, nblocks) ); /*lint !e530*/
               SCIP_CALL( GCGlinkingVarGetBlocks(origvars[i], nblocks, blocks) );
               for ( j = 0; j < nblocks; ++j)
               {
                  prob = blocks[j];

                  pricingvars[prob][npricingvars[prob]] = GCGlinkingVarGetPricingVars(origvars[i])[prob];
                  pricingvals[prob][npricingvars[prob]] = origsolvals[i];
                  npricingvars[prob]++;
               }
               SCIPfreeBufferArray(scip, &blocks);

            }
         }
      }
   }

   /* create variables in the master problem */
   for( prob = 0; prob < pricerdata->npricingprobs; prob++ )
   {
      int representative;

      representative = GCGgetBlockRepresentative(origprob, prob);

      SCIP_CALL( pricer->createNewMasterVar(scip, NULL, NULL, pricingvars[prob], pricingvals[prob], npricingvars[prob], FALSE, representative, TRUE, &added, &newvar) );
      assert(added);

      SCIP_CALL( SCIPsetSolVal(scip, mastersol, newvar, 1.0) );
   }

#ifdef SCIP_DEBUG
   SCIP_CALL( SCIPtrySolFree(scip, &mastersol, TRUE, TRUE, TRUE, TRUE, TRUE, &added) );
#else
   SCIP_CALL( SCIPtrySolFree(scip, &mastersol, FALSE, FALSE, TRUE, TRUE, TRUE, &added) );
#endif

   /* set external pointer if it is not NULL */
   if( stored != NULL )
      *stored = added;

   /* free memory for storing variables and solution values from the solution */
   for( i = pricerdata->npricingprobs - 1; i>= 0; i-- )
   {
      SCIPfreeBufferArray(scip, &(pricingvals[i]));
      SCIPfreeBufferArray(scip, &(pricingvars[i]));
   }

   SCIPfreeBufferArray(scip, &npricingvars);
   SCIPfreeBufferArray(scip, &pricingvals);
   SCIPfreeBufferArray(scip, &pricingvars);
   SCIPfreeBufferArray(scip, &origsolvals);

   return SCIP_OKAY;
}


/** create initial master variables */
extern "C"
SCIP_RETCODE GCGmasterCreateInitialMastervars(
   SCIP*                 scip                /**< master SCIP data structure */
   )
{
   ObjPricerGcg* pricer;
   int i;
   SCIP* origprob;
   SCIP_VAR** vars;
   int nvars;
   int npricingprobs;
   int v;

   assert(scip != NULL);

   pricer = static_cast<ObjPricerGcg*>(SCIPfindObjPricer(scip, PRICER_NAME));
   assert(pricer != NULL);

   origprob = pricer->getOrigprob();
   assert(origprob != NULL);

   npricingprobs = GCGgetNPricingprobs(origprob);
   assert(npricingprobs >= 0);

   /* for variables in the original problem that do not belong to any block,
    * create the corresponding variable in the master problem
    */
   vars = SCIPgetVars(origprob);
   nvars = SCIPgetNVars(origprob);
   for( v = 0; v < nvars; v++ )
   {
      SCIP_Real* coefs;
      int blocknr;
      int ncoefs;
      SCIP_VAR* var;

      /* var = SCIPvarGetProbvar(vars[v]); */
      var = vars[v];
      blocknr = GCGvarGetBlock(var);
      coefs = GCGoriginalVarGetCoefs(var);
      ncoefs = GCGoriginalVarGetNCoefs(var);

      assert(GCGvarIsOriginal(var));
      if( blocknr < 0 )
      {
         SCIP_CONS** linkconss;
         SCIP_VAR* newvar;

         SCIP_CALL( GCGcreateInitialMasterVar(scip, var, &newvar) );
         SCIP_CALL( SCIPaddVar(scip, newvar) );

         SCIP_CALL( GCGoriginalVarAddMasterVar(origprob, var, newvar, 1.0) );

         linkconss = GCGoriginalVarGetMasterconss(var);

         /* add variable in the master to the master constraints it belongs to */
         for( i = 0; i < ncoefs; i++ )
         {
            assert(!SCIPisZero(scip, coefs[i]));

            SCIP_CALL( SCIPaddCoefLinear(scip, linkconss[i], newvar, coefs[i]) );
         }

         /* we copied a linking variable into the master, add it to the linkcons */
         if( GCGoriginalVarIsLinking(var) )
         {
            SCIP_CONS** linkingconss;
            linkingconss = GCGlinkingVarGetLinkingConss(var);

            for( i = 0; i < npricingprobs; i++ )
            {
               if( linkingconss[i] != NULL )
               {
                  SCIP_CALL( SCIPaddCoefLinear(scip, linkingconss[i], newvar, 1.0) );
               }
            }
         }

         SCIP_CALL( SCIPreleaseVar(scip, &newvar) );
      }
   }
   return SCIP_OKAY;
}

/** get root node degeneracy */
extern "C"
SCIP_Real GCGmasterGetDegeneracy(
   SCIP*                 scip                /**< SCIP data structure */
   )
{
   ObjPricerGcg* pricer;
   SCIP_PRICERDATA* pricerdata;

   assert(scip != NULL);

   pricer = static_cast<ObjPricerGcg*>(SCIPfindObjPricer(scip, PRICER_NAME));
   assert(pricer != NULL);

   pricerdata = pricer->getPricerdata();
   assert(pricerdata != NULL);

   if( SCIPgetStage(scip) >= SCIP_STAGE_INITPRESOLVE && SCIPgetStage(scip) <= SCIP_STAGE_SOLVING && GCGisRootNode(scip) )
   {
      return pricerdata->avgrootnodedegeneracy;
   }
   else
      return SCIPinfinity(scip);
}

/* get number of iterations in pricing problems */
extern "C"
SCIP_Longint GCGmasterGetPricingSimplexIters(
   SCIP*                 scip                /**< SCIP data structure */
   )
{
   ObjPricerGcg* pricer;
   SCIP_PRICERDATA* pricerdata;

   assert(scip != NULL);

   pricer = static_cast<ObjPricerGcg*>(SCIPfindObjPricer(scip, PRICER_NAME));
   assert(pricer != NULL);

   pricerdata = pricer->getPricerdata();
   assert(pricerdata != NULL);

   return pricerdata->pricingiters;
}

/** print simplex iteration statistics */
extern "C"
SCIP_RETCODE GCGmasterPrintSimplexIters(
   SCIP*                 scip,               /**< SCIP data structure */
   FILE*                 file                /**< output file */
   )
{
   ObjPricerGcg* pricer;
   SCIP_PRICERDATA* pricerdata;

   assert(scip != NULL);

   pricer = static_cast<ObjPricerGcg*>(SCIPfindObjPricer(scip, PRICER_NAME));
   assert(pricer != NULL);

   pricerdata = pricer->getPricerdata();
   assert(pricerdata != NULL);

   SCIPmessageFPrintInfo(SCIPgetMessagehdlr(scip), file, "Simplex iterations :       iter\n");
   if( SCIPgetStage(scip) >= SCIP_STAGE_SOLVING )
   {
      SCIPmessageFPrintInfo(SCIPgetMessagehdlr(scip), file, "  Master LP        : %10lld\n", SCIPgetNLPIterations(scip));
   }
   else
   {
      SCIPmessageFPrintInfo(SCIPgetMessagehdlr(scip), file, "  Master LP        : %10lld\n", 0);
   }
   SCIPmessageFPrintInfo(SCIPgetMessagehdlr(scip), file, "  Pricing LP       : %10lld\n", pricerdata->pricingiters);

   if( SCIPgetStage(pricer->getOrigprob()) >= SCIP_STAGE_SOLVING )
   {
      SCIPmessageFPrintInfo(SCIPgetMessagehdlr(scip), file, "  Original LP      : %10lld\n", SCIPgetNLPIterations(pricer->getOrigprob()));
   }
   else
   {
      SCIPmessageFPrintInfo(SCIPgetMessagehdlr(scip), file, "  Original LP      : %10lld\n", 0);
   }

   return SCIP_OKAY;
}<|MERGE_RESOLUTION|>--- conflicted
+++ resolved
@@ -99,12 +99,9 @@
                                                      */
 #define DEFAULT_THREADS                  0          /**< number of threads (0 is OpenMP default) */
 #define DEFAULT_STABILIZATION            TRUE       /**< should stabilization be used */
-<<<<<<< HEAD
-=======
 #define DEFAULT_HYBRIDASCENT             FALSE      /**< should hybridization of smoothing with an ascent method be enabled */
 #define DEFAULT_HYBRIDASCENT_NOAGG       FALSE      /**< should hybridization of smoothing with an ascent method be enabled
                                                      *   if pricing problems cannot be aggregation */
->>>>>>> 17dd5350
 #define DEFAULT_EAGERFREQ                10         /**< frequency at which all pricingproblems should be solved (0 to disable) */
 #define DEFAULT_USECOLPOOL               FALSE       /**< should the colpool be checked for negative redcost cols before solving the pricing problems? */
 #define DEFAULT_COLPOOL_AGELIMIT         100        /**< maximum age of columns in column pool */
@@ -186,13 +183,10 @@
    SCIP_Real             successfulmipsrel;  /**< Factor of successful MIPs solved until pricing be aborted */
    SCIP_Real             abortpricinggap;    /**< gap between dual bound and RMP objective at which pricing is aborted */
    SCIP_Bool             stabilization;      /**< should stabilization be used */
-<<<<<<< HEAD
    SCIP_Bool             usecolpool;         /**< should the colpool be checked for negative redcost cols before solving the pricing problems? */
-=======
    SCIP_Bool             hybridascent;       /**< should hybridization of smoothing with an ascent method be enabled */
    SCIP_Bool             hybridascentnoagg;  /**< should hybridization of smoothing with an ascent method be enabled
                                               *   if pricing problems cannot be aggregation */
->>>>>>> 17dd5350
    int                   colpoolsize;        /**< actual size of colpool is maxvarsround * npricingprobsnotnull * colpoolsize */
    int                   colpoolagelimit;    /**< agelimit of columns in colpool */
    int                   eagerfreq;          /**< frequency at which all pricingproblems should be solved */
@@ -2856,10 +2850,7 @@
             olddualvalues[i][j] = pricerdata->realdualvalues[i][j];
       }
    }
-<<<<<<< HEAD
-=======
 #endif
->>>>>>> 17dd5350
 
    do
    {
@@ -2868,18 +2859,12 @@
       dualconvsum = 0.0;
       *bestredcostvalid = isMasterLPOptimal() && optimal && !GCGisBranchruleGeneric( GCGconsMasterbranchGetBranchrule(GCGconsMasterbranchGetActiveCons(scip_)));
 
-<<<<<<< HEAD
-      stabilized = optimal && pricerdata->stabilization && pricetype->getType() == GCG_PRICETYPE_REDCOST
-         && !GCGisBranchruleGeneric( GCGconsMasterbranchGetBranchrule(GCGconsMasterbranchGetActiveCons(scip_)))
-         /*&& GCGgetNLinkingvars(origprob) == 0 */ && GCGgetNTransvars(origprob) == 0;
-=======
       for( i = 0; i < pricerdata->npricingprobs; i++ )
       {
          pricingstatus[i] = SCIP_STATUS_UNKNOWN;
       }
       enablestab = optimal && pricerdata->stabilization && pricetype->getType() == GCG_PRICETYPE_REDCOST
          && !GCGisBranchruleGeneric( GCGconsMasterbranchGetBranchrule(GCGconsMasterbranchGetActiveCons(scip_)));
->>>>>>> 17dd5350
 
       if( enablestab )
       {
@@ -4169,11 +4154,10 @@
          "should stabilization be performed?",
          &pricerdata->stabilization, FALSE, DEFAULT_STABILIZATION, NULL, NULL) );
 
-<<<<<<< HEAD
    SCIP_CALL( SCIPaddBoolParam(origprob, "pricing/masterpricer/usecolpool",
          "should the colpool be checked for negative redcost cols before solving the pricing problems?",
          &pricerdata->usecolpool, FALSE, DEFAULT_USECOLPOOL, NULL, NULL) );
-=======
+
    SCIP_CALL( SCIPaddBoolParam(origprob, "pricing/masterpricer/stabilization/hybridascent",
          "should hybridization of smoothing with an ascent method be enabled?",
          &pricerdata->hybridascent, FALSE, DEFAULT_HYBRIDASCENT, NULL, NULL) );
@@ -4181,7 +4165,6 @@
    SCIP_CALL( SCIPaddBoolParam(origprob, "pricing/masterpricer/stabilization/hybridascentnoagg",
          "should hybridization of smoothing with an ascent method be enabled if pricing problems cannot be aggregation?",
          &pricerdata->hybridascentnoagg, FALSE, DEFAULT_HYBRIDASCENT_NOAGG, NULL, NULL) );
->>>>>>> 17dd5350
 
    SCIP_CALL( SCIPaddIntParam(origprob, "pricing/masterpricer/colpoolsize", "actual size is"
       "maxvarsround * npricingprobsnotnull * colpoolsize", &pricerdata->colpoolsize, FALSE,
