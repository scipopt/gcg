/* * * * * * * * * * * * * * * * * * * * * * * * * * * * * * * * * * * * * * */
/*                                                                           */
/*                  This file is part of the program                         */
/*          GCG --- Generic Column Generation                                */
/*                  a Dantzig-Wolfe decomposition based extension            */
/*                  of the branch-cut-and-price framework                    */
/*         SCIP --- Solving Constraint Integer Programs                      */
/*                                                                           */
/* Copyright (C) 2010-2018 Operations Research, RWTH Aachen University       */
/*                         Zuse Institute Berlin (ZIB)                       */
/*                                                                           */
/* This program is free software; you can redistribute it and/or             */
/* modify it under the terms of the GNU Lesser General Public License        */
/* as published by the Free Software Foundation; either version 3            */
/* of the License, or (at your option) any later version.                    */
/*                                                                           */
/* This program is distributed in the hope that it will be useful,           */
/* but WITHOUT ANY WARRANTY; without even the implied warranty of            */
/* MERCHANTABILITY or FITNESS FOR A PARTICULAR PURPOSE.  See the             */
/* GNU Lesser General Public License for more details.                       */
/*                                                                           */
/* You should have received a copy of the GNU Lesser General Public License  */
/* along with this program; if not, write to the Free Software               */
/* Foundation, Inc., 51 Franklin St, Fifth Floor, Boston, MA 02110-1301, USA.*/
/*                                                                           */
/* * * * * * * * * * * * * * * * * * * * * * * * * * * * * * * * * * * * * * */

/**@file   pricer_gcg.cpp
 * @brief  pricer for generic column generation
 * @author Gerald Gamrath
 * @author Martin Bergner
 * @author Alexander Gross
 * @author Christian Puchert
 * @author Michael Bastubbe
 * @author Jonas Witt
 */

/*---+----1----+----2----+----3----+----4----+----5----+----6----+----7----+----8----+----9----+----0----+----1----+----2*/
<<<<<<< HEAD
=======
/* #define SCIP_DEBUG */
/* #define PRINTDUALSOLS */
>>>>>>> b00c980a

#include <cassert>
#include <cstring>

/*lint -e64 disable useless and wrong lint warning */

#ifdef __INTEL_COMPILER
#ifndef _OPENMP
#pragma warning disable 3180  /* disable wrong and useless omp warnings */
#endif
#endif
#include "scip/scip.h"
#include "gcg.h"

#include "scip/cons_linear.h"
#include "scip/cons_knapsack.h"

#include "pricer_gcg.h"
#include "objpricer_gcg.h"
#include "sepa_master.h"
#include "sepa_basis.h"

#include "relax_gcg.h"
#include "scip_misc.h"
#include "pub_gcgvar.h"
#include "pub_gcgcol.h"
#include "pub_pricingjob.h"
#include "pub_pricingprob.h"
#include "pub_solver.h"
#include "solver.h"
#include "cons_masterbranch.h"
#include "objscip/objscip.h"
#include "objpricer_gcg.h"
#include "class_pricingtype.h"
#include "class_pricingcontroller.h"
#include "class_stabilization.h"
#include "branch_generic.h"
#include "event_display.h"
#include "pub_colpool.h"

#ifdef _OPENMP
#include <omp.h>
#endif

using namespace scip;

#define PRICER_NAME            "gcg"
#define PRICER_DESC            "pricer for gcg"
#define PRICER_PRIORITY        5000000
#define PRICER_DELAY           TRUE     /* only call pricer if all problem variables have non-negative reduced costs */

#define DEFAULT_MAXVARSPROB              INT_MAX    /**< maximal number of variables per block to be added in a pricer call */
#define DEFAULT_ABORTPRICINGINT          TRUE       /**< should the pricing be aborted when integral */
#define DEFAULT_ABORTPRICINGGAP          0.00       /**< gap between dual bound and RMP objective at which pricing is aborted */
#define DEFAULT_DISPINFOS                FALSE      /**< should additional information be displayed */
#define DEFAULT_DISABLECUTOFF            2          /**< should the cutoffbound be applied in master LP solving? (0: on, 1:off, 2:auto) */
#define DEFAULT_THREADS                  0          /**< number of threads (0 is OpenMP default) */
#define DEFAULT_STABILIZATION            TRUE       /**< should stabilization be used */
#define DEFAULT_HYBRIDASCENT             FALSE      /**< should hybridization of smoothing with an ascent method be enabled */
#define DEFAULT_HYBRIDASCENT_NOAGG       FALSE      /**< should hybridization of smoothing with an ascent method be enabled
                                                     *   if pricing problems cannot be aggregation */
<<<<<<< HEAD
#define DEFAULT_FARKASSTAB               FALSE      /**< should stabilization in Farkas be used */
#define DEFAULT_FARKASALPHA              0.001      /**< default value for alpha in Farkas stabilization */
#define DEFAULT_FARKASMAXOBJ             TRUE       /**< should maxobj bound be used in Farkas stabilization */

=======

#define DEFAULT_EAGERFREQ                10         /**< frequency at which all pricingproblems should be solved (0 to disable) */
>>>>>>> b00c980a
#define DEFAULT_USECOLPOOL               TRUE       /**< should the colpool be checked for negative redcost cols before solving the pricing problems? */
#define DEFAULT_COLPOOL_AGELIMIT         100        /**< default age limit for columns in column pool */

#define DEFAULT_PRICE_ORTHOFAC 0.0
#define DEFAULT_PRICE_OBJPARALFAC 0.0
#define DEFAULT_PRICE_REDCOSTFAC 1.0
#define DEFAULT_PRICE_MINCOLORTH 0.0
#define DEFAULT_PRICE_EFFICIACYCHOICE 0

#define DEFAULT_USEARTIFICIALVARS        FALSE      /**< add artificial vars to master (instead of using Farkas pricing) */
#define DEFAULT_USEMAXOBJ                TRUE       /**< default value for using maxobj for big M objective of artificial variables */
#define DEFAULT_ONLYRELIABLEBIGM         TRUE       /**< default value for only using maxobj for big M objective of artificial variables if it is reliable */
#define DEFAULT_FACTORUNRELIABLE         1000       /**< default factor to use for objective of unbounded variables */
#define DEFAULT_BIGMARTIFICIAL           1000       /**< default value for big M objective of artificial variables (if maxobj is not used)*/

#define DEFAULT_USEARTIFICIALVARS        FALSE      /**< add artificial vars to master (instead of using Farkas pricing) */

#define DEFAULT_FARKASFILLDUAL           FALSE      /**< fill duals? */
#define DEFAULT_FARKASTRIVIALSOLS        FALSE      /**< should the master variables corresponding to trivial pricing solutions be added in the first Farkas pricing? */

#define EVENTHDLR_NAME         "probdatavardeleted"
#define EVENTHDLR_DESC         "event handler for variable deleted event"

/** small macro to simplify printing pricer information */
#define GCGpricerPrintInfo(scip, pricerdata, ...) do { \
   if( pricerdata->dispinfos ) { \
      SCIPverbMessage(scip, SCIP_VERBLEVEL_NORMAL, NULL, __VA_ARGS__);\
   } else {\
      SCIPdebugMessage(__VA_ARGS__); \
   }\
   }while( FALSE )

#define PRICER_STAT_ARRAYLEN_TIME 1024                /**< length of the array for Time histogram representation */
#define PRICER_STAT_BUCKETSIZE_TIME 10                /**< size of the buckets for Time histogram representation */
#define PRICER_STAT_ARRAYLEN_VARS 1024                /**< length of the array for foundVars histogram representation */
#define PRICER_STAT_BUCKETSIZE_VARS 1                 /**< size of the buckets for foundVars histogram representation */

/*
 * Data structures
 */

/** variable pricer data */
struct SCIP_PricerData
{
   int                   npricingprobs;      /**< number of pricing problems */
   SCIP**                pricingprobs;       /**< pointers to the pricing problems */
   SCIP_Real*            dualsolconv;        /**< array of dual solutions for the convexity constraints */
   SCIP_Real*            solvals;            /**< solution values of variables in the pricing problems */
   int*                  npointsprob;        /**< number of variables representing points created by the pricing probs */
   int*                  nraysprob;          /**< number of variables representing rays created by the pricing probs */
   SCIP_Longint          currnodenr;         /**< current node number in the masterproblem*/
   SCIP_HASHMAP*         mapcons2idx;        /**< hashmap mapping constraints to their index in the conss array */
   int                   npricingprobsnotnull; /**< number of non-Null pricing problems*/

   SCIP_VAR**            pricedvars;         /**< array of all priced variables */
   int                   npricedvars;        /**< number of priced variables */
   int                   maxpricedvars;      /**< maximal number of priced variables */

   SCIP_VAR**            artificialvars;     /**< array of artificial variables */
   int                   nartificialvars;    /**< number of artificial variables */
   SCIP_Bool             artificialused;     /**< returns if artificial variables are used in current node's LP solution */

<<<<<<< HEAD

=======
>>>>>>> b00c980a
   SCIP_Real**           realdualvalues;     /**< real dual values for pricing variables */
   SCIP_Real**           farkasdualvalues;   /**< Farkas dual values for pricing variables (needed when new Farkas pricing is performed) */
   SCIP_Real**           redcostdualvalues;  /**< redcost dual values for pricing variables (needed when new Farkas pricing is performed) */
   SCIP_Real*            redcostdualsolconv; /**< array of dual solutions for the convexity constraints (needed when new Farkas pricing is performed) */

   /** variables used for statistics */
   SCIP_CLOCK*           freeclock;          /**< time for freeing pricing problems */
   SCIP_CLOCK*           transformclock;     /**< time for transforming pricing problems */
   int                   solvedsubmipsoptimal; /**< number of optimal pricing runs */
   int                   solvedsubmipsheur;  /**< number of heuristical pricing runs*/
   int                   calls;              /**< number of total pricing calls */
   SCIP_Longint          pricingiters;       /**< sum of all pricing simplex iterations */

   /* solver data */
   GCG_SOLVER**          solvers;            /**< pricing solvers array */
   int                   nsolvers;           /**< number of pricing solvers */

   /* event handler */
   SCIP_EVENTHDLR*       eventhdlr;          /**< event handler */

   /** parameter values */
   SCIP_VARTYPE          vartype;            /**< vartype of created master variables */
   int                   maxvarsprob;        /**< maximal number of variables per block to be added in a pricer call */
   int                   nroundsredcost;     /**< number of reduced cost rounds */
   SCIP_Bool             abortpricingint;    /**< should the pricing be aborted on integral solutions? */
   SCIP_Bool             dispinfos;          /**< should pricing information be displayed? */
   int                   disablecutoff;      /**< should the cutoffbound be applied in master LP solving (0: on, 1:off, 2:auto)? */
   SCIP_Real             abortpricinggap;    /**< gap between dual bound and RMP objective at which pricing is aborted */
   SCIP_Bool             stabilization;      /**< should stabilization be used */
   SCIP_Bool             usecolpool;         /**< should the colpool be checked for negative redcost cols before solving the pricing problems? */
<<<<<<< HEAD
   SCIP_Bool             farkasstab;         /**< should stabilization in Farkas be used */
   SCIP_Bool             farkasmaxobj;       /**< should maxobj bound be used in Farkas stabilization */
   SCIP_Real             maxobj;             /**< maxobj bound */
   SCIP_Real             farkasalpha;        /**< value for alpha in Farkas stabilization */
   SCIP_Bool             hybridascent;       /**< should hybridization of smoothing with an ascent method be enabled */
   SCIP_Bool             hybridascentnoagg;  /**< should hybridization of smoothing with an ascent method be enabled
                                              *   if pricing problems cannot be aggregation */
   SCIP_Bool             useartificialvars;  /**< use artificial variables to make RMP feasible (instead of applying Farkas pricing) */
   SCIP_Bool             addtrivialsols;     /**< should the master variables corresponding to trivial pricing solutions be added in the first Farkas pricing? */
   SCIP_Bool             filldualfarkas;     /**< should the master variables corresponding to trivial pricing solutions be added in the first Farkas pricing? */
=======
   SCIP_Bool             useartificialvars;  /**< use artificial variables to make RMP feasible (instead of applying Farkas pricing) */
   SCIP_Real             maxobj;             /**< maxobj bound that can be used for big M objective of artificial variables */
   SCIP_Bool             usemaxobj;          /**< use maxobj for big M objective of artificial variables */
   SCIP_Bool             onlyreliablebigm;   /**< only use maxobj for big M objective of artificial variables if it is reliable */
   SCIP_Real             factorunreliable;   /**< factor to use for objective of unbounded variables */
   SCIP_Real             bigmartificial;     /**< value for for big M objective of artificial variables (if maxobj is not used) */
   SCIP_Bool             hybridascent;       /**< should hybridization of smoothing with an ascent method be enabled */
   SCIP_Bool             hybridascentnoagg;  /**< should hybridization of smoothing with an ascent method be enabled
                                              *   if pricing problems cannot be aggregation */
>>>>>>> b00c980a
   int                   colpoolagelimit;    /**< agelimit of columns in colpool */

   /** price storage */
   SCIP_Real             redcostfac;         /**< factor of -redcost/norm in score function */
   SCIP_Real             objparalfac;        /**< factor of objective parallelism in score function */
   SCIP_Real             orthofac;           /**< factor of orthogonalities in score function */
   SCIP_Real             mincolorth;         /**< minimal orthogonality of columns to add
                                                  (with respect to columns added in the current round) */
   SCIP_Real             maxpricecols;       /**< maximum number of columns per round */
   SCIP_Real             maxpricecolsfarkas; /**< maximum number of columns per Farkas round */
   GCG_EFFICIACYCHOICE   efficiacychoice;    /**< choice to base efficiacy on */

   /** statistics */
   int                   oldvars;            /**< Vars of last pricing iteration */
   int*                  farkascallsdist;    /**< Calls of each farkas pricing problem */
   int*                  farkasfoundvars;    /**< Found vars of each farkas pricing problem */
   double*               farkasnodetimedist; /**< Time spend in each farkas pricing problem */

   int*                  redcostcallsdist;   /**< Calls of each redcost pricing problem */
   int*                  redcostfoundvars;   /**< Found vars of each redcost pricing problem */
   double*               redcostnodetimedist; /**< Time spend in each redcost pricing problem */

   int*                  nodetimehist;       /**< Histogram of nodetime distribution */
   int*                  foundvarshist;      /**< Histogram of foundvars distribution */

   double                rootnodedegeneracy; /**< degeneracy of the root node */
   double                avgrootnodedegeneracy; /**< average degeneray of all nodes */
   int                   ndegeneracycalcs;   /**< number of observations */

#ifdef SCIP_STATISTIC
   int                   nrootbounds;        /**< number of stored bounds */
   SCIP_Real*            rootpbs;            /**< array of primal bounds for the root LP, one bound for each pricing call */
   SCIP_Real*            rootdbs;            /**< array of dual bounds for the root LP, one bound for each pricing call */
   SCIP_Real*            roottimes;          /**< array of times spent for root LP */
   SCIP_Real*            rootdualdiffs;      /**< array of differences to last dual solution */
   int                   maxrootbounds;      /**< maximal number of bounds */
   SCIP_Real             rootfarkastime;     /**< time of last Farkas call */
   SCIP_Real             dualdiff;           /**< difference to last dual solution */
   int                   dualdiffround;      /**< value of nrootbounds when difference to last dual solution was computed */
   SCIP_SOL*             rootlpsol;          /**< optimal root LP solution */
   SCIP_Real***          dualvalues;         /**< array of dual values for pricing variables for each root redcost call*/
   SCIP_Real**           dualsolconvs;       /**< array of dual solutions for the convexity constraints for each root redcost call*/
#endif
};


int ObjPricerGcg::threads;

/** information method for a parameter change of disablecutoff */
static
SCIP_DECL_PARAMCHGD(paramChgdDisablecutoff)
{  /*lint --e{715}*/
   SCIP* masterprob;
   int newval;

   masterprob = GCGgetMasterprob(scip);
   newval = SCIPparamGetInt(param);

   SCIP_CALL( SCIPsetIntParam(masterprob, "lp/disablecutoff", newval) );

   return SCIP_OKAY;
}


/*
 * Callback methods of event handler
 */

/** destructor of event handler to free user data (called when SCIP is exiting) */
#define eventFreeVardeleted NULL

/** initialization method of event handler (called after problem was transformed) */
#define eventInitVardeleted NULL

/** deinitialization method of event handler (called before transformed problem is freed) */
#define eventExitVardeleted NULL

/** solving process initialization method of event handler (called when branch and bound process is about to begin) */
#define eventInitsolVardeleted NULL

/** solving process deinitialization method of event handler (called before branch and bound process data is freed) */
#define eventExitsolVardeleted NULL

/** frees specific event data */
#define eventDeleteVardeleted NULL

/** execution method of event handler */
static
SCIP_DECL_EVENTEXEC(eventExecVardeleted)
{  /*lint --e{715}*/
   SCIP_VAR* var;
   ObjPricerGcg* pricer;
   SCIP_PRICERDATA* pricerdata;
   SCIP_VAR** origvars;
   int i;

   pricer = static_cast<ObjPricerGcg*>(SCIPfindObjPricer(scip, PRICER_NAME));
   assert(pricer != NULL);

   pricerdata = pricer->getPricerdata();
   assert(pricerdata != NULL);

   assert(SCIPeventGetType(event) == SCIP_EVENTTYPE_VARDELETED);
   var = SCIPeventGetVar(event);
   assert(var != NULL);

   SCIPdebugMessage("remove master variable %s from pricerdata and corresponding original variables\n", SCIPvarGetName(var));

   assert(GCGvarIsMaster(var));
   origvars = GCGmasterVarGetOrigvars(var);
   assert(origvars != NULL);

   /* remove master variable from corresponding pricing original variables */
   for( i = 0; i < GCGmasterVarGetNOrigvars(var); ++i )
   {
      SCIP_CALL( GCGoriginalVarRemoveMasterVar(scip, origvars[i], var) );
   }

   /* remove variable from array of stored priced variables */
   for( i = 0; i < pricerdata->npricedvars; ++i )
   {
      if( pricerdata->pricedvars[i] == var )
      {
         /* drop vardeleted event on variable */
         SCIP_CALL( SCIPdropVarEvent(scip, pricerdata->pricedvars[i], SCIP_EVENTTYPE_VARDELETED, pricerdata->eventhdlr, NULL, -1) );

         SCIP_CALL( SCIPreleaseVar(scip, &(pricerdata->pricedvars[i])) );
         (pricerdata->npricedvars)--;
         pricerdata->pricedvars[i] = pricerdata->pricedvars[pricerdata->npricedvars];
         (pricerdata->oldvars)--;
         break;
      }
   }
   assert(i <= pricerdata->npricedvars);
#ifndef NDEBUG
   for( ; i < pricerdata->npricedvars; ++i )
   {
      assert(pricerdata->pricedvars[i] != var);
   }
#endif

   return SCIP_OKAY;
}


/*
 * Local methods
 */

/** return TRUE or FALSE whether the master LP is solved to optimality */
SCIP_Bool ObjPricerGcg::isMasterLPOptimal() const
{
   assert(GCGisMaster(scip_));

   return SCIPgetLPSolstat(scip_) == SCIP_LPSOLSTAT_OPTIMAL;
}

/** ensures size of pricedvars array */
SCIP_RETCODE ObjPricerGcg::ensureSizePricedvars(
   int                   size                /**< needed size */
   )
{
   assert(pricerdata != NULL);
   assert(pricerdata->pricedvars != NULL);

   if( pricerdata->maxpricedvars < size )
   {
      int oldsize = pricerdata->maxpricedvars;
      pricerdata->maxpricedvars = SCIPcalcMemGrowSize(scip_, size);
      SCIP_CALL( SCIPreallocBlockMemoryArray(scip_, &(pricerdata->pricedvars), oldsize, pricerdata->maxpricedvars) );
   }
   assert(pricerdata->maxpricedvars >= size);

   return SCIP_OKAY;
}


#ifdef SCIP_STATISTIC
/** ensures size of root bounds arrays */
SCIP_RETCODE ObjPricerGcg::ensureSizeRootBounds(
   int                   size                /**< needed size */
   )
{
   assert(pricerdata != NULL);
   assert(pricerdata->rootdbs != NULL);
   assert(pricerdata->rootpbs != NULL);
   assert(pricerdata->roottimes != NULL);
   assert(pricerdata->rootdualdiffs != NULL);
   assert(pricerdata->dualvalues != NULL);
   assert(pricerdata->dualsolconvs != NULL);

   if( pricerdata->maxrootbounds < size )
   {
      int oldsize = pricerdata->maxrootbounds;
      pricerdata->maxrootbounds = SCIPcalcMemGrowSize(scip_, size);
      SCIP_CALL( SCIPreallocBlockMemoryArray(scip_, &(pricerdata->rootpbs), oldsize, pricerdata->maxrootbounds) );
      SCIP_CALL( SCIPreallocBlockMemoryArray(scip_, &(pricerdata->rootdbs), oldsize, pricerdata->maxrootbounds) );
      SCIP_CALL( SCIPreallocBlockMemoryArray(scip_, &(pricerdata->roottimes), oldsize, pricerdata->maxrootbounds) );
      SCIP_CALL( SCIPreallocBlockMemoryArray(scip_, &(pricerdata->rootdualdiffs), oldsize, pricerdata->maxrootbounds) );
      SCIP_CALL( SCIPreallocBlockMemoryArray(scip_, &(pricerdata->dualvalues), oldsize, pricerdata->maxrootbounds) );
      SCIP_CALL( SCIPreallocBlockMemoryArray(scip_, &(pricerdata->dualsolconvs), oldsize, pricerdata->maxrootbounds) );
   }
   assert(pricerdata->maxrootbounds >= size);

   return SCIP_OKAY;
}
#endif

#ifdef SCIP_STATISTIC
/** gets the NodeTimeDistribution in the form of a histogram */
static
void GCGpricerGetNodeTimeHistogram(
   SCIP_PRICERDATA*      pricerdata,         /**< pricerdata data structure */
   SCIP_Real             time                /**< time the pricingproblem needed */
   )
{
   int i;
   assert(pricerdata != NULL);
   /* 1000* because mapping milliseconds on the index i */
   i = 1000*time/PRICER_STAT_BUCKETSIZE_TIME; /*lint !e524 */

   if( i >= PRICER_STAT_ARRAYLEN_TIME )
   {
      i = PRICER_STAT_ARRAYLEN_TIME-1;
   }

   assert(i < PRICER_STAT_ARRAYLEN_TIME);
   assert(i >= 0);
   pricerdata->nodetimehist[i]++;

}


/** gets the FoundVarsDistribution in form of a histogram */
static
void GCGpricerGetFoundVarsHistogram(
   SCIP_PRICERDATA*      pricerdata,         /**< pricerdata data structure */
   int                   foundvars           /**< foundVars in pricingproblem */
   )
{
   int i;
   assert(pricerdata != NULL);
   i = foundvars/PRICER_STAT_BUCKETSIZE_VARS;
   if( i >= PRICER_STAT_ARRAYLEN_VARS )
   {
      i = PRICER_STAT_ARRAYLEN_VARS-1;
   }

   assert(i < PRICER_STAT_ARRAYLEN_VARS);
   assert(i >= 0);
   pricerdata->foundvarshist[i]++;

}


/** gets the statistics of the pricingprobs like calls, foundvars and time */
static
void GCGpricerCollectStatistic(
   SCIP_PRICERDATA*      pricerdata,         /**< pricerdata data structure */
   GCG_PRICETYPE         type,               /**< type of pricing: optimal or heuristic */
   int                   probindex,          /**< index of the pricingproblem */
   SCIP_Real             time                /**< time the pricingproblem needed */
   )
{
   int foundvars;
   assert(pricerdata != NULL);
   foundvars = pricerdata->npricedvars - pricerdata->oldvars;

   if( type == GCG_PRICETYPE_FARKAS )
   {

      pricerdata->farkascallsdist[probindex]++; /*Calls*/
      pricerdata->farkasfoundvars[probindex] += foundvars;
      pricerdata->farkasnodetimedist[probindex] += time;   /*Time*/

   }
   else if( type == GCG_PRICETYPE_REDCOST )
   {

      pricerdata->redcostcallsdist[probindex]++;
      pricerdata->redcostfoundvars[probindex] += foundvars;
      pricerdata->redcostnodetimedist[probindex] += time;

   }

   GCGpricerGetNodeTimeHistogram(pricerdata, time);
   GCGpricerGetFoundVarsHistogram(pricerdata, foundvars);

   pricerdata->oldvars = pricerdata->npricedvars;
}
#endif

/** frees all solvers */
SCIP_RETCODE ObjPricerGcg::solversFree()
{
   int i;
   assert(pricerdata != NULL);
   assert((pricerdata->solvers == NULL) == (pricerdata->nsolvers == 0));
   assert(pricerdata->nsolvers > 0);

   for( i = 0; i < pricerdata->nsolvers; i++ )
   {
      SCIP_CALL( GCGsolverFree(scip_, &pricerdata->solvers[i]) );
   }

   return SCIP_OKAY;
}

/** calls the init method on all solvers */
SCIP_RETCODE ObjPricerGcg::solversInit()
{
   int i;
   assert(pricerdata != NULL);
   assert((pricerdata->solvers == NULL) == (pricerdata->nsolvers == 0));
   assert(pricerdata->nsolvers > 0);

   for( i = 0; i < pricerdata->nsolvers; i++ )
   {
      SCIP_CALL( GCGsolverInit(scip_, pricerdata->solvers[i]) );
   }

   return SCIP_OKAY;
}

/** calls the exit method on all solvers */
SCIP_RETCODE ObjPricerGcg::solversExit()
{
   int i;
   assert(pricerdata != NULL);
   assert((pricerdata->solvers == NULL) == (pricerdata->nsolvers == 0));
   assert(pricerdata->nsolvers > 0);

   for( i = 0; i < pricerdata->nsolvers; i++ )
   {
      SCIP_CALL( GCGsolverExit(scip_, pricerdata->solvers[i]) );
   }

   return SCIP_OKAY;
}

/** calls the initsol method on all solvers */
SCIP_RETCODE ObjPricerGcg::solversInitsol()
{
   int i;
   assert(pricerdata != NULL);

   if( pricerdata->npricingprobs == 0 )
      return SCIP_OKAY;

   assert((pricerdata->solvers == NULL) == (pricerdata->nsolvers == 0));
   assert(pricerdata->nsolvers > 0);

   for( i = 0; i < pricerdata->nsolvers; i++ )
   {
      SCIP_CALL( GCGsolverInitsol(scip_, pricerdata->solvers[i]) );
   }

   return SCIP_OKAY;
}

/** calls the exitsol method of all solvers */
SCIP_RETCODE ObjPricerGcg::solversExitsol()
{
   int i;
   assert(pricerdata != NULL);
   assert((pricerdata->solvers == NULL) == (pricerdata->nsolvers == 0));
   assert(pricerdata->nsolvers > 0);

   if( pricerdata->npricingprobs == 0 )
      return SCIP_OKAY;

   for( i = 0; i < pricerdata->nsolvers; i++ )
   {
      SCIP_CALL( GCGsolverExitsol(scip_, pricerdata->solvers[i]) );
   }

   return SCIP_OKAY;
}

/** returns the gegeneracy of the masterproblem */
SCIP_RETCODE ObjPricerGcg::computeCurrentDegeneracy(
   double*               degeneracy          /**< pointer to store degeneracy */
   )
{
   int ncols;
   int nrows;
   int i;
   int count;
   int countz;
   double currentVal;
   int* indizes = NULL;
   SCIP_COL** cols;
   SCIP_VAR* var;

   assert(degeneracy != NULL);

   *degeneracy = 0.0;
   ncols = SCIPgetNLPCols(scip_);
   nrows = SCIPgetNLPRows(scip_);
   cols = SCIPgetLPCols(scip_);

   SCIP_CALL( SCIPallocMemoryArray(scip_, &indizes, (size_t)ncols+nrows) );

   for( i = 0; i < ncols+nrows; i++ )
   {
      indizes[i] = 0;
   }

   /* gives indices of Columns in Basis and indices of vars in Basis */
   SCIP_CALL( SCIPgetLPBasisInd(scip_, indizes) );

   countz = 0;
   count = 0;

   for( i = 0; i < nrows; i++ )
   {
      int colindex = indizes[i];
      /* is column if >0 it is column in basis, <0 is for row */
      if( colindex > 0 )
      {
         var = SCIPcolGetVar(cols[colindex]);

         currentVal = SCIPgetSolVal(scip_, NULL, var);

         if( SCIPisZero(scip_, currentVal) )
            countz++;

         count++;
      }
   }

   /* Degeneracy in % */
   if( count > 0 )
      *degeneracy = ((double)countz / count);

   assert(*degeneracy <= 1.0 && *degeneracy >= 0);

   SCIPfreeMemoryArray(scip_, &indizes);

   return SCIP_OKAY;
}

/** set subproblem memory limit */
SCIP_RETCODE ObjPricerGcg::setPricingProblemMemorylimit(
   SCIP*                 pricingscip         /**< SCIP of the pricingproblem */
   )
{
   SCIP_Real memlimit;

   assert(pricingscip != NULL);

   assert(GCGisOriginal(origprob));

   SCIP_CALL( SCIPgetRealParam(origprob, "limits/memory", &memlimit) );

   if( !SCIPisInfinity(origprob, memlimit) )
   {
      memlimit -= SCIPgetMemUsed(origprob)/1048576.0 + GCGgetPricingprobsMemUsed(origprob) - SCIPgetMemUsed(pricingscip)/1048576.0;
      if( memlimit < 0 )
         memlimit = 0.0;
      SCIP_CALL( SCIPsetRealParam(pricingscip, "limits/memory", memlimit) );
   }

   return SCIP_OKAY;
}

#if 0
/** solves a specific pricing problem
 * @todo simplify
 * @note This method has to be threadsafe!
 */
SCIP_RETCODE ObjPricerGcg::solvePricingProblem(
   GCG_PRICINGJOB*       pricingjob,         /**< pricing job to be performed */
   PricingType*          pricetype,          /**< type of pricing: reduced cost or Farkas */
   int                   maxcols             /**< size of the cols array to indicate maximum columns */
   )
{
   SCIP* pricingscip;
   int probnr;
   SCIP_RETCODE retcode;
   SCIP_STATUS status;
   SCIP_Real lowerbound;
   GCG_COL** cols;
   int ncols;

   int i;

   assert(pricerdata != NULL);
   assert(pricingjob != NULL);
   assert((pricerdata->solvers == NULL) == (pricerdata->nsolvers == 0));
   assert(pricerdata->nsolvers > 0);

   pricingscip = GCGpricingjobGetPricingscip(pricingjob);
   probnr = GCGpricingjobGetProbnr(pricingjob);

   /* @todo: use previous values */
   status = SCIP_STATUS_UNKNOWN;
   lowerbound = -SCIPinfinity(scip_);
   SCIP_CALL( SCIPallocMemoryArray(scip, &cols, maxcols) );
   BMSclearMemoryArray(cols, maxcols);
   ncols = 0;

   for( i = 0; i < pricerdata->nsolvers && GCGpricingjobGetNImpCols(pricingjob) == 0; i++ )
   {
      GCG_SOLVER* solver;
      SCIP_Bool solved;

      solver = pricerdata->solvers[i];
      assert(solver != NULL);

      if( !GCGsolverIsEnabled(solver) )
         continue;

      #pragma omp critical (limits)
      {
         retcode = setPricingProblemMemorylimit(pricingscip);
      }
      SCIP_CALL( retcode );

      SCIPdebugMessage(" Apply solver <%s>\n", GCGsolverGetName(solver));

      SCIP_CALL( GCGsolverSolve(scip_, pricingscip, solver, pricetype->getType() == GCG_PRICETYPE_REDCOST,
            GCGpricingjobIsHeuristic(pricingjob), probnr, pricerdata->dualsolconv[probnr], &lowerbound,
            cols, maxcols, &ncols, &status, &solved) );

      SCIPdebugMessage("   -> status = %d, ncols = %d\n", status, ncols);

      updateRedcosts(pricetype, cols, ncols);
      SCIPsortPtr((void**) cols, GCGcolCompRedcost, ncols); /* If pricing was aborted due to a limit, columns may not be sorted */
      SCIP_CALL( pricingcontroller->updatePricingjob(pricingjob, status, lowerbound, cols, ncols) );
      BMSclearMemoryArray(cols, ncols);
      ncols = 0;

      assert(status == SCIP_STATUS_OPTIMAL
         || status == SCIP_STATUS_INFEASIBLE
         || status == SCIP_STATUS_UNBOUNDED
         || status == SCIP_STATUS_NODELIMIT
         || status == SCIP_STATUS_STALLNODELIMIT
         || status == SCIP_STATUS_GAPLIMIT
         || status == SCIP_STATUS_SOLLIMIT
         || status == SCIP_STATUS_UNKNOWN);

      if( !solved )
         continue;

      if( !GCGpricingjobIsHeuristic(pricingjob) )
      {
         #pragma omp atomic
         pricerdata->solvedsubmipsoptimal++;
      }
      else
      {
         #pragma omp atomic
         pricerdata->solvedsubmipsheur++;
      }

      if( status == SCIP_STATUS_OPTIMAL || status == SCIP_STATUS_UNBOUNDED )
      {
         if( !GCGpricingjobIsHeuristic(pricingjob) )
         {

#ifdef SCIP_STATISTIC
            #pragma omp critical (collectstats)
            GCGpricerCollectStatistic(pricerdata, pricetype->getType(), probnr,
               SCIPgetSolvingTime(pricingscip));
#endif
            /* @todo: This should actually be a MIP solver specific statistic */
            if( SCIPgetStage(pricingscip) > SCIP_STAGE_SOLVING )
            {
               #pragma omp atomic
               pricerdata->pricingiters += SCIPgetNLPIterations(pricingscip);
            }
         }
         break;
      }
   }

   pricingcontroller->updatePricingjobSolvingStats(pricingjob);

   SCIPfreeMemoryArray(scip, &cols);

   return SCIP_OKAY;
}
#endif

/** for a pricing problem, get the dual solution value or Farkas value of the convexity constraint */
SCIP_Real ObjPricerGcg::getConvconsDualsol(
   PricingType*          pricetype,           /**< Farkas or Reduced cost pricing */
   int                   probnr               /**< index of corresponding pricing problem */
   )
{
   if( !GCGisPricingprobRelevant(origprob, probnr) )
      return -1.0 * SCIPinfinity(scip_);
   else
      return pricetype->consGetDual(scip_, GCGgetConvCons(origprob, probnr));
}

/** computes the pricing problem objectives
 *  @todo this method could use more parameters as it is private
 */
SCIP_RETCODE ObjPricerGcg::setPricingObjs(
   PricingType*          pricetype,          /**< Farkas or Reduced cost pricing */
   SCIP_Bool             stabilize           /**< do we use stabilization ? */
   )
{
   SCIP_CONS** origconss;
   SCIP_CONS** masterconss;
   int nmasterconss;
   SCIP_VAR** probvars;
   int nprobvars;

   SCIP_ROW** mastercuts;
   int nmastercuts;
   SCIP_ROW** origcuts;
   SCIP_COL** cols;
   SCIP_Real* consvals;
   SCIP_Real dualsol;

   SCIP_VAR** consvars = NULL;
   int nconsvars;
   int i;
   int j;

   assert(pricerdata != NULL);
   assert(stabilization != NULL);

   /* get the constraints of the master problem and the corresponding constraints in the original problem */
   nmasterconss = GCGgetNMasterConss(origprob);
   masterconss = GCGgetMasterConss(origprob);
   origconss = GCGgetLinearOrigMasterConss(origprob);

   /* set objective value of all variables in the pricing problems to 0 (for farkas pricing) /
    * to the original objective of the variable (for redcost pricing)
    */
   for( i = 0; i < pricerdata->npricingprobs; i++ )
   {
      if( pricerdata->pricingprobs[i] == NULL )
         continue;
      probvars = SCIPgetVars(pricerdata->pricingprobs[i]);
      nprobvars = SCIPgetNVars(pricerdata->pricingprobs[i]);

      for( j = 0; j < nprobvars; j++ )
      {
         SCIP_Real obj;
         assert(GCGvarGetBlock(probvars[j]) == i);
         assert( GCGoriginalVarIsLinking(GCGpricingVarGetOrigvars(probvars[j])[0]) || (GCGvarGetBlock(GCGpricingVarGetOrigvars(probvars[j])[0]) == i));

         obj = pricetype->varGetObj(probvars[j]);

         if( stabilize && stabilization->inFarkas() )
         {
            SCIP_VAR* origvar;
            assert(probvars[j] != NULL);

            origvar = GCGpricingVarGetOrigvars(probvars[j])[0];

            if( GCGoriginalVarIsLinking(origvar) )
            {
               obj = 0.0;
               pricerdata->redcostdualvalues[i][j] = 0.0;
            }
            else
            {
               obj = stabilization->getFarkasAlpha() * SCIPvarGetObj(origvar);
               pricerdata->redcostdualvalues[i][j] = SCIPvarGetObj(origvar);
            }

         }
         //SCIP_CALL( SCIPchgVarObj(pricerdata->pricingprobs[i], probvars[j], pricetype->varGetObj(probvars[j])));
         SCIP_CALL( SCIPchgVarObj(pricerdata->pricingprobs[i], probvars[j], obj));

         pricerdata->realdualvalues[i][j] = pricetype->varGetObj(probvars[j]);
#ifdef PRINTDUALSOLS
         SCIPdebugMessage("pricingobj var <%s> %f, realdualvalues %f\n", SCIPvarGetName(probvars[j]), pricetype->varGetObj(probvars[j]), pricerdata->realdualvalues[i][j]);
#endif
      }
   }

   /* compute reduced cost for linking variable constraints and update objectives in the pricing problems
    * go through constraints, and select correct variable
    */

   int nlinkconss;
   SCIP_CONS** linkconss;
   int* linkconssblock;
   nlinkconss = GCGgetNVarLinkingconss(origprob);
   linkconss = GCGgetVarLinkingconss(origprob);
   linkconssblock = GCGgetVarLinkingconssBlock(origprob);

   for( i = 0; i < nlinkconss; ++i)
   {
      SCIP_VAR** linkconsvars;
      SCIP_CONS* linkcons = linkconss[i];
      int block = linkconssblock[i];

      linkconsvars = SCIPgetVarsLinear(scip_, linkcons);

      SCIP_VAR* linkvar = linkconsvars[0];

      SCIP_VAR* pricingvar = GCGlinkingVarGetPricingVars(GCGmasterVarGetOrigvars(linkvar)[0])[block];
      assert(GCGvarIsPricing(pricingvar));
      if( stabilize )
      {
         dualsol = stabilization->linkingconsGetDual(i);
      }
      else
      {
         dualsol = pricetype->consGetDual(scip_, linkcons);
      }

      /* add dual solution value to the pricing variable:
       * lambda variables get coef -1 in linking constraints --> add dualsol
       */
      SCIP_CALL( SCIPaddVarObj(pricerdata->pricingprobs[block], pricingvar, dualsol) );
      assert(SCIPvarGetProbindex(pricingvar) >= 0 && SCIPvarGetProbindex(pricingvar) < SCIPgetNVars(pricerdata->pricingprobs[block]));
      pricerdata->realdualvalues[block][SCIPvarGetProbindex(pricingvar)] +=  pricetype->consGetDual(scip_, linkcons);

<<<<<<< HEAD
      if( stabilize && stabilization->inFarkas() )
         pricerdata->redcostdualvalues[block][SCIPvarGetProbindex(pricingvar)] += SCIPgetDualsolLinear(scip_, linkcons);

=======
>>>>>>> b00c980a
#ifdef PRINTDUALSOLS
      SCIPdebugMessage("pricingobj var <%s> %f, realdualvalues %f\n", SCIPvarGetName(pricingvar), dualsol, pricetype->consGetDual(scip_, linkcons));
#endif
   }

   /* compute reduced cost and update objectives in the pricing problems */
   for( i = 0; i < nmasterconss; i++ )
   {
      if( stabilize )
      {
         SCIP_CALL( stabilization->consGetDual(i, &dualsol) );
      }
      else
      {
         dualsol = pricetype->consGetDual(scip_, masterconss[i]);
      }

      if( pricerdata->filldualfarkas && stabilization->inFarkas() )
      {
//         SCIPinfoMessage(scip_, NULL, "dualsol1 = %f\n", dualsol);
         if( SCIPisNegative(scip_, SCIPgetRhsLinear(scip_, masterconss[i])) )
            dualsol -= 0.001;//stabilization->getFarkasAlpha();
         else if( SCIPisPositive(scip_, SCIPgetLhsLinear(scip_, masterconss[i])) )
            dualsol += 0.001;//stabilization->getFarkasAlpha();

//         SCIPinfoMessage(scip_, NULL, "dualsol2 = %f\n", dualsol);
      }


      if( !SCIPisZero(scip_, dualsol) || !SCIPisZero(scip_, pricetype->consGetDual(scip_, masterconss[i])) )
      {
#ifdef PRINTDUALSOLS
         SCIPdebugMessage("mastercons <%s> dualsol: %g\n", SCIPconsGetName(masterconss[i]), dualsol);
#endif

         /* for all variables in the constraint, modify the objective of the corresponding variable in a pricing problem */
         consvars = SCIPgetVarsLinear(origprob, origconss[i]);
         consvals = SCIPgetValsLinear(origprob, origconss[i]);
         nconsvars = SCIPgetNVarsLinear(origprob, origconss[i]);
         for( j = 0; j < nconsvars; j++ )
         {
            int blocknr;
            blocknr = GCGvarGetBlock(consvars[j]);
            assert(GCGvarIsOriginal(consvars[j]));
            /* nothing to be done if variable belongs to redundant block or variable was directly transferred to the master
             * or variable is linking variable (which means, the directly transferred copy is part of the master cons)
             */
            if( blocknr >= 0 && pricerdata->pricingprobs[blocknr] != NULL )
            {
               assert(GCGoriginalVarGetPricingVar(consvars[j]) != NULL);
               /* modify the objective of the corresponding variable in the pricing problem */
               SCIP_CALL( SCIPaddVarObj(pricerdata->pricingprobs[blocknr],
                     GCGoriginalVarGetPricingVar(consvars[j]), -1.0 * dualsol * consvals[j]) );

               pricerdata->realdualvalues[blocknr][SCIPvarGetProbindex(GCGoriginalVarGetPricingVar(consvars[j]))] += -1.0 * consvals[j] * pricetype->consGetDual(scip_, masterconss[i]);
               if( stabilize && stabilization->inFarkas() )
                  pricerdata->redcostdualvalues[blocknr][SCIPvarGetProbindex(GCGoriginalVarGetPricingVar(consvars[j]))] += -1.0 * consvals[j] * SCIPgetDualsolLinear(scip_, masterconss[i]);

#ifdef PRINTDUALSOLS
               SCIPdebugMessage("pricingobj var <%s> %f, realdualvalues %f\n",
                     SCIPvarGetName(GCGoriginalVarGetPricingVar(consvars[j])), dualsol, -1.0 * consvals[j]* pricetype->consGetDual(scip_, masterconss[i]));
#endif
            }
         }
      }
   }

   /* get the cuts of the master problem and the corresponding cuts in the original problem */
   mastercuts = GCGsepaGetMastercuts(scip_);
   nmastercuts = GCGsepaGetNCuts(scip_);
   origcuts = GCGsepaGetOrigcuts(scip_);

   assert(mastercuts != NULL);
   assert(origcuts != NULL);

   /* compute reduced cost and update objectives in the pricing problems */
   for( i = 0; i < nmastercuts; i++ )
   {
      if( stabilize )
      {
         SCIP_CALL( stabilization->rowGetDual(i, &dualsol) );
      }
      else
      {
         dualsol = pricetype->rowGetDual(mastercuts[i]);
      }

      if( !SCIPisZero(scip_, dualsol) || !SCIPisZero(scip_, pricetype->rowGetDual(mastercuts[i])) )
      {
         /* get columns and vals of the cut */
         nconsvars = SCIProwGetNNonz(origcuts[i]);
         cols = SCIProwGetCols(origcuts[i]);
         consvals = SCIProwGetVals(origcuts[i]);

         /* get the variables corresponding to the columns in the cut */
         SCIP_CALL( SCIPallocMemoryArray(scip_, &consvars, nconsvars) );
         for( j = 0; j < nconsvars; j++ )
            consvars[j] = SCIPcolGetVar(cols[j]);

         /* for all variables in the cut, modify the objective of the corresponding variable in a pricing problem */
         for( j = 0; j < nconsvars; j++ )
         {
            int blocknr;
            blocknr = GCGvarGetBlock(consvars[j]);
            assert(GCGvarIsOriginal(consvars[j]));
            /* nothing to be done if variable belongs to redundant block or
             * variable was directly transferred to the master
             * or variable is linking variable (which means, the directly transferred copy is part of the master cut) */
            if( blocknr >= 0 && pricerdata->pricingprobs[blocknr] != NULL )
            {
               assert(GCGoriginalVarGetPricingVar(consvars[j]) != NULL);
               /* modify the objective of the corresponding variable in the pricing problem */
               SCIP_CALL( SCIPaddVarObj(pricerdata->pricingprobs[blocknr],
                     GCGoriginalVarGetPricingVar(consvars[j]), -1.0 * dualsol * consvals[j]) );

               pricerdata->realdualvalues[blocknr][SCIPvarGetProbindex(GCGoriginalVarGetPricingVar(consvars[j]))] += -1.0 *consvals[j]* pricetype->rowGetDual(mastercuts[i]);

<<<<<<< HEAD
               if( stabilize && stabilization->inFarkas() )
                  pricerdata->redcostdualvalues[blocknr][SCIPvarGetProbindex(GCGoriginalVarGetPricingVar(consvars[j]))] += -1.0 *consvals[j]* SCIProwGetDualsol(mastercuts[i]);

               /*SCIPdebugMessage("pricingobj var <%s> %f, realdualvalues %f\n",
                                   SCIPvarGetName(GCGoriginalVarGetPricingVar(consvars[j])), dualsol, -1.0 * consvals[j]* pricetype->consGetDual(scip_, masterconss[i]));*/
=======
#ifdef PRINTDUALSOLS
               SCIPdebugMessage("pricingobj var <%s> %f, realdualvalues %f\n",
                                   SCIPvarGetName(GCGoriginalVarGetPricingVar(consvars[j])), dualsol, -1.0 * consvals[j]* pricetype->consGetDual(scip_, masterconss[i]));
#endif
>>>>>>> b00c980a
            }
         }
         SCIPfreeMemoryArray(scip_, &consvars);
      }
   }

   /* get dual solutions / farkas values of the convexity constraints */
   for( i = 0; i < pricerdata->npricingprobs; i++ )
   {
      assert( GCGisPricingprobRelevant(origprob, i) == (GCGgetConvCons(origprob, i) != NULL) );

      if( !GCGisPricingprobRelevant(origprob, i) )
      {
         pricerdata->dualsolconv[i] = -1.0 * SCIPinfinity(scip_);
         if( stabilize && stabilization->inFarkas() )
            pricerdata->redcostdualsolconv[i] = -1.0 * SCIPinfinity(scip_);

         continue;
      }

      pricerdata->dualsolconv[i] = pricetype->consGetDual(scip_, GCGgetConvCons(origprob, i));
<<<<<<< HEAD
      if( stabilize && stabilization->inFarkas() )
         pricerdata->redcostdualsolconv[i] = SCIPgetDualsolLinear(scip_, GCGgetConvCons(origprob, i));
=======
>>>>>>> b00c980a

#ifdef PRINTDUALSOLS
      if( GCGisPricingprobRelevant(origprob, i) )
      {
         SCIPdebugMessage("convcons <%s> dualsol: %g\n", SCIPconsGetName(GCGgetConvCons(origprob, i)), pricerdata->dualsolconv[i]);
      }
#endif
   }

   return SCIP_OKAY;
}

/** add master variable to all constraints */
SCIP_RETCODE ObjPricerGcg::addVariableToMasterconstraints(
   SCIP_VAR*             newvar,             /**< The new variable to add */
   int                   prob,               /**< number of the pricing problem the solution belongs to */
   SCIP_VAR**            solvars,            /**< array of variables with non-zero value in the solution of the pricing problem */
   SCIP_Real*            solvals,            /**< array of values in the solution of the pricing problem for variables in array solvars*/
   int                   nsolvars            /**< number of variables in array solvars */
   )
{
   int i;
   int c;
   int idx;

   SCIP_CONS** masterconss;
   int nmasterconss;
   SCIP_Real* mastercoefs;
   SCIP_CONS* linkcons;

   assert(pricerdata != NULL);

   nmasterconss = GCGgetNMasterConss(origprob);
   masterconss = GCGgetMasterConss(origprob);

   SCIP_CALL( SCIPallocBufferArray(scip_, &mastercoefs, nmasterconss) ); /*lint !e530*/
   BMSclearMemoryArray(mastercoefs, nmasterconss);

   /* compute coef of the variable in the master constraints */
   for( i = 0; i < nsolvars; i++ )
   {
      if( !SCIPisZero(scip_, solvals[i]) )
      {
         SCIP_CONS** linkconss;
         SCIP_VAR** origvars;
         SCIP_Real* coefs;
         int ncoefs;

         assert(GCGvarIsPricing(solvars[i]));
         origvars = GCGpricingVarGetOrigvars(solvars[i]);
         assert(GCGvarIsOriginal(origvars[0]));

         coefs = GCGoriginalVarGetCoefs(origvars[0]);
         ncoefs = GCGoriginalVarGetNCoefs(origvars[0]);
         assert(!SCIPisInfinity(scip_, solvals[i]));

         /* original variable is a linking variable, just add it to the linkcons */
         if( GCGoriginalVarIsLinking(origvars[0]) )
         {
#ifndef NDEBUG
            SCIP_VAR** pricingvars;
            pricingvars = GCGlinkingVarGetPricingVars(origvars[0]);
#endif
            linkconss = GCGlinkingVarGetLinkingConss(origvars[0]);

            assert(pricingvars[prob] == solvars[i]);
            assert(linkconss[prob] != NULL);
            SCIP_CALL( SCIPaddCoefLinear(scip_, linkconss[prob], newvar, -solvals[i]) );
            continue;
         }

         /* for each coef, add coef * solval to the coef of the new variable for the corresponding constraint */
         for( c = 0; c < ncoefs; c++ )
         {
            linkconss = GCGoriginalVarGetMasterconss(origvars[0]);
            assert(!SCIPisZero(scip_, coefs[c]));
            SCIP_CALL( SCIPgetTransformedCons(scip_, linkconss[c], &linkcons) );

            idx = (int)(size_t)SCIPhashmapGetImage(pricerdata->mapcons2idx, linkcons); /*lint !e507*/
            assert(0 <= idx && idx < nmasterconss);
            assert(masterconss[idx] == linkcons);
            mastercoefs[idx] += coefs[c] * solvals[i];
         }

      }
   }

   /* add the variable to the master constraints */
   for( i = 0; i < nmasterconss; i++ )
   {
      if( !SCIPisZero(scip_, mastercoefs[i]) )
      {
         assert(!SCIPisInfinity(scip_, mastercoefs[i]) && !SCIPisInfinity(scip_, -mastercoefs[i]));
         SCIP_CALL( SCIPaddCoefLinear(scip_, masterconss[i], newvar, mastercoefs[i]) );
      }
   }

   SCIPfreeBufferArray(scip_, &mastercoefs);
   return SCIP_OKAY;
}

/** add master variable to all constraints */
SCIP_RETCODE ObjPricerGcg::addVariableToMasterconstraintsFromGCGCol(
   SCIP_VAR*             newvar,             /**< The new variable to add */
   GCG_COL*              gcgcol              /**< GCG column data structure */
   )
{
   SCIP_CONS** masterconss;
   int nmasterconss;
   SCIP_Real* mastercoefs;
   int nlinkvars;
   int* linkvars;

   SCIP_VAR**            solvars;            /**< array of variables with non-zero value in the solution of the pricing problem */
   SCIP_Real*            solvals;            /**< array of values in the solution of the pricing problem for variables in array solvars*/
#ifndef NDEBUG
   int                   nsolvars;            /**< number of variables in array solvars */
#endif

   int i;
   int prob;

   assert(pricerdata != NULL);

   nmasterconss = GCGgetNMasterConss(origprob);
   masterconss = GCGgetMasterConss(origprob);

   SCIP_CALL( computeColMastercoefs(gcgcol) );

   mastercoefs = GCGcolGetMastercoefs(gcgcol);

   nlinkvars = GCGcolGetNLinkvars(gcgcol);
   linkvars = GCGcolGetLinkvars(gcgcol);
   solvars = GCGcolGetVars(gcgcol);
   solvals = GCGcolGetVals(gcgcol);
#ifndef NDEBUG
   nsolvars = GCGcolGetNVars(gcgcol);
#endif

   prob = GCGcolGetProbNr(gcgcol);

   /* compute coef of the variable in the master constraints */
   for( i = 0; i < nlinkvars; i++ )
   {
      SCIP_CONS** linkconss;
      SCIP_VAR** origvars;

      assert(linkvars[i] < nsolvars );
      assert(GCGvarIsPricing(solvars[linkvars[i]]));
      origvars = GCGpricingVarGetOrigvars(solvars[linkvars[i]]);
      assert(GCGvarIsOriginal(origvars[0]));

      assert(!SCIPisInfinity(scip_, solvals[linkvars[i]]));

      assert(GCGoriginalVarIsLinking(origvars[0]));
      /* original variable is a linking variable, just add it to the linkcons */
#ifndef NDEBUG
      SCIP_VAR** pricingvars;
      pricingvars = GCGlinkingVarGetPricingVars(origvars[0]);
#endif
      linkconss = GCGlinkingVarGetLinkingConss(origvars[0]);

      assert(pricingvars[prob] == solvars[linkvars[i]]);
      assert(linkconss[prob] != NULL);
      SCIP_CALL( SCIPaddCoefLinear(scip_, linkconss[prob], newvar, -solvals[linkvars[i]]) );
   }

   /* add the variable to the master constraints */
   for( i = 0; i < nmasterconss; i++ )
   {
      if( !SCIPisZero(scip_, mastercoefs[i]) )
      {
         assert(!SCIPisInfinity(scip_, mastercoefs[i]) && !SCIPisInfinity(scip_, -mastercoefs[i]));
         SCIP_CALL( SCIPaddCoefLinear(scip_, masterconss[i], newvar, mastercoefs[i]) );
      }
   }

   return SCIP_OKAY;
}


/** compute master coefficients of column */
SCIP_RETCODE ObjPricerGcg::computeColMastercoefs(
   GCG_COL*              gcgcol              /**< GCG column data structure */
   )
{
   int i;

   SCIP_VAR** solvars;
   SCIP_Real* solvals;
   int nsolvars;

   int c;
   int idx;

   assert(scip_ != NULL);
   assert(gcgcol != NULL);

   nsolvars = GCGcolGetNVars(gcgcol);
   solvars = GCGcolGetVars(gcgcol);
   solvals = GCGcolGetVals(gcgcol);

   int nmasterconss;
   SCIP_Real* mastercoefs;
   SCIP_CONS* linkcons;
   SCIP* pricingprob;

   int* linkvars;
   int nlinkvars;

   pricingprob = GCGcolGetPricingProb(gcgcol);

   nmasterconss = GCGgetNMasterConss(origprob);

   assert(GCGcolGetNMastercoefs(gcgcol) == 0 || GCGcolGetNMastercoefs(gcgcol) == nmasterconss);

   if( GCGcolGetInitializedCoefs(gcgcol) )
<<<<<<< HEAD
=======
   {
      SCIPdebugMessage("Coefficients already computed, nmastercoefs = %d\n", GCGcolGetNMastercoefs(gcgcol));
>>>>>>> b00c980a
      return SCIP_OKAY;

   if( nmasterconss > 0)
   {
      SCIP_CALL( SCIPallocBufferArray(pricingprob, &mastercoefs, nmasterconss) ); /*lint !e530*/
      BMSclearMemoryArray(mastercoefs, nmasterconss);
   }

   SCIP_CALL( SCIPallocBufferArray(pricingprob, &linkvars, nsolvars) ); /*lint !e530*/

   nlinkvars = 0;

   /* compute coef of the variable in the master constraints */
   for( i = 0; i < nsolvars; i++ )
   {
      if( !SCIPisZero(origprob, solvals[i]) )
      {
         SCIP_CONS** linkconss;
         SCIP_VAR** origvars;
         SCIP_Real* coefs;
         int ncoefs;

         assert(GCGvarIsPricing(solvars[i]));
         origvars = GCGpricingVarGetOrigvars(solvars[i]);
         assert(GCGvarIsOriginal(origvars[0]));

         coefs = GCGoriginalVarGetCoefs(origvars[0]);
         ncoefs = GCGoriginalVarGetNCoefs(origvars[0]);
         assert(!SCIPisInfinity(origprob, solvals[i]));

         /* original variable is a linking variable, just add it to the linkcons */
         if( GCGoriginalVarIsLinking(origvars[0]) )
         {
            linkvars[nlinkvars] = i;
            ++nlinkvars;

            continue;
         }

         /* for each coef, add coef * solval to the coef of the new variable for the corresponding constraint */
         for( c = 0; c < ncoefs; c++ )
         {
            linkconss = GCGoriginalVarGetMasterconss(origvars[0]);
            assert(!SCIPisZero(origprob, coefs[c]));
            SCIP_CALL( SCIPgetTransformedCons(scip_, linkconss[c], &linkcons) );

            idx = (int)(size_t)SCIPhashmapGetImage(pricerdata->mapcons2idx, linkcons); /*lint !e507*/
            assert(0 <= idx && idx < nmasterconss);
            assert(!SCIPisInfinity(scip_, ABS(coefs[c] * solvals[i])));
            mastercoefs[idx] += coefs[c] * solvals[i];
            assert(!SCIPisInfinity(scip_, ABS(mastercoefs[idx])));
         }
      }
   }

   GCGcolSetMastercoefs(gcgcol, mastercoefs, nmasterconss);

   GCGcolSetLinkvars(gcgcol, linkvars, nlinkvars);

   GCGcolSetInitializedCoefs(gcgcol);

   SCIPfreeBufferArray(pricingprob, &linkvars); /*lint !e530*/

   if( nmasterconss > 0)
      SCIPfreeBufferArray(pricingprob, &mastercoefs); /*lint !e530*/

   return SCIP_OKAY;
}

/** add variable with computed coefficients to the master cuts */
SCIP_RETCODE ObjPricerGcg::addVariableToMastercuts(
   SCIP_VAR*             newvar,             /**< The new variable to add */
   int                   prob,               /**< number of the pricing problem the solution belongs to */
   SCIP_VAR**            solvars,            /**< array of variables with non-zero value in the solution of the pricing problem */
   SCIP_Real*            solvals,            /**< array of values in the solution of the pricing problem for variables in array solvars*/
   int                   nsolvars            /**< number of variables in array solvars */
   )
{
   SCIP_ROW** mastercuts;
   int nmastercuts;
   SCIP_ROW** origcuts;

   SCIP_COL** cols;
   SCIP_Real conscoef;
   SCIP_VAR* var;
   SCIP_Real* consvals;

   int i;
   int j;
   int k;

   assert(scip_ != NULL);
   assert(newvar != NULL);
   assert(solvars != NULL || nsolvars == 0);
   assert(solvals != NULL || nsolvars == 0);

   /* get the cuts of the master problem and the corresponding cuts in the original problem */
   mastercuts = GCGsepaGetMastercuts(scip_);
   nmastercuts = GCGsepaGetNCuts(scip_);
   origcuts = GCGsepaGetOrigcuts(scip_);

   assert(mastercuts != NULL);
   assert(origcuts != NULL);

   /* compute coef of the variable in the cuts and add it to the cuts */
   for( i = 0; i < nmastercuts; i++ )
   {
      if( !SCIProwIsInLP(mastercuts[i]) )
         continue;

      /* get columns of the cut and their coefficients */
      cols = SCIProwGetCols(origcuts[i]);
      consvals = SCIProwGetVals(origcuts[i]);

      conscoef = 0;

      for( j = 0; j < SCIProwGetNNonz(origcuts[i]); j++ )
      {
         int blocknr;
         var = SCIPcolGetVar(cols[j]);
         blocknr = GCGvarGetBlock(var);
         assert(GCGvarIsOriginal(var));

         /* if the belongs to the same block and is no linking variable, update the coef */
         if( blocknr == prob )
            for( k = 0; k < nsolvars; k++ )
               if( solvars[k] == GCGoriginalVarGetPricingVar(var) )
               {
                  conscoef += ( consvals[j] * solvals[k] );
                  break;
               }
      }

      if( !SCIPisZero(scip_, conscoef) )
         SCIP_CALL( SCIPaddVarToRow(scip_ , mastercuts[i], newvar, conscoef) );
   }

   return SCIP_OKAY;
}

/** add variable with computed coefficients to the master cuts */
SCIP_RETCODE ObjPricerGcg::addVariableToMastercutsFromGCGCol(
   SCIP_VAR*             newvar,             /**< The new variable to add */
   GCG_COL*              gcgcol              /**< GCG column data structure */
   )
{
   SCIP_ROW** mastercuts;
   int nmastercuts;
   SCIP_Real* mastercutcoefs;
   int i;

   assert(scip_ != NULL);
   assert(newvar != NULL);

   /* get the cuts of the master problem and the corresponding cuts in the original problem */
   mastercuts = GCGsepaGetMastercuts(scip_);
   nmastercuts = GCGsepaGetNCuts(scip_);

   assert(mastercuts != NULL);

   SCIP_CALL( computeColMastercuts(gcgcol) );

   mastercutcoefs = GCGcolGetMastercuts(gcgcol);

   /* compute coef of the variable in the cuts and add it to the cuts */
   for( i = 0; i < nmastercuts; i++ )
   {
      if( !SCIProwIsInLP(mastercuts[i]) )
         continue;

      if( !SCIPisZero(scip_, mastercutcoefs[i]) )
         SCIP_CALL( SCIPaddVarToRow(scip_ , mastercuts[i], newvar, mastercutcoefs[i]) );
   }

   return SCIP_OKAY;
}


/** compute master cut coefficients of column */
SCIP_RETCODE ObjPricerGcg::computeColMastercuts(
   GCG_COL*              gcgcol              /**< GCG column data structure */
   )
{
   int prob;
   int i;

   SCIP_VAR** solvars;
   SCIP_Real* solvals;
   int nsolvars;
   int noldmastercuts;
   int nnewmastercuts;
   SCIP_Real* newmastercuts;

   assert(scip_ != NULL);
   assert(gcgcol != NULL);

   prob = GCGcolGetProbNr(gcgcol);
   nsolvars = GCGcolGetNVars(gcgcol);
   solvars = GCGcolGetVars(gcgcol);
   solvals = GCGcolGetVals(gcgcol);

   noldmastercuts = GCGcolGetNMastercuts(gcgcol);

   SCIP_ROW** mastercuts;
   int nmastercuts;
   SCIP_ROW** origcuts;

   SCIP_COL** cols;
   SCIP_Real conscoef;
   SCIP_VAR* var;
   SCIP_Real* consvals;

   int j;
   int k;

   assert(scip_ != NULL);
   assert(solvars != NULL);
   assert(solvals != NULL);

   /* get the cuts of the master problem and the corresponding cuts in the original problem */
   mastercuts = GCGsepaGetMastercuts(scip_);
   nmastercuts = GCGsepaGetNCuts(scip_);
   origcuts = GCGsepaGetOrigcuts(scip_);

   assert(mastercuts != NULL);
   assert(origcuts != NULL);

   assert(nmastercuts - noldmastercuts >= 0);

   if( nmastercuts - noldmastercuts == 0 )
      return SCIP_OKAY;

   SCIP_CALL( SCIPallocBufferArray(origprob, &newmastercuts, nmastercuts - noldmastercuts) );

   nnewmastercuts = 0;

   /* compute coef of the variable in the cuts and add it to the cuts */
   for( i = noldmastercuts; i < nmastercuts; i++ )
   {
      if( !SCIProwIsInLP(mastercuts[i]) )
      {
         newmastercuts[nnewmastercuts] = 0.0;
         ++nnewmastercuts;
         continue;
      }

      /* get columns of the cut and their coefficients */
      cols = SCIProwGetCols(origcuts[i]);
      consvals = SCIProwGetVals(origcuts[i]);

      conscoef = 0;

      for( j = 0; j < SCIProwGetNNonz(origcuts[i]); j++ )
      {
         int blocknr;
         var = SCIPcolGetVar(cols[j]);
         blocknr = GCGvarGetBlock(var);
         assert(GCGvarIsOriginal(var));

         /* if the belongs to the same block and is no linking variable, update the coef */
         if( blocknr == prob )
            for( k = 0; k < nsolvars; k++ )
               if( solvars[k] == GCGoriginalVarGetPricingVar(var) )
               {
                  conscoef += ( consvals[j] * solvals[k] );
                  break;
               }
      }

      newmastercuts[nnewmastercuts] = conscoef;
      ++nnewmastercuts;
   }

   GCGcolUpdateMastercuts(gcgcol, newmastercuts, nnewmastercuts);

   SCIPfreeBufferArray(origprob, &newmastercuts);

   return SCIP_OKAY;
}

/** adds new variable to the end of the priced variables array */
SCIP_RETCODE ObjPricerGcg::addVariableToPricedvars(
   SCIP_VAR*             newvar              /**< variable to add */
   )
{
   SCIP_CALL( ensureSizePricedvars(pricerdata->npricedvars + 1) );
   pricerdata->pricedvars[pricerdata->npricedvars] = newvar;
   pricerdata->npricedvars++;

   return SCIP_OKAY;
}

#ifdef SCIP_STATISTIC
/** adds new bounds to the bound arrays as well as some additional information on dual variables and root lp solution */
SCIP_RETCODE ObjPricerGcg::addRootBounds(
   SCIP_Real             primalbound,        /**< new primal bound for the root master LP */
   SCIP_Real             dualbound           /**< new dual bound for the root master LP */
   )
{
   int nprobvars;
   int i;
   int j;

   SCIP_SOL* sol;
   SCIP_Real* solvals;
   SCIP_VAR** vars;
   int nvars;

   nvars = SCIPgetNVars(scip_);
   vars = SCIPgetVars(scip_);

   SCIP_CALL( ensureSizeRootBounds(pricerdata->nrootbounds + 1) );
   pricerdata->rootpbs[pricerdata->nrootbounds] = primalbound;
   pricerdata->rootdbs[pricerdata->nrootbounds] = dualbound;
   pricerdata->roottimes[pricerdata->nrootbounds] = SCIPgetSolvingTime(scip_) - pricerdata->rootfarkastime;
   pricerdata->rootdualdiffs[pricerdata->nrootbounds] = pricerdata->dualdiff;

   SCIPdebugMessage("Add new bounds: \n pb = %f\n db = %f\n", primalbound, dualbound);

   SCIP_CALL( SCIPallocBlockMemoryArray(scip_, &pricerdata->dualvalues[pricerdata->nrootbounds], pricerdata->npricingprobs) );
   SCIP_CALL( SCIPallocBlockMemoryArray(scip_, &pricerdata->dualsolconvs[pricerdata->nrootbounds], pricerdata->npricingprobs) );

   for( i = 0; i < pricerdata->npricingprobs; i++ )
   {
      if( pricerdata->pricingprobs[i] == NULL )
         continue;

      nprobvars = SCIPgetNVars(pricerdata->pricingprobs[i]);

      pricerdata->dualsolconvs[pricerdata->nrootbounds][i] = pricerdata->dualsolconv[i];
      SCIP_CALL( SCIPallocBlockMemoryArray(scip_, &(pricerdata->dualvalues[pricerdata->nrootbounds][i]), nprobvars) );

      for( j = 0; j < nprobvars; j++ )
         pricerdata->dualvalues[pricerdata->nrootbounds][i][j] = pricerdata->realdualvalues[i][j];
   }

   pricerdata->nrootbounds++;

   SCIP_CALL( SCIPallocBufferArray(scip_, &solvals, nvars) );

   SCIP_CALL( SCIPgetSolVals(scip_, NULL, nvars, vars, solvals) );

   SCIP_CALL( SCIPcreateSol(scip_, &sol, NULL) );

   SCIP_CALL( SCIPsetSolVals(scip_, sol, nvars, vars, solvals) );

   if( pricerdata->rootlpsol != NULL)
      SCIPfreeSol(scip_, &pricerdata->rootlpsol);

   pricerdata->rootlpsol = sol;

   SCIPfreeBufferArray(scip_, &solvals);

   return SCIP_OKAY;
}
#endif

SCIP_Real ObjPricerGcg::computeRedCost(
   PricingType*          pricetype,          /**< type of pricing */
   SCIP_SOL*             sol,                /**< solution to compute reduced cost for */
   SCIP_Bool             solisray,           /**< is the solution a ray? */
   int                   probnr,             /**< number of the pricing problem the solution belongs to */
   SCIP_Real*            objvalptr           /**< pointer to store the computed objective value */
   ) const
{
   GCG_PRICINGPROB* pricingprob;
   SCIP* pricingscip;
   SCIP_CONS** branchconss;                  /* stack of genericbranching constraints */
   int nbranchconss;                         /* number of generic branching constraints */
   SCIP_Real* branchduals;                   /* dual values of branching constraints in the master (sigma) */
   int i;

   SCIP_VAR** solvars;
   SCIP_Real* solvals = NULL;
   int nsolvars;
   SCIP_Real objvalue;

   assert(pricerdata != NULL);

   pricingprob = pricingcontroller->getPricingprob(probnr);
   assert(pricingprob != NULL);

   objvalue = 0.0;
   pricingscip = pricerdata->pricingprobs[probnr];
   solvars = SCIPgetOrigVars(pricingscip);
   nsolvars = SCIPgetNOrigVars(pricingscip);
   SCIP_CALL_ABORT( SCIPallocBlockMemoryArray(scip_, &solvals, nsolvars) );
   SCIP_CALL_ABORT( SCIPgetSolVals(pricingscip, sol, nsolvars, solvars, solvals) );

   /* compute the objective function value of the solution */
   for( i = 0; i < nsolvars; i++ )
      objvalue += solvals[i] * pricerdata->realdualvalues[probnr][SCIPvarGetProbindex(solvars[i])];

   if( objvalptr != NULL )
      *objvalptr = objvalue;

   /* get path to the last generic branching node */
   GCGpricingprobGetGenericBranchData(pricingprob, &branchconss, &branchduals, &nbranchconss);

   for( i = nbranchconss - 1; i >= 0; --i )
   {
      SCIP_Bool feasible;
      SCIP_CALL_ABORT( checkBranchingBoundChanges(probnr, sol, branchconss[i], &feasible) );
      if( feasible )
      {
         objvalue -= branchduals[i];
      }
   }
   SCIPfreeBlockMemoryArray(scip_, &solvals, nsolvars);

   /* compute reduced cost of variable (i.e. subtract dual solution of convexity constraint, if solution corresponds to a point) */
   return (solisray ? objvalue : objvalue - pricerdata->dualsolconv[probnr]);
}

SCIP_Real ObjPricerGcg::computeRedCostGcgCol(
   PricingType*          pricetype,          /**< type of pricing */
   GCG_Col*              gcgcol,             /**< gcg column to compute reduced cost for */
   SCIP_Real*            objvalptr           /**< pointer to store the computed objective value */
   ) const
{
   GCG_PRICINGPROB* pricingprob;
   SCIP_CONS** branchconss;                  /* stack of genericbranching constraints */
   int nbranchconss;                         /* number of generic branching constraints */
   SCIP_Real* branchduals;                   /* dual values of branching constraints in the master (sigma) */
   int i;
   int probnr;

   SCIP_Bool isray;

   SCIP_Real redcost;

   SCIP_VAR** solvars;
   SCIP_Real* solvals;
   int nsolvars;
   SCIP_Real objvalue;

   assert(pricerdata != NULL);

   objvalue = 0.0;
   probnr = GCGcolGetProbNr(gcgcol);

   solvars = GCGcolGetVars(gcgcol);
   nsolvars = GCGcolGetNVars(gcgcol);
   solvals = GCGcolGetVals(gcgcol);
   isray = GCGcolIsRay(gcgcol);

   pricingprob = pricingcontroller->getPricingprob(probnr);
   assert(pricingprob != NULL);

   /* compute the objective function value of the column */
   for( i = 0; i < nsolvars; i++ )
      objvalue += solvals[i] * pricerdata->realdualvalues[probnr][SCIPvarGetProbindex(solvars[i])];

   if( objvalptr != NULL )
      *objvalptr = objvalue;

   /* get path to the last generic branching node */
   GCGpricingprobGetGenericBranchData(pricingprob, &branchconss, &branchduals, &nbranchconss);

   for( i = nbranchconss -1; i >= 0; --i )
   {
      SCIP_Bool feasible;
      SCIP_CALL_ABORT( checkBranchingBoundChangesGcgCol(gcgcol, branchconss[i], &feasible) );
      if( feasible )
      {
         objvalue -= branchduals[i];
      }
   }

   redcost = (isray ? objvalue : objvalue - pricerdata->dualsolconv[probnr]);

   GCGcolUpdateRedcost(gcgcol, redcost, FALSE);

   /** TODO: Do we need this? */
//   SCIP_Real quasiredcost;
//   SCIP_Real newalpha;
//
//   if( stabilization->inFarkas() )
//   {
//      quasiredcost = computeQuasiRedCostGcgCol(pricetype, gcgcol, NULL);
//
//      if( SCIPisNegative(scip_, quasiredcost) && SCIPisPositive(scip_, redcost) )
//         newalpha = - redcost / (quasiredcost - redcost);
//      else
//         newalpha = 0.0;
//
//      //SCIPinfoMessage(scip_, NULL, "redcost = %f, quasiredcost = %f, alpha = %f, new alpha = %f\n", redcost, quasiredcost, stabilization->getFarkasAlpha(), newalpha);
////
////      if( SCIPisNegative(scip_, quasiredcost) )
////      {
////      }
////      else
////      {
////         SCIPinfoMessage(scip_, NULL, "redcost = %f, quasiredcost = %f, alpha = %f, new alpha\n", redcost, quasiredcost, stabilization->getFarkasAlpha(), newalpha);
////      }
//   }

   return redcost;
}

SCIP_Real ObjPricerGcg::computeQuasiRedCostGcgCol(
   PricingType*          pricetype,          /**< type of pricing */
   GCG_Col*              gcgcol,             /**< gcg column to compute reduced cost for */
   SCIP_Real*            objvalptr           /**< pointer to store the computed objective value */
   ) const
{
   int i;
   int prob;

   SCIP_Bool isray;

   SCIP_Real redcost;

   SCIP_VAR** solvars;
   SCIP_Real* solvals;
   int nsolvars;
   SCIP_Real objvalue;

   assert(pricerdata != NULL);

   objvalue = 0.0;
   prob = GCGcolGetProbNr(gcgcol);

   solvars = GCGcolGetVars(gcgcol);
   nsolvars = GCGcolGetNVars(gcgcol);
   solvals = GCGcolGetVals(gcgcol);
   isray = GCGcolIsRay(gcgcol);

   /* compute the objective function value of the solution */
   for( i = 0; i < nsolvars; i++ )
      objvalue += solvals[i] * pricerdata->redcostdualvalues[prob][SCIPvarGetProbindex(solvars[i])];

   if( objvalptr != NULL )
      *objvalptr = objvalue;

   redcost = (isray ? objvalue : objvalue - pricerdata->redcostdualsolconv[prob]);

   return redcost;
}

<<<<<<< HEAD

/** for given columns, (re-)compute and update their reduced costs */
void ObjPricerGcg::updateRedcosts(
   PricingType*          pricetype,          /**< type of pricing */
   GCG_COL**             cols,               /**< columns to compute reduced costs for */
   int                   ncols               /**< number of columns */
   )
{
   SCIPdebugMessage("Update reduced costs\n");

   for( int i = 0; i < ncols; ++i )
   {
      SCIP_Real redcost = computeRedCostGcgCol(pricetype, cols[i], NULL);
      GCGcolUpdateRedcost(cols[i], redcost, FALSE);

      SCIPdebugMessage("  -> column %d/%d <%p>, reduced cost = %g\n", i+1, ncols, (void*) cols[i], redcost);
   }
}


=======
>>>>>>> b00c980a
/* computes the objective value of the current (stabilized) dual variables) in the dual program */
 SCIP_RETCODE ObjPricerGcg::getStabilizedDualObjectiveValue(
    PricingType*         pricetype,          /**< type of pricing */
    SCIP_Real*           stabdualval,        /**< pointer to store stabilized dual objective value */
    SCIP_Bool            stabilize           /**< stabilize? */
)
{
   SCIP_VAR** mastervars;
   int nmastervars;

   SCIP_CONS** origconss;

   SCIP_ROW** origcuts;
   SCIP_COL** cols;
   SCIP_Real* consvals;

   SCIP_VAR** consvars = NULL;
   int nconsvars;
   int j;

   SCIP_Real dualobjval;
   SCIP_Real dualsol;
   SCIP_Real boundval;

   SCIP_CONS** masterconss;
   int nmasterconss;

   int nlinkconss;
   SCIP_CONS** linkconss;

   SCIP_ROW** mastercuts;
   int nmastercuts;
   int i;

   SCIP_Real* stabredcosts;

   assert(stabilization != NULL);
   assert(stabdualval != NULL);

   *stabdualval = 0.0;

   /* get the constraints of the master problem and the corresponding constraints in the original problem */
   nmasterconss = GCGgetNMasterConss(origprob);
   masterconss = GCGgetMasterConss(origprob);
   origconss = GCGgetLinearOrigMasterConss(origprob);

   dualobjval = 0.0;

   nlinkconss = GCGgetNVarLinkingconss(origprob);
   linkconss = GCGgetVarLinkingconss(origprob);

   /* get the cuts of the master problem */
   mastercuts = GCGsepaGetMastercuts(scip_);
   nmastercuts = GCGsepaGetNCuts(scip_);

   assert(mastercuts != NULL);

   /* compute lhs/rhs * dual for linking constraints and add it to dualobjval */
   for( i = 0; i < nlinkconss; ++i )
   {
      SCIP_CONS* linkcons = linkconss[i];
#ifndef NDEBUG
      SCIP_VAR** linkconsvars;
      int block = GCGgetVarLinkingconssBlock(origprob)[i];

      linkconsvars = SCIPgetVarsLinear(scip_, linkcons);

      SCIP_VAR* linkvar = linkconsvars[0];

      assert(GCGvarIsPricing(GCGlinkingVarGetPricingVars(GCGmasterVarGetOrigvars(linkvar)[0])[block]));
#endif

      if( stabilize )
         dualsol = stabilization->linkingconsGetDual(i);
      else
         dualsol = pricetype->consGetDual(scip_, linkcons);

      if( SCIPisFeasPositive(scip_, dualsol) )
         boundval = SCIPgetLhsLinear(scip_, linkcons);
      else if( SCIPisFeasNegative(scip_, dualsol) )
         boundval = SCIPgetRhsLinear(scip_, linkcons);
      else
         continue;

      assert(SCIPisZero(scip_, boundval));

      if( !SCIPisZero(scip_, boundval) )
         dualobjval += boundval * dualsol;
   }


   /* compute lhs/rhs * dual for master constraints and add it to dualobjval */
   for( i = 0; i < nmasterconss; i++ )
   {
      if( stabilize )
         SCIP_CALL( stabilization->consGetDual(i, &dualsol) );
      else
         dualsol = pricetype->consGetDual(scip_, masterconss[i]);

      if( SCIPisFeasPositive(scip_, dualsol) )
         boundval = SCIPgetLhsLinear(scip_, masterconss[i]);
      else if( SCIPisFeasNegative(scip_, dualsol) )
         boundval = SCIPgetRhsLinear(scip_, masterconss[i]);
      else
         continue;

      if( !SCIPisZero(scip_, boundval) )
         dualobjval += boundval * dualsol;
   }

   /* compute lhs/rhs * dual for master cuts and add it to dualobjval */
   for( i = 0; i < nmastercuts; i++ )
   {
      if( stabilize )
         SCIP_CALL( stabilization->rowGetDual(i, &dualsol) );
      else
         dualsol = pricetype->rowGetDual(mastercuts[i]);

      if( SCIPisFeasPositive(scip_, dualsol) )
         boundval = SCIProwGetLhs(mastercuts[i]);
      else if( SCIPisFeasNegative(scip_, dualsol) )
         boundval = SCIProwGetRhs(mastercuts[i]);
      else
         continue;

      if( !SCIPisZero(scip_, boundval) )
         dualobjval += boundval * dualsol;
   }

   /* get master variables that were directly transferred or that are linking */
   mastervars = SCIPgetOrigVars(scip_);
   nmastervars = GCGgetNTransvars(origprob) + GCGgetNLinkingvars(origprob);

   assert(nmastervars <= SCIPgetNOrigVars(scip_));

   /* no linking or directly transferred variables exist, set stabdualval pointer and exit */
   if( nmastervars == 0 )
   {
      *stabdualval = dualobjval;

      return SCIP_OKAY;
   }

   /* allocate memory for array with (stabilizied) reduced cost coefficients */
   SCIP_CALL( SCIPallocBufferArray(scip_, &stabredcosts, nmastervars) );

   /* initialize (stabilized) reduced cost with objective coefficients */
   for( i = 0; i < nmastervars; i++ )
   {
      assert(GCGvarGetBlock(mastervars[i]) == -1);
      assert( GCGoriginalVarIsLinking(GCGmasterVarGetOrigvars(mastervars[i])[0]) || GCGoriginalVarIsTransVar(GCGmasterVarGetOrigvars(mastervars[i])[0]) );

      stabredcosts[i] = SCIPvarGetObj(mastervars[i]);
   }

   /* compute reduced cost for linking variable constraints and update (stabilized) reduced cost coefficients
    * go through constraints, and select correct variable
    */
   nlinkconss = GCGgetNVarLinkingconss(origprob);
   linkconss = GCGgetVarLinkingconss(origprob);

   for( i = 0; i < nlinkconss; ++i )
   {
      SCIP_VAR** linkconsvars;
      SCIP_CONS* linkcons = linkconss[i];
      int varindex;

      linkconsvars = SCIPgetVarsLinear(scip_, linkcons);

      SCIP_VAR* linkvar = linkconsvars[0];

      varindex = SCIPvarGetProbindex(linkvar);
      assert(varindex < nmastervars);

      if( stabilize )
      {
         dualsol = stabilization->linkingconsGetDual(i);
      }
      else
      {
         dualsol = pricetype->consGetDual(scip_, linkcons);
      }

      /* substract dual solution value to the linking variable:
       * linking variables get coef 11 in linking constraints --> substract dualsol
       */
      stabredcosts[varindex] -= dualsol;
   }

   /* compute reduced cost for master constraints and update (stabilized) reduced cost coefficients */
   for( i = 0; i < nmasterconss; i++ )
   {
      if( stabilize )
      {
         SCIP_CALL( stabilization->consGetDual(i, &dualsol) );
      }
      else
      {
         dualsol = pricetype->consGetDual(scip_, masterconss[i]);
      }

      if( !SCIPisZero(scip_, dualsol) )
      {
         /* for all variables in the constraint, modify the objective of the corresponding variable in a pricing problem */
         consvars = SCIPgetVarsLinear(origprob, origconss[i]);
         consvals = SCIPgetValsLinear(origprob, origconss[i]);
         nconsvars = SCIPgetNVarsLinear(origprob, origconss[i]);
         for( j = 0; j < nconsvars; j++ )
         {
            SCIP_VAR* mastervar;
            int blocknr;

            assert(GCGvarIsOriginal(consvars[j]));

            if( GCGoriginalVarGetNMastervars(consvars[j]) == 0 )
               continue;
            assert( GCGoriginalVarGetNMastervars(consvars[j]) > 0 );

            mastervar = GCGoriginalVarGetMastervars(consvars[j])[0];
            blocknr = GCGvarGetBlock(mastervar);

            /* nothing to be done if variable belongs to redundant block or variable was directly transferred to the master
             * or variable is linking variable (which means, the directly transferred copy is part of the master cons)
             */
            if( blocknr < 0 )
            {
               int varindex;
               varindex = SCIPvarGetProbindex(mastervar);
               assert(varindex < nmastervars);

               stabredcosts[varindex] -= dualsol * consvals[j];
            }
         }
      }
   }

   /* get the cuts of the master problem and the corresponding cuts in the original problem */
   mastercuts = GCGsepaGetMastercuts(scip_);
   nmastercuts = GCGsepaGetNCuts(scip_);
   origcuts = GCGsepaGetOrigcuts(scip_);

   assert(mastercuts != NULL);
   assert(origcuts != NULL);

   /* compute reduced cost for master cuts and update (stabilized) reduced cost coefficients */
   for( i = 0; i < nmastercuts; i++ )
   {
      if( stabilize )
      {
         SCIP_CALL( stabilization->rowGetDual(i, &dualsol) );
      }
      else
      {
         dualsol = pricetype->rowGetDual(mastercuts[i]);
      }

      if( !SCIPisZero(scip_, dualsol) )
      {
         /* get columns and vals of the cut */
         nconsvars = SCIProwGetNNonz(origcuts[i]);
         cols = SCIProwGetCols(origcuts[i]);
         consvals = SCIProwGetVals(origcuts[i]);

         /* get the variables corresponding to the columns in the cut */
         SCIP_CALL( SCIPallocMemoryArray(scip_, &consvars, nconsvars) );
         for( j = 0; j < nconsvars; j++ )
            consvars[j] = SCIPcolGetVar(cols[j]);

         /* for all variables in the cut, modify the objective of the corresponding variable in a pricing problem */
         for( j = 0; j < nconsvars; j++ )
         {
            SCIP_VAR* mastervar;
            int blocknr;

            assert(GCGvarIsOriginal(consvars[j]));

            if( GCGoriginalVarGetNMastervars(consvars[j]) == 0 )
               continue;
            assert( GCGoriginalVarGetNMastervars(consvars[j]) > 0 );

            mastervar = GCGoriginalVarGetMastervars(consvars[j])[0];
            blocknr = GCGvarGetBlock(mastervar);

            /* nothing to be done if variable belongs to redundant block or variable was directly transferred to the master
             * or variable is linking variable (which means, the directly transferred copy is part of the master cons)
             */
            if( blocknr < 0 )
            {
               int varindex;
               varindex = SCIPvarGetProbindex(mastervar);
               assert(varindex < nmastervars);

               stabredcosts[varindex] -= dualsol * consvals[j];
            }
         }
         SCIPfreeMemoryArray(scip_, &consvars);
      }
   }

   /* add redcost coefficients * lb/ub of linking or directly transferred variables */
   for( i = 0; i < nmastervars; ++i )
   {
      SCIP_Real stabredcost;
      SCIP_VAR* mastervar;

      mastervar = mastervars[i];
      stabredcost = stabredcosts[i];
      if( SCIPisPositive(scip_, stabredcost) )
      {
         boundval = SCIPvarGetLbLocal(mastervar);
      }
      else if( SCIPisNegative(scip_, stabredcost) )
      {
         boundval = SCIPvarGetUbLocal(mastervar);
      }
      else
         continue;

      if( SCIPisPositive(scip_, boundval) )
         dualobjval += boundval * stabredcost;

   }

   SCIPfreeBufferArray(scip_, &stabredcosts);

   *stabdualval = dualobjval;

   return SCIP_OKAY;
}

/** creates a new master variable corresponding to the given solution and problem */
SCIP_RETCODE ObjPricerGcg::createNewMasterVar(
   SCIP*                 scip,               /**< SCIP data structure */
   PricingType*          pricetype,          /**< type of pricing */
   SCIP_SOL*             sol,                /**< solution to compute reduced cost for */
   SCIP_VAR**            solvars,            /**< array of variables with non-zero value in the solution of the pricing problem */
   SCIP_Real*            solvals,            /**< array of values in the solution of the pricing problem for variables in array solvars*/
   int                   nsolvars,           /**< number of variables in array solvars */
   SCIP_Bool             solisray,           /**< is the solution a ray? */
   int                   prob,               /**< number of the pricing problem the solution belongs to */
   SCIP_Bool             force,              /**< should the given variable be added also if it has non-negative reduced cost? */
   SCIP_Bool*            added,              /**< pointer to store whether the variable was successfully added */
   SCIP_VAR**            addedvar            /**< pointer to store the created variable */
   )
{
   char varname[SCIP_MAXSTRLEN];

   SCIP_Real objcoeff;
   SCIP_VAR* newvar;

   SCIP_Real objvalue;
   SCIP_Real redcost;
   int i;

   assert(scip != NULL);
   assert(solvars != NULL || nsolvars == 0);
   assert(solvals != NULL || nsolvars == 0);
   assert(nsolvars >= 0);
   assert(pricerdata != NULL);
   assert((pricetype == NULL) == (force));
   assert((pricetype == NULL) == (sol == NULL));
   if( addedvar != NULL )
      *addedvar = NULL;

   objvalue = 0.0;
   redcost = 0.0;

   if( !force )
   {
      /* compute the objective function value of the solution */
      redcost = computeRedCost(pricetype, sol, solisray, prob, &objvalue);

      if( !SCIPisDualfeasNegative(scip, redcost) )
      {
         SCIPdebugMessage("var with redcost %g (objvalue=%g, dualsol=%g, ray=%u) was not added\n", redcost, objvalue, pricerdata->dualsolconv[prob], solisray);
         *added = FALSE;

         return SCIP_OKAY;
      }
      SCIPdebugMessage("found var with redcost %g (objvalue=%g, dualsol=%g, ray=%u)\n", redcost, objvalue, pricerdata->dualsolconv[prob], solisray);
   }
   else
   {
      SCIPdebugMessage("force var (objvalue=%g, dualsol=%g, ray=%u)\n",  objvalue, pricerdata->dualsolconv[prob], solisray);
   }

   *added = TRUE;

   /* compute objective coefficient of the variable */
   objcoeff = 0;
   for( i = 0; i < nsolvars; i++ )
   {
      SCIP_Real solval;
      solval = solvals[i];

      if( !SCIPisZero(scip, solval) )
      {
         SCIP_VAR* origvar;

         assert(GCGvarIsPricing(solvars[i]));
         origvar = GCGpricingVarGetOrigvars(solvars[i])[0];

         if( SCIPisZero(scip, SCIPvarGetObj(origvar)) )
            continue;

         /* original variable is linking variable --> directly transferred master variable got the full obj,
          * priced-in variables get no objective value for this origvar */
         if( GCGoriginalVarIsLinking(origvar) )
            continue;

         /* round solval if possible to avoid numerical troubles */
         if( SCIPvarIsIntegral(solvars[i]) && SCIPisFeasIntegral(scip, solval) )
            solval = SCIPround(scip, solval);

         /* add quota of original variable's objcoef to the master variable's coef */
         objcoeff += solval * SCIPvarGetObj(origvar);
      }
   }

   if( SCIPisInfinity(scip, objcoeff) )
   {
      SCIPwarningMessage(scip, "variable with infinite objective value found in pricing, change objective to SCIPinfinity()/2\n");
      objcoeff = SCIPinfinity(scip) / 2;
   }

   if( solisray )
   {
      (void) SCIPsnprintf(varname, SCIP_MAXSTRLEN, "r_%d_%d", prob, pricerdata->nraysprob[prob]);
      pricerdata->nraysprob[prob]++;
   }
   else
   {
      (void) SCIPsnprintf(varname, SCIP_MAXSTRLEN, "p_%d_%d", prob, pricerdata->npointsprob[prob]);
      pricerdata->npointsprob[prob]++;
   }

   SCIP_CALL( GCGcreateMasterVar(scip, origprob, pricerdata->pricingprobs[prob], &newvar, varname, objcoeff,
         pricerdata->vartype, solisray, prob, nsolvars, solvals, solvars));

   SCIPvarMarkDeletable(newvar);

   SCIP_CALL( SCIPcatchVarEvent(scip, newvar, SCIP_EVENTTYPE_VARDELETED,
         pricerdata->eventhdlr, NULL, NULL) );


   /* add variable */
   if( !force )
   {
      SCIP_CALL( SCIPaddPricedVar(scip, newvar, pricerdata->dualsolconv[prob] - objvalue) );
   }
   else
   {
      SCIP_CALL( SCIPaddVar(scip, newvar) );
   }

   SCIP_CALL( addVariableToPricedvars(newvar) );
   SCIP_CALL( addVariableToMasterconstraints(newvar, prob, solvars, solvals, nsolvars) );
   SCIP_CALL( addVariableToMastercuts(newvar, prob, solvars, solvals, nsolvars) );

   /* add variable to convexity constraint */
   if( !solisray )
   {
      SCIP_CALL( SCIPaddCoefLinear(scip, GCGgetConvCons(origprob, prob), newvar, 1.0) );
   }

   if( addedvar != NULL )
   {
      *addedvar = newvar;
   }

   GCGupdateVarStatistics(scip, origprob, newvar, redcost);

#ifdef SCIP_STATISTIC
   if( SCIPgetCurrentNode(scip) == SCIPgetRootNode(scip) && pricetype != NULL && pricetype->getType() == GCG_PRICETYPE_REDCOST )
      GCGsetRootRedcostCall(origprob, newvar, pricerdata->nrootbounds );
#else
   GCGsetRootRedcostCall(origprob, newvar, -1);
#endif

   SCIPdebugMessage("Added variable <%s>\n", varname);

   return SCIP_OKAY;
}

/** creates a new master variable corresponding to the given gcg column */
SCIP_RETCODE ObjPricerGcg::createNewMasterVarFromGcgCol(
   SCIP*                 scip,               /**< SCIP data structure */
   PricingType*          pricetype,          /**< type of pricing */
   GCG_COL*              gcgcol,             /**< GCG column data structure */
   SCIP_Bool             force,              /**< should the given variable be added also if it has non-negative reduced cost? */
   SCIP_Bool*            added,              /**< pointer to store whether the variable was successfully added */
   SCIP_VAR**            addedvar,           /**< pointer to store the created variable */
   SCIP_Real             score               /**< score of column (or -1.0 if not specified) */
   )
{
   char varname[SCIP_MAXSTRLEN];

   SCIP_Real objcoeff;
   SCIP_VAR* newvar;

   SCIP_Real redcost;
   SCIP_Bool isray;
   int prob;
   int i;

   SCIP_VAR** solvars;
   SCIP_Real* solvals;
   int nsolvars;

   assert(scip != NULL);
   assert(pricerdata != NULL);
   assert(gcgcol != NULL);
   assert((pricetype == NULL) == (force));

   if( addedvar != NULL )
      *addedvar = NULL;

   redcost = 0.0;

   prob = GCGcolGetProbNr(gcgcol);
   isray = GCGcolIsRay(gcgcol);
   nsolvars = GCGcolGetNVars(gcgcol);
   solvars = GCGcolGetVars(gcgcol);
   solvals = GCGcolGetVals(gcgcol);

   if( !force )
   {
      /* compute the objective function value of the solution */
      redcost = GCGcolGetRedcost(gcgcol);

      if( !SCIPisDualfeasNegative(scip, redcost) )
      {
         SCIPdebugMessage("    var with redcost %g (dualsol=%g, ray=%u) was not added\n", redcost, pricerdata->dualsolconv[prob], isray);
         *added = FALSE;

         return SCIP_OKAY;
      }
      SCIPdebugMessage("    found var with redcost %g (dualsol=%g, ray=%u)\n", redcost, pricerdata->dualsolconv[prob], isray);
   }
   else
   {
      SCIPdebugMessage("    force var (dualsol=%g, ray=%u)\n", pricerdata->dualsolconv[prob], isray);
   }

   *added = TRUE;

   /* compute objective coefficient of the variable */
   objcoeff = 0.0;
   for( i = 0; i < nsolvars; i++ )
   {
      SCIP_Real solval;
      solval = solvals[i];

      if( !SCIPisZero(scip, solvals[i]) )
      {
         SCIP_VAR* origvar;

         assert(GCGvarIsPricing(solvars[i]));
         origvar = GCGpricingVarGetOrigvars(solvars[i])[0];
         solval = solvals[i];

         if( SCIPisZero(scip, SCIPvarGetObj(origvar)) )
            continue;

         /* original variable is linking variable --> directly transferred master variable got the full obj,
          * priced-in variables get no objective value for this origvar */
         if( GCGoriginalVarIsLinking(origvar) )
            continue;

         /* add quota of original variable's objcoef to the master variable's coef */
         objcoeff += solval * SCIPvarGetObj(origvar);
      }
   }

   if( SCIPisInfinity(scip, objcoeff) )
   {
      SCIPwarningMessage(scip, "variable with infinite objective value found in pricing, change objective to SCIPinfinity()/2\n");
      objcoeff = SCIPinfinity(scip) / 2;
   }

   if( isray )
   {
      (void) SCIPsnprintf(varname, SCIP_MAXSTRLEN, "r_%d_%d", prob, pricerdata->nraysprob[prob]);
      pricerdata->nraysprob[prob]++;
   }
   else
   {
      (void) SCIPsnprintf(varname, SCIP_MAXSTRLEN, "p_%d_%d", prob, pricerdata->npointsprob[prob]);
      pricerdata->npointsprob[prob]++;
   }

   SCIP_CALL( GCGcreateMasterVar(scip, GCGmasterGetOrigprob(scip), pricerdata->pricingprobs[prob], &newvar, varname, objcoeff,
         pricerdata->vartype, isray, prob, nsolvars, solvals, solvars));

   SCIPvarMarkDeletable(newvar);

   SCIP_CALL( SCIPcatchVarEvent(scip, newvar, SCIP_EVENTTYPE_VARDELETED,
         pricerdata->eventhdlr, NULL, NULL) );

   if( SCIPisNegative(scip, score) )
      score = pricerdata->dualsolconv[prob] - objcoeff;

   /* add variable */
   if( !force )
   {
      SCIP_CALL( SCIPaddPricedVar(scip, newvar, score /* pricerdata->dualsolconv[prob] - objvalue */ ) );
   }
   else
   {
      SCIP_CALL( SCIPaddVar(scip, newvar) );
   }

   SCIP_CALL( addVariableToPricedvars(newvar) );
   SCIP_CALL( addVariableToMasterconstraintsFromGCGCol(newvar, gcgcol) );
   SCIP_CALL( addVariableToMastercutsFromGCGCol(newvar, gcgcol) );

   /* add variable to convexity constraint */
   if( !isray )
   {
      SCIP_CALL( SCIPaddCoefLinear(scip, GCGgetConvCons(origprob, prob), newvar, 1.0) );
   }

   if( addedvar != NULL )
   {
      *addedvar = newvar;
   }

   GCGupdateVarStatistics(scip, origprob, newvar, redcost);

#ifdef SCIP_STATISTIC
   if( SCIPgetCurrentNode(scip) == SCIPgetRootNode(scip) && pricetype->getType() == GCG_PRICETYPE_REDCOST )
      GCGsetRootRedcostCall(origprob, newvar, pricerdata->nrootbounds );
#else
   GCGsetRootRedcostCall(origprob, newvar, -1);
#endif

   SCIPdebugMessage("    added variable <%s>\n", varname);

   return SCIP_OKAY;
}

/**
 * check whether pricing can be aborted:
 * if objective value is always integral and the current node's current
 * lowerbound rounded up equals the current lp objective value rounded
 * up we don't need to continue pricing since the best possible feasible
 * solution must have at least this value
 */
SCIP_Bool  ObjPricerGcg::canPricingBeAborted() const
{
   SCIP_Bool canabort = FALSE;

   assert(pricerdata != NULL);

   if( pricerdata->abortpricingint && SCIPisObjIntegral(scip_)
      && SCIPisEQ(scip_, SCIPceil(scip_, SCIPgetNodeLowerbound(scip_, SCIPgetCurrentNode(scip_))), SCIPceil(scip_, SCIPgetLPObjval(scip_))) /* && SCIPgetNNodes(scip) > 1 ??????*/)
   {
      GCGpricerPrintInfo(scip_, pricerdata, "pricing aborted due to integral objective: node LB = %g, LP obj = %g\n",
            SCIPgetNodeLowerbound(scip_, SCIPgetCurrentNode(scip_)), SCIPgetLPObjval(scip_));

      canabort = TRUE;
   }

   if( !canabort && pricerdata->abortpricinggap > 0.0 )
   {
      SCIP_Real gap;
      gap = (SCIPgetLPObjval(scip_) - SCIPgetNodeLowerbound(scip_, SCIPgetCurrentNode(scip_)))/SCIPgetNodeLowerbound(scip_, SCIPgetCurrentNode(scip_));
      gap = ABS(gap);

      if( gap < pricerdata->abortpricinggap )
      {
         GCGpricerPrintInfo(scip_, pricerdata, "pricing aborted due to small gap: node LB = %g, LP obj = %g, gap = %g\n",
               SCIPgetNodeLowerbound(scip_, SCIPgetCurrentNode(scip_)), SCIPgetLPObjval(scip_), gap);

         canabort = TRUE;
      }
   }

   return canabort;
}


/** free pricing problems */
SCIP_RETCODE ObjPricerGcg::freePricingProblems()
{
   int j;
   assert(pricerdata != NULL);
   assert(pricerdata->pricingprobs != NULL);

   for( j = 0; j < pricerdata->npricingprobs; j++ )
      if( pricerdata->pricingprobs[j] != NULL
         && SCIPgetStage(pricerdata->pricingprobs[j]) > SCIP_STAGE_PROBLEM)
         {
            SCIP_CALL( SCIPstartClock(scip_, pricerdata->freeclock) );
            SCIP_CALL( SCIPfreeTransform(pricerdata->pricingprobs[j]) );
            SCIP_CALL( SCIPstopClock(scip_, pricerdata->freeclock) );
         }

   return SCIP_OKAY;
}

/** add bounds change from constraint from the pricing problem at this node
 * @note This method has to be threadsafe!
 */
SCIP_RETCODE ObjPricerGcg::addBranchingBoundChangesToPricing(
   int                   prob,               /**< index of pricing problem */
   SCIP_CONS*            branchcons          /**< branching constraints from which bound should applied */
) const
{
   GCG_BRANCHDATA* branchdata = GCGconsMasterbranchGetBranchdata(branchcons);
   GCG_COMPSEQUENCE* components = GCGbranchGenericBranchdataGetConsS(branchdata);
   int ncomponents = GCGbranchGenericBranchdataGetConsSsize(branchdata);
   int i;

   assert(pricerdata != NULL);

   for( i = 0; i < ncomponents; ++i)
   {
      SCIP_Real bound = components[i].bound;
      SCIP_VAR* var = GCGoriginalVarGetPricingVar(components[i].component);
      SCIP_Bool infeasible = FALSE;
      SCIP_Bool tightened = TRUE;

      if( components[i].sense == GCG_COMPSENSE_GE )
      {
         SCIP_CALL( SCIPtightenVarLb(pricerdata->pricingprobs[prob], var, bound, TRUE, &infeasible, &tightened));
         SCIPdebugMessage("Added <%s> >= %.2f\n", SCIPvarGetName(var), bound);
         assert(infeasible || tightened ||  SCIPisGE(pricerdata->pricingprobs[prob], SCIPvarGetLbGlobal(var), bound));
      }
      else
      {
         SCIP_CALL( SCIPtightenVarUb(pricerdata->pricingprobs[prob], var, bound-1, TRUE, &infeasible, &tightened));
         SCIPdebugMessage("Added <%s> <= %.2f\n", SCIPvarGetName(var), bound-1);
         assert(infeasible || tightened || SCIPisLE(pricerdata->pricingprobs[prob], SCIPvarGetUbGlobal(var), bound-1));
      }
   }

   return SCIP_OKAY;
}

/** check bounds change from constraint from the pricing problem at this node
 * @note This method has to be threadsafe!
 */
SCIP_RETCODE ObjPricerGcg::checkBranchingBoundChanges(
   int                   prob,               /**< index of pricing problem */
   SCIP_SOL*             sol,                /**< solution to check */
   SCIP_CONS*            branchcons,         /**< branching constraints from which bound should applied */
   SCIP_Bool*            feasible            /**< check whether the solution is feasible */
) const
{
   GCG_BRANCHDATA* branchdata = GCGconsMasterbranchGetBranchdata(branchcons);
   GCG_COMPSEQUENCE* components = GCGbranchGenericBranchdataGetConsS(branchdata);
   int ncomponents = GCGbranchGenericBranchdataGetConsSsize(branchdata);
   int i;

   assert(pricerdata != NULL);

   for( i = 0; i < ncomponents; ++i)
   {
      SCIP_VAR* pricingvar = GCGoriginalVarGetPricingVar(components[i].component);
      SCIP_Real val = SCIPgetSolVal(pricerdata->pricingprobs[prob], sol, pricingvar);

      if( components[i].sense == GCG_COMPSENSE_GE )
      {
         *feasible = SCIPisFeasGE(pricerdata->pricingprobs[prob], val, components[i].bound);
         SCIPdebugMessage("<%s> %.4f >= %.4f\n", SCIPvarGetName(pricingvar), val, components[i].bound);
      }
      else
      {
         *feasible = SCIPisFeasLT(pricerdata->pricingprobs[prob], val, components[i].bound);
         SCIPdebugMessage("<%s> %.4f < %.4f\n", SCIPvarGetName(pricingvar), val, components[i].bound);
      }
      if( !*feasible )
         break;
   }

   return SCIP_OKAY;
}


/** check bounds change from constraint from the pricing problem at this node
 * @note This method has to be threadsafe!
 */
SCIP_RETCODE ObjPricerGcg::checkBranchingBoundChangesGcgCol(
   GCG_COL*              gcgcol,             /**< gcg column to check */
   SCIP_CONS*            branchcons,         /**< branching constraints from which bound should applied */
   SCIP_Bool*            feasible            /**< check whether the solution is feasible */
) const
{
   int prob = GCGcolGetProbNr(gcgcol);
   GCG_BRANCHDATA* branchdata = GCGconsMasterbranchGetBranchdata(branchcons);
   GCG_COMPSEQUENCE* components = GCGbranchGenericBranchdataGetConsS(branchdata);
   int ncomponents = GCGbranchGenericBranchdataGetConsSsize(branchdata);
   int i;

   assert(pricerdata != NULL);

   for( i = 0; i < ncomponents; ++i)
   {
      SCIP_VAR* pricingvar = GCGoriginalVarGetPricingVar(components[i].component);

      SCIP_Real val = GCGcolGetSolVal(pricerdata->pricingprobs[prob], gcgcol, pricingvar);

      if( components[i].sense == GCG_COMPSENSE_GE )
      {
         *feasible = SCIPisFeasGE(pricerdata->pricingprobs[prob], val, components[i].bound);
/*         SCIPdebugMessage("<%s> %.4f >= %.4f\n", SCIPvarGetName(pricingvar), val, components[i].bound); */
      }
      else
      {
         *feasible = SCIPisFeasLT(pricerdata->pricingprobs[prob], val, components[i].bound);
/*         SCIPdebugMessage("<%s> %.4f < %.4f\n", SCIPvarGetName(pricingvar), val, components[i].bound); */
      }
      if( !*feasible )
         break;
   }

   return SCIP_OKAY;
}

#if 0
/** generic method to generate feasible columns from the pricing problem
 * @todo we could benefit from using more than just the best solution
 * @note This method has to be threadsafe!
 */
SCIP_RETCODE ObjPricerGcg::generateColumnsFromPricingProblem(
   GCG_PRICINGJOB*       pricingjob,         /**< pricing job to be performed */
   PricingType*          pricetype,          /**< type of pricing: reduced cost or Farkas */
   int                   maxcols             /**< size of the cols array to indicate maximum columns */
   )
{
   SCIP_Bool found = FALSE; /* whether a feasible solution has been found */
   int i;

   SCIP_CONS** branchconss = NULL;   /* stack of generic branching constraints */
   int nbranchconss = 0;             /* number of generic branching constraints */
   SCIP_Real* branchduals = NULL;    /* dual values of generic branching constraints in the master (sigma) */

   assert(pricerdata != NULL);

   /* Compute path to last generic branching node */
   SCIP_CALL( computeGenericBranchingconssStack(pricetype, GCGpricingjobGetProbnr(pricingjob), &branchconss, &nbranchconss, &branchduals) );

   SCIP_CALL( solvePricingProblem(pricingjob, pricetype, maxcols) );
   if( GCGpricingjobGetNImpCols(pricingjob) > 0 )
   {
      assert(SCIPisDualfeasNegative(scip_, GCGcolGetRedcost(GCGpricingjobGetCol(pricingjob, 0))));
      found = TRUE;
   }

   /* If no negative reduced cost column has been found yet,
    * traverse the generic branching path in reverse order until such a column is found
    */
   for( i = nbranchconss-1; i >= 0 && !found; --i )
   {
      /* todo: add columns to column pool */
      GCGpricingjobFreeCols(pricingjob);

      if( SCIPgetStage(GCGpricingjobGetPricingscip(pricingjob)) > SCIP_STAGE_SOLVING )
      {
         SCIP_CALL( SCIPfreeTransform(GCGpricingjobGetPricingscip(pricingjob)) );
      }

      SCIPdebugMessage("Applying bound change of depth %d\n", -i);
      SCIP_CALL( SCIPtransformProb(GCGpricingjobGetPricingscip(pricingjob)) );
      SCIP_CALL( addBranchingBoundChangesToPricing(GCGpricingjobGetProbnr(pricingjob), branchconss[i]) );

      SCIP_CALL( solvePricingProblem(pricingjob, pricetype, 1) );
      if( GCGpricingjobGetNImpCols(pricingjob) > 0 )
      {
         assert(SCIPisDualfeasNegative(scip_, GCGcolGetRedcost(GCGpricingjobGetCol(pricingjob, 0))));
         found = TRUE;
      }
   }

   SCIPfreeMemoryArrayNull(scip_, &branchconss);
   SCIPfreeMemoryArrayNull(scip_, &branchduals);

   return SCIP_OKAY;
}
#endif


/** perform a pricing job, i.e. apply the corresponding solver to the pricing problem
 * @note This method has to be threadsafe!
 */
SCIP_RETCODE ObjPricerGcg::performPricingjob(
   GCG_PRICINGJOB*       pricingjob,         /**< pricing job */
   PricingType*          pricetype,          /**< type of pricing: reduced cost or Farkas */
   int                   maxcols,            /**< size of the cols array to indicate maximum columns */
   GCG_PRICINGSTATUS*    status,             /**< pointer to store pricing status */
   SCIP_Real*            lowerbound,         /**< pointer to store the obtained lower bound */
   GCG_COL**             cols,               /**< array to store generated found columns */
   int*                  ncols               /**< number of found columns */
   )
{
   GCG_PRICINGPROB* pricingprob;
   SCIP* pricingscip;
   int probnr;
   GCG_SOLVER* solver;
   SCIP_Bool heuristic;
   SCIP_Bool solved;
   SCIP_RETCODE retcode;

   pricingprob = GCGpricingjobGetPricingprob(pricingjob);
   assert(pricingprob != NULL);

   probnr = GCGpricingprobGetProbnr(pricingprob);

   pricingscip = GCGpricingprobGetPricingscip(pricingprob);
   assert(pricingscip != NULL);

   solver = GCGpricingjobGetSolver(pricingjob);
   assert(solver != NULL);

   heuristic = GCGpricingjobIsHeuristic(pricingjob);

   // @todo: this should be done by the pricing solvers
   #pragma omp critical (limits)
   {
      retcode = setPricingProblemMemorylimit(pricingscip);
   }
   SCIP_CALL( retcode );

   /* add the next generic branching constraint if necessary */
   if( !GCGpricingprobBranchconsIsAdded(pricingprob) )
   {
      SCIP_CONS** branchconss;
      int nbranchconss;
      int branchconsidx;

      GCGpricingprobGetGenericBranchData(pricingprob, &branchconss, NULL, &nbranchconss);
      branchconsidx = GCGpricingprobGetBranchconsIdx(pricingprob);
      assert(branchconsidx >= 0);
      assert(branchconsidx < nbranchconss);

      SCIP_CALL( SCIPfreeTransform(pricingscip) );

      SCIPdebugMessage("*** Apply generic branching bound change of depth %d\n", -branchconsidx);
      SCIP_CALL( SCIPtransformProb(pricingscip) );
      SCIP_CALL( addBranchingBoundChangesToPricing(probnr, branchconss[branchconsidx]) );

      GCGpricingprobMarkBranchconsAdded(pricingprob);
   }

   SCIP_CALL( GCGsolverSolve(scip_, pricingscip, solver, pricetype->getType() == GCG_PRICETYPE_REDCOST,
         heuristic, probnr, pricerdata->dualsolconv[probnr], lowerbound,
         cols, maxcols, ncols, status, &solved) );

   if( !solved )
      return SCIP_OKAY;

   updateRedcosts(pricetype, cols, *ncols);
   SCIPsortPtr((void**) cols, GCGcolCompRedcost, *ncols); /* If pricing was aborted due to a limit, columns may not be sorted */

   if( !heuristic )
   {
      #pragma omp atomic
      pricerdata->solvedsubmipsoptimal++;
   }
   else
   {
      #pragma omp atomic
      pricerdata->solvedsubmipsheur++;
   }

   // @todo: update statistics

   return SCIP_OKAY;
}


/* Compute difference of two dual solutions */
SCIP_RETCODE ObjPricerGcg::computeDualDiff(
   SCIP_Real**          dualvals1,           /**< array of dual values for each pricing problem */
   SCIP_Real*           dualconv1,           /**< array of dual solutions for the convexity constraints  */
   SCIP_Real**          dualvals2,           /**< array of dual values for each pricing problem */
   SCIP_Real*           dualconv2,           /**< array of dual solutions for the convexity constraints  */
   SCIP_Real*           dualdiff             /**< pointer to store difference of duals solutions */
   )
{
   int i;
   int j;
   int nprobvars;

   *dualdiff = 0.0;
   for( i = 0; i < pricerdata->npricingprobs; i++ )
   {
      if( pricerdata->pricingprobs[i] == NULL )
         continue;

      nprobvars = SCIPgetNVars(pricerdata->pricingprobs[i]);

      for( j = 0; j < nprobvars; j++ )
      {
         *dualdiff += SQR(dualvals1[i][j] - dualvals2[i][j]);
      }

      *dualdiff += SQR(dualconv1[i] - dualconv2[i]);

   }
   *dualdiff = SQRT(ABS(*dualdiff));

   return SCIP_OKAY;
}

/** the pricing loop: solve the pricing problems */
SCIP_RETCODE ObjPricerGcg::pricingLoop(
   PricingType*          pricetype,          /**< type of pricing */
   SCIP_RESULT*          result,             /**< result pointer */
   int*                  pnfoundvars,        /**< pointer to store number of found variables */
   SCIP_Real*            lowerbound,         /**< pointer to store lowerbound obtained due to lagrange bound */
   SCIP_Bool*            bestredcostvalid    /**< pointer to store if bestredcost are valid (pp solvedoptimal) */
   )
{
   GCG_PRICINGJOB* pricingjob;
   SCIP_LPI* lpi;
   GCG_COL** cols = NULL;
   SCIP_Real* bestobjvals = NULL;
   SCIP_Real bestredcost;
   SCIP_Real beststabobj;
   SCIP_RETCODE retcode;
   SCIP_Bool infeasible;
   SCIP_Bool nextchunk;
   SCIP_Bool stabilized;
   SCIP_Bool colpoolupdated;
   SCIP_Bool enableppcuts;
   SCIP_Bool enablestab;
   int ncols = 0;
   int nsuccessfulprobs;
   int maxcols;
   int i;
   int j;
   int nfoundvars;

#ifdef SCIP_STATISTIC
   SCIP_Real** olddualvalues;
   SCIP_Real* olddualconv;

   int nprobvars;
   int nstabrounds;
   SCIP_Real pricingtime;
#endif

   assert(pricerdata != NULL);
   assert(stabilization != NULL);
   assert(farkaspricing != NULL);
   assert(reducedcostpricing != NULL);

   assert(result != NULL);
   assert(pnfoundvars != NULL);

   /* initializations */
   retcode = SCIP_OKAY;
   *pnfoundvars = 0;
   nfoundvars = 0;
   infeasible = FALSE;
   stabilized = FALSE;
   if( lowerbound != NULL )
      *lowerbound = -SCIPinfinity(scip_);

   maxcols = MAX(MAX(farkaspricing->getMaxcolsprob(),reducedcostpricing->getMaxcolsprob()),reducedcostpricing->getMaxcolsprobroot()); /*lint !e666*/

   SCIP_CALL( SCIPgetLPI(scip_, &lpi) );

   /* check preliminary conditions for stabilization */
   enablestab = pricerdata->stabilization 
      && ((pricerdata->stabilization && pricetype->getType() == GCG_PRICETYPE_REDCOST)
         || (pricerdata->farkasstab && pricetype->getType() == GCG_PRICETYPE_FARKAS && SCIPlpiIsDualFeasible(lpi)))
      && !GCGisBranchruleGeneric(GCGconsMasterbranchGetBranchrule(GCGconsMasterbranchGetActiveCons(scip_)));

   /* allocate memory */
   SCIP_CALL( SCIPallocClearMemoryArray(scip_, &cols, maxcols) );
   SCIP_CALL( SCIPallocBlockMemoryArray(scip_, &bestobjvals, pricerdata->npricingprobs) );

   enableppcuts = FALSE;
   SCIP_CALL( SCIPgetBoolParam(GCGmasterGetOrigprob(scip_), "sepa/basis/enableppcuts", &enableppcuts) );
   /** set parameters for adding pool cuts to separation basis */
   if( enableppcuts && SCIPgetCurrentNode(scip_) != SCIPgetRootNode(scip_) )
   {
      for( i = 0; i < pricerdata->npricingprobs; i++ )
      {
         if( GCGisPricingprobRelevant(origprob, i) )
         {
            SCIP_CALL( SCIPsetIntParam(pricerdata->pricingprobs[i], "branching/pscost/priority", 2000) );
            SCIP_CALL( SCIPsetIntParam(pricerdata->pricingprobs[i], "propagating/maxroundsroot", 1000) );
            SCIP_CALL( SCIPsetPresolving(pricerdata->pricingprobs[i], SCIP_PARAMSETTING_DEFAULT, TRUE) );
         }
      }
   }

#ifdef _OPENMP
   if( threads > 0 )
      omp_set_num_threads(threads);
#endif

   /* todo: We avoid checking for feasibility of the columns using this hack */
   if( pricerdata->usecolpool )
      GCGcolpoolUpdateNode(colpool);

   colpoolupdated = FALSE;

#ifdef SCIP_STATISTIC
   if( pricerdata->nroundsredcost > 0 && pricetype->getType() == GCG_PRICETYPE_REDCOST )
   {
      SCIP_CALL( SCIPallocBufferArray(scip_, &olddualvalues, pricerdata->npricingprobs) );
      SCIP_CALL( SCIPallocBufferArray(scip_, &olddualconv, pricerdata->npricingprobs) );

      for( i = 0; i < pricerdata->npricingprobs; i++ )
      {
         if( pricerdata->pricingprobs[i] == NULL )
            continue;

         nprobvars = SCIPgetNVars(pricerdata->pricingprobs[i]);

         olddualconv[i] = pricerdata->dualsolconv[i];
         SCIP_CALL( SCIPallocBufferArray(scip_, &(olddualvalues[i]), nprobvars) );

         for( j = 0; j < nprobvars; j++ )
            olddualvalues[i][j] = pricerdata->realdualvalues[i][j];
      }
   }
#endif

#ifdef SCIP_STATISTIC
   SCIPstatisticMessage("New pr, node %" SCIP_LONGINT_FORMAT "\n", SCIPgetNNodes(scip_));
   SCIPstatisticMessage("MLP t: %g\n", SCIPgetClockTime(scip_, scip_->stat->primallptime) + SCIPgetClockTime(scip_, scip_->stat->duallptime));
   nstabrounds = 0;
#endif

   SCIPdebugMessage("***** New pricing round at node %" SCIP_LONGINT_FORMAT "\n", SCIPgetNNodes(scip_));
   
   if( stabilization->inFarkas() && pricerdata->farkasstab )
      SCIPinfoMessage(scip_, NULL, "start pricing with alpha = %f\n", stabilization->getFarkasAlpha());

   /* stabilization loop */
   do
   {
      SCIP_Bool optimal = FALSE;

#ifndef NDEBUG
      if( nextchunk )
      {
         SCIPdebugMessage("*** get next chunk of pricing problems\n");
      }
#endif

      nsuccessfulprobs = 0;
      *bestredcostvalid = isMasterLPOptimal() && !GCGisBranchruleGeneric(GCGconsMasterbranchGetBranchrule(GCGconsMasterbranchGetActiveCons(scip_)));
      nextchunk = FALSE;

      if( stabilized )
      {
         SCIPdebugMessage("****************************** Mispricing iteration ******************************\n");
#ifdef SCIP_STATISTIC
         ++nstabrounds;
         SCIPstatisticMessage("Sr %d\n", nstabrounds);
#endif
      }

      /* initialize stabilization parameters if we are at a new node */
      if( enablestab )
      {
         stabilization->updateNode();
         SCIP_CALL( stabilization->updateHybrid() );
      }

      stabilized = enablestab && stabilization->isStabilized();

      /* set the objective function */
      SCIP_CALL( freePricingProblems() );
      SCIP_CALL( setPricingObjs(pricetype, stabilized) );

      /* todo: do this inside the updateRedcostColumnPool */
      if( !colpoolupdated && pricerdata->usecolpool )
      {
         /* update reduced cost of cols in colpool */
         SCIP_CALL( GCGcolpoolUpdateRedcost(colpool) );

         colpoolupdated = TRUE;
      }

      /* check if colpool already contains columns with negative reduced cost */
      if( pricerdata->usecolpool )
      {
         SCIP_Bool foundvarscolpool;
         int oldnfoundcols;

         foundvarscolpool = FALSE;
         oldnfoundcols = GCGpricestoreGetNCols(pricestore);

         SCIP_CALL( GCGcolpoolPrice(scip_, colpool, pricestore, NULL, FALSE, TRUE, &foundvarscolpool) );
         SCIPstatisticMessage("cp: %d impr c\n", GCGpricestoreGetNCols(pricestore) - oldnfoundcols);

         if( foundvarscolpool )
         {
            SCIPdebugMessage("*** Found column(s) with negative reduced cost in column pool\n");
            assert(GCGpricestoreGetNCols(pricestore) > 0);
            break;
         }
      }

      pricingcontroller->setupPriorityQueue(pricerdata->dualsolconv);

      /* perform all pricing jobs */
      #pragma omp parallel for ordered firstprivate(pricingjob) private(oldnfoundvars) shared(retcode, optimal, cols, ncols, maxcols, pricetype, bestredcost, beststabobj, bestredcostvalid, nfoundvars, nsuccessfulprobs) reduction(+:nsolvedprobs) schedule(static,1)
      /* @todo: check abortion criterion here; pricingjob must be private? */
      while( (pricingjob = pricingcontroller->getNextPricingjob()) != NULL )
      {
         GCG_PRICINGPROB* pricingprob = GCGpricingjobGetPricingprob(pricingjob);
         GCG_PRICINGSTATUS status = GCG_PRICINGSTATUS_UNKNOWN;
         SCIP_Real problowerbound = -SCIPinfinity(scip_);
         SCIP_RETCODE private_retcode;

         int oldnimpcols = GCGpricingprobGetNImpCols(pricingprob);

         /* @todo: re-organize:
          *  * abortion criteria will be checked above
          *  * replace the 'goto' statements by an 'if'
          */
         #pragma omp flush(retcode)
         if( retcode != SCIP_OKAY )
            goto done;

         #pragma omp flush(nfoundvars, nsuccessfulprobs)
         if( (pricingcontroller->canPricingloopBeAborted(pricetype, nfoundvars, nsuccessfulprobs, !GCGpricingjobIsHeuristic(pricingjob)) || infeasible) && !stabilized )
         {
            SCIPdebugMessage("*** Abort pricing loop, infeasible = %u, stabilized = %u\n", infeasible, stabilized);
            goto done;
         }

         SCIPdebugMessage("*** Solve pricing problem %d, solver <%s>, stabilized = %u, %s\n",
            GCGpricingprobGetProbnr(pricingprob), GCGsolverGetName(GCGpricingjobGetSolver(pricingjob)), stabilized,
            GCGpricingjobIsHeuristic(pricingjob) ? "heuristic" : "exact");

         #pragma omp critical (limits)
         /* @todo: this should be done by the pricing solvers */
         SCIP_CALL( pricingcontroller->setPricingjobTimelimit(pricingjob) );

#ifdef SCIP_STATISTIC
         /* @todo: this can interfere with parallelization */
         pricingtime = pricetype->getClockTime();
#endif

         /* solve the pricing problem */
         private_retcode = performPricingjob(pricingjob, pricetype, maxcols, &status, &problowerbound, cols, &ncols);

#ifdef SCIP_STATISTIC
         pricingtime = pricetype->getClockTime() - pricingtime;
#endif

         SCIPdebugMessage("  -> status: %d\n", status);
         SCIPdebugMessage("  -> ncols: %d, problowerbound: %.4g\n", ncols, problowerbound);

         /* update pricing problem results, store columns */
         pricingcontroller->updatePricingprob(pricingprob, status, problowerbound, cols, ncols);
         BMSclearMemoryArray(cols, maxcols);
         ncols = 0;

         /* update solving statistics, needed for checking the abortion criterion */
         #pragma omp ordered
         {
            #pragma omp critical (retcode)
            retcode = private_retcode; // @todo: handle return code correctly

            #pragma omp atomic
            nfoundvars += GCGpricingprobGetNImpCols(pricingprob) - oldnimpcols;

            if( oldnimpcols == 0 && GCGpricingprobGetNImpCols(pricingprob) > 0 )
            {
               #pragma omp atomic
               ++nsuccessfulprobs;
            }

#ifdef SCIP_STATISTIC
            SCIPstatisticMessage("P p %d : %d in %g\n",
               GCGpricingprobGetProbnr(pricingprob), GCGpricingprobGetNImpCols(pricingprob) - oldnimpcols, pricingtime);
#endif
         }

         pricingcontroller->evaluatePricingjob(pricingjob, status);

      done:
         ;
      }

      SCIP_CALL( retcode );

      /* collect results from all performed pricing jobs */
      pricingcontroller->collectResults(&infeasible, &optimal, bestobjvals, &beststabobj, &bestredcost, bestredcostvalid);

      if( infeasible )
         break;

      SCIPdebugMessage("optimal = %u, bestredcostvalid = %u, stabilized = %u\n", optimal, *bestredcostvalid, stabilized);

      /* update stabilization information and lower bound */

      if( pricetype->getType() == GCG_PRICETYPE_REDCOST )
      {
         SCIP_Real lowerboundcandidate;
         SCIP_Real stabdualval = 0.0;

         assert(lowerbound != NULL);

         SCIP_CALL( getStabilizedDualObjectiveValue(pricetype, &stabdualval, stabilized) );

         lowerboundcandidate = stabdualval + beststabobj;

         SCIPdebugMessage("lpobjval = %.8g, bestredcost = %.8g, stabdualval = %.8g, beststabobj = %.8g\n",
            SCIPgetLPObjval(scip_), bestredcost, stabdualval, beststabobj);
         SCIPdebugMessage("lowerboundcandidate = %.8g\n", lowerboundcandidate);

         assert(!optimal || !*bestredcostvalid || stabilized || SCIPisDualfeasEQ(scip_, SCIPgetLPObjval(scip_) + bestredcost, lowerboundcandidate));

         if( enablestab )
         {
            SCIP_Real beststabredcost = beststabobj - pricingcontroller->getDualconvsum(pricetype);

            SCIPdebugMessage("beststabredcost = %.8g\n", beststabredcost);

            /* If all pricing problems have been solved to optimality, update subgradient product and stability center */
            if( optimal )
            {
               GCG_COL** pricingcols = NULL;

               SCIP_CALL( SCIPallocBufferArray(scip_, &pricingcols, pricerdata->npricingprobs) );
               BMSclearMemoryArray(pricingcols, pricerdata->npricingprobs);

               pricingcontroller->getBestCols(pricingcols);

               SCIPdebugMessage("update subgradient product and stability center\n");

               /* update subgradient product before a potential change of the stability center */
               SCIP_CALL( stabilization->updateSubgradientProduct(pricingcols) );
               SCIP_CALL( stabilization->updateStabilityCenter(lowerboundcandidate, bestobjvals, pricingcols) );

               SCIPfreeBufferArray(scip_, &pricingcols);
            }

            /* activate or deactivate mispricing schedule, depending on whether improving columns have been found */
            if( nfoundvars == 0 )
            {
               if( stabilized )
               {
                  SCIPdebugMessage("enabling mispricing schedule\n");
                  stabilization->activateMispricingSchedule();
                  stabilization->updateAlphaMisprice();
               }
               else
                  stabilization->disablingMispricingSchedule();
            }
            else if( *bestredcostvalid && SCIPisDualfeasNegative(scip_, beststabredcost) )
            {
               if( stabilization->isInMispricingSchedule() )
                  stabilization->disablingMispricingSchedule();
               stabilization->updateAlpha();
            }
         }

         if( *bestredcostvalid )
         {
            SCIP_Bool enableppobjcg;

            *lowerbound = MAX(*lowerbound, lowerboundcandidate);

            /* add cuts based on the latest pricing problem objective to the original problem */
            SCIP_CALL( SCIPgetBoolParam(GCGmasterGetOrigprob(scip_), "sepa/basis/enableppobjcg", &enableppobjcg) );
            if( enableppobjcg && SCIPgetCurrentNode(scip_) == SCIPgetRootNode(scip_) )
            {
               for( i = 0; i < pricerdata->npricingprobs; ++i )
               {
                  if( !GCGisPricingprobRelevant(GCGmasterGetOrigprob(scip_), i) )
                     continue;

                  SCIP_CALL( SCIPsepaBasisAddPPObjConss(scip_, i, bestobjvals[i], TRUE) );
               }
            }
         }
      }
      else if( pricetype->getType() == GCG_PRICETYPE_FARKAS && enablestab )
      {
         if( nfoundvars == 0 )
         {
            if( stabilized )
            {
               SCIPdebugMessage("enabling mispricing schedule\n");
               stabilization->activateMispricingSchedule();
               stabilization->updateAlphaMisprice();
               SCIPinfoMessage(scip_, NULL, "enabling mispricing schedule: alpha = %f\n", stabilization->getFarkasAlpha());
            }
            else
               stabilization->disablingMispricingSchedule();
         }
         else
         {
            if( stabilization->isInMispricingSchedule() )
               stabilization->disablingMispricingSchedule();
            SCIPinfoMessage(scip_, NULL, "pricing successfull\n");
         }
      }

      /* if no column has negative reduced cost, add columns to colpool or free them */
      if( nfoundvars == 0 )
      {
         if( pricerdata->usecolpool )
         {
            SCIP_CALL( pricingcontroller->moveCols(colpool, pricestore, pricerdata->usecolpool, FALSE) );
         }

         if( !stabilized )
            nextchunk = pricingcontroller->checkNextChunk();
      }

      /** @todo perhaps solve remaining pricing problems, if only few left? */
      /** @todo solve all pricing problems all k iterations? */
   }
   while( nextchunk || (stabilized && nfoundvars == 0) );

   SCIPdebugMessage("*** Pricing loop finished, found %d improving columns.\n", nfoundvars);

#ifdef _OPENMP
   SCIPdebugMessage("Parallel pricing: used %d threads.\n", omp_get_num_threads());
#endif

   SCIP_CALL( pricingcontroller->moveCols(colpool, pricestore, pricerdata->usecolpool, TRUE) );

   SCIP_CALL( GCGpricestoreApplyCols(pricestore, &nfoundvars) );

   SCIPdebugMessage("Added %d new variables.\n", nfoundvars);

   SCIPfreeBlockMemoryArray(scip_, &bestobjvals, pricerdata->npricingprobs);
   SCIPfreeMemoryArray(scip_, &cols);

   enableppcuts = FALSE;
   SCIP_CALL( SCIPgetBoolParam(GCGmasterGetOrigprob(scip_), "sepa/basis/enableppcuts", &enableppcuts) );

   /** add pool cuts to sepa basis */
   if( enableppcuts && SCIPgetCurrentNode(scip_) == SCIPgetRootNode(scip_) )
   {
      for( j = 0; j < pricerdata->npricingprobs; j++ )
      {
         if( pricerdata->pricingprobs[j] != NULL
            && SCIPgetStage(pricerdata->pricingprobs[j]) >= SCIP_STAGE_SOLVING )
         {
            SCIP_CUT** cuts;
            int ncuts;

            ncuts = SCIPgetNPoolCuts(pricerdata->pricingprobs[j]);
            cuts = SCIPgetPoolCuts(pricerdata->pricingprobs[j]);

            for( i = 0; i < ncuts; ++i )
            {
               SCIP_ROW* row;
               row = SCIPcutGetRow(cuts[i]);

               if( !SCIProwIsLocal(row) && SCIProwGetRank(row) >= 1 && nfoundvars == 0 )
                  SCIP_CALL( GCGsepaBasisAddPricingCut(scip_, j, row) );
            }
         }
      }
   }

#ifdef SCIP_STATISTIC
   SCIPstatisticMessage("MLP t: %g\n", SCIPgetClockTime(scip_, scip_->stat->primallptime) + SCIPgetClockTime(scip_, scip_->stat->duallptime));
#endif

   /* free the pricingproblems if they exist and need to be freed */
   // @todo: actually, only the transformed problems are freed
   SCIP_CALL( freePricingProblems() );
   *pnfoundvars = nfoundvars;

   if( infeasible )
      *result = SCIP_SUCCESS;
   else if( *pnfoundvars > 0 )
      *result = SCIP_SUCCESS;
   else
      *result = SCIP_DIDNOTRUN;

#ifdef SCIP_STATISTIC
   if( pricerdata->nroundsredcost > 0 && pricetype->getType() == GCG_PRICETYPE_REDCOST )
   {
      if( pricerdata->nrootbounds != pricerdata->dualdiffround )
      {
         SCIP_Real dualdiff;
         SCIP_CALL( computeDualDiff(olddualvalues, olddualconv, pricerdata->realdualvalues, pricerdata->dualsolconv, &dualdiff) );
         pricerdata->dualdiffround = pricerdata->nrootbounds;
         pricerdata->dualdiff = dualdiff;
      }

      for( i = pricerdata->npricingprobs - 1; i >= 0; i-- )
      {
         if( pricerdata->pricingprobs[i] == NULL )
            continue;
         SCIPfreeBufferArray(scip_, &(olddualvalues[i]));
      }
      SCIPfreeBufferArray(scip_, &olddualconv);
      SCIPfreeBufferArray(scip_, &olddualvalues);

   }
   else if( pricerdata->nrootbounds != pricerdata->dualdiffround )
   {
      pricerdata->dualdiff = 0.0;
   }
#endif

   return SCIP_OKAY;
}

/** set pricing objectives */
extern "C"
SCIP_RETCODE GCGsetPricingObjs(
   SCIP*                 scip,               /**< SCIP data structure */
   SCIP_Real*            dualsolconv         /**< array of dual solutions corresponding to convexity constraints */
)
{
  ObjPricerGcg* pricer;
  SCIP_Bool stabilizationtmp;
  int i;

  assert(scip != NULL);

  pricer = static_cast<ObjPricerGcg*>(SCIPfindObjPricer(scip, PRICER_NAME));
  assert(pricer != NULL);

  stabilizationtmp = pricer->pricerdata->stabilization;

  pricer->pricerdata->stabilization = FALSE;

  SCIP_CALL( pricer->setPricingObjs(pricer->getReducedCostPricingNonConst(), FALSE) );

  if(dualsolconv != NULL)
  {
     for(i = 0; i < pricer->pricerdata->npricingprobs; ++i)
     {
        dualsolconv[i] = pricer->pricerdata->dualsolconv[i];
     }
  }
  pricer->pricerdata->stabilization = stabilizationtmp;

  return SCIP_OKAY;
}

/** creates a new master variable corresponding to the given gcg column */
extern "C"
SCIP_RETCODE GCGcreateNewMasterVarFromGcgCol(
   SCIP*                 scip,               /**< SCIP data structure */
   SCIP_Bool             infarkas,           /**< in Farkas pricing? */
   GCG_COL*              gcgcol,             /**< GCG column data structure */
   SCIP_Bool             force,              /**< should the given variable be added also if it has non-negative reduced cost? */
   SCIP_Bool*            added,              /**< pointer to store whether the variable was successfully added */
   SCIP_VAR**            addedvar,           /**< pointer to store the created variable */
   SCIP_Real             score               /**< score of column (or -1.0 if not specified) */
)
{
  ObjPricerGcg* pricer;
  PricingType* pricetype;

  assert(scip != NULL);

  pricer = static_cast<ObjPricerGcg*>(SCIPfindObjPricer(scip, PRICER_NAME));
  assert(pricer != NULL);

  if( infarkas )
     pricetype = pricer->getFarkasPricingNonConst();
  else
     pricetype = pricer->getReducedCostPricingNonConst();


  SCIP_CALL( pricer->createNewMasterVarFromGcgCol(scip, pricetype, gcgcol, force, added, addedvar, score) );

  return SCIP_OKAY;
}

/** compute master and cut coefficients of column */
extern "C"
SCIP_RETCODE GCGcomputeColMastercoefs(
   SCIP*                 scip,               /**< SCIP data structure */
   GCG_COL*              gcgcol              /**< GCG column data structure */
   )
{
   ObjPricerGcg* pricer;

   assert(scip != NULL);

   pricer = static_cast<ObjPricerGcg*>(SCIPfindObjPricer(scip, PRICER_NAME));
   assert(pricer != NULL);

   pricer->computeColMastercoefs(gcgcol);
   pricer->computeColMastercuts(gcgcol);

   return SCIP_OKAY;

}
/** computes the reduced cost of a column */
extern "C"
SCIP_Real GCGcomputeRedCostGcgCol(
   SCIP*                 scip,               /**< SCIP data structure */
   SCIP_Bool             infarkas,           /**< in Farkas pricing? */
   GCG_COL*              gcgcol,             /**< gcg column to compute reduced cost for */
   SCIP_Real*            objvalptr           /**< pointer to store the computed objective value */
   )
{
   ObjPricerGcg* pricer;
   PricingType* pricetype;
   SCIP_Real redcost;

   assert(scip != NULL);

   pricer = static_cast<ObjPricerGcg*>(SCIPfindObjPricer(scip, PRICER_NAME));
   assert(pricer != NULL);

   if( infarkas )
      pricetype = pricer->getFarkasPricingNonConst();
   else
      pricetype = pricer->getReducedCostPricingNonConst();

   redcost = pricer->computeRedCostGcgCol(pricetype, gcgcol, objvalptr);

   return redcost;
}

/** performs the pricing routine, gets the type of pricing that should be done: farkas or redcost pricing */
SCIP_RETCODE ObjPricerGcg::priceNewVariables(
   PricingType*          pricetype,          /**< type of the pricing */
   SCIP_RESULT*          result,             /**< result pointer */
   SCIP_Real*            lowerbound          /**< lowerbound pointer */
   )
{
   int nfoundvars;
   SCIP_Bool bestredcostvalid;

   assert(result != NULL);
   assert(lowerbound != NULL || pricetype->getType() == GCG_PRICETYPE_FARKAS);
   assert(pricerdata != NULL);

   if( lowerbound != NULL )
      *lowerbound = -SCIPinfinity(scip_);

   GCGpricerPrintInfo(scip_, pricerdata, "nvars = %d, current LP objval = %g, time = %f, node = %lld\n",
         SCIPgetNVars(scip_), SCIPgetLPObjval(scip_), SCIPgetSolvingTime(scip_), SCIPgetNNodes(scip_));

   if( pricetype->getType() == GCG_PRICETYPE_REDCOST )
   {
      assert(result != NULL);

      /* terminate early, if applicable */
      if( canPricingBeAborted() )
      {
         *result = SCIP_DIDNOTRUN;
         return SCIP_OKAY;
      }
   }

   *result = SCIP_SUCCESS;

   pricetype->incCalls();

   pricerdata->calls++;
   nfoundvars = 0;

   bestredcostvalid = TRUE;

   pricingcontroller->initPricing(pricetype);

   SCIP_CALL( pricingLoop(pricetype, result, &nfoundvars, lowerbound, &bestredcostvalid) );

   if( pricetype->getType() == GCG_PRICETYPE_REDCOST && bestredcostvalid )
   {
      assert(lowerbound != NULL);
      GCGpricerPrintInfo(scip_, pricerdata, "lower bound = %g\n", *lowerbound);

      pricingcontroller->resetEagerage();
   }


   SCIPdebugMessage("%s pricing: found %d new vars\n", (pricetype->getType() == GCG_PRICETYPE_REDCOST ? "Redcost" : "Farkas"), nfoundvars);

   if( GCGisRootNode(scip_) && pricetype->getType() == GCG_PRICETYPE_REDCOST && pricetype->getCalls() > 0 )
   {
      double degeneracy = 0.0;

      /* only compute degeneracy if current solution is basic */
      if( SCIPisLPSolBasic(scip_) )
         SCIP_CALL( computeCurrentDegeneracy(&degeneracy) );

      pricerdata->rootnodedegeneracy = degeneracy;

      /* Complicated calculation for numerical stability:
       *     E[\sum_{i=1}^n x_i] = (E[\sum_{i=1}^{n-1} x_i]*(n-1) + x_n)/n
       *     E[\sum_{i=1}^n x_i] = E[\sum_{i=1}^{n-1} x_i]*(n-1)/n + x_n/n
       * <=> E[\sum_{i=1}^n x_i] = E[\sum_{i=1}^{n-1} x_i]-E[\sum_{i=1}^{n-1} x_i]/n + x_n/n
       * <=> E_n = E_{n-1} - E_{n-1}/n + x_n/n
       * <=> E -= E/n - x_n/n
       */
      ++pricerdata->ndegeneracycalcs;
      pricerdata->avgrootnodedegeneracy -= (pricerdata->avgrootnodedegeneracy/(pricerdata->ndegeneracycalcs) - degeneracy/(pricerdata->ndegeneracycalcs));
   }

   pricingcontroller->exitPricing();

   return SCIP_OKAY;
}

/*
 * Callback methods of variable pricer
 */

 ObjPricerGcg::ObjPricerGcg(
    SCIP*              scip,               /**< SCIP data structure */
    SCIP*              origscip,           /**< SCIP data structure of original problem */
    const char*        name,               /**< name of variable pricer */
    const char*        desc,               /**< description of variable pricer */
    int                priority,           /**< priority of the variable pricer */
    SCIP_Bool          delay,
    SCIP_PRICERDATA*   p_pricerdata
    ) : ObjPricer(scip, name, desc, priority, delay), colpool(NULL), pricestore(NULL), reducedcostpricing(NULL), farkaspricing(NULL), pricingcontroller(NULL), stabilization(NULL)
 {

    assert(origscip!= NULL);
    pricerdata = p_pricerdata;
    origprob = origscip;
 }

/** destructor of variable pricer to free user data (called when SCIP is exiting) */
SCIP_DECL_PRICERFREE(ObjPricerGcg::scip_free)
{
   assert(scip == scip_);
   SCIP_CALL( solversFree() );

   SCIPfreeMemoryArray(scip, &pricerdata->solvers);

   /* free memory for pricerdata*/
   if( pricerdata != NULL )
   {
      SCIPfreeMemory(scip, &pricerdata);
   }

   delete pricingcontroller;

   if( reducedcostpricing != NULL )
      delete reducedcostpricing;

   if( farkaspricing != NULL )
      delete farkaspricing;

   SCIPpricerSetData(pricer, NULL);
   return SCIP_OKAY;
}


/** initialization method of variable pricer (called after problem was transformed) */
SCIP_DECL_PRICERINIT(ObjPricerGcg::scip_init)
{ /*lint --e{715}*/
   assert(scip == scip_);
   assert(reducedcostpricing != NULL);
   assert(farkaspricing != NULL);

   SCIP_CALL( solversInit() );

   SCIP_CALL( reducedcostpricing->resetCalls() );
   SCIP_CALL( farkaspricing->resetCalls() );

   return SCIP_OKAY;
}


/** deinitialization method of variable pricer (called before transformed problem is freed) */
SCIP_DECL_PRICEREXIT(ObjPricerGcg::scip_exit)
{ /*lint --e{715}*/
   assert(scip == scip_);
   SCIP_CALL( solversExit() );

   return SCIP_OKAY;
}


/** solving process initialization method of variable pricer (called when branch and bound process is about to begin) */
SCIP_DECL_PRICERINITSOL(ObjPricerGcg::scip_initsol)
{
   int i;
   int norigvars;
   SCIP_Bool discretization;
   SCIP_CONS** masterconss;
   int nmasterconss;
   int origverblevel;

   int maxcols = MAX(MAX(farkaspricing->getMaxcolsprob(),reducedcostpricing->getMaxcolsprob()),reducedcostpricing->getMaxcolsprobroot()); /*lint !e666*/

   assert(scip == scip_);
   assert(pricer != NULL);
   assert(pricerdata != NULL);

   /* at the beginning, the output of the master problem gets the same verbosity level
    * as the output of the original problem */
   SCIP_CALL( SCIPgetIntParam(origprob, "display/verblevel", &origverblevel) );
   SCIP_CALL( SCIPsetIntParam(scip, "display/verblevel", origverblevel) );

   pricerdata->currnodenr = -1;
<<<<<<< HEAD
=======
   pricerdata->eagerage = 0;
>>>>>>> b00c980a
   pricerdata->artificialused = FALSE;

   nmasterconss = GCGgetNMasterConss(origprob);
   masterconss = GCGgetMasterConss(origprob);

   pricerdata->artificialvars = NULL;

   /* init array containing all pricing problems */
   pricerdata->npricingprobs = GCGgetNPricingprobs(origprob);
   SCIP_CALL( SCIPallocBlockMemoryArray(scip, &(pricerdata->pricingprobs), pricerdata->npricingprobs) );
   SCIP_CALL( SCIPallocBlockMemoryArray(scip, &(pricerdata->npointsprob), pricerdata->npricingprobs) );
   SCIP_CALL( SCIPallocBlockMemoryArray(scip, &(pricerdata->nraysprob), pricerdata->npricingprobs) );

   SCIP_CALL( SCIPallocBlockMemoryArray(scip, &(pricerdata->farkascallsdist), pricerdata->npricingprobs) );
   SCIP_CALL( SCIPallocBlockMemoryArray(scip, &(pricerdata->farkasfoundvars), pricerdata->npricingprobs) );
   SCIP_CALL( SCIPallocBlockMemoryArray(scip, &(pricerdata->farkasnodetimedist), pricerdata->npricingprobs) );

   SCIP_CALL( SCIPallocBlockMemoryArray(scip, &(pricerdata->redcostcallsdist), pricerdata->npricingprobs) );
   SCIP_CALL( SCIPallocBlockMemoryArray(scip, &(pricerdata->redcostfoundvars), pricerdata->npricingprobs) );
   SCIP_CALL( SCIPallocBlockMemoryArray(scip, &(pricerdata->redcostnodetimedist), pricerdata->npricingprobs) );

   SCIP_CALL( SCIPallocBlockMemoryArray(scip, &(pricerdata->realdualvalues), pricerdata->npricingprobs) );
   SCIP_CALL( SCIPallocBlockMemoryArray(scip, &(pricerdata->farkasdualvalues), pricerdata->npricingprobs) );
   SCIP_CALL( SCIPallocBlockMemoryArray(scip, &(pricerdata->redcostdualvalues), pricerdata->npricingprobs) );

   SCIP_CALL( SCIPallocMemoryArray(scip, &(pricerdata->nodetimehist), PRICER_STAT_ARRAYLEN_TIME) ); /*lint !e506*/
   SCIP_CALL( SCIPallocMemoryArray(scip, &(pricerdata->foundvarshist), PRICER_STAT_ARRAYLEN_VARS) ); /*lint !e506*/

   BMSclearMemoryArray(pricerdata->nodetimehist, PRICER_STAT_ARRAYLEN_TIME);
   BMSclearMemoryArray(pricerdata->foundvarshist, PRICER_STAT_ARRAYLEN_VARS);

   pricerdata->oldvars = 0;

   pricerdata->npricingprobsnotnull = 0;

   for( i = 0; i < pricerdata->npricingprobs; i++ )
   {

      pricerdata->farkascallsdist[i] = 0;
      pricerdata->farkasfoundvars[i] = 0;
      pricerdata->farkasnodetimedist[i] = 0;
      pricerdata->redcostcallsdist[i] = 0;
      pricerdata->redcostfoundvars[i] = 0;
      pricerdata->redcostnodetimedist[i]= 0;


      if( GCGisPricingprobRelevant(origprob, i) )
      {
         pricerdata->pricingprobs[i] = GCGgetPricingprob(origprob, i);
         pricerdata->npricingprobsnotnull++;
         SCIP_CALL( SCIPallocMemoryArray(scip, &(pricerdata->realdualvalues[i]), SCIPgetNVars(pricerdata->pricingprobs[i])) ); /*lint !e666 !e866*/
         SCIP_CALL( SCIPallocMemoryArray(scip, &(pricerdata->farkasdualvalues[i]), SCIPgetNVars(pricerdata->pricingprobs[i])) ); /*lint !e666 !e866*/
         SCIP_CALL( SCIPallocMemoryArray(scip, &(pricerdata->redcostdualvalues[i]), SCIPgetNVars(pricerdata->pricingprobs[i])) ); /*lint !e666 !e866*/
      }
      else
      {
         pricerdata->realdualvalues[i] = NULL;
         pricerdata->farkasdualvalues[i] = NULL;
         pricerdata->redcostdualvalues[i] = NULL;
         pricerdata->pricingprobs[i] = NULL;
      }
      pricerdata->npointsprob[i] = 0;
      pricerdata->nraysprob[i] = 0;
   }

   /* alloc memory for arrays of reduced cost */
   SCIP_CALL( SCIPallocBlockMemoryArray(scip, &(pricerdata->dualsolconv), pricerdata->npricingprobs) );

   SCIP_CALL( SCIPallocBlockMemoryArray(scip, &(pricerdata->redcostdualsolconv), pricerdata->npricingprobs) );

   /* alloc memory for solution values of variables in pricing problems */
   norigvars = SCIPgetNOrigVars(origprob);
   SCIP_CALL( SCIPallocMemoryArray(scip, &(pricerdata->solvals), norigvars) );

   SCIP_CALL( SCIPcreateCPUClock(scip, &(pricerdata->freeclock)) );
   SCIP_CALL( SCIPcreateCPUClock(scip, &(pricerdata->transformclock)) );

   pricerdata->solvedsubmipsoptimal = 0;
   pricerdata->solvedsubmipsheur = 0;
   pricerdata->calls = 0;
   pricerdata->pricingiters = 0;

   /* set variable type for master variables */
   SCIP_CALL( SCIPgetBoolParam(origprob, "relaxing/gcg/discretization", &discretization) );
   if( discretization )
   {
      pricerdata->vartype = SCIP_VARTYPE_INTEGER;
   }
   else
   {
      pricerdata->vartype = SCIP_VARTYPE_CONTINUOUS;
   }

   SCIP_CALL( SCIPhashmapCreate(&(pricerdata->mapcons2idx), SCIPblkmem(scip), 10 * nmasterconss +1) );
   for( i = 0; i < nmasterconss; i++ )
   {
      SCIP_CALL( SCIPhashmapInsert(pricerdata->mapcons2idx, masterconss[i], (void*)(size_t)i) );
      assert((int)(size_t)SCIPhashmapGetImage(pricerdata->mapcons2idx, masterconss[i]) == i); /*lint !e507*/
   }

   pricerdata->npricedvars = 0;
   pricerdata->maxpricedvars = 50;
   SCIP_CALL( SCIPallocBlockMemoryArray(scip, &pricerdata->pricedvars, pricerdata->maxpricedvars) );

#ifdef SCIP_STATISTIC
   pricerdata->rootlpsol = NULL;
   pricerdata->rootfarkastime = 0.0;
   pricerdata->dualdiff = 0.0;
   pricerdata->dualdiffround = -1;
   pricerdata->nrootbounds = 0;
   pricerdata->maxrootbounds = 50;
   pricerdata->nroundsredcost = 0;
   SCIP_CALL( SCIPallocBlockMemoryArray(scip, &pricerdata->rootpbs, pricerdata->maxrootbounds) );
   SCIP_CALL( SCIPallocBlockMemoryArray(scip, &pricerdata->rootdbs, pricerdata->maxrootbounds) );
   SCIP_CALL( SCIPallocBlockMemoryArray(scip, &pricerdata->roottimes, pricerdata->maxrootbounds) );
   SCIP_CALL( SCIPallocBlockMemoryArray(scip, &pricerdata->rootdualdiffs, pricerdata->maxrootbounds) );
   SCIP_CALL( SCIPallocBlockMemoryArray(scip, &pricerdata->dualvalues, pricerdata->maxrootbounds) );
   SCIP_CALL( SCIPallocBlockMemoryArray(scip, &pricerdata->dualsolconvs, pricerdata->maxrootbounds) );
#endif

   pricerdata->rootnodedegeneracy = 0.0;
   pricerdata->avgrootnodedegeneracy = 0.0;
   pricerdata->ndegeneracycalcs = 0;

   SCIP_CALL( pricingcontroller->initSol(maxcols) );

   /* sort solvers by priority */
   SCIPsortPtr((void**)pricerdata->solvers, GCGsolverComp, pricerdata->nsolvers);

   SCIP_CALL( solversInitsol() );

<<<<<<< HEAD
   if( pricerdata->farkasmaxobj )
   {
      pricerdata->maxobj = 0.0;
=======
   /* if maxobj should be used, compute it */
   if( pricerdata->usemaxobj )
   {
      SCIP_Bool reliable;
      pricerdata->maxobj = 0.0;
      reliable = TRUE;
>>>>>>> b00c980a
      for( i = 0; i < SCIPgetNVars(origprob); ++i )
      {
         SCIP_VAR* var;
         SCIP_Real obj;
         SCIP_Real ub;
         SCIP_Real lb;

         var = SCIPgetVars(origprob)[i];
         obj = SCIPvarGetObj(var);
         ub = SCIPvarGetUbGlobal(var);
         lb = SCIPvarGetLbGlobal(var);

<<<<<<< HEAD
   //      if( !SCIPisPositive(origprob, obj) || !SCIPisPositive(origprob, ub) )
   //         continue;

         if( (SCIPisInfinity(origprob, ub) && SCIPisPositive(origprob, obj))
          || (SCIPisInfinity(origprob, -lb) && SCIPisNegative(origprob, obj)) )
         {
            pricerdata->maxobj = SCIPinfinity(origprob);
            break;
         }

         pricerdata->maxobj += MAX(ub * obj, lb * obj) - MIN(ub * obj, lb * obj);
      }
      if( SCIPisPositive(origprob, pricerdata->maxobj) )
         pricerdata->farkasalpha = 1.0/pricerdata->maxobj;
      else
         pricerdata->farkasalpha = 1.0;
=======
         /* check if influence of variable on objective is bounded */
         if( (SCIPisInfinity(origprob, ub) && SCIPisPositive(origprob, obj))
          || (SCIPisInfinity(origprob, -lb) && SCIPisNegative(origprob, obj)) )
         {
            /* if it is not bounded, maxobj is not reliable; use large, heuristic value */
            pricerdata->maxobj += pricerdata->factorunreliable* ABS(obj);
            reliable = FALSE;
         }
         else
            /* if it is bounded, add maximum difference to maxobj */
            pricerdata->maxobj += MAX(ub * obj, lb * obj) - MIN(ub * obj, lb * obj);
      }
      if( !reliable && pricerdata->onlyreliablebigm )
      {
         pricerdata->useartificialvars = FALSE;
         pricerdata->maxobj = SCIPinfinity(origprob);
         SCIPverbMessage(scip, SCIP_VERBLEVEL_NORMAL, NULL, "Big M to be used for artificial variables not reliable; use regular Farkas pricing instead.\n");
      }
      else if( !reliable && !pricerdata->onlyreliablebigm )
         SCIPwarningMessage(scip, "Big M used for artificial variables not reliable. This might lead to wrong solutions.\n");
>>>>>>> b00c980a
   }
   else
      pricerdata->maxobj = SCIPinfinity(origprob);

   createStabilization();
   SCIP_CALL( stabilization->setNLinkingconsvals(GCGgetNVarLinkingconss(origprob)) );
   SCIP_CALL( stabilization->setNConvconsvals(GCGgetNPricingprobs(origprob)) );

   if( pricerdata->usecolpool )
      SCIP_CALL( createColpool() );

   SCIP_CALL( createPricestore() );

   SCIP_CALL( SCIPactivateEventHdlrDisplay(scip_) );

   return SCIP_OKAY;
}


/** solving process deinitialization method of variable pricer (called before branch and bound process data is freed) */
SCIP_DECL_PRICEREXITSOL(ObjPricerGcg::scip_exitsol)
{
   int i;

   assert(scip == scip_);
   assert(pricer != NULL);
   assert(pricerdata != NULL);

   SCIP_CALL( solversExitsol() );

   SCIP_CALL( pricingcontroller->exitSol() );

   if( stabilization != NULL )
      delete stabilization;

   stabilization = NULL;

   if( pricerdata->usecolpool )
      GCGcolpoolFree(scip_, &colpool);

   GCGpricestoreFree(scip_, &pricestore);

   SCIPhashmapFree(&(pricerdata->mapcons2idx));

   SCIPfreeBlockMemoryArray(scip, &(pricerdata->pricingprobs), pricerdata->npricingprobs);
   SCIPfreeBlockMemoryArray(scip, &(pricerdata->npointsprob), pricerdata->npricingprobs);
   SCIPfreeBlockMemoryArray(scip, &(pricerdata->nraysprob), pricerdata->npricingprobs);

   SCIPfreeBlockMemoryArray(scip, &(pricerdata->farkascallsdist), pricerdata->npricingprobs);
   SCIPfreeBlockMemoryArray(scip, &(pricerdata->farkasfoundvars), pricerdata->npricingprobs);
   SCIPfreeBlockMemoryArray(scip, &(pricerdata->farkasnodetimedist), pricerdata->npricingprobs);

   SCIPfreeBlockMemoryArray(scip, &(pricerdata->redcostcallsdist), pricerdata->npricingprobs);
   SCIPfreeBlockMemoryArray(scip, &(pricerdata->redcostfoundvars), pricerdata->npricingprobs);
   SCIPfreeBlockMemoryArray(scip, &(pricerdata->redcostnodetimedist), pricerdata->npricingprobs);


   SCIPfreeBlockMemoryArray(scip, &(pricerdata->dualsolconv), pricerdata->npricingprobs);

   SCIPfreeBlockMemoryArray(scip, &(pricerdata->redcostdualsolconv), pricerdata->npricingprobs);

   SCIPfreeMemoryArray(scip, &(pricerdata->solvals));

   SCIPfreeMemoryArrayNull(scip, &(pricerdata->nodetimehist));
   SCIPfreeMemoryArrayNull(scip, &(pricerdata->foundvarshist));

   pricerdata->nodetimehist = NULL;
   pricerdata->foundvarshist = NULL;

   for( i = 0; i < pricerdata->nartificialvars; i++ )
   {
//      SCIP_CALL( SCIPdropVarEvent(scip, pricerdata->artificialvars[i], SCIP_EVENTTYPE_VARDELETED,
//            pricerdata->eventhdlr, NULL, -1) );

      SCIP_CALL( SCIPreleaseVar(scip, &pricerdata->artificialvars[i]) );
   }
   SCIPfreeMemoryArrayNull(scip, &(pricerdata->artificialvars));
   pricerdata->nartificialvars = 0;

   for( i = 0; i < pricerdata->npricedvars; i++ )
   {
      SCIP_CALL( SCIPdropVarEvent(scip, pricerdata->pricedvars[i], SCIP_EVENTTYPE_VARDELETED,
            pricerdata->eventhdlr, NULL, -1) );

      SCIP_CALL( SCIPreleaseVar(scip, &pricerdata->pricedvars[i]) );
   }
   SCIPfreeBlockMemoryArray(scip, &pricerdata->pricedvars, pricerdata->maxpricedvars);
   pricerdata->maxpricedvars = 0;
   pricerdata->npricedvars = 0;

#ifdef SCIP_STATISTIC
   SCIPfreeBlockMemoryArray(scip, &pricerdata->rootpbs, pricerdata->maxrootbounds);
   SCIPfreeBlockMemoryArray(scip, &pricerdata->rootdbs, pricerdata->maxrootbounds);
   SCIPfreeBlockMemoryArray(scip, &pricerdata->roottimes, pricerdata->maxrootbounds);
   SCIPfreeBlockMemoryArray(scip, &pricerdata->rootdualdiffs, pricerdata->maxrootbounds);
   SCIPfreeBlockMemoryArray(scip, &pricerdata->dualvalues, pricerdata->maxrootbounds);
   SCIPfreeBlockMemoryArray(scip, &pricerdata->dualsolconvs, pricerdata->maxrootbounds);
   SCIPfreeSol(scip, &pricerdata->rootlpsol);
   pricerdata->rootlpsol = NULL;
   pricerdata->maxrootbounds = 0;
   pricerdata->nrootbounds = 0;
   pricerdata->rootfarkastime = 0.0;
   pricerdata->dualdiff = 0.0;
#endif

   SCIP_CALL( SCIPfreeClock(scip, &(pricerdata->freeclock)) );
   SCIP_CALL( SCIPfreeClock(scip, &(pricerdata->transformclock)) );

   for( i = 0; i < pricerdata->npricingprobs; ++i )
   {
      SCIPfreeMemoryArrayNull(scip, &(pricerdata->realdualvalues[i]));
      SCIPfreeMemoryArrayNull(scip, &(pricerdata->farkasdualvalues[i]));
      SCIPfreeMemoryArrayNull(scip, &(pricerdata->redcostdualvalues[i]));
   }
   SCIPfreeBlockMemoryArray(scip, &(pricerdata->realdualvalues), pricerdata->npricingprobs);
   SCIPfreeBlockMemoryArray(scip, &(pricerdata->farkasdualvalues), pricerdata->npricingprobs);
   SCIPfreeBlockMemoryArray(scip, &(pricerdata->redcostdualvalues), pricerdata->npricingprobs);

   return SCIP_OKAY;
}


/** reduced cost pricing method of variable pricer for feasible LPs */
SCIP_DECL_PRICERREDCOST(ObjPricerGcg::scip_redcost)
{ /*lint -esym(715, stopearly)*/
   SCIP_RETCODE retcode;

   assert(scip == scip_);
   assert(pricer != NULL);
   assert(pricerdata != NULL);
   assert(reducedcostpricing != NULL);
   assert(farkaspricing != NULL);

   *result = SCIP_DIDNOTRUN;

   if( reducedcostpricing->getCalls() == 0 )
   {
      /** @todo This is just a workaround around SCIP stages! */
      if( farkaspricing->getCalls() == 0 )
      {
         SCIP_CALL( GCGconsMasterbranchAddRootCons(scip) );
      }
      SCIPverbMessage(scip, SCIP_VERBLEVEL_NORMAL, NULL, "Starting reduced cost pricing...\n");
   }

   if( SCIPgetCurrentNode(scip) == SCIPgetRootNode(scip) && GCGsepaGetNCuts(scip) == 0 && reducedcostpricing->getCalls() > 0
      && GCGmasterIsCurrentSolValid(scip) && pricerdata->artificialused )
   {
      SCIPverbMessage(scip, SCIP_VERBLEVEL_NORMAL, NULL, "Starting reduced cost pricing without artificial variables...\n");
   }

   if( !GCGmasterIsCurrentSolValid(scip) )
      pricerdata->artificialused = TRUE;
   else
      pricerdata->artificialused = FALSE;


   /* update number of reduced cost pricing rounds at the current node */
   if( SCIPgetNNodes(scip) == pricerdata->currnodenr )
   {
      pricerdata->nroundsredcost++;
   }
   else
   {
      pricerdata->currnodenr = SCIPgetNNodes(scip);
      pricerdata->nroundsredcost = 0;
   }

   /* if the number of reduced cost pricing rounds at the current node exceeds the limit (and we are not at the root), stop pricing;
    * we always stop pricing, if the maximum number of reduced cost rounds is set to 0
    */
   if( reducedcostpricing->getMaxrounds() == 0 || (pricerdata->nroundsredcost >= reducedcostpricing->getMaxrounds() && pricerdata->currnodenr != 1) )
   {
      SCIPdebugMessage("pricing aborted at node %lld\n", pricerdata->currnodenr);
      return SCIP_OKAY;
   }

   *result = SCIP_SUCCESS;

   /* perform pricing */

   pricingcontroller->increaseEagerage();

   GCGpricestoreEndFarkas(pricestore);
   if( pricerdata->usecolpool )
      GCGcolpoolEndFarkas(colpool);

   SCIP_CALL( reducedcostpricing->startClock() );
   retcode = priceNewVariables(reducedcostpricing, result, lowerbound);
   SCIP_CALL( reducedcostpricing->stopClock() );

#ifdef SCIP_STATISTIC
   if( SCIPgetCurrentNode(scip_) == SCIPgetRootNode(scip_) && *result != SCIP_DIDNOTRUN && GCGsepaGetNCuts(scip_) == 0 )
   {
      SCIP_CALL( addRootBounds(SCIPgetLPObjval(scip_), *lowerbound) );
      SCIPdebugMessage("Add bounds, %f\n", *lowerbound);
   }
#endif
   return retcode;
}

<<<<<<< HEAD
/** add artificial columns corresponding to trivial sols */
SCIP_RETCODE ObjPricerGcg::addTrivialsols(
   )
{
   int i;
   int npricingprobs;

   assert(pricerdata != NULL);
   assert(pricerdata->pricedvars != NULL);

   npricingprobs = GCGgetNPricingprobs(origprob);

   for( i = 0; i < npricingprobs; ++i )
   {
      SCIP* pricingprob;
      SCIP_SOL* trivialsol;
      SCIP_Bool feasible;
      SCIP_Bool added;

      if( !GCGisPricingprobRelevant(origprob, i) )
         continue;

      pricingprob = GCGgetPricingprob(origprob, i);

      SCIP_CALL( SCIPtransformProb(pricingprob) );

      SCIP_CALL( SCIPcreateSol(pricingprob, &trivialsol, NULL) );

      SCIP_CALL( SCIPtrySol(pricingprob, trivialsol, TRUE, TRUE, TRUE, TRUE, TRUE, &feasible) );

      if( feasible )
      {
         SCIPinfoMessage(scip_, NULL, "Add trivial sol for pricing problem %d\n", i);
         SCIP_CALL( createNewMasterVar(scip_, NULL, NULL, NULL, NULL, 0, FALSE, i, TRUE, &added, NULL) );
      }

      SCIPfreeSol(pricingprob, &trivialsol);

      SCIP_CALL( SCIPfreeTransform(pricingprob) );
   }

   return SCIP_OKAY;
}

=======
>>>>>>> b00c980a
/** add artificial vars */
SCIP_RETCODE ObjPricerGcg::addArtificialVars(
   )
{
   SCIP_CONS** masterconss;
   int nmasterconss;
   int nconvconss;
   char varname[SCIP_MAXSTRLEN];
   int i;
   SCIP_Real bigm;

   assert(pricerdata != NULL);
   assert(pricerdata->pricedvars != NULL);

   masterconss = GCGgetMasterConss(origprob);
   nmasterconss = GCGgetNMasterConss(origprob);

   nconvconss = GCGgetNPricingprobs(origprob);

<<<<<<< HEAD
   if( pricerdata->farkasmaxobj && SCIPisPositive(origprob, pricerdata->maxobj) )
      bigm = pricerdata->maxobj;
   else
      bigm = 1.0/pricerdata->farkasalpha;
=======
   /* if bigmartificial is negative, use maxobj */
   if( pricerdata->usemaxobj )
      bigm = pricerdata->maxobj;
   else
      bigm = pricerdata->bigmartificial;
>>>>>>> b00c980a

   for( i = 0; i < nmasterconss; ++i )
   {
      if( !SCIPisInfinity(scip_, -1.0*GCGconsGetLhs(scip_, masterconss[i]) ))
      {
<<<<<<< HEAD
         (void) SCIPsnprintf(varname, SCIP_MAXSTRLEN, "artificial_lhs_mcons_%d", i);
=======
         (void) SCIPsnprintf(varname, SCIP_MAXSTRLEN, "art_lhs_%s", SCIPconsGetName(masterconss[i]));
>>>>>>> b00c980a
         SCIP_CALL( SCIPreallocMemoryArray(scip_, &(pricerdata->artificialvars), pricerdata->nartificialvars + 1 ) );
         SCIP_CALL( GCGcreateArtificialVar(scip_, &(pricerdata->artificialvars[pricerdata->nartificialvars]), varname, bigm) );
         SCIP_CALL( SCIPaddCoefLinear(scip_, masterconss[i], pricerdata->artificialvars[pricerdata->nartificialvars], 1.0) );
         SCIP_CALL( SCIPaddVar(scip_, pricerdata->artificialvars[pricerdata->nartificialvars]) );
         ++(pricerdata->nartificialvars);
      }

      if( !SCIPisInfinity(scip_, GCGconsGetRhs(scip_, masterconss[i]) ))
      {
<<<<<<< HEAD
         (void) SCIPsnprintf(varname, SCIP_MAXSTRLEN, "artificial_rhs_mcons_%d", i);
=======
         (void) SCIPsnprintf(varname, SCIP_MAXSTRLEN, "art_rhs_%s", SCIPconsGetName(masterconss[i]));
>>>>>>> b00c980a
         SCIP_CALL( SCIPreallocMemoryArray(scip_, &(pricerdata->artificialvars), pricerdata->nartificialvars + 1 ) );
         SCIP_CALL( GCGcreateArtificialVar(scip_, &(pricerdata->artificialvars[pricerdata->nartificialvars]), varname, bigm) );
         SCIP_CALL( SCIPaddCoefLinear(scip_, masterconss[i], pricerdata->artificialvars[pricerdata->nartificialvars], -1.0) );
         SCIP_CALL( SCIPaddVar(scip_, pricerdata->artificialvars[pricerdata->nartificialvars]) );
         ++(pricerdata->nartificialvars);
      }
   }

   for( i = 0; i < nconvconss; ++i )
   {
      SCIP_CONS* convcons;

      if( !GCGisPricingprobRelevant(origprob, i) )
         continue;

      convcons = GCGgetConvCons(origprob, i);

      if( !SCIPisInfinity(scip_, -1.0*GCGconsGetLhs(scip_, convcons) ))
      {
<<<<<<< HEAD
         (void) SCIPsnprintf(varname, SCIP_MAXSTRLEN, "artificial_lhs_convcons_%d", i);
=======
         (void) SCIPsnprintf(varname, SCIP_MAXSTRLEN, "art_lhs_%s", SCIPconsGetName(convcons));
>>>>>>> b00c980a
         SCIP_CALL( SCIPreallocMemoryArray(scip_, &(pricerdata->artificialvars), pricerdata->nartificialvars + 1 ) );
         SCIP_CALL( GCGcreateArtificialVar(scip_, &(pricerdata->artificialvars[pricerdata->nartificialvars]), varname, bigm) );
         SCIP_CALL( SCIPaddCoefLinear(scip_, convcons, pricerdata->artificialvars[pricerdata->nartificialvars], 1.0) );
         SCIP_CALL( SCIPaddVar(scip_, pricerdata->artificialvars[pricerdata->nartificialvars]) );
         ++(pricerdata->nartificialvars);
      }

      if( !SCIPisInfinity(scip_, GCGconsGetRhs(scip_, convcons) ))
      {
<<<<<<< HEAD
         (void) SCIPsnprintf(varname, SCIP_MAXSTRLEN, "artificial_rhs_convcons_%d", i);
=======
         (void) SCIPsnprintf(varname, SCIP_MAXSTRLEN, "art_rhs_%s", SCIPconsGetName(convcons));
>>>>>>> b00c980a
         SCIP_CALL( SCIPreallocMemoryArray(scip_, &(pricerdata->artificialvars), pricerdata->nartificialvars + 1) );
         SCIP_CALL( GCGcreateArtificialVar(scip_, &(pricerdata->artificialvars[pricerdata->nartificialvars]), varname, bigm) );
         SCIP_CALL( SCIPaddCoefLinear(scip_, convcons, pricerdata->artificialvars[pricerdata->nartificialvars], -1.0) );
         SCIP_CALL( SCIPaddVar(scip_, pricerdata->artificialvars[pricerdata->nartificialvars]) );
         ++(pricerdata->nartificialvars);
      }

   }

   pricerdata->artificialused = TRUE;

   return SCIP_OKAY;
}

/** farcas pricing method of variable pricer for infeasible LPs */
SCIP_DECL_PRICERFARKAS(ObjPricerGcg::scip_farkas)
{
   SCIP_RETCODE retcode;
   SCIP_SOL** origsols;
   int norigsols;

   assert(scip == scip_);
   assert(pricer != NULL);
   assert(pricerdata != NULL);
   assert(reducedcostpricing != NULL);
   assert(farkaspricing != NULL);

   *result = SCIP_DIDNOTRUN;

   /** @todo This is just a workaround around SCIP stages! */
   if( reducedcostpricing->getCalls() == 0 && farkaspricing->getCalls() == 0 )
   {
      SCIP_CALL( GCGconsMasterbranchAddRootCons(scip) );
   }

   /* get solutions from the original problem */
   origsols = SCIPgetSols(origprob);
   norigsols = SCIPgetNSols(origprob);
   assert(norigsols >= 0);

   *result = SCIP_SUCCESS;

   /** add trivial solutions if possible */
   if( pricerdata->addtrivialsols && farkaspricing->getCalls() == 0 )
   {
      SCIPverbMessage(scip, SCIP_VERBLEVEL_NORMAL, NULL, "Try to add master variables corresponding to trivial pricing solutions.\n");
      SCIP_CALL( addTrivialsols() );
   }

   /* Add already known solutions for the original problem to the master variable space */
   /** @todo This is just a workaround around SCIP stages! */
   if( farkaspricing->getCalls() == 0 )
   {
      int i;

      for( i = 0; i < norigsols; ++i )
      {
         assert(origsols[i] != NULL);
         SCIPdebugMessage("Transferring original feasible solution found by <%s> to master problem\n",
            SCIPsolGetHeur(origsols[i]) == NULL ? "relaxation" : SCIPheurGetName(SCIPsolGetHeur(origsols[i])));
         SCIP_CALL( GCGmasterTransOrigSolToMasterVars(scip, origsols[i], NULL) );
      }
      /* return if we transferred solutions as the master should be feasible */
      if( norigsols > 0 )
      {
         farkaspricing->incCalls();
#ifdef SCIP_STATISTIC
         pricerdata->rootfarkastime =  SCIPgetSolvingTime(scip_);
#endif
         return SCIP_OKAY;
      }
   }

   if( pricerdata->useartificialvars && farkaspricing->getCalls() == 0 )
   {
<<<<<<< HEAD
      SCIPverbMessage(scip, SCIP_VERBLEVEL_NORMAL, NULL, "Add artificial variables. This is only an experimental feature\n");
=======
      SCIPverbMessage(scip, SCIP_VERBLEVEL_NORMAL, NULL, "Add artificial variables ensuring the restricted master problem is feasible.\n");
>>>>>>> b00c980a
      SCIP_CALL( addArtificialVars() );
      farkaspricing->incCalls();
      return SCIP_OKAY;
   }
<<<<<<< HEAD
   stabilization->activateFarkas();
=======
>>>>>>> b00c980a

   GCGpricestoreStartFarkas(pricestore);
   if( pricerdata->usecolpool )
      GCGcolpoolStartFarkas(colpool);

   SCIP_CALL( farkaspricing->startClock() );
   retcode = priceNewVariables(farkaspricing, result, NULL);
   SCIP_CALL( farkaspricing->stopClock() );

   stabilization->disablingFarkas();
#ifdef SCIP_STATISTIC
   pricerdata->rootfarkastime =  SCIPgetSolvingTime(scip_);
#endif

   return retcode;
}

/** create the pointers for the pricing types */
SCIP_RETCODE ObjPricerGcg::createPricingTypes()
{
   farkaspricing = new FarkasPricing(scip_);
   SCIP_CALL( farkaspricing->addParameters() );

   reducedcostpricing = new ReducedCostPricing(scip_);
   SCIP_CALL( reducedcostpricing->addParameters() );

   return SCIP_OKAY;
}

/** create the pricing controller */
SCIP_RETCODE ObjPricerGcg::createPricingcontroller()
{
   pricingcontroller = new Pricingcontroller(scip_);
   SCIP_CALL( pricingcontroller->addParameters() );

   return SCIP_OKAY;
}

/** create the pointers for the stabilization */
void ObjPricerGcg::createStabilization()
{
   SCIP_Bool usehybridascent;

   usehybridascent = pricerdata->hybridascent ||
                     (GCGgetNPricingprobs(origprob) == GCGgetNRelPricingprobs(origprob) && pricerdata->hybridascentnoagg);


   stabilization = new Stabilization(scip_, reducedcostpricing, usehybridascent, pricerdata->farkasalpha);
}

SCIP_RETCODE ObjPricerGcg::createColpool()
{
   assert(farkaspricing != NULL);
   assert(reducedcostpricing != NULL);
   assert(pricerdata != NULL);

   SCIP_CALL( GCGcolpoolCreate(scip_, &colpool, pricerdata->colpoolagelimit) );

   return SCIP_OKAY;
}

SCIP_RETCODE ObjPricerGcg::createPricestore()
{
   SCIP_CALL( GCGpricestoreCreate(scip_, &pricestore,
      pricerdata->redcostfac, pricerdata->objparalfac, pricerdata->orthofac,
      pricerdata->mincolorth,
      reducedcostpricing->getMaxcolsroundroot(), reducedcostpricing->getMaxcolsround(), farkaspricing->getMaxcolsround(),
      pricerdata->efficiacychoice) );

   return SCIP_OKAY;
}
/*
 * variable pricer specific interface methods
 */

/** creates the GCG variable pricer and includes it in SCIP */
extern "C"
SCIP_RETCODE SCIPincludePricerGcg(
   SCIP*                 scip,               /**< SCIP data structure */
   SCIP*                 origprob            /**< SCIP data structure of the original problem */
   )
{  /*lint -esym(429,pricer) */
   ObjPricerGcg* pricer;
   SCIP_PRICERDATA* pricerdata = NULL;

   SCIP_CALL( SCIPallocMemory(scip, &pricerdata) );

   /* initialize solvers array */
   pricerdata->solvers = NULL;
   pricerdata->nsolvers = 0;
   pricerdata->nodetimehist = NULL;
   pricerdata->foundvarshist = NULL;
   pricerdata->realdualvalues = NULL;
   pricerdata->farkasdualvalues = NULL;
   pricerdata->redcostdualvalues = NULL;

   pricer = new ObjPricerGcg(scip, origprob, PRICER_NAME, PRICER_DESC, PRICER_PRIORITY, PRICER_DELAY, pricerdata);
   /* include variable pricer */
   SCIP_CALL( SCIPincludeObjPricer(scip, pricer, TRUE) );

   SCIP_CALL( pricer->createPricingTypes() );
   SCIP_CALL( pricer->createPricingcontroller() );

   /* include event handler into master SCIP */
   SCIP_CALL( SCIPincludeEventhdlr(scip, EVENTHDLR_NAME, EVENTHDLR_DESC,
         NULL, eventFreeVardeleted, eventInitVardeleted, eventExitVardeleted,
         eventInitsolVardeleted, eventExitsolVardeleted, eventDeleteVardeleted, eventExecVardeleted,
         NULL) );

   pricerdata->eventhdlr = SCIPfindEventhdlr(scip, EVENTHDLR_NAME);

   SCIP_CALL( SCIPaddIntParam(origprob, "pricing/masterpricer/maxvarsprob",
         "maximal number of variables per block to be added in a pricer call",
         &pricerdata->maxvarsprob, FALSE, DEFAULT_MAXVARSPROB, 0, INT_MAX, NULL, NULL) );

   SCIP_CALL( SCIPaddBoolParam(origprob, "pricing/masterpricer/abortpricingint",
         "should pricing be aborted due to integral objective function?",
         &pricerdata->abortpricingint, TRUE, DEFAULT_ABORTPRICINGINT, NULL, NULL) );

   SCIP_CALL( SCIPaddRealParam(origprob, "pricing/masterpricer/abortpricinggap",
         "gap between dual bound and RMP objective at which pricing is aborted",
         &pricerdata->abortpricinggap, TRUE, DEFAULT_ABORTPRICINGGAP, 0.0, 1.0, NULL, NULL) );

   SCIP_CALL( SCIPaddBoolParam(origprob, "pricing/masterpricer/dispinfos",
         "should additional informations concerning the pricing process be displayed?",
         &pricerdata->dispinfos, FALSE, DEFAULT_DISPINFOS, NULL, NULL) );

   SCIP_CALL( SCIPaddIntParam(origprob, "pricing/masterpricer/threads",
         "how many threads should be used to concurrently solve the pricing problem (0 to guess threads by OpenMP)",
         &ObjPricerGcg::threads, FALSE, DEFAULT_THREADS, 0, 4096, NULL, NULL) );

   SCIP_CALL( SCIPaddBoolParam(origprob, "pricing/masterpricer/stabilization",
         "should stabilization be performed?",
         &pricerdata->stabilization, FALSE, DEFAULT_STABILIZATION, NULL, NULL) );

   SCIP_CALL( SCIPaddBoolParam(origprob, "pricing/masterpricer/farkas/stabilization",
         "should stabilization in Farkas be performed?",
         &pricerdata->farkasstab, FALSE, DEFAULT_FARKASSTAB, NULL, NULL) );

   SCIP_CALL( SCIPaddRealParam(origprob, "pricing/masterpricer/farkas/alpha",
         "alpha value for Farkas stabilization",
         &pricerdata->farkasalpha, FALSE, DEFAULT_FARKASALPHA, 0.0, 1.0, NULL, NULL) );

   SCIP_CALL( SCIPaddBoolParam(origprob, "pricing/masterpricer/farkas/maxobjbound",
         "should maxobj bound be used for Farkas stabilization?",
         &pricerdata->farkasmaxobj, FALSE, DEFAULT_FARKASMAXOBJ, NULL, NULL) );

   SCIP_CALL( SCIPaddBoolParam(origprob, "pricing/masterpricer/usecolpool",
         "should the colpool be checked for negative redcost cols before solving the pricing problems?",
         &pricerdata->usecolpool, FALSE, DEFAULT_USECOLPOOL, NULL, NULL) );

   SCIP_CALL( SCIPaddBoolParam(origprob, "pricing/masterpricer/stabilization/hybridascent",
         "should hybridization of smoothing with an ascent method be enabled?",
         &pricerdata->hybridascent, FALSE, DEFAULT_HYBRIDASCENT, NULL, NULL) );

   SCIP_CALL( SCIPaddBoolParam(origprob, "pricing/masterpricer/stabilization/hybridascentnoagg",
         "should hybridization of smoothing with an ascent method be enabled if pricing problems cannot be aggregation?",
         &pricerdata->hybridascentnoagg, FALSE, DEFAULT_HYBRIDASCENT_NOAGG, NULL, NULL) );

<<<<<<< HEAD
   SCIP_CALL( SCIPaddBoolParam(origprob, "pricing/masterpricer/farkas/useartificialvars",
         "should artificial variables be used to make the RMP feasible (instead of applying Farkas pricing)?",
         &pricerdata->useartificialvars, FALSE, DEFAULT_USEARTIFICIALVARS, NULL, NULL) );

   SCIP_CALL( SCIPaddBoolParam(origprob, "pricing/masterpricer/farkas/addtrivialsols",
         "should the master variables corresponding to trivial pricing solutions be added in the first Farkas pricing?",
         &pricerdata->addtrivialsols, FALSE, DEFAULT_FARKASTRIVIALSOLS, NULL, NULL) );

   SCIP_CALL( SCIPaddBoolParam(origprob, "pricing/masterpricer/farkas/filldualfarkas",
         "should the dual farkas values that are zero be shifted?",
         &pricerdata->filldualfarkas, FALSE, DEFAULT_FARKASFILLDUAL, NULL, NULL) );
=======
   SCIP_CALL( SCIPaddBoolParam(origprob, "pricing/masterpricer/useartificialvars",
         "should artificial variables be used to make the RMP feasible (instead of applying Farkas pricing)?",
         &pricerdata->useartificialvars, FALSE, DEFAULT_USEARTIFICIALVARS, NULL, NULL) );

   SCIP_CALL( SCIPaddBoolParam(origprob, "pricing/masterpricer/usemaxobj",
         "use maxobj for big M objective of artificial variables",
         &pricerdata->usemaxobj, FALSE, DEFAULT_USEMAXOBJ, NULL, NULL) );

   SCIP_CALL( SCIPaddBoolParam(origprob, "pricing/masterpricer/onlyreliablebigm",
         "only use maxobj for big M objective of artificial variables if it is reliable",
         &pricerdata->onlyreliablebigm, FALSE, DEFAULT_ONLYRELIABLEBIGM, NULL, NULL) );

   SCIP_CALL( SCIPaddRealParam(origprob, "pricing/masterpricer/factorunreliable",
         "factor to use for objective of unbounded variables",
         &pricerdata->factorunreliable, FALSE, DEFAULT_FACTORUNRELIABLE, 0.0, SCIPinfinity(origprob), NULL, NULL) );

   SCIP_CALL( SCIPaddRealParam(origprob, "pricing/masterpricer/bigmartificial",
         "value for for big M objective of artificial variables (negative if max obj should be used)",
         &pricerdata->bigmartificial, FALSE, DEFAULT_BIGMARTIFICIAL, 0.0, SCIPinfinity(origprob), NULL, NULL) );
>>>>>>> b00c980a

   SCIP_CALL( SCIPsetIntParam(scip, "lp/disablecutoff", DEFAULT_DISABLECUTOFF) );

   SCIP_CALL( SCIPaddIntParam(origprob, "pricing/masterpricer/disablecutoff",
         "should the cutoffbound be applied in master LP solving (0: on, 1:off, 2:auto)?",
         &pricerdata->disablecutoff, FALSE, DEFAULT_DISABLECUTOFF, 0, 2, paramChgdDisablecutoff, NULL) );

   SCIP_CALL( SCIPaddIntParam(origprob, "pricing/masterpricer/colpool/agelimit",
         "age limit for columns in column pool? (-1 for no limit)",
         &pricerdata->colpoolagelimit, FALSE, DEFAULT_COLPOOL_AGELIMIT, -1, INT_MAX, NULL, NULL) );

   SCIP_CALL( SCIPaddRealParam(origprob, "pricing/masterpricer/pricestore/redcostfac",
         "factor of -redcost/norm in score function",
         &pricerdata->redcostfac, FALSE, DEFAULT_PRICE_REDCOSTFAC, 0.0, 10.0, NULL, NULL) );

   SCIP_CALL( SCIPaddRealParam(origprob, "pricing/masterpricer/pricestore/objparalfac",
            "factor of objective parallelism in score function",
            &pricerdata->objparalfac, FALSE, DEFAULT_PRICE_OBJPARALFAC, 0.0, 10.0, NULL, NULL) );

   SCIP_CALL( SCIPaddRealParam(origprob, "pricing/masterpricer/pricestore/orthofac",
            "factor of orthogonalities in score function",
            &pricerdata->orthofac, FALSE, DEFAULT_PRICE_ORTHOFAC, 0.0, 10.0, NULL, NULL) );

   SCIP_CALL( SCIPaddRealParam(origprob, "pricing/masterpricer/pricestore/mincolorth",
            "minimal orthogonality of columns to add",
            &pricerdata->mincolorth, FALSE, DEFAULT_PRICE_MINCOLORTH, 0.0, 1.0, NULL, NULL) );

   SCIP_CALL( SCIPaddIntParam(origprob, "pricing/masterpricer/pricestore/efficiacychoice",
            "choice to base efficiacy on",
            (int*)&pricerdata->efficiacychoice, FALSE, DEFAULT_PRICE_EFFICIACYCHOICE, 0, 2, NULL, NULL) );


   return SCIP_OKAY;
}

/** returns the pointer to the scip instance representing the original problem */
extern "C"
SCIP* GCGmasterGetOrigprob(
   SCIP*                 scip                /**< SCIP data structure */
   )
{
   ObjPricerGcg* pricer;

   assert(scip != NULL);

   pricer = static_cast<ObjPricerGcg*>(SCIPfindObjPricer(scip, PRICER_NAME));
   assert(pricer != NULL);

   return pricer->getOrigprob();
}

/** returns the array of variables that were priced in during the solving process */
extern "C"
SCIP_VAR** GCGmasterGetPricedvars(
   SCIP*                 scip                /**< SCIP data structure */
   )
{
   ObjPricerGcg* pricer;
   SCIP_PRICERDATA* pricerdata;

   assert(scip != NULL);

   pricer = static_cast<ObjPricerGcg*>(SCIPfindObjPricer(scip, PRICER_NAME));
   assert(pricer != NULL);

   pricerdata = pricer->getPricerdata();
   assert(pricerdata != NULL);

   return pricerdata->pricedvars;
}

/** returns the number of variables that were priced in during the solving process */
extern "C"
int GCGmasterGetNPricedvars(
   SCIP*                 scip                /**< SCIP data structure */
   )
{
   ObjPricerGcg* pricer;
   SCIP_PRICERDATA* pricerdata;

   assert(scip != NULL);

   pricer = static_cast<ObjPricerGcg*>(SCIPfindObjPricer(scip, PRICER_NAME));
   assert(pricer != NULL);

   pricerdata = pricer->getPricerdata();
   assert(pricerdata != NULL);

   return pricerdata->npricedvars;
}


/** adds the given constraint and the given position to the hashmap of the pricer */
extern "C"
SCIP_RETCODE GCGmasterAddMasterconsToHashmap(
   SCIP*                 scip,               /**< SCIP data structure */
   SCIP_CONS*            cons,               /**< the constraint that should be added */
   int                   pos                 /**< the position of the constraint in the relaxator's masterconss array */
   )
{
   ObjPricerGcg* pricer;
   SCIP_PRICERDATA* pricerdata;

   assert(scip != NULL);
   assert(cons != NULL);
   assert(pos >= 0);

   pricer = static_cast<ObjPricerGcg*>(SCIPfindObjPricer(scip, PRICER_NAME));
   assert(pricer != NULL);

   pricerdata = pricer->getPricerdata();
   assert(pricerdata != NULL);

   SCIP_CALL( SCIPhashmapInsert(pricerdata->mapcons2idx, cons, (void*)(size_t)pos) );
   assert((int)(size_t)SCIPhashmapGetImage(pricerdata->mapcons2idx, cons) == pos); /*lint !e507*/

   SCIPdebugMessage("Added cons %s (%p) to hashmap with index %d\n", SCIPconsGetName(cons), (void*) cons, pos);

   return SCIP_OKAY;
}

#ifdef SCIP_STATISTIC
/** sets the optimal LP solution in the pricerdata */
extern "C"
SCIP_RETCODE GCGmasterSetRootLPSol(
   SCIP*                 scip,               /**< SCIP data structure */
   SCIP_SOL**            sol                 /**< pointer to optimal solution to root LP */
   )
{
   ObjPricerGcg* pricer;
   SCIP_PRICERDATA* pricerdata;

   assert(scip != NULL);

   pricer = static_cast<ObjPricerGcg*>(SCIPfindObjPricer(scip, PRICER_NAME));
   assert(pricer != NULL);

   pricerdata = pricer->getPricerdata();
   assert(pricerdata != NULL);

   pricerdata->rootlpsol = *sol;

   return SCIP_OKAY;
}

/** gets the optimal LP solution in the pricerdata */
extern "C"
SCIP_SOL* GCGmasterGetRootLPSol(
   SCIP*                 scip                /**< SCIP data structure */
   )
{
   ObjPricerGcg* pricer;
   SCIP_PRICERDATA* pricerdata;

   assert(scip != NULL);

   pricer = static_cast<ObjPricerGcg*>(SCIPfindObjPricer(scip, PRICER_NAME));
   assert(pricer != NULL);

   pricerdata = pricer->getPricerdata();
   assert(pricerdata != NULL);

   return pricerdata->rootlpsol;
}
#endif

/** includes a solver into the pricer data */
extern "C"
SCIP_RETCODE GCGpricerIncludeSolver(
   SCIP*                 scip,               /**< SCIP data structure */
   const char*           name,               /**< name of solver */
   const char*           desc,               /**< description of solver */
   int                   priority,           /**< priority of solver */
   SCIP_Bool             enabled,            /**< flag to indicate whether the solver is enabled */
   GCG_DECL_SOLVERSOLVE  ((*solversolve)),   /**< solving method for solver */
   GCG_DECL_SOLVERSOLVEHEUR((*solversolveheur)), /**< heuristic solving method for solver */
   GCG_DECL_SOLVERFREE   ((*solverfree)),    /**< free method of solver */
   GCG_DECL_SOLVERINIT   ((*solverinit)),    /**< init method of solver */
   GCG_DECL_SOLVEREXIT   ((*solverexit)),    /**< exit method of solver */
   GCG_DECL_SOLVERINITSOL((*solverinitsol)), /**< initsol method of solver */
   GCG_DECL_SOLVEREXITSOL((*solverexitsol)), /**< exitsol method of solver */
   GCG_SOLVERDATA*       solverdata          /**< pricing solver data */
   )
{
   GCG_SOLVER* solver;
   ObjPricerGcg* pricer;
   SCIP_PRICERDATA* pricerdata;

   assert(scip != NULL);

   pricer = static_cast<ObjPricerGcg*>(SCIPfindObjPricer(scip, PRICER_NAME));
   assert(pricer != NULL);

   pricerdata = pricer->getPricerdata();
   assert(pricerdata != NULL);

   /* create pricing solver */
   solver = NULL;
   SCIP_CALL( GCGsolverCreate(scip, &solver, name, desc, priority, enabled,
      solversolve, solversolveheur, solverfree, solverinit, solverexit, solverinitsol, solverexitsol,
      solverdata) );
   assert(solver != NULL);

   /* add solver to pricer data */
   if( pricerdata->nsolvers == 0 )
   {
      SCIP_CALL( SCIPallocMemoryArray(scip_, &(pricerdata->solvers), 1) ); /*lint !e506*/
   }
   else
   {
      SCIP_CALL( SCIPreallocMemoryArray(scip_, &(pricerdata->solvers), (size_t)pricerdata->nsolvers+1) );
   }
   pricerdata->solvers[pricerdata->nsolvers] = solver;
   ++pricerdata->nsolvers;

   return SCIP_OKAY;
}

/** returns the available pricing solvers */
extern "C"
GCG_SOLVER** GCGpricerGetSolvers(
   SCIP*                 scip                /**< SCIP data structure */
   )
{
   ObjPricerGcg* pricer;
   SCIP_PRICERDATA* pricerdata;

   assert(scip != NULL);

   pricer = static_cast<ObjPricerGcg*>(SCIPfindObjPricer(scip, PRICER_NAME));
   assert(pricer != NULL);

   pricerdata = pricer->getPricerdata();
   assert(pricerdata != NULL);

   return pricerdata->solvers;
}

/** returns the number of available pricing solvers */
extern "C"
int GCGpricerGetNSolvers(
   SCIP*                 scip                /**< SCIP data structure */
   )
{
   ObjPricerGcg* pricer;
   SCIP_PRICERDATA* pricerdata;

   assert(scip != NULL);

   pricer = static_cast<ObjPricerGcg*>(SCIPfindObjPricer(scip, PRICER_NAME));
   assert(pricer != NULL);

   pricerdata = pricer->getPricerdata();
   assert(pricerdata != NULL);

   return pricerdata->nsolvers;
}

/** writes out a list of all pricing problem solvers */
extern "C"
void GCGpricerPrintListOfSolvers(
   SCIP*                 scip                /**< SCIP data structure */
   )
{
   ObjPricerGcg* pricer;
   SCIP_PRICERDATA* pricerdata;
   int nsolvers;
   int i;

   assert(scip != NULL);

   pricer = static_cast<ObjPricerGcg*>(SCIPfindObjPricer(scip, PRICER_NAME));
   assert(pricer != NULL);

   pricerdata = pricer->getPricerdata();
   assert(pricerdata != NULL);

   assert((pricerdata->solvers == NULL) == (pricerdata->nsolvers == 0));

   nsolvers = pricerdata->nsolvers;

   SCIPdialogMessage(scip, NULL, " solver               priority enabled description\n");
   SCIPdialogMessage(scip, NULL, " --------------       -------- ------- -----------\n");

   for( i = 0; i < nsolvers; ++i )
   {
      SCIPdialogMessage(scip, NULL,  " %-20s", GCGsolverGetName(pricerdata->solvers[i]));
      SCIPdialogMessage(scip, NULL,  " %8d", GCGsolverGetPriority(pricerdata->solvers[i]));
      SCIPdialogMessage(scip, NULL,  " %7s", GCGsolverIsEnabled(pricerdata->solvers[i]) ? "TRUE" : "FALSE");
      SCIPdialogMessage(scip, NULL,  " %s\n", GCGsolverGetDesc(pricerdata->solvers[i]));
   }
}

/** prints pricing solver statistics */
extern "C"
void GCGpricerPrintPricingStatistics(
   SCIP*                 scip,               /**< SCIP data structure */
   FILE*                 file                /**< output file */
)
{
   ObjPricerGcg* pricer;
   SCIP_PRICERDATA* pricerdata;

   assert(scip != NULL);

   pricer = static_cast<ObjPricerGcg*>(SCIPfindObjPricer(scip, PRICER_NAME));
   assert(pricer != NULL);

   pricerdata = pricer->getPricerdata();
   assert(pricerdata != NULL);

   /**@todo add constraint statistics: how many constraints (instead of cuts) have been added? */
   SCIPmessageFPrintInfo(SCIPgetMessagehdlr(scip), file,
         "Pricing Solver     : #HeurFarkas  #OptFarkas  #HeurRedcost #OptRedcost Time: HeurFarkas  OptFarkas  HeurRedcost OptRedcost\n");
   for( int i = 0; i < pricerdata->nsolvers; ++i )
   {
      GCG_SOLVER* solver;
      solver = pricerdata->solvers[i];
      assert(solver != NULL);

      SCIPmessageFPrintInfo(SCIPgetMessagehdlr(scip), file, "  %-17.17s:",
            GCGsolverGetName(solver));
      SCIPmessageFPrintInfo(SCIPgetMessagehdlr(scip), file,
            " %11d %11d   %11d %11d       %10.2f %10.2f   %10.2f %10.2f \n",
            GCGsolverGetHeurFarkasCalls(solver), GCGsolverGetOptFarkasCalls(solver),
            GCGsolverGetHeurRedcostCalls(solver), GCGsolverGetOptRedcostCalls(solver),
            GCGsolverGetHeurFarkasTime(scip, solver),
            GCGsolverGetOptFarkasTime(scip, solver),
            GCGsolverGetHeurRedcostTime(scip, solver),
            GCGsolverGetOptRedcostTime(scip, solver));
   }
}

/** prints pricer statistics */
extern "C"
void GCGpricerPrintStatistics(
   SCIP*                 scip,               /**< SCIP data structure */
   FILE*                 file                /**< output file */
   )
{
   ObjPricerGcg* pricer;
   SCIP_PRICERDATA* pricerdata;
   const PricingType* farkas;
   const PricingType* redcost;
   int i;
   double start;
   double end;

   assert(scip != NULL);

   pricer = static_cast<ObjPricerGcg*>(SCIPfindObjPricer(scip, PRICER_NAME));
   assert(pricer != NULL);

   pricerdata = pricer->getPricerdata();
   assert(pricerdata != NULL);

   /**@todo add constraint statistics: how many constraints (instead of cuts) have been added? */

   /* print of Pricing Statistics */

   SCIPmessageFPrintInfo(SCIPgetMessagehdlr(scip), file, "Farkas pricing Statistic:\nno.\t#Calls\t\t#Vars\t\ttime(s)\n");

   for( i = 0; i < pricerdata->npricingprobs; i++ )
   {
      SCIPmessageFPrintInfo(SCIPgetMessagehdlr(scip), file, "%d  \t %d \t\t %d \t\t %.2f \n", i, pricerdata->farkascallsdist[i],
         pricerdata->farkasfoundvars[i], pricerdata->farkasnodetimedist[i]);

   }

   SCIPmessageFPrintInfo(SCIPgetMessagehdlr(scip), file, "Reduced Cost pricing Statistic:\nno.\t#Calls\t\t#Vars\t\ttime(s)\n");

   for( i = 0; i < pricerdata->npricingprobs; i++ )
   {
      SCIPmessageFPrintInfo(SCIPgetMessagehdlr(scip), file, "%d  \t %d \t\t %d \t\t %.2f \n", i, pricerdata->redcostcallsdist[i],
         pricerdata->redcostfoundvars[i], pricerdata->redcostnodetimedist[i]);

   }

   /* print of Histogram Buckets !=0      */

   SCIPmessageFPrintInfo(SCIPgetMessagehdlr(scip), file, "Histogram Time\n");
   for( i = 0; i < PRICER_STAT_ARRAYLEN_TIME; i++ )
   {
      start = (1.0 * i * PRICER_STAT_BUCKETSIZE_TIME)/1000.0;
      end = start + PRICER_STAT_BUCKETSIZE_TIME/1000.0;

      if( pricerdata->nodetimehist[i] != 0 )
         SCIPmessageFPrintInfo(SCIPgetMessagehdlr(scip), file, "From\t%.4f\t-\t%.4f\ts:\t\t%d \n", start, end, pricerdata->nodetimehist[i]);
   }

   SCIPmessageFPrintInfo(SCIPgetMessagehdlr(scip), file, "Histogram Found Vars\n");

   for( i = 0; i < PRICER_STAT_ARRAYLEN_VARS; i++ )
   {
      start = i * PRICER_STAT_BUCKETSIZE_VARS;
      end = start + PRICER_STAT_BUCKETSIZE_VARS;

      if( pricerdata->foundvarshist[i] != 0 )
         SCIPmessageFPrintInfo(SCIPgetMessagehdlr(scip), file, "From\t%.0f\t-\t%.0f\tvars:\t\t%d \n", start, end, pricerdata->foundvarshist[i]);
   }

#ifdef SCIP_STATISTIC
   SCIPmessageFPrintInfo(SCIPgetMessagehdlr(scip), file, "Root bounds \niter\tpb\tdb\ttime\tdualdiff\tdualoptdiff\n");

   for( i = 0; i < pricerdata->nrootbounds; i++ )
   {
      SCIP_Real pb;
      SCIP_Real db;
      SCIP_Real time;
      SCIP_Real dualdiff;
      SCIP_Real dualoptdiff;

      pb = pricerdata->rootpbs[i];
      db = pricerdata->rootdbs[i];
      time = pricerdata->roottimes[i];
      dualdiff = pricerdata->rootdualdiffs[i];
      pricer->computeDualDiff(pricerdata->dualvalues[i], pricerdata->dualsolconvs[i], pricerdata->dualvalues[pricerdata->nrootbounds - 1], pricerdata->dualsolconvs[pricerdata->nrootbounds - 1], &dualoptdiff);

      SCIPmessageFPrintInfo(SCIPgetMessagehdlr(scip), file, "%d\t%.5f\t%.5f\t%.5f\t%.5f\t%.5f\n", i, pb, db, time, dualdiff, dualoptdiff);
   }
#endif

   redcost = pricer->getReducedCostPricing();
   assert( redcost != NULL );
   farkas = pricer->getFarkasPricing();
   assert( farkas != NULL );

   SCIPmessageFPrintInfo(SCIPgetMessagehdlr(scip), file, "Pricing Summary:\n");
   SCIPmessageFPrintInfo(SCIPgetMessagehdlr(scip), file, "Calls                            : %d\n", pricerdata->calls);
   SCIPmessageFPrintInfo(SCIPgetMessagehdlr(scip), file, "Farkas Pricing Calls             : %d\n", farkas->getCalls());
   SCIPmessageFPrintInfo(SCIPgetMessagehdlr(scip), file, "Farkas Pricing Time              : %f\n", farkas->getClockTime());
   SCIPmessageFPrintInfo(SCIPgetMessagehdlr(scip), file, "Reduced Cost Pricing Calls       : %d\n", redcost->getCalls());
   SCIPmessageFPrintInfo(SCIPgetMessagehdlr(scip), file, "Reduced Cost Pricing Time        : %f\n", redcost->getClockTime());
   SCIPmessageFPrintInfo(SCIPgetMessagehdlr(scip), file, "Solved subMIPs Heuristic Pricing : %d\n", pricerdata->solvedsubmipsheur);
   SCIPmessageFPrintInfo(SCIPgetMessagehdlr(scip), file, "Solved subMIPs Optimal Pricing   : %d\n", pricerdata->solvedsubmipsoptimal);
   SCIPmessageFPrintInfo(SCIPgetMessagehdlr(scip), file, "Time for transformation          : %f\n", SCIPgetClockTime(scip, pricerdata->transformclock));
   SCIPmessageFPrintInfo(SCIPgetMessagehdlr(scip), file, "Time for freeing subMIPs         : %f\n", SCIPgetClockTime(scip, pricerdata->freeclock));

}

/** method to get existence of rays */
extern "C"
SCIP_RETCODE GCGpricerExistRays(
   SCIP*                 scip,               /**< master SCIP data structure */
   SCIP_Bool*            exist               /**< pointer to store if there exists any ray */
   )
{
   int prob;

   ObjPricerGcg* pricer;
   SCIP_PRICERDATA* pricerdata;

   assert(scip != NULL);

   pricer = static_cast<ObjPricerGcg*>(SCIPfindObjPricer(scip, PRICER_NAME));
   assert(pricer != NULL);

   pricerdata = pricer->getPricerdata();
   assert(pricerdata != NULL);

   *exist = FALSE;

   for( prob = 0; prob < pricerdata->npricingprobs; ++prob )
   {
      if( pricerdata->nraysprob[prob] > 0 )
      {
         *exist = TRUE;
         break;
      }
   }

   return SCIP_OKAY;
}

/** get the number of extreme points that a pricing problem has generated so far */
extern "C"
int GCGpricerGetNPointsProb(
   SCIP*                 scip,               /**< master SCIP data structure */
   int                   probnr              /**< index of pricing problem */
   )
{
   ObjPricerGcg* pricer;
   SCIP_PRICERDATA* pricerdata;

   assert(scip != NULL);

   pricer = static_cast<ObjPricerGcg*>(SCIPfindObjPricer(scip, PRICER_NAME));
   assert(pricer != NULL);

   pricerdata = pricer->getPricerdata();
   assert(pricerdata != NULL);

   if( !GCGisPricingprobRelevant(GCGmasterGetOrigprob(scip), probnr) )
      return 0;
   else
      return pricerdata->npointsprob[probnr];
}

/** get the number of extreme rays that a pricing problem has generated so far */
extern "C"
int GCGpricerGetNRaysProb(
   SCIP*                 scip,               /**< master SCIP data structure */
   int                   probnr              /**< index of pricing problem */
   )
{
   ObjPricerGcg* pricer;
   SCIP_PRICERDATA* pricerdata;

   assert(scip != NULL);

   pricer = static_cast<ObjPricerGcg*>(SCIPfindObjPricer(scip, PRICER_NAME));
   assert(pricer != NULL);

   pricerdata = pricer->getPricerdata();
   assert(pricerdata != NULL);

   if( !GCGisPricingprobRelevant(GCGmasterGetOrigprob(scip), probnr) )
      return 0;
   else
      return pricerdata->nraysprob[probnr];
}

/** transfers a primal solution of the original problem into the master variable space,
 *  i.e. creates one master variable for each block and adds the solution to the master problem  */
extern "C"
SCIP_RETCODE GCGmasterTransOrigSolToMasterVars(
   SCIP*                 scip,               /**< SCIP data structure */
   SCIP_SOL*             origsol,            /**< the solution that should be transferred */
   SCIP_Bool*            stored              /**< pointer to store if transferred solution is feasible (or NULL) */
   )
{
   ObjPricerGcg* pricer;
   SCIP_PRICERDATA* pricerdata;
   SCIP_SOL* mastersol;
   SCIP_VAR* newvar;
   SCIP* origprob;
   SCIP_Bool added;
   int prob;
   int i;
   int j;

   SCIP_VAR** origvars;
   SCIP_Real* origsolvals;
   int norigvars;

   SCIP_VAR*** pricingvars;
   SCIP_Real** pricingvals;
   int* npricingvars;

   assert(scip != NULL);

   pricer = static_cast<ObjPricerGcg*>(SCIPfindObjPricer(scip, PRICER_NAME));
   assert(pricer != NULL);

   pricerdata = pricer->getPricerdata();
   assert(pricerdata != NULL);

   origprob = GCGmasterGetOrigprob(scip);
   assert(origprob != NULL);

   /* now compute coefficients of the master variables in the master constraint */
   origvars = SCIPgetVars(origprob);
   norigvars = SCIPgetNVars(origprob);

   /* allocate memory for storing variables and solution values from the solution */
   SCIP_CALL( SCIPallocBufferArray(scip, &origsolvals, norigvars) ); /*lint !e530*/
   SCIP_CALL( SCIPallocBufferArray(scip, &pricingvars, pricerdata->npricingprobs) ); /*lint !e530*/
   SCIP_CALL( SCIPallocBufferArray(scip, &pricingvals, pricerdata->npricingprobs) ); /*lint !e530*/
   SCIP_CALL( SCIPallocBufferArray(scip, &npricingvars, pricerdata->npricingprobs) ); /*lint !e530*/

   for( i = 0; i < pricerdata->npricingprobs; i++ )
   {
      int representative;
      representative = GCGgetBlockRepresentative(origprob, i);
      npricingvars[i] = 0;

      SCIP_CALL( SCIPallocBufferArray(scip, &(pricingvars[i]), SCIPgetNVars(pricerdata->pricingprobs[representative])) ); /*lint !e866*/
      SCIP_CALL( SCIPallocBufferArray(scip, &(pricingvals[i]), SCIPgetNVars(pricerdata->pricingprobs[representative])) ); /*lint !e866*/
   }

   /* get solution values */
   SCIP_CALL( SCIPgetSolVals(scip, origsol, norigvars, origvars, origsolvals) );
   SCIP_CALL( SCIPcreateSol(scip, &mastersol, NULL) );

   /* store variables and solutions into arrays */
   for( i = 0; i < norigvars; i++ )
   {
      int blocknr;
      assert(GCGvarIsOriginal(origvars[i]));
      blocknr = GCGvarGetBlock(origvars[i]);
      assert(blocknr < 0 || GCGoriginalVarGetPricingVar(origvars[i]) != NULL);

      if( blocknr >= 0 )
      {
         if( !SCIPisZero(scip, origsolvals[i]) )
         {
            pricingvars[blocknr][npricingvars[blocknr]] = GCGoriginalVarGetPricingVar(origvars[i]);
            pricingvals[blocknr][npricingvars[blocknr]] = origsolvals[i];
            npricingvars[blocknr]++;
         }
      }
      else
      {
         SCIP_VAR* mastervar;

         assert((GCGoriginalVarGetNMastervars(origvars[i]) == 1) || (GCGoriginalVarIsLinking(origvars[i])));
         assert(GCGoriginalVarGetMastervars(origvars[i])[0] != NULL);

         mastervar = GCGoriginalVarGetMastervars(origvars[i])[0];

         if( SCIPisEQ(scip, SCIPvarGetUbGlobal(mastervar), SCIPvarGetLbGlobal(mastervar)) )
         {
            SCIP_CALL( SCIPsetSolVal(scip, mastersol, mastervar, SCIPvarGetUbGlobal(mastervar)) );
         }
         else
         {
            SCIP_CALL( SCIPsetSolVal(scip, mastersol, mastervar, origsolvals[i]) );
         }

         if( GCGoriginalVarIsLinking(origvars[i]) )
         {
            if( !SCIPisZero(scip, origsolvals[i]) )
            {
               int* blocks;
               int nblocks = GCGlinkingVarGetNBlocks(origvars[i]);
               SCIP_CALL( SCIPallocBufferArray(scip, &blocks, nblocks) ); /*lint !e530*/
               SCIP_CALL( GCGlinkingVarGetBlocks(origvars[i], nblocks, blocks) );
               for ( j = 0; j < nblocks; ++j)
               {
                  prob = blocks[j];

                  pricingvars[prob][npricingvars[prob]] = GCGlinkingVarGetPricingVars(origvars[i])[prob];
                  pricingvals[prob][npricingvars[prob]] = origsolvals[i];
                  npricingvars[prob]++;
               }
               SCIPfreeBufferArray(scip, &blocks);

            }
         }
      }
   }

   /* create variables in the master problem */
   for( prob = 0; prob < pricerdata->npricingprobs; prob++ )
   {
      int representative;

      representative = GCGgetBlockRepresentative(origprob, prob);

      SCIP_CALL( pricer->createNewMasterVar(scip, NULL, NULL, pricingvars[prob], pricingvals[prob], npricingvars[prob], FALSE, representative, TRUE, &added, &newvar) );
      assert(added);

      SCIP_CALL( SCIPsetSolVal(scip, mastersol, newvar, 1.0) );
   }

#ifdef SCIP_DEBUG
   SCIP_CALL( SCIPtrySolFree(scip, &mastersol, TRUE, TRUE, TRUE, TRUE, TRUE, &added) );
#else
   SCIP_CALL( SCIPtrySolFree(scip, &mastersol, FALSE, FALSE, TRUE, TRUE, TRUE, &added) );
#endif

   /* set external pointer if it is not NULL */
   if( stored != NULL )
      *stored = added;

   /* free memory for storing variables and solution values from the solution */
   for( i = pricerdata->npricingprobs - 1; i>= 0; i-- )
   {
      SCIPfreeBufferArray(scip, &(pricingvals[i]));
      SCIPfreeBufferArray(scip, &(pricingvars[i]));
   }

   SCIPfreeBufferArray(scip, &npricingvars);
   SCIPfreeBufferArray(scip, &pricingvals);
   SCIPfreeBufferArray(scip, &pricingvars);
   SCIPfreeBufferArray(scip, &origsolvals);

   return SCIP_OKAY;
}


/** create initial master variables */
extern "C"
SCIP_RETCODE GCGmasterCreateInitialMastervars(
   SCIP*                 scip                /**< master SCIP data structure */
   )
{
   ObjPricerGcg* pricer;
   int i;
   SCIP* origprob;
   SCIP_VAR** vars;
   int nvars;
   int npricingprobs;
   int v;

   assert(scip != NULL);

   pricer = static_cast<ObjPricerGcg*>(SCIPfindObjPricer(scip, PRICER_NAME));
   assert(pricer != NULL);

   origprob = pricer->getOrigprob();
   assert(origprob != NULL);

   npricingprobs = GCGgetNPricingprobs(origprob);
   assert(npricingprobs >= 0);

   /* for variables in the original problem that do not belong to any block,
    * create the corresponding variable in the master problem
    */
   vars = SCIPgetVars(origprob);
   nvars = SCIPgetNVars(origprob);
   for( v = 0; v < nvars; v++ )
   {
      SCIP_Real* coefs;
      int blocknr;
      int ncoefs;
      SCIP_VAR* var;

      /* var = SCIPvarGetProbvar(vars[v]); */
      var = vars[v];
      blocknr = GCGvarGetBlock(var);
      coefs = GCGoriginalVarGetCoefs(var);
      ncoefs = GCGoriginalVarGetNCoefs(var);

      assert(GCGvarIsOriginal(var));
      if( blocknr < 0 )
      {
         SCIP_CONS** linkconss;
         SCIP_VAR* newvar;

         SCIP_CALL( GCGcreateInitialMasterVar(scip, var, &newvar) );
         SCIP_CALL( SCIPaddVar(scip, newvar) );

         SCIP_CALL( GCGoriginalVarAddMasterVar(origprob, var, newvar, 1.0) );

         linkconss = GCGoriginalVarGetMasterconss(var);

         /* add variable in the master to the master constraints it belongs to */
         for( i = 0; i < ncoefs; i++ )
         {
            assert(!SCIPisZero(scip, coefs[i]));

            SCIP_CALL( SCIPaddCoefLinear(scip, linkconss[i], newvar, coefs[i]) );
         }

         /* we copied a linking variable into the master, add it to the linkcons */
         if( GCGoriginalVarIsLinking(var) )
         {
            SCIP_CONS** linkingconss;
            linkingconss = GCGlinkingVarGetLinkingConss(var);

            for( i = 0; i < npricingprobs; i++ )
            {
               if( linkingconss[i] != NULL )
               {
                  SCIP_CALL( SCIPaddCoefLinear(scip, linkingconss[i], newvar, 1.0) );
               }
            }
         }

         SCIP_CALL( SCIPreleaseVar(scip, &newvar) );
      }
   }
   return SCIP_OKAY;
}

/** get root node degeneracy */
extern "C"
SCIP_Real GCGmasterGetDegeneracy(
   SCIP*                 scip                /**< SCIP data structure */
   )
{
   ObjPricerGcg* pricer;
   SCIP_PRICERDATA* pricerdata;

   assert(scip != NULL);

   pricer = static_cast<ObjPricerGcg*>(SCIPfindObjPricer(scip, PRICER_NAME));
   assert(pricer != NULL);

   pricerdata = pricer->getPricerdata();
   assert(pricerdata != NULL);

   if( SCIPgetStage(scip) >= SCIP_STAGE_INITPRESOLVE && SCIPgetStage(scip) <= SCIP_STAGE_SOLVING && GCGisRootNode(scip) )
   {
      return pricerdata->avgrootnodedegeneracy;
   }
   else
      return SCIPinfinity(scip);
}

/** check if current sol is valid */
extern "C"
SCIP_Bool GCGmasterIsCurrentSolValid(
   SCIP*                 scip                /**< SCIP data structure */
   )
{
   ObjPricerGcg* pricer;
   SCIP_PRICERDATA* pricerdata;
   SCIP_SOL* sol;
   int i;

   assert(scip != NULL);

   pricer = static_cast<ObjPricerGcg*>(SCIPfindObjPricer(scip, PRICER_NAME));
   assert(pricer != NULL);

   pricerdata = pricer->getPricerdata();
   assert(pricerdata != NULL);

   if( pricerdata->nartificialvars == 0 )
      return TRUE;

   if( SCIPgetStage(scip) == SCIP_STAGE_SOLVING )
      sol = NULL;
   else if( SCIPgetStatus(scip) == SCIP_STATUS_OPTIMAL )
      sol = SCIPgetBestSol(scip);
   else
      return TRUE;

   for( i = 0; i < pricerdata->nartificialvars; ++i )
   {
      SCIP_Real solval;
      solval = SCIPgetSolVal(scip, sol, pricerdata->artificialvars[i]);

      if( SCIPisPositive(scip, solval) )
         return FALSE;
   }

   return TRUE;
}

extern "C"
SCIP_Bool GCGmasterIsBestsolValid(
   SCIP*                 scip                /**< SCIP data structure */
   )
{
   ObjPricerGcg* pricer;
   SCIP_PRICERDATA* pricerdata;
   SCIP_SOL* sol;
   int i;

   assert(scip != NULL);

   pricer = static_cast<ObjPricerGcg*>(SCIPfindObjPricer(scip, PRICER_NAME));
   assert(pricer != NULL);

   pricerdata = pricer->getPricerdata();
   assert(pricerdata != NULL);

   sol = SCIPgetBestSol(scip);

   if( sol == NULL )
      return TRUE;

   for( i = 0; i < pricerdata->nartificialvars; ++i )
   {
      SCIP_Real solval;
      solval = SCIPgetSolVal(scip, sol, pricerdata->artificialvars[i]);

      if( SCIPisPositive(scip, solval) )
         return FALSE;
   }

   return TRUE;
}

extern "C"
SCIP_Bool GCGmasterIsSolValid(
   SCIP*                 scip,               /**< SCIP data structure */
   SCIP_SOL*             mastersol           /**< solution of the master problem, or NULL for current LP solution */
   )
{
   ObjPricerGcg* pricer;
   SCIP_PRICERDATA* pricerdata;
   int i;

   assert(scip != NULL);

   pricer = static_cast<ObjPricerGcg*>(SCIPfindObjPricer(scip, PRICER_NAME));
   assert(pricer != NULL);

   pricerdata = pricer->getPricerdata();
   assert(pricerdata != NULL);

   for( i = 0; i < pricerdata->nartificialvars; ++i )
   {
      SCIP_Real solval;
      solval = SCIPgetSolVal(scip, mastersol, pricerdata->artificialvars[i]);

      if( SCIPisPositive(scip, solval) )
         return FALSE;
   }

   return TRUE;
}


/* get number of iterations in pricing problems */
extern "C"
SCIP_Longint GCGmasterGetPricingSimplexIters(
   SCIP*                 scip                /**< SCIP data structure */
   )
{
   ObjPricerGcg* pricer;
   SCIP_PRICERDATA* pricerdata;

   assert(scip != NULL);

   pricer = static_cast<ObjPricerGcg*>(SCIPfindObjPricer(scip, PRICER_NAME));
   assert(pricer != NULL);

   pricerdata = pricer->getPricerdata();
   assert(pricerdata != NULL);

   return pricerdata->pricingiters;
}

/** print simplex iteration statistics */
extern "C"
SCIP_RETCODE GCGmasterPrintSimplexIters(
   SCIP*                 scip,               /**< SCIP data structure */
   FILE*                 file                /**< output file */
   )
{
   ObjPricerGcg* pricer;
   SCIP_PRICERDATA* pricerdata;

   assert(scip != NULL);

   pricer = static_cast<ObjPricerGcg*>(SCIPfindObjPricer(scip, PRICER_NAME));
   assert(pricer != NULL);

   pricerdata = pricer->getPricerdata();
   assert(pricerdata != NULL);

   SCIPmessageFPrintInfo(SCIPgetMessagehdlr(scip), file, "Simplex iterations :       iter\n");
   if( SCIPgetStage(scip) >= SCIP_STAGE_SOLVING )
   {
      SCIPmessageFPrintInfo(SCIPgetMessagehdlr(scip), file, "  Master LP        : %10lld\n", SCIPgetNLPIterations(scip));
   }
   else
   {
      SCIPmessageFPrintInfo(SCIPgetMessagehdlr(scip), file, "  Master LP        : %10lld\n", 0);
   }
   SCIPmessageFPrintInfo(SCIPgetMessagehdlr(scip), file, "  Pricing LP       : %10lld\n", pricerdata->pricingiters);

   if( SCIPgetStage(pricer->getOrigprob()) >= SCIP_STAGE_SOLVING )
   {
      SCIPmessageFPrintInfo(SCIPgetMessagehdlr(scip), file, "  Original LP      : %10lld\n", SCIPgetNLPIterations(pricer->getOrigprob()));
   }
   else
   {
      SCIPmessageFPrintInfo(SCIPgetMessagehdlr(scip), file, "  Original LP      : %10lld\n", 0);
   }

   return SCIP_OKAY;
}<|MERGE_RESOLUTION|>--- conflicted
+++ resolved
@@ -36,11 +36,8 @@
  */
 
 /*---+----1----+----2----+----3----+----4----+----5----+----6----+----7----+----8----+----9----+----0----+----1----+----2*/
-<<<<<<< HEAD
-=======
 /* #define SCIP_DEBUG */
 /* #define PRINTDUALSOLS */
->>>>>>> b00c980a
 
 #include <cassert>
 #include <cstring>
@@ -102,15 +99,7 @@
 #define DEFAULT_HYBRIDASCENT             FALSE      /**< should hybridization of smoothing with an ascent method be enabled */
 #define DEFAULT_HYBRIDASCENT_NOAGG       FALSE      /**< should hybridization of smoothing with an ascent method be enabled
                                                      *   if pricing problems cannot be aggregation */
-<<<<<<< HEAD
-#define DEFAULT_FARKASSTAB               FALSE      /**< should stabilization in Farkas be used */
-#define DEFAULT_FARKASALPHA              0.001      /**< default value for alpha in Farkas stabilization */
-#define DEFAULT_FARKASMAXOBJ             TRUE       /**< should maxobj bound be used in Farkas stabilization */
-
-=======
-
-#define DEFAULT_EAGERFREQ                10         /**< frequency at which all pricingproblems should be solved (0 to disable) */
->>>>>>> b00c980a
+
 #define DEFAULT_USECOLPOOL               TRUE       /**< should the colpool be checked for negative redcost cols before solving the pricing problems? */
 #define DEFAULT_COLPOOL_AGELIMIT         100        /**< default age limit for columns in column pool */
 
@@ -125,11 +114,6 @@
 #define DEFAULT_ONLYRELIABLEBIGM         TRUE       /**< default value for only using maxobj for big M objective of artificial variables if it is reliable */
 #define DEFAULT_FACTORUNRELIABLE         1000       /**< default factor to use for objective of unbounded variables */
 #define DEFAULT_BIGMARTIFICIAL           1000       /**< default value for big M objective of artificial variables (if maxobj is not used)*/
-
-#define DEFAULT_USEARTIFICIALVARS        FALSE      /**< add artificial vars to master (instead of using Farkas pricing) */
-
-#define DEFAULT_FARKASFILLDUAL           FALSE      /**< fill duals? */
-#define DEFAULT_FARKASTRIVIALSOLS        FALSE      /**< should the master variables corresponding to trivial pricing solutions be added in the first Farkas pricing? */
 
 #define EVENTHDLR_NAME         "probdatavardeleted"
 #define EVENTHDLR_DESC         "event handler for variable deleted event"
@@ -173,14 +157,7 @@
    int                   nartificialvars;    /**< number of artificial variables */
    SCIP_Bool             artificialused;     /**< returns if artificial variables are used in current node's LP solution */
 
-<<<<<<< HEAD
-
-=======
->>>>>>> b00c980a
    SCIP_Real**           realdualvalues;     /**< real dual values for pricing variables */
-   SCIP_Real**           farkasdualvalues;   /**< Farkas dual values for pricing variables (needed when new Farkas pricing is performed) */
-   SCIP_Real**           redcostdualvalues;  /**< redcost dual values for pricing variables (needed when new Farkas pricing is performed) */
-   SCIP_Real*            redcostdualsolconv; /**< array of dual solutions for the convexity constraints (needed when new Farkas pricing is performed) */
 
    /** variables used for statistics */
    SCIP_CLOCK*           freeclock;          /**< time for freeing pricing problems */
@@ -207,18 +184,6 @@
    SCIP_Real             abortpricinggap;    /**< gap between dual bound and RMP objective at which pricing is aborted */
    SCIP_Bool             stabilization;      /**< should stabilization be used */
    SCIP_Bool             usecolpool;         /**< should the colpool be checked for negative redcost cols before solving the pricing problems? */
-<<<<<<< HEAD
-   SCIP_Bool             farkasstab;         /**< should stabilization in Farkas be used */
-   SCIP_Bool             farkasmaxobj;       /**< should maxobj bound be used in Farkas stabilization */
-   SCIP_Real             maxobj;             /**< maxobj bound */
-   SCIP_Real             farkasalpha;        /**< value for alpha in Farkas stabilization */
-   SCIP_Bool             hybridascent;       /**< should hybridization of smoothing with an ascent method be enabled */
-   SCIP_Bool             hybridascentnoagg;  /**< should hybridization of smoothing with an ascent method be enabled
-                                              *   if pricing problems cannot be aggregation */
-   SCIP_Bool             useartificialvars;  /**< use artificial variables to make RMP feasible (instead of applying Farkas pricing) */
-   SCIP_Bool             addtrivialsols;     /**< should the master variables corresponding to trivial pricing solutions be added in the first Farkas pricing? */
-   SCIP_Bool             filldualfarkas;     /**< should the master variables corresponding to trivial pricing solutions be added in the first Farkas pricing? */
-=======
    SCIP_Bool             useartificialvars;  /**< use artificial variables to make RMP feasible (instead of applying Farkas pricing) */
    SCIP_Real             maxobj;             /**< maxobj bound that can be used for big M objective of artificial variables */
    SCIP_Bool             usemaxobj;          /**< use maxobj for big M objective of artificial variables */
@@ -228,7 +193,6 @@
    SCIP_Bool             hybridascent;       /**< should hybridization of smoothing with an ascent method be enabled */
    SCIP_Bool             hybridascentnoagg;  /**< should hybridization of smoothing with an ascent method be enabled
                                               *   if pricing problems cannot be aggregation */
->>>>>>> b00c980a
    int                   colpoolagelimit;    /**< agelimit of columns in colpool */
 
    /** price storage */
@@ -872,33 +836,10 @@
 
       for( j = 0; j < nprobvars; j++ )
       {
-         SCIP_Real obj;
          assert(GCGvarGetBlock(probvars[j]) == i);
          assert( GCGoriginalVarIsLinking(GCGpricingVarGetOrigvars(probvars[j])[0]) || (GCGvarGetBlock(GCGpricingVarGetOrigvars(probvars[j])[0]) == i));
 
-         obj = pricetype->varGetObj(probvars[j]);
-
-         if( stabilize && stabilization->inFarkas() )
-         {
-            SCIP_VAR* origvar;
-            assert(probvars[j] != NULL);
-
-            origvar = GCGpricingVarGetOrigvars(probvars[j])[0];
-
-            if( GCGoriginalVarIsLinking(origvar) )
-            {
-               obj = 0.0;
-               pricerdata->redcostdualvalues[i][j] = 0.0;
-            }
-            else
-            {
-               obj = stabilization->getFarkasAlpha() * SCIPvarGetObj(origvar);
-               pricerdata->redcostdualvalues[i][j] = SCIPvarGetObj(origvar);
-            }
-
-         }
-         //SCIP_CALL( SCIPchgVarObj(pricerdata->pricingprobs[i], probvars[j], pricetype->varGetObj(probvars[j])));
-         SCIP_CALL( SCIPchgVarObj(pricerdata->pricingprobs[i], probvars[j], obj));
+         SCIP_CALL( SCIPchgVarObj(pricerdata->pricingprobs[i], probvars[j], pricetype->varGetObj(probvars[j])));
 
          pricerdata->realdualvalues[i][j] = pricetype->varGetObj(probvars[j]);
 #ifdef PRINTDUALSOLS
@@ -946,12 +887,6 @@
       assert(SCIPvarGetProbindex(pricingvar) >= 0 && SCIPvarGetProbindex(pricingvar) < SCIPgetNVars(pricerdata->pricingprobs[block]));
       pricerdata->realdualvalues[block][SCIPvarGetProbindex(pricingvar)] +=  pricetype->consGetDual(scip_, linkcons);
 
-<<<<<<< HEAD
-      if( stabilize && stabilization->inFarkas() )
-         pricerdata->redcostdualvalues[block][SCIPvarGetProbindex(pricingvar)] += SCIPgetDualsolLinear(scip_, linkcons);
-
-=======
->>>>>>> b00c980a
 #ifdef PRINTDUALSOLS
       SCIPdebugMessage("pricingobj var <%s> %f, realdualvalues %f\n", SCIPvarGetName(pricingvar), dualsol, pricetype->consGetDual(scip_, linkcons));
 #endif
@@ -968,18 +903,6 @@
       {
          dualsol = pricetype->consGetDual(scip_, masterconss[i]);
       }
-
-      if( pricerdata->filldualfarkas && stabilization->inFarkas() )
-      {
-//         SCIPinfoMessage(scip_, NULL, "dualsol1 = %f\n", dualsol);
-         if( SCIPisNegative(scip_, SCIPgetRhsLinear(scip_, masterconss[i])) )
-            dualsol -= 0.001;//stabilization->getFarkasAlpha();
-         else if( SCIPisPositive(scip_, SCIPgetLhsLinear(scip_, masterconss[i])) )
-            dualsol += 0.001;//stabilization->getFarkasAlpha();
-
-//         SCIPinfoMessage(scip_, NULL, "dualsol2 = %f\n", dualsol);
-      }
-
 
       if( !SCIPisZero(scip_, dualsol) || !SCIPisZero(scip_, pricetype->consGetDual(scip_, masterconss[i])) )
       {
@@ -1007,8 +930,6 @@
                      GCGoriginalVarGetPricingVar(consvars[j]), -1.0 * dualsol * consvals[j]) );
 
                pricerdata->realdualvalues[blocknr][SCIPvarGetProbindex(GCGoriginalVarGetPricingVar(consvars[j]))] += -1.0 * consvals[j] * pricetype->consGetDual(scip_, masterconss[i]);
-               if( stabilize && stabilization->inFarkas() )
-                  pricerdata->redcostdualvalues[blocknr][SCIPvarGetProbindex(GCGoriginalVarGetPricingVar(consvars[j]))] += -1.0 * consvals[j] * SCIPgetDualsolLinear(scip_, masterconss[i]);
 
 #ifdef PRINTDUALSOLS
                SCIPdebugMessage("pricingobj var <%s> %f, realdualvalues %f\n",
@@ -1069,18 +990,10 @@
 
                pricerdata->realdualvalues[blocknr][SCIPvarGetProbindex(GCGoriginalVarGetPricingVar(consvars[j]))] += -1.0 *consvals[j]* pricetype->rowGetDual(mastercuts[i]);
 
-<<<<<<< HEAD
-               if( stabilize && stabilization->inFarkas() )
-                  pricerdata->redcostdualvalues[blocknr][SCIPvarGetProbindex(GCGoriginalVarGetPricingVar(consvars[j]))] += -1.0 *consvals[j]* SCIProwGetDualsol(mastercuts[i]);
-
-               /*SCIPdebugMessage("pricingobj var <%s> %f, realdualvalues %f\n",
-                                   SCIPvarGetName(GCGoriginalVarGetPricingVar(consvars[j])), dualsol, -1.0 * consvals[j]* pricetype->consGetDual(scip_, masterconss[i]));*/
-=======
 #ifdef PRINTDUALSOLS
                SCIPdebugMessage("pricingobj var <%s> %f, realdualvalues %f\n",
                                    SCIPvarGetName(GCGoriginalVarGetPricingVar(consvars[j])), dualsol, -1.0 * consvals[j]* pricetype->consGetDual(scip_, masterconss[i]));
 #endif
->>>>>>> b00c980a
             }
          }
          SCIPfreeMemoryArray(scip_, &consvars);
@@ -1095,18 +1008,10 @@
       if( !GCGisPricingprobRelevant(origprob, i) )
       {
          pricerdata->dualsolconv[i] = -1.0 * SCIPinfinity(scip_);
-         if( stabilize && stabilization->inFarkas() )
-            pricerdata->redcostdualsolconv[i] = -1.0 * SCIPinfinity(scip_);
-
          continue;
       }
 
       pricerdata->dualsolconv[i] = pricetype->consGetDual(scip_, GCGgetConvCons(origprob, i));
-<<<<<<< HEAD
-      if( stabilize && stabilization->inFarkas() )
-         pricerdata->redcostdualsolconv[i] = SCIPgetDualsolLinear(scip_, GCGgetConvCons(origprob, i));
-=======
->>>>>>> b00c980a
 
 #ifdef PRINTDUALSOLS
       if( GCGisPricingprobRelevant(origprob, i) )
@@ -1324,12 +1229,10 @@
    assert(GCGcolGetNMastercoefs(gcgcol) == 0 || GCGcolGetNMastercoefs(gcgcol) == nmasterconss);
 
    if( GCGcolGetInitializedCoefs(gcgcol) )
-<<<<<<< HEAD
-=======
-   {
-      SCIPdebugMessage("Coefficients already computed, nmastercoefs = %d\n", GCGcolGetNMastercoefs(gcgcol));
->>>>>>> b00c980a
+   {
+//      SCIPdebugMessage("Coefficients already computed, nmastercoefs = %d\n", GCGcolGetNMastercoefs(gcgcol));
       return SCIP_OKAY;
+   }
 
    if( nmasterconss > 0)
    {
@@ -1802,74 +1705,8 @@
 
    GCGcolUpdateRedcost(gcgcol, redcost, FALSE);
 
-   /** TODO: Do we need this? */
-//   SCIP_Real quasiredcost;
-//   SCIP_Real newalpha;
-//
-//   if( stabilization->inFarkas() )
-//   {
-//      quasiredcost = computeQuasiRedCostGcgCol(pricetype, gcgcol, NULL);
-//
-//      if( SCIPisNegative(scip_, quasiredcost) && SCIPisPositive(scip_, redcost) )
-//         newalpha = - redcost / (quasiredcost - redcost);
-//      else
-//         newalpha = 0.0;
-//
-//      //SCIPinfoMessage(scip_, NULL, "redcost = %f, quasiredcost = %f, alpha = %f, new alpha = %f\n", redcost, quasiredcost, stabilization->getFarkasAlpha(), newalpha);
-////
-////      if( SCIPisNegative(scip_, quasiredcost) )
-////      {
-////      }
-////      else
-////      {
-////         SCIPinfoMessage(scip_, NULL, "redcost = %f, quasiredcost = %f, alpha = %f, new alpha\n", redcost, quasiredcost, stabilization->getFarkasAlpha(), newalpha);
-////      }
-//   }
-
    return redcost;
 }
-
-SCIP_Real ObjPricerGcg::computeQuasiRedCostGcgCol(
-   PricingType*          pricetype,          /**< type of pricing */
-   GCG_Col*              gcgcol,             /**< gcg column to compute reduced cost for */
-   SCIP_Real*            objvalptr           /**< pointer to store the computed objective value */
-   ) const
-{
-   int i;
-   int prob;
-
-   SCIP_Bool isray;
-
-   SCIP_Real redcost;
-
-   SCIP_VAR** solvars;
-   SCIP_Real* solvals;
-   int nsolvars;
-   SCIP_Real objvalue;
-
-   assert(pricerdata != NULL);
-
-   objvalue = 0.0;
-   prob = GCGcolGetProbNr(gcgcol);
-
-   solvars = GCGcolGetVars(gcgcol);
-   nsolvars = GCGcolGetNVars(gcgcol);
-   solvals = GCGcolGetVals(gcgcol);
-   isray = GCGcolIsRay(gcgcol);
-
-   /* compute the objective function value of the solution */
-   for( i = 0; i < nsolvars; i++ )
-      objvalue += solvals[i] * pricerdata->redcostdualvalues[prob][SCIPvarGetProbindex(solvars[i])];
-
-   if( objvalptr != NULL )
-      *objvalptr = objvalue;
-
-   redcost = (isray ? objvalue : objvalue - pricerdata->redcostdualsolconv[prob]);
-
-   return redcost;
-}
-
-<<<<<<< HEAD
 
 /** for given columns, (re-)compute and update their reduced costs */
 void ObjPricerGcg::updateRedcosts(
@@ -1889,9 +1726,6 @@
    }
 }
 
-
-=======
->>>>>>> b00c980a
 /* computes the objective value of the current (stabilized) dual variables) in the dual program */
  SCIP_RETCODE ObjPricerGcg::getStabilizedDualObjectiveValue(
     PricingType*         pricetype,          /**< type of pricing */
@@ -2959,8 +2793,7 @@
 
    /* check preliminary conditions for stabilization */
    enablestab = pricerdata->stabilization 
-      && ((pricerdata->stabilization && pricetype->getType() == GCG_PRICETYPE_REDCOST)
-         || (pricerdata->farkasstab && pricetype->getType() == GCG_PRICETYPE_FARKAS && SCIPlpiIsDualFeasible(lpi)))
+      && (pricerdata->stabilization && pricetype->getType() == GCG_PRICETYPE_REDCOST)
       && !GCGisBranchruleGeneric(GCGconsMasterbranchGetBranchrule(GCGconsMasterbranchGetActiveCons(scip_)));
 
    /* allocate memory */
@@ -3023,9 +2856,6 @@
 #endif
 
    SCIPdebugMessage("***** New pricing round at node %" SCIP_LONGINT_FORMAT "\n", SCIPgetNNodes(scip_));
-   
-   if( stabilization->inFarkas() && pricerdata->farkasstab )
-      SCIPinfoMessage(scip_, NULL, "start pricing with alpha = %f\n", stabilization->getFarkasAlpha());
 
    /* stabilization loop */
    do
@@ -3189,7 +3019,6 @@
       SCIPdebugMessage("optimal = %u, bestredcostvalid = %u, stabilized = %u\n", optimal, *bestredcostvalid, stabilized);
 
       /* update stabilization information and lower bound */
-
       if( pricetype->getType() == GCG_PRICETYPE_REDCOST )
       {
          SCIP_Real lowerboundcandidate;
@@ -3272,27 +3101,6 @@
             }
          }
       }
-      else if( pricetype->getType() == GCG_PRICETYPE_FARKAS && enablestab )
-      {
-         if( nfoundvars == 0 )
-         {
-            if( stabilized )
-            {
-               SCIPdebugMessage("enabling mispricing schedule\n");
-               stabilization->activateMispricingSchedule();
-               stabilization->updateAlphaMisprice();
-               SCIPinfoMessage(scip_, NULL, "enabling mispricing schedule: alpha = %f\n", stabilization->getFarkasAlpha());
-            }
-            else
-               stabilization->disablingMispricingSchedule();
-         }
-         else
-         {
-            if( stabilization->isInMispricingSchedule() )
-               stabilization->disablingMispricingSchedule();
-            SCIPinfoMessage(scip_, NULL, "pricing successfull\n");
-         }
-      }
 
       /* if no column has negative reduced cost, add columns to colpool or free them */
       if( nfoundvars == 0 )
@@ -3691,10 +3499,6 @@
    SCIP_CALL( SCIPsetIntParam(scip, "display/verblevel", origverblevel) );
 
    pricerdata->currnodenr = -1;
-<<<<<<< HEAD
-=======
-   pricerdata->eagerage = 0;
->>>>>>> b00c980a
    pricerdata->artificialused = FALSE;
 
    nmasterconss = GCGgetNMasterConss(origprob);
@@ -3717,8 +3521,6 @@
    SCIP_CALL( SCIPallocBlockMemoryArray(scip, &(pricerdata->redcostnodetimedist), pricerdata->npricingprobs) );
 
    SCIP_CALL( SCIPallocBlockMemoryArray(scip, &(pricerdata->realdualvalues), pricerdata->npricingprobs) );
-   SCIP_CALL( SCIPallocBlockMemoryArray(scip, &(pricerdata->farkasdualvalues), pricerdata->npricingprobs) );
-   SCIP_CALL( SCIPallocBlockMemoryArray(scip, &(pricerdata->redcostdualvalues), pricerdata->npricingprobs) );
 
    SCIP_CALL( SCIPallocMemoryArray(scip, &(pricerdata->nodetimehist), PRICER_STAT_ARRAYLEN_TIME) ); /*lint !e506*/
    SCIP_CALL( SCIPallocMemoryArray(scip, &(pricerdata->foundvarshist), PRICER_STAT_ARRAYLEN_VARS) ); /*lint !e506*/
@@ -3746,14 +3548,10 @@
          pricerdata->pricingprobs[i] = GCGgetPricingprob(origprob, i);
          pricerdata->npricingprobsnotnull++;
          SCIP_CALL( SCIPallocMemoryArray(scip, &(pricerdata->realdualvalues[i]), SCIPgetNVars(pricerdata->pricingprobs[i])) ); /*lint !e666 !e866*/
-         SCIP_CALL( SCIPallocMemoryArray(scip, &(pricerdata->farkasdualvalues[i]), SCIPgetNVars(pricerdata->pricingprobs[i])) ); /*lint !e666 !e866*/
-         SCIP_CALL( SCIPallocMemoryArray(scip, &(pricerdata->redcostdualvalues[i]), SCIPgetNVars(pricerdata->pricingprobs[i])) ); /*lint !e666 !e866*/
       }
       else
       {
          pricerdata->realdualvalues[i] = NULL;
-         pricerdata->farkasdualvalues[i] = NULL;
-         pricerdata->redcostdualvalues[i] = NULL;
          pricerdata->pricingprobs[i] = NULL;
       }
       pricerdata->npointsprob[i] = 0;
@@ -3762,8 +3560,6 @@
 
    /* alloc memory for arrays of reduced cost */
    SCIP_CALL( SCIPallocBlockMemoryArray(scip, &(pricerdata->dualsolconv), pricerdata->npricingprobs) );
-
-   SCIP_CALL( SCIPallocBlockMemoryArray(scip, &(pricerdata->redcostdualsolconv), pricerdata->npricingprobs) );
 
    /* alloc memory for solution values of variables in pricing problems */
    norigvars = SCIPgetNOrigVars(origprob);
@@ -3826,18 +3622,12 @@
 
    SCIP_CALL( solversInitsol() );
 
-<<<<<<< HEAD
-   if( pricerdata->farkasmaxobj )
-   {
-      pricerdata->maxobj = 0.0;
-=======
    /* if maxobj should be used, compute it */
    if( pricerdata->usemaxobj )
    {
       SCIP_Bool reliable;
       pricerdata->maxobj = 0.0;
       reliable = TRUE;
->>>>>>> b00c980a
       for( i = 0; i < SCIPgetNVars(origprob); ++i )
       {
          SCIP_VAR* var;
@@ -3850,24 +3640,6 @@
          ub = SCIPvarGetUbGlobal(var);
          lb = SCIPvarGetLbGlobal(var);
 
-<<<<<<< HEAD
-   //      if( !SCIPisPositive(origprob, obj) || !SCIPisPositive(origprob, ub) )
-   //         continue;
-
-         if( (SCIPisInfinity(origprob, ub) && SCIPisPositive(origprob, obj))
-          || (SCIPisInfinity(origprob, -lb) && SCIPisNegative(origprob, obj)) )
-         {
-            pricerdata->maxobj = SCIPinfinity(origprob);
-            break;
-         }
-
-         pricerdata->maxobj += MAX(ub * obj, lb * obj) - MIN(ub * obj, lb * obj);
-      }
-      if( SCIPisPositive(origprob, pricerdata->maxobj) )
-         pricerdata->farkasalpha = 1.0/pricerdata->maxobj;
-      else
-         pricerdata->farkasalpha = 1.0;
-=======
          /* check if influence of variable on objective is bounded */
          if( (SCIPisInfinity(origprob, ub) && SCIPisPositive(origprob, obj))
           || (SCIPisInfinity(origprob, -lb) && SCIPisNegative(origprob, obj)) )
@@ -3888,7 +3660,6 @@
       }
       else if( !reliable && !pricerdata->onlyreliablebigm )
          SCIPwarningMessage(scip, "Big M used for artificial variables not reliable. This might lead to wrong solutions.\n");
->>>>>>> b00c980a
    }
    else
       pricerdata->maxobj = SCIPinfinity(origprob);
@@ -3947,8 +3718,6 @@
 
 
    SCIPfreeBlockMemoryArray(scip, &(pricerdata->dualsolconv), pricerdata->npricingprobs);
-
-   SCIPfreeBlockMemoryArray(scip, &(pricerdata->redcostdualsolconv), pricerdata->npricingprobs);
 
    SCIPfreeMemoryArray(scip, &(pricerdata->solvals));
 
@@ -4000,12 +3769,8 @@
    for( i = 0; i < pricerdata->npricingprobs; ++i )
    {
       SCIPfreeMemoryArrayNull(scip, &(pricerdata->realdualvalues[i]));
-      SCIPfreeMemoryArrayNull(scip, &(pricerdata->farkasdualvalues[i]));
-      SCIPfreeMemoryArrayNull(scip, &(pricerdata->redcostdualvalues[i]));
    }
    SCIPfreeBlockMemoryArray(scip, &(pricerdata->realdualvalues), pricerdata->npricingprobs);
-   SCIPfreeBlockMemoryArray(scip, &(pricerdata->farkasdualvalues), pricerdata->npricingprobs);
-   SCIPfreeBlockMemoryArray(scip, &(pricerdata->redcostdualvalues), pricerdata->npricingprobs);
 
    return SCIP_OKAY;
 }
@@ -4090,53 +3855,6 @@
    return retcode;
 }
 
-<<<<<<< HEAD
-/** add artificial columns corresponding to trivial sols */
-SCIP_RETCODE ObjPricerGcg::addTrivialsols(
-   )
-{
-   int i;
-   int npricingprobs;
-
-   assert(pricerdata != NULL);
-   assert(pricerdata->pricedvars != NULL);
-
-   npricingprobs = GCGgetNPricingprobs(origprob);
-
-   for( i = 0; i < npricingprobs; ++i )
-   {
-      SCIP* pricingprob;
-      SCIP_SOL* trivialsol;
-      SCIP_Bool feasible;
-      SCIP_Bool added;
-
-      if( !GCGisPricingprobRelevant(origprob, i) )
-         continue;
-
-      pricingprob = GCGgetPricingprob(origprob, i);
-
-      SCIP_CALL( SCIPtransformProb(pricingprob) );
-
-      SCIP_CALL( SCIPcreateSol(pricingprob, &trivialsol, NULL) );
-
-      SCIP_CALL( SCIPtrySol(pricingprob, trivialsol, TRUE, TRUE, TRUE, TRUE, TRUE, &feasible) );
-
-      if( feasible )
-      {
-         SCIPinfoMessage(scip_, NULL, "Add trivial sol for pricing problem %d\n", i);
-         SCIP_CALL( createNewMasterVar(scip_, NULL, NULL, NULL, NULL, 0, FALSE, i, TRUE, &added, NULL) );
-      }
-
-      SCIPfreeSol(pricingprob, &trivialsol);
-
-      SCIP_CALL( SCIPfreeTransform(pricingprob) );
-   }
-
-   return SCIP_OKAY;
-}
-
-=======
->>>>>>> b00c980a
 /** add artificial vars */
 SCIP_RETCODE ObjPricerGcg::addArtificialVars(
    )
@@ -4156,28 +3874,17 @@
 
    nconvconss = GCGgetNPricingprobs(origprob);
 
-<<<<<<< HEAD
-   if( pricerdata->farkasmaxobj && SCIPisPositive(origprob, pricerdata->maxobj) )
-      bigm = pricerdata->maxobj;
-   else
-      bigm = 1.0/pricerdata->farkasalpha;
-=======
    /* if bigmartificial is negative, use maxobj */
    if( pricerdata->usemaxobj )
       bigm = pricerdata->maxobj;
    else
       bigm = pricerdata->bigmartificial;
->>>>>>> b00c980a
 
    for( i = 0; i < nmasterconss; ++i )
    {
       if( !SCIPisInfinity(scip_, -1.0*GCGconsGetLhs(scip_, masterconss[i]) ))
       {
-<<<<<<< HEAD
-         (void) SCIPsnprintf(varname, SCIP_MAXSTRLEN, "artificial_lhs_mcons_%d", i);
-=======
          (void) SCIPsnprintf(varname, SCIP_MAXSTRLEN, "art_lhs_%s", SCIPconsGetName(masterconss[i]));
->>>>>>> b00c980a
          SCIP_CALL( SCIPreallocMemoryArray(scip_, &(pricerdata->artificialvars), pricerdata->nartificialvars + 1 ) );
          SCIP_CALL( GCGcreateArtificialVar(scip_, &(pricerdata->artificialvars[pricerdata->nartificialvars]), varname, bigm) );
          SCIP_CALL( SCIPaddCoefLinear(scip_, masterconss[i], pricerdata->artificialvars[pricerdata->nartificialvars], 1.0) );
@@ -4187,11 +3894,7 @@
 
       if( !SCIPisInfinity(scip_, GCGconsGetRhs(scip_, masterconss[i]) ))
       {
-<<<<<<< HEAD
-         (void) SCIPsnprintf(varname, SCIP_MAXSTRLEN, "artificial_rhs_mcons_%d", i);
-=======
          (void) SCIPsnprintf(varname, SCIP_MAXSTRLEN, "art_rhs_%s", SCIPconsGetName(masterconss[i]));
->>>>>>> b00c980a
          SCIP_CALL( SCIPreallocMemoryArray(scip_, &(pricerdata->artificialvars), pricerdata->nartificialvars + 1 ) );
          SCIP_CALL( GCGcreateArtificialVar(scip_, &(pricerdata->artificialvars[pricerdata->nartificialvars]), varname, bigm) );
          SCIP_CALL( SCIPaddCoefLinear(scip_, masterconss[i], pricerdata->artificialvars[pricerdata->nartificialvars], -1.0) );
@@ -4211,11 +3914,7 @@
 
       if( !SCIPisInfinity(scip_, -1.0*GCGconsGetLhs(scip_, convcons) ))
       {
-<<<<<<< HEAD
-         (void) SCIPsnprintf(varname, SCIP_MAXSTRLEN, "artificial_lhs_convcons_%d", i);
-=======
          (void) SCIPsnprintf(varname, SCIP_MAXSTRLEN, "art_lhs_%s", SCIPconsGetName(convcons));
->>>>>>> b00c980a
          SCIP_CALL( SCIPreallocMemoryArray(scip_, &(pricerdata->artificialvars), pricerdata->nartificialvars + 1 ) );
          SCIP_CALL( GCGcreateArtificialVar(scip_, &(pricerdata->artificialvars[pricerdata->nartificialvars]), varname, bigm) );
          SCIP_CALL( SCIPaddCoefLinear(scip_, convcons, pricerdata->artificialvars[pricerdata->nartificialvars], 1.0) );
@@ -4225,11 +3924,7 @@
 
       if( !SCIPisInfinity(scip_, GCGconsGetRhs(scip_, convcons) ))
       {
-<<<<<<< HEAD
-         (void) SCIPsnprintf(varname, SCIP_MAXSTRLEN, "artificial_rhs_convcons_%d", i);
-=======
          (void) SCIPsnprintf(varname, SCIP_MAXSTRLEN, "art_rhs_%s", SCIPconsGetName(convcons));
->>>>>>> b00c980a
          SCIP_CALL( SCIPreallocMemoryArray(scip_, &(pricerdata->artificialvars), pricerdata->nartificialvars + 1) );
          SCIP_CALL( GCGcreateArtificialVar(scip_, &(pricerdata->artificialvars[pricerdata->nartificialvars]), varname, bigm) );
          SCIP_CALL( SCIPaddCoefLinear(scip_, convcons, pricerdata->artificialvars[pricerdata->nartificialvars], -1.0) );
@@ -4272,13 +3967,6 @@
 
    *result = SCIP_SUCCESS;
 
-   /** add trivial solutions if possible */
-   if( pricerdata->addtrivialsols && farkaspricing->getCalls() == 0 )
-   {
-      SCIPverbMessage(scip, SCIP_VERBLEVEL_NORMAL, NULL, "Try to add master variables corresponding to trivial pricing solutions.\n");
-      SCIP_CALL( addTrivialsols() );
-   }
-
    /* Add already known solutions for the original problem to the master variable space */
    /** @todo This is just a workaround around SCIP stages! */
    if( farkaspricing->getCalls() == 0 )
@@ -4305,19 +3993,11 @@
 
    if( pricerdata->useartificialvars && farkaspricing->getCalls() == 0 )
    {
-<<<<<<< HEAD
-      SCIPverbMessage(scip, SCIP_VERBLEVEL_NORMAL, NULL, "Add artificial variables. This is only an experimental feature\n");
-=======
       SCIPverbMessage(scip, SCIP_VERBLEVEL_NORMAL, NULL, "Add artificial variables ensuring the restricted master problem is feasible.\n");
->>>>>>> b00c980a
       SCIP_CALL( addArtificialVars() );
       farkaspricing->incCalls();
       return SCIP_OKAY;
    }
-<<<<<<< HEAD
-   stabilization->activateFarkas();
-=======
->>>>>>> b00c980a
 
    GCGpricestoreStartFarkas(pricestore);
    if( pricerdata->usecolpool )
@@ -4327,7 +4007,6 @@
    retcode = priceNewVariables(farkaspricing, result, NULL);
    SCIP_CALL( farkaspricing->stopClock() );
 
-   stabilization->disablingFarkas();
 #ifdef SCIP_STATISTIC
    pricerdata->rootfarkastime =  SCIPgetSolvingTime(scip_);
 #endif
@@ -4365,7 +4044,7 @@
                      (GCGgetNPricingprobs(origprob) == GCGgetNRelPricingprobs(origprob) && pricerdata->hybridascentnoagg);
 
 
-   stabilization = new Stabilization(scip_, reducedcostpricing, usehybridascent, pricerdata->farkasalpha);
+   stabilization = new Stabilization(scip_, reducedcostpricing, usehybridascent);
 }
 
 SCIP_RETCODE ObjPricerGcg::createColpool()
@@ -4411,8 +4090,6 @@
    pricerdata->nodetimehist = NULL;
    pricerdata->foundvarshist = NULL;
    pricerdata->realdualvalues = NULL;
-   pricerdata->farkasdualvalues = NULL;
-   pricerdata->redcostdualvalues = NULL;
 
    pricer = new ObjPricerGcg(scip, origprob, PRICER_NAME, PRICER_DESC, PRICER_PRIORITY, PRICER_DELAY, pricerdata);
    /* include variable pricer */
@@ -4453,18 +4130,6 @@
          "should stabilization be performed?",
          &pricerdata->stabilization, FALSE, DEFAULT_STABILIZATION, NULL, NULL) );
 
-   SCIP_CALL( SCIPaddBoolParam(origprob, "pricing/masterpricer/farkas/stabilization",
-         "should stabilization in Farkas be performed?",
-         &pricerdata->farkasstab, FALSE, DEFAULT_FARKASSTAB, NULL, NULL) );
-
-   SCIP_CALL( SCIPaddRealParam(origprob, "pricing/masterpricer/farkas/alpha",
-         "alpha value for Farkas stabilization",
-         &pricerdata->farkasalpha, FALSE, DEFAULT_FARKASALPHA, 0.0, 1.0, NULL, NULL) );
-
-   SCIP_CALL( SCIPaddBoolParam(origprob, "pricing/masterpricer/farkas/maxobjbound",
-         "should maxobj bound be used for Farkas stabilization?",
-         &pricerdata->farkasmaxobj, FALSE, DEFAULT_FARKASMAXOBJ, NULL, NULL) );
-
    SCIP_CALL( SCIPaddBoolParam(origprob, "pricing/masterpricer/usecolpool",
          "should the colpool be checked for negative redcost cols before solving the pricing problems?",
          &pricerdata->usecolpool, FALSE, DEFAULT_USECOLPOOL, NULL, NULL) );
@@ -4477,19 +4142,6 @@
          "should hybridization of smoothing with an ascent method be enabled if pricing problems cannot be aggregation?",
          &pricerdata->hybridascentnoagg, FALSE, DEFAULT_HYBRIDASCENT_NOAGG, NULL, NULL) );
 
-<<<<<<< HEAD
-   SCIP_CALL( SCIPaddBoolParam(origprob, "pricing/masterpricer/farkas/useartificialvars",
-         "should artificial variables be used to make the RMP feasible (instead of applying Farkas pricing)?",
-         &pricerdata->useartificialvars, FALSE, DEFAULT_USEARTIFICIALVARS, NULL, NULL) );
-
-   SCIP_CALL( SCIPaddBoolParam(origprob, "pricing/masterpricer/farkas/addtrivialsols",
-         "should the master variables corresponding to trivial pricing solutions be added in the first Farkas pricing?",
-         &pricerdata->addtrivialsols, FALSE, DEFAULT_FARKASTRIVIALSOLS, NULL, NULL) );
-
-   SCIP_CALL( SCIPaddBoolParam(origprob, "pricing/masterpricer/farkas/filldualfarkas",
-         "should the dual farkas values that are zero be shifted?",
-         &pricerdata->filldualfarkas, FALSE, DEFAULT_FARKASFILLDUAL, NULL, NULL) );
-=======
    SCIP_CALL( SCIPaddBoolParam(origprob, "pricing/masterpricer/useartificialvars",
          "should artificial variables be used to make the RMP feasible (instead of applying Farkas pricing)?",
          &pricerdata->useartificialvars, FALSE, DEFAULT_USEARTIFICIALVARS, NULL, NULL) );
@@ -4509,7 +4161,6 @@
    SCIP_CALL( SCIPaddRealParam(origprob, "pricing/masterpricer/bigmartificial",
          "value for for big M objective of artificial variables (negative if max obj should be used)",
          &pricerdata->bigmartificial, FALSE, DEFAULT_BIGMARTIFICIAL, 0.0, SCIPinfinity(origprob), NULL, NULL) );
->>>>>>> b00c980a
 
    SCIP_CALL( SCIPsetIntParam(scip, "lp/disablecutoff", DEFAULT_DISABLECUTOFF) );
 
