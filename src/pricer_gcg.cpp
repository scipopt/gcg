--- conflicted
+++ resolved
@@ -682,10 +682,7 @@
    return SCIP_OKAY;
 }
 
-<<<<<<< HEAD
 #if 0
-=======
-
 /** set all pricing problem limits */
 SCIP_RETCODE ObjPricerGcg::setPricingProblemLimits(
    int                   prob,               /**< index of the pricing problem */
@@ -717,7 +714,6 @@
    return SCIP_OKAY;
 }
 
->>>>>>> 8b4f62ec
 /** solves a specific pricing problem
  * @todo simplify
  * @note This method has to be threadsafe!
@@ -2380,28 +2376,16 @@
 
       if( !SCIPisDualfeasNegative(scip, redcost) )
       {
-<<<<<<< HEAD
          SCIPdebugMessage("    var with redcost %g (dualsol=%g, ray=%u) was not added\n", redcost, pricerdata->dualsolconv[prob], isray);
-=======
-         SCIPdebugMessage("var with redcost %g (dualsol=%g, ray=%ud) was not added\n", redcost, pricerdata->dualsolconv[prob], isray);
->>>>>>> 8b4f62ec
          *added = FALSE;
 
          return SCIP_OKAY;
       }
-<<<<<<< HEAD
       SCIPdebugMessage("    found var with redcost %g (dualsol=%g, ray=%u)\n", redcost, pricerdata->dualsolconv[prob], isray);
    }
    else
    {
       SCIPdebugMessage("    force var (dualsol=%g, ray=%u)\n", pricerdata->dualsolconv[prob], isray);
-=======
-      SCIPdebugMessage("found var with redcost %g (dualsol=%g, ray=%ud)\n", redcost, pricerdata->dualsolconv[prob], isray);
-   }
-   else
-   {
-      SCIPdebugMessage("force var (dualsol=%g, ray=%ud)\n", pricerdata->dualsolconv[prob], isray);
->>>>>>> 8b4f62ec
    }
 
    *added = TRUE;
@@ -2720,17 +2704,7 @@
 
       if( SCIPgetStage(GCGpricingjobGetPricingscip(pricingjob)) > SCIP_STAGE_SOLVING )
       {
-<<<<<<< HEAD
          SCIP_CALL( SCIPfreeTransform(GCGpricingjobGetPricingscip(pricingjob)) );
-=======
-         /* todo: add columns to column pool */
-         for( int j = 0; j < *ncols; ++j )
-         {
-            GCGfreeGcgCol(&cols[j]);
-         }
-         *ncols = 0;
-         SCIP_CALL( SCIPfreeTransform(pricerdata->pricingprobs[prob]) );
->>>>>>> 8b4f62ec
       }
 
       SCIPdebugMessage("Applying bound change of depth %d\n", -i);
@@ -3136,22 +3110,8 @@
          SCIPdebugMessage("  -> status: %d\n", status);
          SCIPdebugMessage("  -> problowerbound: %.4g\n", problowerbound);
 
-<<<<<<< HEAD
          /* update pricing problem results, store columns */
          pricingcontroller->updatePricingprob(pricingprob, status, problowerbound, GCGpricestoreGetNEfficaciousCols(pricestore) - oldnimpcols);
-=======
-            if(!SCIPisInfinity(scip_, -pricinglowerbound) && !SCIPisInfinity(scip_, -beststabobj) )
-            {
-               #pragma omp atomic
-               beststabobj += GCGgetNIdenticalBlocks(origprob, prob) * pricinglowerbound;
-            }
-            else
-            {
-               #pragma omp atomic
-               beststabobj = -SCIPinfinity(scip_);
-            }
-
->>>>>>> 8b4f62ec
 
          /* update solving statistics, needed for checking the abortion criterion */
          #pragma omp ordered
