/* * * * * * * * * * * * * * * * * * * * * * * * * * * * * * * * * * * * * * */
/*                                                                           */
/*                  This file is part of the program                         */
/*          GCG --- Generic Column Generation                                */
/*                  a Dantzig-Wolfe decomposition based extension            */
/*                  of the branch-cut-and-price framework                    */
/*         SCIP --- Solving Constraint Integer Programs                      */
/*                                                                           */
/* Copyright (C) 2010-2017 Operations Research, RWTH Aachen University       */
/*                         Zuse Institute Berlin (ZIB)                       */
/*                                                                           */
/* This program is free software; you can redistribute it and/or             */
/* modify it under the terms of the GNU Lesser General Public License        */
/* as published by the Free Software Foundation; either version 3            */
/* of the License, or (at your option) any later version.                    */
/*                                                                           */
/* This program is distributed in the hope that it will be useful,           */
/* but WITHOUT ANY WARRANTY; without even the implied warranty of            */
/* MERCHANTABILITY or FITNESS FOR A PARTICULAR PURPOSE.  See the             */
/* GNU Lesser General Public License for more details.                       */
/*                                                                           */
/* You should have received a copy of the GNU Lesser General Public License  */
/* along with this program; if not, write to the Free Software               */
/* Foundation, Inc., 51 Franklin St, Fifth Floor, Boston, MA 02110-1301, USA.*/
/*                                                                           */
/* * * * * * * * * * * * * * * * * * * * * * * * * * * * * * * * * * * * * * */

/**@file   pricer_gcg.cpp
 * @brief  pricer for generic column generation
 * @author Gerald Gamrath
 * @author Martin Bergner
 * @author Alexander Gross
 * @author Christian Puchert
 * @author Michael Bastubbe
 * @author Jonas Witt
 */

/*---+----1----+----2----+----3----+----4----+----5----+----6----+----7----+----8----+----9----+----0----+----1----+----2*/
/* #define SCIP_DEBUG */
#include <cassert>
#include <cstring>

/*lint -e64 disable useless and wrong lint warning */

#ifdef __INTEL_COMPILER
#ifndef _OPENMP
#pragma warning disable 3180  /* disable wrong and useless omp warnings */
#endif
#endif
#include "scip/scip.h"
#include "gcg.h"

#include "scip/cons_linear.h"
#include "scip/cons_knapsack.h"

#include "pricer_gcg.h"
#include "objpricer_gcg.h"
#include "sepa_master.h"
#include "sepa_basis.h"

#include "relax_gcg.h"
#include "struct_solver.h"
#include "scip_misc.h"
#include "pub_gcgvar.h"
#include "pub_gcgcol.h"
#include "cons_masterbranch.h"
#include "objscip/objscip.h"
#include "objpricer_gcg.h"
#include "class_pricingtype.h"
#include "class_stabilization.h"
#include "branch_generic.h"
#include "event_display.h"

#ifdef _OPENMP
#include <omp.h>
#endif

using namespace scip;

#define PRICER_NAME            "gcg"
#define PRICER_DESC            "pricer for gcg"
#define PRICER_PRIORITY        5000000
#define PRICER_DELAY           TRUE     /* only call pricer if all problem variables have non-negative reduced costs */

#define DEFAULT_MAXSOLSPROB              INT_MAX    /**< maximal number of solution per pricing problem*/
#define DEFAULT_USEHEURPRICING           FALSE      /**< should heuristic pricing be used */
#define DEFAULT_ABORTPRICINGINT          TRUE       /**< should the pricing be aborted when integral */
#define DEFAULT_ABORTPRICINGGAP          0.00       /**< gap between dual bound and RMP objective at which pricing is aborted */
#define DEFAULT_SUCCESSFULMIPSREL        1.0        /**< factor of successful mips to be solved */
#define DEFAULT_DISPINFOS                FALSE      /**< should additional information be displayed */
#define DEFAULT_DISABLECUTOFF            2          /**< should the cutoffbound be applied in master LP solving? (0: on, 1:off, 2:auto) */
#define DEFAULT_SORTING                  2          /**< default sorting method for pricing mips
                                                     *    0 :   order of pricing problems
                                                     *    1 :   according to dual solution of convexity constraint
                                                     *    2 :   according to reliability from previous round)
                                                     */
#define DEFAULT_THREADS                  0          /**< number of threads (0 is OpenMP default) */
#define DEFAULT_STABILIZATION            TRUE       /**< should stabilization be used */
#define DEFAULT_HYBRIDASCENT             TRUE       /**< should hybridization of smoothing with an ascent method be enabled */
#define DEFAULT_EAGERFREQ                10         /**< frequency at which all pricingproblems should be solved (0 to disable) */
#define DEFAULT_COLPOOL_AGELIMIT         10         /**< maximum age of columns in column pool */
#define DEFAULT_COLPOOL_COLPOOLSIZE      10         /**< actual size of colpool is maxvarsround * npricingprobsnotnull * colpoolsize */

#define EVENTHDLR_NAME         "probdatavardeleted"
#define EVENTHDLR_DESC         "event handler for variable deleted event"

/** small macro to simplify printing pricer information */
#define GCGpricerPrintInfo(scip, pricerdata, ...) do { \
   if( pricerdata->dispinfos ) { \
      SCIPverbMessage(scip, SCIP_VERBLEVEL_NORMAL, NULL, __VA_ARGS__);\
   } else {\
      SCIPdebugMessage(__VA_ARGS__); \
   }\
   }while( FALSE )

#define PRICER_STAT_ARRAYLEN_TIME 1024                /**< length of the array for Time histogram representation */
#define PRICER_STAT_BUCKETSIZE_TIME 10                /**< size of the buckets for Time histogram representation */
#define PRICER_STAT_ARRAYLEN_VARS 1024                /**< length of the array for foundVars histogram representation */
#define PRICER_STAT_BUCKETSIZE_VARS 1                 /**< size of the buckets for foundVars histogram representation */

/*
 * Data structures
 */

/** variable pricer data */
struct SCIP_PricerData
{
   int                   npricingprobs;      /**< number of pricing problems */
   SCIP**                pricingprobs;       /**< pointers to the pricing problems */
   SCIP_Real*            dualsolconv;        /**< array of dual solutions for the convexity constraints */
   SCIP_Real*            solvals;            /**< solution values of variables in the pricing problems */
   int*                  npointsprob;        /**< number of variables representing points created by the pricing probs */
   int*                  nraysprob;          /**< number of variables representing rays created by the pricing probs */
   SCIP_Longint          currnodenr;         /**< current node number in the masterproblem*/
   SCIP_HASHMAP*         mapcons2idx;        /**< hashmap mapping constraints to their index in the conss array */
   SCIP_Real*            score;              /**< score of the pricing problem problems */
   int*                  permu;              /**< current permutation of the pricing problems */
   int                   npricingprobsnotnull; /**< number of non-Null pricing problems*/

   SCIP_VAR**            pricedvars;         /**< array of all priced variables */
   int                   npricedvars;        /**< number of priced variables */
   int                   maxpricedvars;      /**< maximal number of priced variables */

   SCIP_Real**           realdualvalues;     /**< real dual values for pricing variables */

   /** variables used for statistics */
   SCIP_CLOCK*           freeclock;          /**< time for freeing pricing problems */
   SCIP_CLOCK*           transformclock;     /**< time for transforming pricing problems */
   int                   solvedsubmipsoptimal; /**< number of optimal pricing runs */
   int                   solvedsubmipsheur;  /**< number of heuristical pricing runs*/
   int                   calls;              /**< number of total pricing calls */
   SCIP_Longint          pricingiters;       /**< sum of all pricing simplex iterations */

   /* solver data */
   GCG_SOLVER**          solvers;            /**< pricing solvers array */
   int                   nsolvers;           /**< number of pricing solvers */

   /* event handler */
   SCIP_EVENTHDLR*       eventhdlr;          /**< event handler */

   /** parameter values */
   SCIP_VARTYPE          vartype;            /**< vartype of created master variables */
   int                   maxsolsprob;        /**< maximal number of solutions per pricing problem */
   int                   nroundsredcost;     /**< number of reduced cost rounds */
   int                   sorting;            /**< how should pricing problems be sorted */
   SCIP_Bool             useheurpricing;     /**< should heuristic pricing be used? */
   SCIP_Bool             abortpricingint;    /**< should the pricing be aborted on integral solutions? */
   SCIP_Bool             dispinfos;          /**< should pricing information be displayed? */
   int                   disablecutoff;      /**< should the cutoffbound be applied in master LP solving (0: on, 1:off, 2:auto)? */
   SCIP_Real             successfulmipsrel;  /**< Factor of successful MIPs solved until pricing be aborted */
   SCIP_Real             abortpricinggap;    /**< gap between dual bound and RMP objective at which pricing is aborted */
   SCIP_Bool             stabilization;      /**< should stabilization be used */
   SCIP_Bool             hybridascent;       /**< should hybridization of smoothing with an ascent method be enabled */
   int                   colpoolsize;        /**< actual size of colpool is maxvarsround * npricingprobsnotnull * colpoolsize */
   int                   colpoolagelimit;    /**< agelimit of columns in colpool */
   int                   eagerfreq;          /**< frequency at which all pricingproblems should be solved */

   /** statistics */
   int                   oldvars;            /**< Vars of last pricing iteration */
   int*                  farkascallsdist;    /**< Calls of each farkas pricing problem */
   int*                  farkasfoundvars;    /**< Found vars of each farkas pricing problem */
   double*               farkasnodetimedist; /**< Time spend in each farkas pricing problem */

   int*                  redcostcallsdist;   /**< Calls of each redcost pricing problem */
   int*                  redcostfoundvars;   /**< Found vars of each redcost pricing problem */
   double*               redcostnodetimedist; /**< Time spend in each redcost pricing problem */

   int*                  nodetimehist;       /**< Histogram of nodetime distribution */
   int*                  foundvarshist;      /**< Histogram of foundvars distribution */

   double                rootnodedegeneracy; /**< degeneracy of the root node */
   double                avgrootnodedegeneracy; /**< average degeneray of all nodes */
   int                   ndegeneracycalcs;   /**< number of observations */

   int                   eagerage;           /**< iterations since last eager iteration */

#ifdef SCIP_STATISTIC
   int                   nrootbounds;        /**< number of stored bounds */
   SCIP_Real*            rootpbs;            /**< array of primal bounds for the root LP, one bound for each pricing call */
   SCIP_Real*            rootdbs;            /**< array of dual bounds for the root LP, one bound for each pricing call */
   SCIP_Real*            roottimes;          /**< array of times spent for root LP */
   SCIP_Real*            rootdualdiffs;      /**< array of differences to last dual solution */
   int                   maxrootbounds;      /**< maximal number of bounds */
   SCIP_Real             rootfarkastime;     /**< time of last Farkas call */
   SCIP_Real             dualdiff;           /**< difference to last dual solution */
   int                   dualdiffround;      /**< value of nrootbounds when difference to last dual solution was computed */
   SCIP_SOL*             rootlpsol;          /**< optimal root LP solution */
   SCIP_Real***          dualvalues;         /**< array of dual values for pricing variables for each root redcost call*/
   SCIP_Real**           dualsolconvs;       /**< array of dual solutions for the convexity constraints for each root redcost call*/
#endif
};


int ObjPricerGcg::threads;

/** information method for a parameter change of disablecutoff */
static
SCIP_DECL_PARAMCHGD(paramChgdDisablecutoff)
{  /*lint --e{715}*/
   SCIP* masterprob;
   int newval;

   masterprob = GCGgetMasterprob(scip);
   newval = SCIPparamGetInt(param);

   SCIP_CALL( SCIPsetIntParam(masterprob, "lp/disablecutoff", newval) );

   return SCIP_OKAY;
}


/*
 * Callback methods of event handler
 */

/** destructor of event handler to free user data (called when SCIP is exiting) */
#define eventFreeVardeleted NULL

/** initialization method of event handler (called after problem was transformed) */
#define eventInitVardeleted NULL

/** deinitialization method of event handler (called before transformed problem is freed) */
#define eventExitVardeleted NULL

/** solving process initialization method of event handler (called when branch and bound process is about to begin) */
#define eventInitsolVardeleted NULL

/** solving process deinitialization method of event handler (called before branch and bound process data is freed) */
#define eventExitsolVardeleted NULL

/** frees specific event data */
#define eventDeleteVardeleted NULL

/** execution method of event handler */
static
SCIP_DECL_EVENTEXEC(eventExecVardeleted)
{  /*lint --e{715}*/
   SCIP_VAR* var;
   ObjPricerGcg* pricer;
   SCIP_PRICERDATA* pricerdata;
   SCIP_VAR** origvars;
   int i;

   pricer = static_cast<ObjPricerGcg*>(SCIPfindObjPricer(scip, PRICER_NAME));
   assert(pricer != NULL);

   pricerdata = pricer->getPricerdata();
   assert(pricerdata != NULL);

   assert(SCIPeventGetType(event) == SCIP_EVENTTYPE_VARDELETED);
   var = SCIPeventGetVar(event);
   assert(var != NULL);

   SCIPdebugMessage("remove master variable %s from pricerdata and corresponding original variables\n", SCIPvarGetName(var));

   assert(GCGvarIsMaster(var));
   origvars = GCGmasterVarGetOrigvars(var);
   assert(origvars != NULL);

   /* remove master variable from corresponding pricing original variables */
   for( i = 0; i < GCGmasterVarGetNOrigvars(var); ++i )
   {
      SCIP_CALL( GCGoriginalVarRemoveMasterVar(scip, origvars[i], var) );
   }

   /* remove variable from array of stored priced variables */
   for( i = 0; i < pricerdata->npricedvars; ++i )
   {
      if( pricerdata->pricedvars[i] == var )
      {
         /* drop vardeleted event on variable */
         SCIP_CALL( SCIPdropVarEvent(scip, pricerdata->pricedvars[i], SCIP_EVENTTYPE_VARDELETED, pricerdata->eventhdlr, NULL, -1) );

         SCIP_CALL( SCIPreleaseVar(scip, &(pricerdata->pricedvars[i])) );
         (pricerdata->npricedvars)--;
         pricerdata->pricedvars[i] = pricerdata->pricedvars[pricerdata->npricedvars];
         (pricerdata->oldvars)--;
         break;
      }
   }
   assert(i <= pricerdata->npricedvars);
#ifndef NDEBUG
   for( ; i < pricerdata->npricedvars; ++i )
   {
      assert(pricerdata->pricedvars[i] != var);
   }
#endif

   return SCIP_OKAY;
}


/*
 * Local methods
 */

/** return TRUE or FALSE whether the master LP is solved to optimality */
SCIP_Bool ObjPricerGcg::isMasterLPOptimal() const
{
   assert(GCGisMaster(scip_));

   return SCIPgetLPSolstat(scip_) == SCIP_LPSOLSTAT_OPTIMAL;
}


/** return TRUE or FALSE whether pricing problem has been solved to optimality */
SCIP_Bool  ObjPricerGcg::isPricingOptimal(
   SCIP*                 scip,               /**< SCIP data structure */
   SCIP_STATUS           status              /**< status of problem */
   ) const
{
   assert(scip != NULL);
   assert(!GCGisMaster(scip) && !GCGisOriginal(scip));

   return status == SCIP_STATUS_OPTIMAL;
}

/** ensures size of pricedvars array */
SCIP_RETCODE ObjPricerGcg::ensureSizePricedvars(
   int                   size                /**< needed size */
   )
{
   assert(pricerdata != NULL);
   assert(pricerdata->pricedvars != NULL);

   if( pricerdata->maxpricedvars < size )
   {
      int oldsize = pricerdata->maxpricedvars;
      pricerdata->maxpricedvars = SCIPcalcMemGrowSize(scip_, size);
      SCIP_CALL( SCIPreallocBlockMemoryArray(scip_, &(pricerdata->pricedvars), oldsize, pricerdata->maxpricedvars) );
   }
   assert(pricerdata->maxpricedvars >= size);

   return SCIP_OKAY;
}


/** ensures size of solvers array */
SCIP_RETCODE ObjPricerGcg::ensureSizeSolvers()
{
   assert(pricerdata != NULL);
   assert((pricerdata->solvers == NULL) == (pricerdata->nsolvers == 0));

   if( pricerdata->nsolvers == 0 )
   {
      SCIP_CALL( SCIPallocMemoryArray(scip_, &(pricerdata->solvers), 1) ); /*lint !e506*/
   }
   else
   {
      SCIP_CALL( SCIPreallocMemoryArray(scip_, &(pricerdata->solvers), (size_t)pricerdata->nsolvers+1) );
   }

   return SCIP_OKAY;
}

#ifdef SCIP_STATISTIC
/** ensures size of root bounds arrays */
SCIP_RETCODE ObjPricerGcg::ensureSizeRootBounds(
   int                   size                /**< needed size */
   )
{
   assert(pricerdata != NULL);
   assert(pricerdata->rootdbs != NULL);
   assert(pricerdata->rootpbs != NULL);
   assert(pricerdata->roottimes != NULL);
   assert(pricerdata->rootdualdiffs != NULL);
   assert(pricerdata->dualvalues != NULL);
   assert(pricerdata->dualsolconvs != NULL);

   if( pricerdata->maxrootbounds < size )
   {
      int oldsize = pricerdata->maxrootbounds;
      pricerdata->maxrootbounds = SCIPcalcMemGrowSize(scip_, size);
      SCIP_CALL( SCIPreallocBlockMemoryArray(scip_, &(pricerdata->rootpbs), oldsize, pricerdata->maxrootbounds) );
      SCIP_CALL( SCIPreallocBlockMemoryArray(scip_, &(pricerdata->rootdbs), oldsize, pricerdata->maxrootbounds) );
      SCIP_CALL( SCIPreallocBlockMemoryArray(scip_, &(pricerdata->roottimes), oldsize, pricerdata->maxrootbounds) );
      SCIP_CALL( SCIPreallocBlockMemoryArray(scip_, &(pricerdata->rootdualdiffs), oldsize, pricerdata->maxrootbounds) );
      SCIP_CALL( SCIPreallocBlockMemoryArray(scip_, &(pricerdata->dualvalues), oldsize, pricerdata->maxrootbounds) );
      SCIP_CALL( SCIPreallocBlockMemoryArray(scip_, &(pricerdata->dualsolconvs), oldsize, pricerdata->maxrootbounds) );
   }
   assert(pricerdata->maxrootbounds >= size);

   return SCIP_OKAY;
}
#endif

#ifdef SCIP_STATISTIC
/** gets the NodeTimeDistribution in the form of a histogram */
static
void GCGpricerGetNodeTimeHistogram(
   SCIP_PRICERDATA*      pricerdata,         /**< pricerdata data structure */
   SCIP_Real             time                /**< time the pricingproblem needed */
   )
{
   int i;
   assert(pricerdata != NULL);
   /* 1000* because mapping milliseconds on the index i */
   i = 1000*time/PRICER_STAT_BUCKETSIZE_TIME; /*lint !e524 */

   if( i >= PRICER_STAT_ARRAYLEN_TIME )
   {
      i = PRICER_STAT_ARRAYLEN_TIME-1;
   }

   assert(i < PRICER_STAT_ARRAYLEN_TIME);
   assert(i >= 0);
   pricerdata->nodetimehist[i]++;

}


/** gets the FoundVarsDistribution in form of a histogram */
static
void GCGpricerGetFoundVarsHistogram(
   SCIP_PRICERDATA*      pricerdata,         /**< pricerdata data structure */
   int                   foundvars           /**< foundVars in pricingproblem */
   )
{
   int i;
   assert(pricerdata != NULL);
   i = foundvars/PRICER_STAT_BUCKETSIZE_VARS;
   if( i >= PRICER_STAT_ARRAYLEN_VARS )
   {
      i = PRICER_STAT_ARRAYLEN_VARS-1;
   }

   assert(i < PRICER_STAT_ARRAYLEN_VARS);
   assert(i >= 0);
   pricerdata->foundvarshist[i]++;

}


/** gets the statistics of the pricingprobs like calls, foundvars and time */
static
void GCGpricerCollectStatistic(
   SCIP_PRICERDATA*      pricerdata,         /**< pricerdata data structure */
   GCG_PRICETYPE         type,               /**< type of pricing: optimal or heuristic */
   int                   probindex,          /**< index of the pricingproblem */
   SCIP_Real             time                /**< time the pricingproblem needed */
   )
{
   int foundvars;
   assert(pricerdata != NULL);
   foundvars = pricerdata->npricedvars - pricerdata->oldvars;

   if( type == GCG_PRICETYPE_FARKAS )
   {

      pricerdata->farkascallsdist[probindex]++; /*Calls*/
      pricerdata->farkasfoundvars[probindex] += foundvars;
      pricerdata->farkasnodetimedist[probindex] += time;   /*Time*/

   }
   else if( type == GCG_PRICETYPE_REDCOST )
   {

      pricerdata->redcostcallsdist[probindex]++;
      pricerdata->redcostfoundvars[probindex] += foundvars;
      pricerdata->redcostnodetimedist[probindex] += time;

   }

   GCGpricerGetNodeTimeHistogram(pricerdata, time);
   GCGpricerGetFoundVarsHistogram(pricerdata, foundvars);

   pricerdata->oldvars = pricerdata->npricedvars;
}
#endif

/** frees all solvers */
SCIP_RETCODE ObjPricerGcg::solversFree()
{
   int i;
   assert(pricerdata != NULL);
   assert((pricerdata->solvers == NULL) == (pricerdata->nsolvers == 0));
   assert(pricerdata->nsolvers > 0);

   for( i = 0; i < pricerdata->nsolvers; i++ )
   {
      if( pricerdata->solvers[i]->solverfree != NULL )
      {
         SCIP_CALL( pricerdata->solvers[i]->solverfree(scip_, pricerdata->solvers[i]) );
      }

      BMSfreeMemoryArray(&pricerdata->solvers[i]->name);
      BMSfreeMemoryArray(&pricerdata->solvers[i]->description);

      SCIP_CALL( SCIPfreeClock(scip_, &(pricerdata->solvers[i]->optfarkasclock)) );
      SCIP_CALL( SCIPfreeClock(scip_, &(pricerdata->solvers[i]->optredcostclock)) );
      SCIP_CALL( SCIPfreeClock(scip_, &(pricerdata->solvers[i]->heurfarkasclock)) );
      SCIP_CALL( SCIPfreeClock(scip_, &(pricerdata->solvers[i]->heurredcostclock)) );

      SCIPfreeMemory(scip, &(pricerdata->solvers[i]));
   }

   return SCIP_OKAY;
}

/** calls the init method on all solvers */
SCIP_RETCODE ObjPricerGcg::solversInit()
{
   int i;
   assert(pricerdata != NULL);
   assert((pricerdata->solvers == NULL) == (pricerdata->nsolvers == 0));
   assert(pricerdata->nsolvers > 0);

   for( i = 0; i < pricerdata->nsolvers; i++ )
   {
      if( pricerdata->solvers[i]->solverinit != NULL )
      {
         SCIP_CALL( pricerdata->solvers[i]->solverinit(scip_, pricerdata->solvers[i]) );
      }
   }

   return SCIP_OKAY;
}

/** calls the exit method on all solvers */
SCIP_RETCODE ObjPricerGcg::solversExit()
{
   int i;
   assert(pricerdata != NULL);
   assert((pricerdata->solvers == NULL) == (pricerdata->nsolvers == 0));
   assert(pricerdata->nsolvers > 0);

   for( i = 0; i < pricerdata->nsolvers; i++ )
   {
      if( pricerdata->solvers[i]->solverexit != NULL )
      {
         SCIP_CALL( pricerdata->solvers[i]->solverexit(scip_, pricerdata->solvers[i]) );
      }
   }

   return SCIP_OKAY;
}

/** calls the initsol method on all solvers */
SCIP_RETCODE ObjPricerGcg::solversInitsol()
{
   int i;
   assert(pricerdata != NULL);
   if( pricerdata->npricingprobs == 0 )
      return SCIP_OKAY;

   assert((pricerdata->solvers == NULL) == (pricerdata->nsolvers == 0));
   assert(pricerdata->nsolvers > 0);

   for( i = 0; i < pricerdata->nsolvers; i++ )
   {
      if( pricerdata->solvers[i]->solverinitsol != NULL )
      {
         SCIP_CALL( pricerdata->solvers[i]->solverinitsol(scip_, pricerdata->solvers[i]) );
      }
   }

   return SCIP_OKAY;
}

/** calls the exitsol method of all solvers */
SCIP_RETCODE ObjPricerGcg::solversExitsol()
{
   int i;
   assert(pricerdata != NULL);
   assert((pricerdata->solvers == NULL) == (pricerdata->nsolvers == 0));
   assert(pricerdata->nsolvers > 0);

   if( pricerdata->npricingprobs == 0 )
      return SCIP_OKAY;

   for( i = 0; i < pricerdata->nsolvers; i++ )
   {
      if( pricerdata->solvers[i]->solverexitsol != NULL )
      {
         SCIP_CALL( pricerdata->solvers[i]->solverexitsol(scip_, pricerdata->solvers[i]) );
      }
   }

   return SCIP_OKAY;
}

/** returns the gegeneracy of the masterproblem */
SCIP_RETCODE ObjPricerGcg::computeCurrentDegeneracy(
   double*               degeneracy          /**< pointer to store degeneracy */
   )
{
   int ncols;
   int nrows;
   int i;
   int count;
   int countz;
   double currentVal;
   int* indizes = NULL;
   SCIP_COL** cols;
   SCIP_VAR* var;

   assert(degeneracy != NULL);

   *degeneracy = 0.0;
   ncols = SCIPgetNLPCols(scip_);
   nrows = SCIPgetNLPRows(scip_);
   cols = SCIPgetLPCols(scip_);

   SCIP_CALL( SCIPallocMemoryArray(scip_, &indizes, (size_t)ncols+nrows) );

   for( i = 0; i < ncols+nrows; i++ )
   {
      indizes[i] = 0;
   }

   /* gives indices of Columns in Basis and indices of vars in Basis */
   SCIP_CALL( SCIPgetLPBasisInd(scip_, indizes) );

   countz = 0;
   count = 0;

   for( i = 0; i < nrows; i++ )
   {
      int colindex = indizes[i];
      /* is column if >0 it is column in basis, <0 is for row */
      if( colindex > 0 )
      {
         var = SCIPcolGetVar(cols[colindex]);

         currentVal = SCIPgetSolVal(scip_, NULL, var);

         if( SCIPisZero(scip_, currentVal) )
            countz++;

         count++;
      }
   }

   /* Degeneracy in % */
   if( count > 0 )
      *degeneracy = ((double)countz / count);

   assert(*degeneracy <= 1.0 && *degeneracy >= 0);

   SCIPfreeMemoryArray(scip_, &indizes);

   return SCIP_OKAY;
}

/** initializes the pointers to the appropriate structures */
SCIP_RETCODE ObjPricerGcg::getSolverPointers(
   GCG_SOLVER*           solver,             /**< pricing solver */
   PricingType*          pricetype,          /**< type of pricing: reduced cost or Farkas */
   SCIP_Bool             optimal,            /**< should the pricing problem be solved optimal or heuristically */
   SCIP_CLOCK**          clock,              /**< clock belonging to this setting */
   int**                 calls,              /**< calls belonging to this setting */
   GCG_DECL_SOLVERSOLVE((**solversolve))     /**< solving function belonging to this setting */
   ) const
{
   assert(solver != NULL);
   assert(clock != NULL);
   assert(calls != NULL);
   switch( optimal )
   {
   case TRUE:
      if( pricetype->getType() == GCG_PRICETYPE_FARKAS )
      {
         *clock = solver->optfarkasclock;
         *calls = &(solver->optfarkascalls);
      }
      else
      {
         *clock = solver->optredcostclock;
         *calls = &(solver->optredcostcalls);
      }
      *solversolve = solver->solversolve;
      break;
   case FALSE:
      if( pricetype->getType() == GCG_PRICETYPE_FARKAS )
      {
         *clock = solver->heurfarkasclock;
         *calls = &(solver->heurfarkascalls);
      }
      else
      {
         *clock = solver->heurredcostclock;
         *calls = &(solver->heurredcostcalls);
      }
      *solversolve = solver->solversolveheur;
      break;
   default:
      return SCIP_ERROR;
   }

   return SCIP_OKAY;
}


/** set subproblem timelimit */
SCIP_RETCODE ObjPricerGcg::setPricingProblemTimelimit(
   SCIP*                 pricingscip         /**< SCIP of the pricingproblem */
   )
{
   SCIP_Real timelimit;

   assert(pricingscip != NULL);

   /* set time limit */
   SCIP_CALL( SCIPgetRealParam(scip_, "limits/time", &timelimit) );
   if( !SCIPisInfinity(scip_, timelimit) )
   {
      if( timelimit - SCIPgetSolvingTime(scip_) > 0 )
      {
         SCIP_CALL( SCIPsetRealParam(pricingscip, "limits/time", timelimit - SCIPgetSolvingTime(scip_)) );
         SCIPdebugMessage("Time limit for prob <%s> is %f\n", SCIPgetProbName(pricingscip), timelimit- SCIPgetSolvingTime(scip_));
      }
      else
      {
         SCIPdebugMessage("Time limit for prob <%s> is < 0\n", SCIPgetProbName(pricingscip));
      }
   }
   return SCIP_OKAY;
}

/** set subproblem memory limit */
SCIP_RETCODE ObjPricerGcg::setPricingProblemMemorylimit(
   SCIP*                 pricingscip         /**< SCIP of the pricingproblem */
   )
{
   SCIP_Real memlimit;

   assert(pricingscip != NULL);

   assert(GCGisOriginal(origprob));

   SCIP_CALL( SCIPgetRealParam(origprob, "limits/memory", &memlimit) );

   if( !SCIPisInfinity(origprob, memlimit) )
   {
      memlimit -= SCIPgetMemUsed(origprob)/1048576.0 + GCGgetPricingprobsMemUsed(origprob) - SCIPgetMemUsed(pricingscip)/1048576.0;
      if( memlimit < 0 )
         memlimit = 0.0;
      SCIP_CALL( SCIPsetRealParam(pricingscip, "limits/memory", memlimit) );
   }

   return SCIP_OKAY;
}


/** set all pricing problem limits */
SCIP_RETCODE ObjPricerGcg::setPricingProblemLimits(
   int                   prob,               /**< index of the pricing problem */
   PricingType*          pricetype,          /**< type of pricing: reduced cost or Farkas */
   SCIP_Bool             optimal             /**< heuristic or optimal pricing */
   )
{
   assert(pricerdata != NULL);
   assert(prob >= 0 && prob < pricerdata->npricingprobs);

   /** @todo set objective limit, such that only solutions with negative reduced costs are accepted? */
   if( !optimal && pricetype->getType() == GCG_PRICETYPE_REDCOST )
   {
      SCIP_CALL( SCIPsetObjlimit(pricerdata->pricingprobs[prob], pricerdata->dualsolconv[prob]) );
   }
   else
   {
      SCIP_CALL( SCIPsetObjlimit(pricerdata->pricingprobs[prob], SCIPinfinity(pricerdata->pricingprobs[prob])) );
   }

   SCIP_CALL( setPricingProblemTimelimit(pricerdata->pricingprobs[prob]) );
   SCIP_CALL( setPricingProblemMemorylimit(pricerdata->pricingprobs[prob]) );

   return SCIP_OKAY;
}

/** solves a specific pricing problem
 * @todo simplify
 * @note This method has to be threadsafe!
 */
SCIP_RETCODE ObjPricerGcg::solvePricingProblem(
   int                   prob,               /**< index of pricing problem */
   PricingType*          pricetype,          /**< type of pricing: reduced cost or Farkas */
   SCIP_Bool             optimal,            /**< should the pricing problem be solved optimal or heuristically */
   SCIP_Real*            lowerbound,         /**< dual bound returned by pricing problem */
   GCG_COL**             cols,               /**< pointer to store columns corresponding to solutions */
   int                   maxcols,            /**< size of the cols array to indicate maximum columns */
   int*                  ncols,              /**< number of columns */
   SCIP_STATUS*          status              /**< solution status of the pricing problem */
   )
{
   SCIP_RETCODE retcode;
   int i;

   assert(pricerdata != NULL);
   assert(pricerdata->pricingprobs[prob] != NULL);
   assert((pricerdata->solvers == NULL) == (pricerdata->nsolvers == 0));
   assert(pricerdata->nsolvers > 0);

   *status = SCIP_STATUS_UNKNOWN;

   for( i = 0; i < pricerdata->nsolvers && SCIPgetStage(pricerdata->pricingprobs[prob]) < SCIP_STAGE_SOLVED; i++ )
   {
      SCIP_CLOCK* clock;
      int* calls;
      GCG_SOLVER* solver;
      GCG_DECL_SOLVERSOLVE((*solversolve));

      solver = pricerdata->solvers[i];
      assert(solver != NULL);

      if( !solver->enabled )
         continue;

      #pragma omp critical (limits)
      {
         retcode = setPricingProblemLimits(prob, pricetype, optimal);
      }
      SCIP_CALL( retcode );


      SCIP_CALL( getSolverPointers(solver, pricetype, optimal, &clock, &calls, &solversolve) );
      assert(solversolve == solver->solversolve || solversolve == solver->solversolveheur);

      /* continue if the appropriate solver is not available */
      if( solversolve == NULL )
      {
         continue;
      }
      #pragma omp critical (clock)
      {
         SCIP_CALL_ABORT( SCIPstartClock(scip_, clock) );
      }

      SCIP_CALL( solversolve(pricerdata->pricingprobs[prob], solver, prob, pricerdata->dualsolconv[prob],
            lowerbound, cols, maxcols, ncols, status) );

      if( optimal )
      {
         #pragma omp atomic
         pricerdata->solvedsubmipsoptimal++;
      }
      else
      {
         #pragma omp atomic
         pricerdata->solvedsubmipsheur++;
      }

      #pragma omp critical (clock)
      {
         SCIP_CALL_ABORT( SCIPstopClock(scip_, clock) );
      }

      if( *status != SCIP_STATUS_UNKNOWN )
      {
         #pragma omp atomic
         (*calls)++;
      }

      if( *status == SCIP_STATUS_OPTIMAL || *status == SCIP_STATUS_UNBOUNDED )
      {
         if( optimal )
         {

#ifdef SCIP_STATISTIC
            #pragma omp critical (collectstats)
            GCGpricerCollectStatistic(pricerdata, pricetype->getType(), prob,
               SCIPgetSolvingTime(pricerdata->pricingprobs[prob]));
#endif
            if( SCIPgetStage(pricerdata->pricingprobs[prob]) > SCIP_STAGE_SOLVING )
            {
               #pragma omp atomic
               pricerdata->pricingiters += SCIPgetNLPIterations(pricerdata->pricingprobs[prob]);
            }
         }
         break;
      }
   }

   return SCIP_OKAY;
}

/** computes the pricing problem objectives
 *  @todo this method could use more parameters as it is private
 */
SCIP_RETCODE ObjPricerGcg::setPricingObjs(
   PricingType*          pricetype,          /**< Farkas or Reduced cost pricing */
   SCIP_Bool             stabilize           /**< do we use stabilization ? */
   )
{
   SCIP_CONS** origconss;
   SCIP_CONS** masterconss;
   int nmasterconss;
   SCIP_VAR** probvars;
   int nprobvars;

   SCIP_ROW** mastercuts;
   int nmastercuts;
   SCIP_ROW** origcuts;
   SCIP_COL** cols;
   SCIP_Real* consvals;
   SCIP_Real dualsol;

   SCIP_VAR** consvars = NULL;
   int nconsvars;
   int i;
   int j;

   assert(pricerdata != NULL);
   assert(stabilization != NULL);

   /* get the constraints of the master problem and the corresponding constraints in the original problem */
   nmasterconss = GCGgetNMasterConss(origprob);
   masterconss = GCGgetMasterConss(origprob);
   origconss = GCGgetLinearOrigMasterConss(origprob);

   /* set objective value of all variables in the pricing problems to 0 (for farkas pricing) /
    * to the original objective of the variable (for redcost pricing)
    */
   for( i = 0; i < pricerdata->npricingprobs; i++ )
   {
      if( pricerdata->pricingprobs[i] == NULL )
         continue;
      probvars = SCIPgetVars(pricerdata->pricingprobs[i]);
      nprobvars = SCIPgetNVars(pricerdata->pricingprobs[i]);

      for( j = 0; j < nprobvars; j++ )
      {
         assert(GCGvarGetBlock(probvars[j]) == i);
         assert( GCGoriginalVarIsLinking(GCGpricingVarGetOrigvars(probvars[j])[0]) || (GCGvarGetBlock(GCGpricingVarGetOrigvars(probvars[j])[0]) == i));

         SCIP_CALL( SCIPchgVarObj(pricerdata->pricingprobs[i], probvars[j], pricetype->varGetObj(probvars[j])));

         pricerdata->realdualvalues[i][j] = pricetype->varGetObj(probvars[j]);
         SCIPdebugMessage("pricingobj var <%s> %f, realdualvalues %f\n", SCIPvarGetName(probvars[j]), pricetype->varGetObj(probvars[j]), pricerdata->realdualvalues[i][j]);
      }
   }

   /* compute reduced cost for linking variable constraints and update objectives in the pricing problems
    * go through constraints, and select correct variable
    */

   int nlinkconss;
   SCIP_CONS** linkconss;
   int* linkconssblock;
   nlinkconss = GCGgetNVarLinkingconss(origprob);
   linkconss = GCGgetVarLinkingconss(origprob);
   linkconssblock = GCGgetVarLinkingconssBlock(origprob);

   for( i = 0; i < nlinkconss; ++i)
   {
      SCIP_VAR** linkconsvars;
      SCIP_CONS* linkcons = linkconss[i];
      int block = linkconssblock[i];

      linkconsvars = SCIPgetVarsLinear(scip_, linkcons);

      SCIP_VAR* linkvar = linkconsvars[0];

      SCIP_VAR* pricingvar = GCGlinkingVarGetPricingVars(GCGmasterVarGetOrigvars(linkvar)[0])[block];
      assert(GCGvarIsPricing(pricingvar));

      if( stabilize )
      {
         dualsol = stabilization->linkingconsGetDual(i);
      }
      else
      {
         dualsol = pricetype->consGetDual(scip_, linkcons);
      }

      /* add dual solution value to the pricing variable:
       * lambda variables get coef -1 in linking constraints --> add dualsol
       */
      SCIP_CALL( SCIPaddVarObj(pricerdata->pricingprobs[block], pricingvar, dualsol) );
      assert(SCIPvarGetProbindex(pricingvar) >= 0 && SCIPvarGetProbindex(pricingvar) < SCIPgetNVars(pricerdata->pricingprobs[block]));
      pricerdata->realdualvalues[block][SCIPvarGetProbindex(pricingvar)] +=  pricetype->consGetDual(scip_, linkcons);
      SCIPdebugMessage("pricingobj var <%s> %f, realdualvalues %f\n", SCIPvarGetName(pricingvar), dualsol, pricetype->consGetDual(scip_, linkcons));
   }

   /* compute reduced cost and update objectives in the pricing problems */
   for( i = 0; i < nmasterconss; i++ )
   {
      if( stabilize )
      {
         SCIP_CALL( stabilization->consGetDual(i, &dualsol) );
      }
      else
      {
         dualsol = pricetype->consGetDual(scip_, masterconss[i]);
      }

      if( !SCIPisZero(scip_, dualsol) || !SCIPisZero(scip_, pricetype->consGetDual(scip_, masterconss[i])) )
      {
#ifdef PRINTDUALSOLS
         SCIPdebugMessage("mastercons <%s> dualsol: %g\n", SCIPconsGetName(masterconss[i]), dualsol);
#endif

         /* for all variables in the constraint, modify the objective of the corresponding variable in a pricing problem */
         consvars = SCIPgetVarsLinear(origprob, origconss[i]);
         consvals = SCIPgetValsLinear(origprob, origconss[i]);
         nconsvars = SCIPgetNVarsLinear(origprob, origconss[i]);
         for( j = 0; j < nconsvars; j++ )
         {
            int blocknr;
            blocknr = GCGvarGetBlock(consvars[j]);
            assert(GCGvarIsOriginal(consvars[j]));
            /* nothing to be done if variable belongs to redundant block or variable was directly transferred to the master
             * or variable is linking variable (which means, the directly transferred copy is part of the master cons)
             */
            if( blocknr >= 0 && pricerdata->pricingprobs[blocknr] != NULL )
            {
               assert(GCGoriginalVarGetPricingVar(consvars[j]) != NULL);
               /* modify the objective of the corresponding variable in the pricing problem */
               SCIP_CALL( SCIPaddVarObj(pricerdata->pricingprobs[blocknr],
                     GCGoriginalVarGetPricingVar(consvars[j]), -1.0 * dualsol * consvals[j]) );

               pricerdata->realdualvalues[blocknr][SCIPvarGetProbindex(GCGoriginalVarGetPricingVar(consvars[j]))] += -1.0 * consvals[j] * pricetype->consGetDual(scip_, masterconss[i]);

          /*     SCIPdebugMessage("pricingobj var <%s> %f, realdualvalues %f\n",
                     SCIPvarGetName(GCGoriginalVarGetPricingVar(consvars[j])), dualsol, -1.0 * consvals[j]* pricetype->consGetDual(scip_, masterconss[i]));*/
            }
         }
      }
   }

   /* get the cuts of the master problem and the corresponding cuts in the original problem */
   mastercuts = GCGsepaGetMastercuts(scip_);
   nmastercuts = GCGsepaGetNCuts(scip_);
   origcuts = GCGsepaGetOrigcuts(scip_);

   assert(mastercuts != NULL);
   assert(origcuts != NULL);

   /* compute reduced cost and update objectives in the pricing problems */
   for( i = 0; i < nmastercuts; i++ )
   {
      if( stabilize )
      {
         SCIP_CALL( stabilization->rowGetDual(i, &dualsol) );
      }
      else
      {
         dualsol = pricetype->rowGetDual(mastercuts[i]);
      }

      if( !SCIPisZero(scip_, dualsol) || !SCIPisZero(scip_, pricetype->rowGetDual(mastercuts[i])) )
      {
         /* get columns and vals of the cut */
         nconsvars = SCIProwGetNNonz(origcuts[i]);
         cols = SCIProwGetCols(origcuts[i]);
         consvals = SCIProwGetVals(origcuts[i]);

         /* get the variables corresponding to the columns in the cut */
         SCIP_CALL( SCIPallocMemoryArray(scip_, &consvars, nconsvars) );
         for( j = 0; j < nconsvars; j++ )
            consvars[j] = SCIPcolGetVar(cols[j]);

         /* for all variables in the cut, modify the objective of the corresponding variable in a pricing problem */
         for( j = 0; j < nconsvars; j++ )
         {
            int blocknr;
            blocknr = GCGvarGetBlock(consvars[j]);
            assert(GCGvarIsOriginal(consvars[j]));
            /* nothing to be done if variable belongs to redundant block or
             * variable was directly transferred to the master
             * or variable is linking variable (which means, the directly transferred copy is part of the master cut) */
            if( blocknr >= 0 && pricerdata->pricingprobs[blocknr] != NULL )
            {
               assert(GCGoriginalVarGetPricingVar(consvars[j]) != NULL);
               /* modify the objective of the corresponding variable in the pricing problem */
               SCIP_CALL( SCIPaddVarObj(pricerdata->pricingprobs[blocknr],
                     GCGoriginalVarGetPricingVar(consvars[j]), -1.0 * dualsol * consvals[j]) );

               pricerdata->realdualvalues[blocknr][SCIPvarGetProbindex(GCGoriginalVarGetPricingVar(consvars[j]))] += -1.0 *consvals[j]* pricetype->rowGetDual(mastercuts[i]);

               /*SCIPdebugMessage("pricingobj var <%s> %f, realdualvalues %f\n",
                                   SCIPvarGetName(GCGoriginalVarGetPricingVar(consvars[j])), dualsol, -1.0 * consvals[j]* pricetype->consGetDual(scip_, masterconss[i]));*/
            }
         }
         SCIPfreeMemoryArray(scip_, &consvars);
      }
   }

   /* get dual solutions / farkas values of the convexity constraints */
   for( i = 0; i < pricerdata->npricingprobs; i++ )
   {
      assert( GCGisPricingprobRelevant(origprob, i) == (GCGgetConvCons(origprob, i) != NULL) );
      if( !GCGisPricingprobRelevant(origprob, i) )
      {
         pricerdata->dualsolconv[i] = -1.0 * SCIPinfinity(scip_);
         continue;
      }

      pricerdata->dualsolconv[i] = pricetype->consGetDual(scip_, GCGgetConvCons(origprob, i));
#ifdef PRINTDUALSOLS
      if( GCGisPricingprobRelevant(origprob, i) )
      {
         SCIPdebugMessage("convcons <%s> dualsol: %g\n", SCIPconsGetName(GCGgetConvCons(origprob, i)), pricerdata->dualsolconv[i]);
      }
#endif
   }

   return SCIP_OKAY;
}

/** add master variable to all constraints */
SCIP_RETCODE ObjPricerGcg::addVariableToMasterconstraints(
   SCIP_VAR*             newvar,             /**< The new variable to add */
   int                   prob,               /**< number of the pricing problem the solution belongs to */
   SCIP_VAR**            solvars,            /**< array of variables with non-zero value in the solution of the pricing problem */
   SCIP_Real*            solvals,            /**< array of values in the solution of the pricing problem for variables in array solvars*/
   int                   nsolvars            /**< number of variables in array solvars */
   )
{
   int i;
   int c;
   int idx;

   SCIP_CONS** masterconss;
   int nmasterconss;
   SCIP_Real* mastercoefs;
   SCIP_CONS* linkcons;

   assert(pricerdata != NULL);

   nmasterconss = GCGgetNMasterConss(origprob);
   masterconss = GCGgetMasterConss(origprob);

   SCIP_CALL( SCIPallocBufferArray(scip_, &mastercoefs, nmasterconss) ); /*lint !e530*/
   BMSclearMemoryArray(mastercoefs, nmasterconss);

   /* compute coef of the variable in the master constraints */
   for( i = 0; i < nsolvars; i++ )
   {
      if( !SCIPisZero(scip_, solvals[i]) )
      {
         SCIP_CONS** linkconss;
         SCIP_VAR** origvars;
         SCIP_Real* coefs;
         int ncoefs;

         assert(GCGvarIsPricing(solvars[i]));
         origvars = GCGpricingVarGetOrigvars(solvars[i]);
         assert(GCGvarIsOriginal(origvars[0]));

         coefs = GCGoriginalVarGetCoefs(origvars[0]);
         ncoefs = GCGoriginalVarGetNCoefs(origvars[0]);
         assert(!SCIPisInfinity(scip_, solvals[i]));

         /* original variable is a linking variable, just add it to the linkcons */
         if( GCGoriginalVarIsLinking(origvars[0]) )
         {
#ifndef NDEBUG
            SCIP_VAR** pricingvars;
            pricingvars = GCGlinkingVarGetPricingVars(origvars[0]);
#endif
            linkconss = GCGlinkingVarGetLinkingConss(origvars[0]);

            assert(pricingvars[prob] == solvars[i]);
            assert(linkconss[prob] != NULL);
            SCIP_CALL( SCIPaddCoefLinear(scip_, linkconss[prob], newvar, -solvals[i]) );
            continue;
         }

         /* for each coef, add coef * solval to the coef of the new variable for the corresponding constraint */
         for( c = 0; c < ncoefs; c++ )
         {
            linkconss = GCGoriginalVarGetMasterconss(origvars[0]);
            assert(!SCIPisZero(scip_, coefs[c]));
            SCIP_CALL( SCIPgetTransformedCons(scip_, linkconss[c], &linkcons) );

            idx = (int)(size_t)SCIPhashmapGetImage(pricerdata->mapcons2idx, linkcons); /*lint !e507*/
            assert(0 <= idx && idx < nmasterconss);
            assert(masterconss[idx] == linkcons);
            mastercoefs[idx] += coefs[c] * solvals[i];
         }

      }
   }

   /* add the variable to the master constraints */
   for( i = 0; i < nmasterconss; i++ )
   {
      if( !SCIPisZero(scip_, mastercoefs[i]) )
      {
         assert(!SCIPisInfinity(scip_, mastercoefs[i]) && !SCIPisInfinity(scip_, -mastercoefs[i]));
         SCIP_CALL( SCIPaddCoefLinear(scip_, masterconss[i], newvar, mastercoefs[i]) );
      }
   }

   SCIPfreeBufferArray(scip_, &mastercoefs);
   return SCIP_OKAY;
}



/** add variable with computed coefficients to the master cuts */
static
SCIP_RETCODE addVariableToMastercuts(
   SCIP*                 scip,               /**< SCIP data structure */
   SCIP_VAR*             newvar,             /**< The new variable to add */
   int                   prob,               /**< number of the pricing problem the solution belongs to */
   SCIP_VAR**            solvars,            /**< array of variables with non-zero value in the solution of the pricing problem */
   SCIP_Real*            solvals,            /**< array of values in the solution of the pricing problem for variables in array solvars*/
   int                   nsolvars            /**< number of variables in array solvars */
   )
{
   SCIP_ROW** mastercuts;
   int nmastercuts;
   SCIP_ROW** origcuts;

   SCIP_COL** cols;
   SCIP_Real conscoef;
   SCIP_VAR* var;
   SCIP_Real* consvals;

   int i;
   int j;
   int k;

   assert(scip != NULL);
   assert(newvar != NULL);
   assert(solvars != NULL);
   assert(solvals != NULL);

   /* get the cuts of the master problem and the corresponding cuts in the original problem */
   mastercuts = GCGsepaGetMastercuts(scip);
   nmastercuts = GCGsepaGetNCuts(scip);
   origcuts = GCGsepaGetOrigcuts(scip);

   assert(mastercuts != NULL);
   assert(origcuts != NULL);

   /* compute coef of the variable in the cuts and add it to the cuts */
   for( i = 0; i < nmastercuts; i++ )
   {
      if( !SCIProwIsInLP(mastercuts[i]) )
         continue;

      /* get columns of the cut and their coefficients */
      cols = SCIProwGetCols(origcuts[i]);
      consvals = SCIProwGetVals(origcuts[i]);

      conscoef = 0;

      for( j = 0; j < SCIProwGetNNonz(origcuts[i]); j++ )
      {
         int blocknr;
         var = SCIPcolGetVar(cols[j]);
         blocknr = GCGvarGetBlock(var);
         assert(GCGvarIsOriginal(var));

         /* if the belongs to the same block and is no linking variable, update the coef */
         if( blocknr == prob )
            for( k = 0; k < nsolvars; k++ )
               if( solvars[k] == GCGoriginalVarGetPricingVar(var) )
               {
                  conscoef += ( consvals[j] * solvals[k] );
                  break;
               }
      }

      if( !SCIPisZero(scip, conscoef) )
         SCIP_CALL( SCIPaddVarToRow(scip , mastercuts[i], newvar, conscoef) );
   }

   return SCIP_OKAY;
}

/** adds new variable to the end of the priced variables array */
SCIP_RETCODE ObjPricerGcg::addVariableToPricedvars(
   SCIP_VAR*             newvar              /**< variable to add */
   )
{
   SCIP_CALL( ensureSizePricedvars(pricerdata->npricedvars + 1) );
   pricerdata->pricedvars[pricerdata->npricedvars] = newvar;
   pricerdata->npricedvars++;

   return SCIP_OKAY;
}

#ifdef SCIP_STATISTIC
/** adds new bounds to the bound arrays as well as some additional information on dual variables and root lp solution */
SCIP_RETCODE ObjPricerGcg::addRootBounds(
   SCIP_Real             primalbound,        /**< new primal bound for the root master LP */
   SCIP_Real             dualbound           /**< new dual bound for the root master LP */
   )
{
   int nprobvars;
   int i;
   int j;

   SCIP_SOL* sol;
   SCIP_Real* solvals;
   SCIP_VAR** vars;
   int nvars;

   nvars = SCIPgetNVars(scip_);
   vars = SCIPgetVars(scip_);

   SCIP_CALL( ensureSizeRootBounds(pricerdata->nrootbounds + 1) );
   pricerdata->rootpbs[pricerdata->nrootbounds] = primalbound;
   pricerdata->rootdbs[pricerdata->nrootbounds] = dualbound;
   pricerdata->roottimes[pricerdata->nrootbounds] = SCIPgetSolvingTime(scip_) - pricerdata->rootfarkastime;
   pricerdata->rootdualdiffs[pricerdata->nrootbounds] = pricerdata->dualdiff;

   SCIPdebugMessage("Add new bounds: \n pb = %f\n db = %f\n", primalbound, dualbound);

   SCIP_CALL( SCIPallocBlockMemoryArray(scip_, &pricerdata->dualvalues[pricerdata->nrootbounds], pricerdata->npricingprobs) );
   SCIP_CALL( SCIPallocBlockMemoryArray(scip_, &pricerdata->dualsolconvs[pricerdata->nrootbounds], pricerdata->npricingprobs) );

   for( i = 0; i < pricerdata->npricingprobs; i++ )
   {
      if( pricerdata->pricingprobs[i] == NULL )
         continue;

      nprobvars = SCIPgetNVars(pricerdata->pricingprobs[i]);

      pricerdata->dualsolconvs[pricerdata->nrootbounds][i] = pricerdata->dualsolconv[i];
      SCIP_CALL( SCIPallocBlockMemoryArray(scip_, &(pricerdata->dualvalues[pricerdata->nrootbounds][i]), nprobvars) );

      for( j = 0; j < nprobvars; j++ )
         pricerdata->dualvalues[pricerdata->nrootbounds][i][j] = pricerdata->realdualvalues[i][j];
   }

   pricerdata->nrootbounds++;

   SCIP_CALL( SCIPallocBufferArray(scip_, &solvals, nvars) );

   SCIP_CALL( SCIPgetSolVals(scip_, NULL, nvars, vars, solvals) );

   SCIP_CALL( SCIPcreateSol(scip_, &sol, NULL) );

   SCIP_CALL( SCIPsetSolVals(scip_, sol, nvars, vars, solvals) );

   if( pricerdata->rootlpsol != NULL)
      SCIPfreeSol(scip_, &pricerdata->rootlpsol);

   pricerdata->rootlpsol = sol;

   SCIPfreeBufferArray(scip_, &solvals);

   return SCIP_OKAY;
}
#endif

SCIP_Real ObjPricerGcg::computeRedCost(
   PricingType*          pricetype,          /**< type of pricing */
   SCIP_SOL*             sol,                /**< solution to compute reduced cost for */
   SCIP_Bool             solisray,           /**< is the solution a ray? */
   int                   prob,               /**< number of the pricing problem the solution belongs to */
   SCIP_Real*            objvalptr           /**< pointer to store the computed objective value */
   ) const
{
   SCIP* pricingscip;
   SCIP_CONS** branchconss = NULL; /* stack of branching constraints */
   int nbranchconss = 0; /* number of branching constraints */
   SCIP_Real* branchduals = NULL; /* dual values of branching constraints in the master (sigma) */
   int i;

   SCIP_VAR** solvars;
   SCIP_Real* solvals = NULL;
   int nsolvars;
   SCIP_Real objvalue;

   assert(pricerdata != NULL);

   objvalue = 0.0;
   pricingscip = pricerdata->pricingprobs[prob];
   solvars = SCIPgetOrigVars(pricingscip);
   nsolvars = SCIPgetNOrigVars(pricingscip);
   SCIP_CALL_ABORT( SCIPallocBlockMemoryArray(scip_, &solvals, nsolvars) );
   SCIP_CALL_ABORT( SCIPgetSolVals(pricingscip, sol, nsolvars, solvars, solvals) );

   /* compute the objective function value of the solution */
   for( i = 0; i < nsolvars; i++ )
      objvalue += solvals[i] * pricerdata->realdualvalues[prob][SCIPvarGetProbindex(solvars[i])];

   if( objvalptr != NULL )
      *objvalptr = objvalue;

   /* Compute path to last generic branching node */
   SCIP_CALL_ABORT( computeGenericBranchingconssStack(pricetype, prob, &branchconss, &nbranchconss, &branchduals) );

   for( i = nbranchconss -1; i >= 0; --i )
   {
      SCIP_Bool feasible;
      SCIP_CALL_ABORT( checkBranchingBoundChanges(prob, sol, branchconss[i], &feasible) );
      if( feasible )
      {
         objvalue -= branchduals[i];
      }
   }
   SCIPfreeMemoryArrayNull(scip_, &branchconss);
   SCIPfreeMemoryArrayNull(scip_, &branchduals);
   SCIPfreeBlockMemoryArray(scip_, &solvals, nsolvars);

   /* compute reduced cost of variable (i.e. subtract dual solution of convexity constraint, if solution corresponds to a point) */
   return (solisray ? objvalue : objvalue - pricerdata->dualsolconv[prob]);
}

SCIP_Real ObjPricerGcg::computeRedCostGcgCol(
   PricingType*          pricetype,          /**< type of pricing */
   GCG_Col*              gcgcol,             /**< gcg column to compute reduced cost for */
   SCIP_Real*            objvalptr           /**< pointer to store the computed objective value */
   ) const
{
   SCIP_CONS** branchconss = NULL; /* stack of branching constraints */
   int nbranchconss = 0; /* number of branching constraints */
   SCIP_Real* branchduals = NULL; /* dual values of branching constraints in the master (sigma) */
   int i;
   int prob;

   SCIP_Bool isray;

   SCIP_Real redcost;

   SCIP_VAR** solvars;
   SCIP_Real* solvals;
   int nsolvars;
   SCIP_Real objvalue;

   assert(pricerdata != NULL);

   objvalue = 0.0;
   prob = GCGcolGetProbNr(gcgcol);

   solvars = GCGcolGetVars(gcgcol);
   nsolvars = GCGcolGetNVars(gcgcol);
   solvals = GCGcolGetVals(gcgcol);
   isray = GCGcolIsRay(gcgcol);

   /* compute the objective function value of the solution */
   for( i = 0; i < nsolvars; i++ )
      objvalue += solvals[i] * pricerdata->realdualvalues[prob][SCIPvarGetProbindex(solvars[i])];

   if( objvalptr != NULL )
      *objvalptr = objvalue;

   /* Compute path to last generic branching node */
   SCIP_CALL_ABORT( computeGenericBranchingconssStack(pricetype, prob, &branchconss, &nbranchconss, &branchduals) );

   for( i = nbranchconss -1; i >= 0; --i )
   {
      SCIP_Bool feasible;
      SCIP_CALL_ABORT( checkBranchingBoundChangesGcgCol(gcgcol, branchconss[i], &feasible) );
      if( feasible )
      {
         objvalue -= branchduals[i];
      }
   }
   SCIPfreeMemoryArrayNull(scip_, &branchconss);
   SCIPfreeMemoryArrayNull(scip_, &branchduals);

   redcost = (isray ? objvalue : objvalue - pricerdata->dualsolconv[prob]);

   SCIP_CALL_ABORT( GCGcolUpdateRedcost(gcgcol, redcost, FALSE) );

   /* compute reduced cost of variable (i.e. subtract dual solution of convexity constraint, if solution corresponds to a point) */
   return redcost;
}


/* computes the objective value of the current (stabilized) dual variables) in the dual program */
 SCIP_RETCODE ObjPricerGcg::getStabilizedDualObjectiveValue(
    SCIP_Real*           stabdualval         /**< pointer to store stabilized dual objective value */
)
{
   SCIP_Real dualobjval;
   SCIP_Real dualsol;
   SCIP_Real boundval;

   SCIP_CONS** masterconss;
   int nmasterconss;

   SCIP_ROW** mastercuts;
   int nmastercuts;
   int i;

   assert(stabilization != NULL);
   assert( stabdualval != NULL );
   *stabdualval = 0.0;
   /* get the constraints of the master problem and the corresponding constraints in the original problem */
   nmasterconss = GCGgetNMasterConss(origprob);
   masterconss = GCGgetMasterConss(origprob);

   dualobjval = 0.0;

   /* compute reduced cost for linking variable constraints and update objectives in the pricing problems
    * go through constraints, and select correct variable
    */

   int nlinkconss;
   SCIP_CONS** linkconss;
   nlinkconss = GCGgetNVarLinkingconss(origprob);
   linkconss = GCGgetVarLinkingconss(origprob);

   for( i = 0; i < nlinkconss; ++i)
   {
      SCIP_CONS* linkcons = linkconss[i];
#ifndef NDEBUG
      SCIP_VAR** linkconsvars;
      int block = GCGgetVarLinkingconssBlock(origprob)[i];

      linkconsvars = SCIPgetVarsLinear(scip_, linkcons);

      SCIP_VAR* linkvar = linkconsvars[0];

      assert(GCGvarIsPricing(GCGlinkingVarGetPricingVars(GCGmasterVarGetOrigvars(linkvar)[0])[block]));
#endif

      dualsol = stabilization->linkingconsGetDual(i);

      if(SCIPisFeasPositive(scip_, dualsol))
      {
         boundval = SCIPgetLhsLinear(scip_, linkcons);
      }
      else if( SCIPisFeasNegative(scip_, dualsol) )
      {
         boundval = SCIPgetRhsLinear(scip_, linkcons);
      }
      else
         continue;

      dualobjval += boundval*dualsol;
   }

   /* compute reduced cost and update objectives in the pricing problems */
   for( i = 0; i < nmasterconss; i++ )
   {
      SCIP_CALL( stabilization->consGetDual(i, &dualsol) );

      if(SCIPisFeasPositive(scip_, dualsol))
      {
         boundval = SCIPgetLhsLinear(scip_, masterconss[i]);
      }
      else if( SCIPisFeasNegative(scip_, dualsol) )
      {
         boundval = SCIPgetRhsLinear(scip_, masterconss[i]);
      }
      else
         continue;

      dualobjval += boundval*dualsol;
   }

   /* get the cuts of the master problem and the corresponding cuts in the original problem */
   mastercuts = GCGsepaGetMastercuts(scip_);
   nmastercuts = GCGsepaGetNCuts(scip_);

   assert(mastercuts != NULL);

   /* compute reduced cost and update objectives in the pricing problems */
   for( i = 0; i < nmastercuts; i++ )
   {
      SCIP_CALL( stabilization->rowGetDual(i, &dualsol) );

      if(SCIPisFeasPositive(scip_, dualsol))
      {
         boundval = SCIProwGetLhs(mastercuts[i]);
      }
      else if( SCIPisFeasNegative(scip_, dualsol) )
      {
         boundval = SCIProwGetRhs(mastercuts[i]);
      }
      else
         continue;

      dualobjval += boundval*dualsol;
   }

   *stabdualval = dualobjval;

   return SCIP_OKAY;
}

/** creates a new master variable corresponding to the given solution and problem */
SCIP_RETCODE ObjPricerGcg::createNewMasterVar(
   SCIP*                 scip,               /**< SCIP data structure */
   PricingType*          pricetype,          /**< type of pricing */
   SCIP_SOL*             sol,                /**< solution to compute reduced cost for */
   SCIP_VAR**            solvars,            /**< array of variables with non-zero value in the solution of the pricing problem */
   SCIP_Real*            solvals,            /**< array of values in the solution of the pricing problem for variables in array solvars*/
   int                   nsolvars,           /**< number of variables in array solvars */
   SCIP_Bool             solisray,           /**< is the solution a ray? */
   int                   prob,               /**< number of the pricing problem the solution belongs to */
   SCIP_Bool             force,              /**< should the given variable be added also if it has non-negative reduced cost? */
   SCIP_Bool*            added,              /**< pointer to store whether the variable was successfully added */
   SCIP_VAR**            addedvar            /**< pointer to store the created variable */
   )
{
   char varname[SCIP_MAXSTRLEN];

   SCIP_Real objcoeff;
   SCIP_VAR* newvar;

   SCIP_Real objvalue;
   SCIP_Real redcost;
   int i;

   assert(scip != NULL);
   assert(solvars != NULL);
   assert(solvals != NULL);
   assert(nsolvars >= 0);
   assert(pricerdata != NULL);
   assert((pricetype == NULL) == (force));
   assert((pricetype == NULL) == (sol == NULL));
   if( addedvar != NULL )
      *addedvar = NULL;

   objvalue = 0.0;
   redcost = 0.0;

   if( !force )
   {
      /* compute the objective function value of the solution */
      redcost = computeRedCost(pricetype, sol, solisray, prob, &objvalue);

      if( !SCIPisDualfeasNegative(scip, redcost) )
      {
         SCIPdebugMessage("var with redcost %g (objvalue=%g, dualsol=%g, ray=%ud) was not added\n", redcost, objvalue, pricerdata->dualsolconv[prob], solisray);
         *added = FALSE;

         return SCIP_OKAY;
      }
      SCIPdebugMessage("found var with redcost %g (objvalue=%g, dualsol=%g, ray=%ud)\n", redcost, objvalue, pricerdata->dualsolconv[prob], solisray);
   }
   else
   {
      SCIPdebugMessage("force var (objvalue=%g, dualsol=%g, ray=%ud)\n",  objvalue, pricerdata->dualsolconv[prob], solisray);
   }

   *added = TRUE;

   /* compute objective coefficient of the variable */
   objcoeff = 0;
   for( i = 0; i < nsolvars; i++ )
   {
      SCIP_Real solval;
      solval = solvals[i];

      if( !SCIPisZero(scip, solval) )
      {
         SCIP_VAR* origvar;

         assert(GCGvarIsPricing(solvars[i]));
         origvar = GCGpricingVarGetOrigvars(solvars[i])[0];

         if( SCIPisZero(scip, SCIPvarGetObj(origvar)) )
            continue;

         /* original variable is linking variable --> directly transferred master variable got the full obj,
          * priced-in variables get no objective value for this origvar */
         if( GCGoriginalVarIsLinking(origvar) )
            continue;

         /* round solval if possible to avoid numerical troubles */
         if( SCIPvarIsIntegral(solvars[i]) && SCIPisIntegral(scip, solval) )
            solval = SCIPround(scip, solval);

         /* add quota of original variable's objcoef to the master variable's coef */
         objcoeff += solval * SCIPvarGetObj(origvar);
      }
   }

   if( SCIPisInfinity(scip, objcoeff) )
   {
      SCIPwarningMessage(scip, "variable with infinite objective value found in pricing, change objective to SCIPinfinity()/2\n");
      objcoeff = SCIPinfinity(scip) / 2;
   }

   if( solisray )
   {
      (void) SCIPsnprintf(varname, SCIP_MAXSTRLEN, "r_%d_%d", prob, pricerdata->nraysprob[prob]);
      pricerdata->nraysprob[prob]++;
   }
   else
   {
      (void) SCIPsnprintf(varname, SCIP_MAXSTRLEN, "p_%d_%d", prob, pricerdata->npointsprob[prob]);
      pricerdata->npointsprob[prob]++;
   }

   SCIP_CALL( GCGcreateMasterVar(scip, origprob, pricerdata->pricingprobs[prob], &newvar, varname, objcoeff,
         pricerdata->vartype, solisray, prob, nsolvars, solvals, solvars));

   SCIPvarMarkDeletable(newvar);

   SCIP_CALL( SCIPcatchVarEvent(scip, newvar, SCIP_EVENTTYPE_VARDELETED,
         pricerdata->eventhdlr, NULL, NULL) );


   /* add variable */
   if( !force )
   {
      SCIP_CALL( SCIPaddPricedVar(scip, newvar, pricerdata->dualsolconv[prob] - objvalue) );
   }
   else
   {
      SCIP_CALL( SCIPaddVar(scip, newvar) );
   }

   SCIP_CALL( addVariableToPricedvars(newvar) );
   SCIP_CALL( addVariableToMasterconstraints(newvar, prob, solvars, solvals, nsolvars) );
   SCIP_CALL( addVariableToMastercuts(scip, newvar, prob, solvars, solvals, nsolvars) );

   /* add variable to convexity constraint */
   if( !solisray )
   {
      SCIP_CALL( SCIPaddCoefLinear(scip, GCGgetConvCons(origprob, prob), newvar, 1.0) );
   }

   if( addedvar != NULL )
   {
      *addedvar = newvar;
   }

   GCGupdateVarStatistics(scip, origprob, newvar, redcost);

#ifdef SCIP_STATISTIC
   if( SCIPgetCurrentNode(scip) == SCIPgetRootNode(scip) && pricetype != NULL && pricetype->getType() == GCG_PRICETYPE_REDCOST )
      GCGsetRootRedcostCall(origprob, newvar, pricerdata->nrootbounds );
#else
   GCGsetRootRedcostCall(origprob, newvar, NAN);
#endif

   SCIPdebugMessage("Added variable <%s>\n", varname);

   return SCIP_OKAY;
}

/** creates a new master variable corresponding to the given gcg column */
SCIP_RETCODE ObjPricerGcg::createNewMasterVarFromGcgCol(
   SCIP*                 scip,               /**< SCIP data structure */
   PricingType*          pricetype,          /**< type of pricing */
   GCG_COL*              gcgcol,             /**< GCG column data structure */
   SCIP_Bool             force,              /**< should the given variable be added also if it has non-negative reduced cost? */
   SCIP_Bool*            added,              /**< pointer to store whether the variable was successfully added */
   SCIP_VAR**            addedvar            /**< pointer to store the created variable */
   )
{
   char varname[SCIP_MAXSTRLEN];

   SCIP_Real objcoeff;
   SCIP_VAR* newvar;

   SCIP_Real objvalue;
   SCIP_Real redcost;
   SCIP_Bool isray;
   int prob;
   int i;

   SCIP_VAR** solvars;
   SCIP_Real* solvals;
   int nsolvars;

   assert(scip != NULL);
   assert(pricerdata != NULL);
   assert(gcgcol != NULL);
   assert((pricetype == NULL) == (force));

   if( addedvar != NULL )
      *addedvar = NULL;

   objvalue = 0.0;
   redcost = 0.0;

   prob = GCGcolGetProbNr(gcgcol);
   isray = GCGcolIsRay(gcgcol);
   nsolvars = GCGcolGetNVars(gcgcol);
   solvars = GCGcolGetVars(gcgcol);
   solvals = GCGcolGetVals(gcgcol);

   if( !force )
   {
      /* compute the objective function value of the solution */
      redcost = GCGcolGetRedcost(gcgcol);

      if( !SCIPisDualfeasNegative(scip, redcost) )
      {
         SCIPdebugMessage("var with redcost %g (objvalue=%g, dualsol=%g, ray=%ud) was not added\n", redcost, objvalue, pricerdata->dualsolconv[prob], isray);
         *added = FALSE;

         return SCIP_OKAY;
      }
      SCIPdebugMessage("found var with redcost %g (objvalue=%g, dualsol=%g, ray=%ud)\n", redcost, objvalue, pricerdata->dualsolconv[prob], isray);
   }
   else
   {
      SCIPdebugMessage("force var (objvalue=%g, dualsol=%g, ray=%ud)\n",  objvalue, pricerdata->dualsolconv[prob], isray);
   }

   *added = TRUE;

   /* compute objective coefficient of the variable */
   objcoeff = 0;
   for( i = 0; i < nsolvars; i++ )
   {
      SCIP_Real solval;
      solval = solvals[i];

      if( !SCIPisZero(scip, solvals[i]) )
      {
         SCIP_VAR* origvar;

         assert(GCGvarIsPricing(solvars[i]));
         origvar = GCGpricingVarGetOrigvars(solvars[i])[0];
         solval = solvals[i];

         if( SCIPisZero(scip, SCIPvarGetObj(origvar)) )
            continue;

         /* original variable is linking variable --> directly transferred master variable got the full obj,
          * priced-in variables get no objective value for this origvar */
         if( GCGoriginalVarIsLinking(origvar) )
            continue;

         /* round solval if possible to avoid numerical troubles */
         if( SCIPvarIsIntegral(solvars[i]) && SCIPisIntegral(scip, solval) )
            solval = SCIPround(scip, solval);

         /* add quota of original variable's objcoef to the master variable's coef */
         objcoeff += solval * SCIPvarGetObj(origvar);
      }
   }

   if( SCIPisInfinity(scip, objcoeff) )
   {
      SCIPwarningMessage(scip, "variable with infinite objective value found in pricing, change objective to SCIPinfinity()/2\n");
      objcoeff = SCIPinfinity(scip) / 2;
   }

   if( isray )
   {
      (void) SCIPsnprintf(varname, SCIP_MAXSTRLEN, "r_%d_%d", prob, pricerdata->nraysprob[prob]);
      pricerdata->nraysprob[prob]++;
   }
   else
   {
      (void) SCIPsnprintf(varname, SCIP_MAXSTRLEN, "p_%d_%d", prob, pricerdata->npointsprob[prob]);
      pricerdata->npointsprob[prob]++;
   }

   SCIP_CALL( GCGcreateMasterVar(scip, GCGmasterGetOrigprob(scip), pricerdata->pricingprobs[prob], &newvar, varname, objcoeff,
         pricerdata->vartype, isray, prob, nsolvars, solvals, solvars));

   SCIPvarMarkDeletable(newvar);

   SCIP_CALL( SCIPcatchVarEvent(scip, newvar, SCIP_EVENTTYPE_VARDELETED,
         pricerdata->eventhdlr, NULL, NULL) );


   /* add variable */
   if( !force )
   {
      SCIP_CALL( SCIPaddPricedVar(scip, newvar, pricerdata->dualsolconv[prob] - objvalue) );
   }
   else
   {
      SCIP_CALL( SCIPaddVar(scip, newvar) );
   }

   SCIP_CALL( addVariableToPricedvars(newvar) );
   SCIP_CALL( addVariableToMasterconstraints(newvar, prob, solvars, solvals, nsolvars) );
   SCIP_CALL( addVariableToMastercuts(scip, newvar, prob, solvars, solvals, nsolvars) );

   /* add variable to convexity constraint */
   if( !isray )
   {
      SCIP_CALL( SCIPaddCoefLinear(scip, GCGgetConvCons(origprob, prob), newvar, 1.0) );
   }

   if( addedvar != NULL )
   {
      *addedvar = newvar;
   }

   GCGupdateVarStatistics(scip, origprob, newvar, redcost);

#ifdef SCIP_STATISTIC
   if( SCIPgetCurrentNode(scip) == SCIPgetRootNode(scip) && pricetype->getType() == GCG_PRICETYPE_REDCOST )
      GCGsetRootRedcostCall(origprob, newvar, pricerdata->nrootbounds );
#else
   GCGsetRootRedcostCall(origprob, newvar, NAN);
#endif

   SCIPdebugMessage("Added variable <%s>\n", varname);

   return SCIP_OKAY;
}

/**
 * check whether pricing can be aborted:
 * if objective value is always integral and the current node's current
 * lowerbound rounded up equals the current lp objective value rounded
 * up we don't need to continue pricing since the best possible feasible
 * solution must have at least this value
 */
SCIP_Bool  ObjPricerGcg::canPricingBeAborted() const
{
   SCIP_Bool canabort = FALSE;

   assert(pricerdata != NULL);

   if( pricerdata->abortpricingint && SCIPisObjIntegral(scip_)
      && SCIPisEQ(scip_, SCIPceil(scip_, SCIPgetNodeLowerbound(scip_, SCIPgetCurrentNode(scip_))), SCIPceil(scip_, SCIPgetLPObjval(scip_))) /* && SCIPgetNNodes(scip) > 1 ??????*/)
   {
      GCGpricerPrintInfo(scip_, pricerdata, "pricing aborted due to integral objective: node LB = %g, LP obj = %g\n",
            SCIPgetNodeLowerbound(scip_, SCIPgetCurrentNode(scip_)), SCIPgetLPObjval(scip_));

      canabort = TRUE;
   }

   if( !canabort && pricerdata->abortpricinggap > 0.0 )
   {
      SCIP_Real gap;
      gap = (SCIPgetLPObjval(scip_) - SCIPgetNodeLowerbound(scip_, SCIPgetCurrentNode(scip_)))/SCIPgetNodeLowerbound(scip_, SCIPgetCurrentNode(scip_));
      gap = ABS(gap);

      if( gap < pricerdata->abortpricinggap )
      {
         GCGpricerPrintInfo(scip_, pricerdata, "pricing aborted due to small gap: node LB = %g, LP obj = %g, gap = %g\n",
               SCIPgetNodeLowerbound(scip_, SCIPgetCurrentNode(scip_)), SCIPgetLPObjval(scip_), gap);

         canabort = TRUE;
      }
   }

   return canabort;
}

/** sorts pricing problems according to their score */
void ObjPricerGcg::sortPricingProblemsByScore() const
{
   int i;
   assert(pricerdata != NULL);
   /** @todo sort w.r.t. other measures? Don't sort in Farkas pricing? Randomized? */
   for( i = 0; i < pricerdata->npricingprobs; i++ )
   {
      pricerdata->permu[i] = i;
      switch( pricerdata->sorting )
      {
      case 1:
         pricerdata->score[i] = pricerdata->dualsolconv[i];
         break;
      case 2:
         pricerdata->score[i] = -(0.2 * pricerdata->npointsprob[i] + pricerdata->nraysprob[i]);
         break;
      default:
         pricerdata->score[i] = 0.0;
         break;
      }
   }

   if( pricerdata->sorting > 0 )
      SCIPsortDownRealInt(pricerdata->score, pricerdata->permu, pricerdata->npricingprobs);
}


/** returns whether pricing can be aborted */
SCIP_Bool ObjPricerGcg::abortPricing(
   PricingType*          pricetype,          /**< type of pricing */
   int                   nfoundvars,         /**< number of variables found so far */
   int                   solvedmips,         /**< number of MIPS solved so far */
   int                   successfulmips,     /**< number of successful mips solved so far */
   SCIP_Bool             optimal             /**< optimal or heuristic pricing */
) const
{
   assert(pricerdata != NULL);
   if( pricerdata->eagerage == pricerdata->eagerfreq )
   {
      return FALSE;
   }

   if( optimal )
      return pricetype->canOptimalPricingBeAborted(nfoundvars, solvedmips, successfulmips, pricerdata->successfulmipsrel, pricerdata->npricingprobsnotnull);
   else
      return pricetype->canHeuristicPricingBeAborted(nfoundvars, solvedmips, successfulmips, pricerdata->successfulmipsrel, pricerdata->npricingprobsnotnull);
}


/** free pricing problems */
SCIP_RETCODE ObjPricerGcg::freePricingProblems()
{
   int j;
   assert(pricerdata != NULL);
   assert(pricerdata->pricingprobs != NULL);

   for( j = 0; j < pricerdata->npricingprobs; j++ )
      if( pricerdata->pricingprobs[j] != NULL
         && SCIPgetStage(pricerdata->pricingprobs[j]) > SCIP_STAGE_PROBLEM)
         {
            SCIP_CALL( SCIPstartClock(scip_, pricerdata->freeclock) );
            SCIP_CALL( SCIPfreeTransform(pricerdata->pricingprobs[j]) );
            SCIP_CALL( SCIPstopClock(scip_, pricerdata->freeclock) );
         }

   return SCIP_OKAY;
}

/** counts the number of variables with negative reduced cost */
int ObjPricerGcg::countPricedVariables(
   PricingType*          pricetype,          /**< pricing type, farkas or redcost */
   int&                  prob,               /**< number of the pricing problem */
   GCG_COL**             cols,               /**< columns corresponding to solutions which should be investigated */
   int                   ncols               /**< number of columns */
   ) const
{
   int nfoundvars = 0;

   SCIPdebugMessage("checking %d solution of pricing problem %d\n", ncols, prob);
   if(ncols == 0)
      return 0;

   for( int j = 0; j < ncols; ++j )
   {
      SCIP_Real redcost = computeRedCostGcgCol(pricetype, cols[j], NULL);
      SCIP_CALL_ABORT( GCGcolUpdateRedcost(cols[j], redcost, FALSE) );

      SCIPdebugMessage("solution %d of prob %d (%p) has reduced cost %g\n", j, prob, (void*) (cols[j]), redcost);
      if( SCIPisDualfeasNegative(scip_, redcost) )
      {
         nfoundvars += 1;
      }
   }

   return nfoundvars;
}

/** computes the stack of masterbranch constraints up to the last generic branching node
 * @note This method has to be threadsafe!
 */
SCIP_RETCODE ObjPricerGcg::computeGenericBranchingconssStack(
   PricingType*          pricetype,          /**< type of pricing: reduced cost or Farkas */
   int                   prob,               /**< index of pricing problem */
   SCIP_CONS***          consstack,          /**< stack of branching constraints */
   int*                  nconsstack,         /**< size of the stack */
   SCIP_Real**           consduals           /**< dual values of the masterbranch solutions */
   ) const
{
   SCIP_BRANCHRULE *branchrule;
   SCIP_CONS *masterbranchcons;
   int consblocknr;

   assert(consstack != NULL);
   assert(nconsstack != NULL);

   *consstack = NULL;
   *nconsstack = 0;

   /* get current branching rule */
   masterbranchcons = GCGconsMasterbranchGetActiveCons(scip_);
   branchrule = GCGconsMasterbranchGetBranchrule(masterbranchcons);

   while( GCGisBranchruleGeneric(branchrule) )
   {
      SCIP_CONS* mastercons = GCGbranchGenericBranchdataGetMastercons(GCGconsMasterbranchGetBranchdata(masterbranchcons));;
      consblocknr = GCGbranchGenericBranchdataGetConsblocknr(GCGconsMasterbranchGetBranchdata(masterbranchcons));

      /* check if branching decision belongs to current pricing problem */
      if(consblocknr == prob)
      {
         SCIP_CALL( SCIPreallocMemoryArray(scip_, consstack, (size_t)(*nconsstack) +1) );
         SCIP_CALL( SCIPreallocMemoryArray(scip_, consduals, (size_t)(*nconsstack) +1) );

         (*consstack)[*nconsstack] = masterbranchcons;
         (*consduals)[*nconsstack] = pricetype->consGetDual(scip_, mastercons);

         SCIPdebugPrintCons(scip_, mastercons, NULL);
         SCIPdebugMessage("Dual: %.4f\n", (*consduals)[*nconsstack]);
         assert( !SCIPisFeasNegative(scip_, (*consduals)[*nconsstack]));
         (*nconsstack) += 1;
      }
      masterbranchcons = GCGconsMasterbranchGetParentcons(masterbranchcons);
      branchrule = GCGconsMasterbranchGetBranchrule(masterbranchcons);
   }

   return SCIP_OKAY;
}

/** add bounds change from constraint from the pricing problem at this node
 * @note This message has to be threadsafe!
 */
SCIP_RETCODE ObjPricerGcg::addBranchingBoundChangesToPricing(
   int                   prob,               /**< index of pricing problem */
   SCIP_CONS*            branchcons          /**< branching constraints from which bound should applied */
) const
{
   GCG_BRANCHDATA* branchdata = GCGconsMasterbranchGetBranchdata(branchcons);
   GCG_COMPSEQUENCE* components = GCGbranchGenericBranchdataGetConsS(branchdata);
   int ncomponents = GCGbranchGenericBranchdataGetConsSsize(branchdata);
   int i;

   assert(pricerdata != NULL);

   for( i = 0; i < ncomponents; ++i)
   {
      SCIP_Real bound = components[i].bound;
      SCIP_VAR* var = GCGoriginalVarGetPricingVar(components[i].component);
      SCIP_Bool infeasible = FALSE;
      SCIP_Bool tightened = TRUE;

      if( components[i].sense == GCG_COMPSENSE_GE )
      {
         SCIP_CALL( SCIPtightenVarLb(pricerdata->pricingprobs[prob], var, bound, TRUE, &infeasible, &tightened));
         SCIPdebugMessage("Added <%s> >= %.2f\n", SCIPvarGetName(var), bound);
         assert(infeasible || tightened ||  SCIPisGE(pricerdata->pricingprobs[prob], SCIPvarGetLbLocal(var), bound));
      }
      else
      {
         SCIP_CALL( SCIPtightenVarUb(pricerdata->pricingprobs[prob], var, bound-1, TRUE, &infeasible, &tightened));
         SCIPdebugMessage("Added <%s> <= %.2f\n", SCIPvarGetName(var), bound-1);
         assert(infeasible || tightened || SCIPisLE(pricerdata->pricingprobs[prob], SCIPvarGetUbGlobal(var), bound-1));
      }
   }

   return SCIP_OKAY;
}

/** check bounds change from constraint from the pricing problem at this node
 * @note This message has to be threadsafe!
 */
SCIP_RETCODE ObjPricerGcg::checkBranchingBoundChanges(
   int                   prob,               /**< index of pricing problem */
   SCIP_SOL*             sol,                /**< solution to check */
   SCIP_CONS*            branchcons,         /**< branching constraints from which bound should applied */
   SCIP_Bool*            feasible            /**< check whether the solution is feasible */
) const
{
   GCG_BRANCHDATA* branchdata = GCGconsMasterbranchGetBranchdata(branchcons);
   GCG_COMPSEQUENCE* components = GCGbranchGenericBranchdataGetConsS(branchdata);
   int ncomponents = GCGbranchGenericBranchdataGetConsSsize(branchdata);
   int i;

   assert(pricerdata != NULL);

   for( i = 0; i < ncomponents; ++i)
   {
      SCIP_VAR* pricingvar = GCGoriginalVarGetPricingVar(components[i].component);
      SCIP_Real val = SCIPgetSolVal(pricerdata->pricingprobs[prob], sol, pricingvar);

      if( components[i].sense == GCG_COMPSENSE_GE )
      {
         *feasible = SCIPisFeasGE(pricerdata->pricingprobs[prob], val, components[i].bound);
         SCIPdebugMessage("<%s> %.4f >= %.4f\n", SCIPvarGetName(pricingvar), val, components[i].bound);
      }
      else
      {
         *feasible = SCIPisFeasLT(pricerdata->pricingprobs[prob], val, components[i].bound);
         SCIPdebugMessage("<%s> %.4f < %.4f\n", SCIPvarGetName(pricingvar), val, components[i].bound);
      }
      if( !*feasible )
         break;
   }

   return SCIP_OKAY;
}


/** check bounds change from constraint from the pricing problem at this node
 * @note This message has to be threadsafe!
 */
SCIP_RETCODE ObjPricerGcg::checkBranchingBoundChangesGcgCol(
   GCG_COL*              gcgcol,             /**< gcg column to check */
   SCIP_CONS*            branchcons,         /**< branching constraints from which bound should applied */
   SCIP_Bool*            feasible            /**< check whether the solution is feasible */
) const
{
   int prob = GCGcolGetProbNr(gcgcol);
   GCG_BRANCHDATA* branchdata = GCGconsMasterbranchGetBranchdata(branchcons);
   GCG_COMPSEQUENCE* components = GCGbranchGenericBranchdataGetConsS(branchdata);
   int ncomponents = GCGbranchGenericBranchdataGetConsSsize(branchdata);
   int i;

   assert(pricerdata != NULL);

   for( i = 0; i < ncomponents; ++i)
   {
      SCIP_VAR* pricingvar = GCGoriginalVarGetPricingVar(components[i].component);

      SCIP_Real val = GCGcolGetSolVal(pricerdata->pricingprobs[prob], gcgcol, pricingvar);

      if( components[i].sense == GCG_COMPSENSE_GE )
      {
         *feasible = SCIPisFeasGE(pricerdata->pricingprobs[prob], val, components[i].bound);
         SCIPdebugMessage("<%s> %.4f >= %.4f\n", SCIPvarGetName(pricingvar), val, components[i].bound);
      }
      else
      {
         *feasible = SCIPisFeasLT(pricerdata->pricingprobs[prob], val, components[i].bound);
         SCIPdebugMessage("<%s> %.4f < %.4f\n", SCIPvarGetName(pricingvar), val, components[i].bound);
      }
      if( !*feasible )
         break;
   }

   return SCIP_OKAY;
}


/** generic method to generate feasible columns from the pricing problem
 * @todo we could benefit from using more than just the best solution
 * @note This message has to be threadsafe!
 */
SCIP_RETCODE ObjPricerGcg::generateColumnsFromPricingProblem(
   int                   prob,               /**< index of pricing problem */
   PricingType*          pricetype,          /**< type of pricing: reduced cost or Farkas */
   SCIP_Bool             optimal,            /**< should the pricing problem be solved optimal or heuristically */
   SCIP_Real*            lowerbound,         /**< dual bound returned by pricing problem */
   GCG_COL**             cols,               /**< pointer to store columns corresponding to solutions */
   int                   maxcols,            /**< size of the cols array to indicate maximum columns */
   int*                  ncols,              /**< number of columns */
   SCIP_STATUS*          status              /**< solution status of the pricing problem */
   )
{
   GCG_COL* bestcol; /* the column corresponding to the current best solution from the sequence of solves */
   SCIP_Bool found = FALSE; /* whether a feasible solution has been found */
   int i;

   SCIP_CONS** branchconss = NULL; /* stack of branching constraints */
   int nbranchconss = 0; /* number of branching constraints */
   SCIP_Real* branchduals = NULL; /* dual values of branching constraints in the master (sigma) */

   assert(pricerdata != NULL);

   /* Compute path to last generic branching node */
   SCIP_CALL( computeGenericBranchingconssStack(pricetype, prob, &branchconss, &nbranchconss, &branchduals) );
   if( nbranchconss == 0)
   {
      SCIP_CALL( solvePricingProblem(prob, pricetype, optimal, lowerbound, cols, maxcols, ncols, status) );

      /* we can leave the method from here because no array has been allocated!
       * We have not created generic branching decisions here, so compute as usual
       */
      return SCIP_OKAY;
   }


   /* unapply all bound changes up to the branching point
    * Not needed because they are not added to the pricing problem
    */

   SCIP_CALL( solvePricingProblem(prob, pricetype, optimal, lowerbound, cols, maxcols, ncols, status) );
   bestcol = cols[0];
   SCIP_Real redcost = computeRedCostGcgCol(pricetype, bestcol, NULL);
   SCIP_CALL( GCGcolUpdateRedcost(bestcol, redcost, FALSE) );

   if( SCIPisDualfeasNegative(scip_, redcost) )
   {
      found = TRUE;
   }

   /* traverse the tree in reverse order */
   for( i = nbranchconss-1; i >= 0 && !found; --i )
   {
      if( bestcol != NULL )
      {
         /* todo: add columns to column pool */
         for( int j = 0; j < *ncols; ++j )
         {
            GCGfreeGcgCol(&cols[j]);
         }
         SCIP_CALL( SCIPfreeTransform(pricerdata->pricingprobs[prob]) );
      }
      SCIPdebugMessage("Applying bound change of depth %d\n", -i);
      SCIP_CALL( SCIPtransformProb(pricerdata->pricingprobs[prob]) );
      SCIP_CALL( addBranchingBoundChangesToPricing(prob, branchconss[i]) );

      SCIP_CALL( solvePricingProblem(prob, pricetype, optimal, lowerbound, cols, 1, ncols, status) ); /**@todo change 1 to maxsols if implemented */

      if( *status == SCIP_STATUS_INFEASIBLE) /** @todo handle remaining status */
      {
         SCIPdebugMessage("The problem is infeasible\n");
         break;
      }
      /* can happen, e.g., due to time limit in pricing solver */
      if( *status != SCIP_STATUS_OPTIMAL )
      {
         break;
      }


      /* update objvalue for new solution */
      bestcol = cols[0];
      redcost = computeRedCostGcgCol(pricetype, bestcol, NULL);

      if( SCIPisDualfeasNegative(scip_, redcost) )
      {
         break;
      }
   }

   SCIPfreeMemoryArrayNull(scip_, &branchconss);
   SCIPfreeMemoryArrayNull(scip_, &branchduals);
   *lowerbound = -SCIPinfinity(scip_);
   return SCIP_OKAY;
}


/* Compute difference of two dual solutions */
SCIP_RETCODE ObjPricerGcg::computeDualDiff(
   SCIP_Real**          dualvals1,           /**< array of dual values for each pricing problem */
   SCIP_Real*           dualconv1,           /**< array of dual solutions for the convexity constraints  */
   SCIP_Real**          dualvals2,           /**< array of dual values for each pricing problem */
   SCIP_Real*           dualconv2,           /**< array of dual solutions for the convexity constraints  */
   SCIP_Real*           dualdiff             /**< pointer to store difference of duals solutions */
   )
{
   int i;
   int j;
   int nprobvars;

   *dualdiff = 0.0;
   for( i = 0; i < pricerdata->npricingprobs; i++ )
   {
      if( pricerdata->pricingprobs[i] == NULL )
         continue;

      nprobvars = SCIPgetNVars(pricerdata->pricingprobs[i]);

      for( j = 0; j < nprobvars; j++ )
      {
         *dualdiff += SQR(dualvals1[i][j] - dualvals2[i][j]);
      }

      *dualdiff += SQR(dualconv1[i] - dualconv2[i]);

   }
   *dualdiff = SQRT(ABS(*dualdiff));

   return SCIP_OKAY;
}

/** performs optimal or farkas pricing */
SCIP_RETCODE ObjPricerGcg::performPricing(
   PricingType*          pricetype,          /**< type of pricing */
   SCIP_Bool             optimal,            /**< heuristic or optimal pricing */
   SCIP_RESULT*          result,             /**< result pointer */
   int*                  pnfoundvars,        /**< pointer to store number of found variables */
   SCIP_Real*            lowerbound,         /**< pointer to store lowerbound obtained due to lagrange bound */
   SCIP_Bool*            bestredcostvalid    /**< pointer to store if bestredcost are valid (pp solvedoptimal) */
   )
{
   GCG_COL*** cols = NULL;
   int* ncols = NULL;
   SCIP_Real* bestobjvals = NULL;
   SCIP_Real pricinglowerbound;
   SCIP_Real bestredcost;
   SCIP_Real beststabobj;
   SCIP_Real dualconvsum;
   SCIP_RETCODE retcode;
   SCIP_Bool infeasible;
   SCIP_Bool pricinghaserror;
   SCIP_Bool stabilized;
   SCIP_Bool added;
   SCIP_Bool colpoolupdated;
   SCIP_Bool enableppcuts;
   SCIP_Bool enablestab;
   SCIP_STATUS* pricingstatus = NULL;
   int solvedmips;
   int successfulmips;
   int nfoundvarsprob;
   int maxcols;
   int i;
   int j;
   int nfoundvars;

   SCIP_Real** olddualvalues;
   SCIP_Real* olddualconv;

   int nprobvars;

#ifndef NDEBUG
   int oldnfoundvars;
#endif

   assert(pricerdata != NULL);
   assert(stabilization != NULL);
   assert(farkaspricing != NULL);
   assert(reducedcostpricing != NULL);

   assert(result != NULL);
   assert(pnfoundvars != NULL);

   SCIPdebugMessage("%s pricing\n", optimal ? "optimal" : "heuristic");

   solvedmips = 0;
   successfulmips = 0;
   retcode = SCIP_OKAY;
   *pnfoundvars = 0;
   nfoundvars = 0;
   infeasible = FALSE;
   pricinghaserror = FALSE;
   dualconvsum = 0.0;
   pricinglowerbound = -SCIPinfinity(scip_);
   if(lowerbound != NULL)
      *lowerbound = -SCIPinfinity(scip_);

   maxcols = MAX(MAX(farkaspricing->getMaxvarsround(),reducedcostpricing->getMaxvarsround()),reducedcostpricing->getMaxvarsroundroot()); /*lint !e666*/

   SCIP_CALL( SCIPallocBlockMemoryArray(scip_, &ncols, pricerdata->npricingprobs) );
   SCIP_CALL( SCIPallocBlockMemoryArray(scip_, &cols, pricerdata->npricingprobs) );
   SCIP_CALL( SCIPallocBlockMemoryArray(scip_, &pricingstatus, pricerdata->npricingprobs) );
   SCIP_CALL( SCIPallocBlockMemoryArray(scip_, &bestobjvals, pricerdata->npricingprobs) );

   BMSclearMemoryArray(ncols, pricerdata->npricingprobs);

   for( i = 0; i < pricerdata->npricingprobs; i++ )
   {
      SCIP_CALL( SCIPallocMemoryArray(scip_, &(cols[i]), maxcols) ); /*lint !e866*/
   }

   enableppcuts = FALSE;
   SCIP_CALL( SCIPgetBoolParam(GCGmasterGetOrigprob(scip_), "sepa/basis/enableppcuts", &enableppcuts) );
   /** add pool cuts to sepa basis */
   if(enableppcuts && SCIPgetCurrentNode(scip_) != SCIPgetRootNode(scip_))
   {
      for( i = 0; i < pricerdata->npricingprobs; i++ )
      {
         if(GCGisPricingprobRelevant(origprob, i))
         {
            SCIP_CALL( SCIPsetIntParam(pricerdata->pricingprobs[i], "branching/pscost/priority", 2000) );
            SCIP_CALL( SCIPsetIntParam(pricerdata->pricingprobs[i], "propagating/maxroundsroot", 1000) );
            SCIP_CALL( SCIPsetPresolving(pricerdata->pricingprobs[i], SCIP_PARAMSETTING_DEFAULT, TRUE) );
         }
      }
   }

#ifdef _OPENMP
      if( threads > 0 )
         omp_set_num_threads(threads);
#endif

   #pragma omp parallel for private(j)
   for( i = 0; i < pricerdata->npricingprobs; i++ )
   {
      BMSclearMemoryArray(cols[i], maxcols); /*lint !e866*/
   }

   /* todo: We avoid checking for feasibility of the columns using this hack */
   SCIP_CALL( colpool->updateNode() );

   colpoolupdated = FALSE;

   if( pricerdata->nroundsredcost > 0 && pricetype->getType() == GCG_PRICETYPE_REDCOST )
   {
      SCIP_CALL( SCIPallocBufferArray(scip_, &olddualvalues, pricerdata->npricingprobs) );
      SCIP_CALL( SCIPallocBufferArray(scip_, &olddualconv, pricerdata->npricingprobs) );

      for( i = 0; i < pricerdata->npricingprobs; i++ )
      {
         if( pricerdata->pricingprobs[i] == NULL )
            continue;

         nprobvars = SCIPgetNVars(pricerdata->pricingprobs[i]);

         olddualconv[i] = pricerdata->dualsolconv[i];
         SCIP_CALL( SCIPallocBufferArray(scip_, &(olddualvalues[i]), nprobvars) );

         for( j = 0; j < nprobvars; j++ )
            olddualvalues[i][j] = pricerdata->realdualvalues[i][j];
      }
   }


   do
   {
      bestredcost = 0.0;
      beststabobj = 0.0;
      *bestredcostvalid = isMasterLPOptimal() && optimal && !GCGisBranchruleGeneric( GCGconsMasterbranchGetBranchrule(GCGconsMasterbranchGetActiveCons(scip_)));

      for( i = 0; i < pricerdata->npricingprobs; i++ )
      {
         pricingstatus[i] = SCIP_STATUS_UNKNOWN;
      }
      enablestab = optimal && pricerdata->stabilization && pricetype->getType() == GCG_PRICETYPE_REDCOST
         && !GCGisBranchruleGeneric( GCGconsMasterbranchGetBranchrule(GCGconsMasterbranchGetActiveCons(scip_)))
         /*&& GCGgetNLinkingvars(origprob) == 0 && GCGgetNTransvars(origprob) == 0*/;

      if( enablestab )
      {
         stabilization->updateNode();
         SCIP_CALL( stabilization->updateHybrid() );
      }

<<<<<<< HEAD
      stabilized = enablestab && stabilization->isStabilized();
=======
      stabilized = stabilized && stabilization->isStabilized();
>>>>>>> b33fbabb

      /* set objectives of the variables in the pricing sub-MIPs */
      SCIP_CALL( freePricingProblems() );
      SCIP_CALL( setPricingObjs(pricetype, stabilized) );

      /* todo: do this inside the updateRedcostColumnPool */
      if( !colpoolupdated )
      {
         /* update reduced cost of cols in colpool */
         SCIP_CALL( updateRedcostColumnPool(pricetype) );

         SCIP_CALL( colpool->resortColumns() );

         colpoolupdated = TRUE;
      }

      #pragma omp parallel for ordered firstprivate(pricinglowerbound) shared(retcode, optimal, cols, ncols, maxcols,pricetype,bestredcost, beststabobj,bestredcostvalid,nfoundvars,successfulmips,infeasible,pricinghaserror) reduction(+:solvedmips) schedule(static,1)
      for( i = 0; i < pricerdata->npricingprobs; i++ )
      {
         int prob;
         SCIP_RETCODE private_retcode;

         int nvarsfound = nfoundvars;
         prob = pricerdata->permu[i];

         #pragma omp flush(retcode)
         if( pricerdata->pricingprobs[prob] == NULL || retcode != SCIP_OKAY)
            goto done;

         #pragma omp flush(infeasible,nfoundvars,successfulmips)
         if( (abortPricing(pricetype, nfoundvars, solvedmips, successfulmips, optimal) || infeasible) )
         {
            goto done;
         }
         private_retcode = generateColumnsFromPricingProblem(prob, pricetype, optimal, &pricinglowerbound, cols[prob], maxcols, &ncols[prob], &pricingstatus[prob]);
         SCIPdebugMessage("ncols: %d, pricinglowerbound: %.4g\n", ncols[prob], pricinglowerbound);
         #pragma omp ordered
         {
            #pragma omp critical (retcode)
            retcode = private_retcode;

            #pragma omp atomic
            infeasible |= ( pricingstatus[prob] == SCIP_STATUS_INFEASIBLE); /*lint !e514*/

            #pragma omp atomic
            pricinghaserror |= (pricingstatus[prob] == SCIP_STATUS_UNKNOWN); /*lint !e514*/

            if( !infeasible )
            {
               #pragma omp atomic
               nfoundvars += countPricedVariables(pricetype, prob, cols[prob], ncols[prob] );
            }

            if( nvarsfound < nfoundvars )
            {
               #pragma omp atomic
               ++successfulmips;
            }
         }

         if( optimal && ncols[prob] > 0)
         {
            SCIP_Real convdual = 0.0;
            SCIP_CONS* cons = GCGgetConvCons(origprob, prob);

            if( enablestab )
               convdual = stabilization->convGetDual(prob);
            else
               convdual = pricetype->consGetDual(scip_, cons);

            #pragma omp atomic
            beststabobj += GCGgetNIdenticalBlocks(origprob, prob) * pricinglowerbound;

            #pragma omp atomic write
            bestobjvals[prob] = GCGgetNIdenticalBlocks(origprob, prob) * pricinglowerbound;

            if( !GCGcolIsRay(cols[prob][0]) )
            {
               #pragma omp atomic
               dualconvsum += GCGgetNIdenticalBlocks(origprob, prob) * convdual;
            }
            #pragma omp atomic
            bestredcost += GCGgetNIdenticalBlocks(origprob, prob) * GCGcolGetRedcost(cols[prob][0]);

         }

         #pragma omp atomic
         solvedmips++;

      done:
         ;
      }

      SCIP_CALL( retcode );

      if( infeasible )
         break;

      for( i = 0; i < pricerdata->npricingprobs && *bestredcostvalid; ++i )
      {
         int prob;
         prob = pricerdata->permu[i];
         if( pricerdata->pricingprobs[prob] == NULL )
            continue;

         if( !isPricingOptimal(pricerdata->pricingprobs[prob], pricingstatus[prob]) )
         {
            SCIPdebugMessage("Pricing prob %d was not solved to optimality, reduced cost invalid\n", prob);
            *bestredcostvalid = FALSE;
         }
      }

      if( enablestab && (pricetype->getType() == GCG_PRICETYPE_REDCOST) )
      {
         SCIP_Real beststabredcost;
         SCIP_Real lowerboundcandidate;
         SCIP_Real stabdualval = 0.0;
         GCG_COL** pricingcols = NULL;
         assert(lowerbound != NULL);

         SCIP_CALL( getStabilizedDualObjectiveValue(&stabdualval) );
         lowerboundcandidate = stabdualval + beststabobj;
         SCIPdebugMessage("lowerboundcandidate: %.8g stabdualval %.8g, besttabobj %.8g\n", lowerboundcandidate, stabdualval, beststabobj);

         beststabredcost = beststabobj - dualconvsum;

         if( *bestredcostvalid )
         {
            SCIP_Bool enableppobjcg;

            SCIP_CALL( SCIPallocBufferArray(scip_, &pricingcols, pricerdata->npricingprobs) );
            BMSclearMemoryArray(pricingcols, pricerdata->npricingprobs);

            for( i = 0; i < pricerdata->npricingprobs; ++i )
            {
               if( pricerdata->pricingprobs[i] != NULL )
               {
                  assert(ncols[i] > 0);
                  pricingcols[i] = cols[i][0];
               }
            }
            /* update subgradient product before a potential change of the stability center */
            stabilization->updateSubgradientProduct(pricingcols);

            SCIP_CALL( stabilization->updateStabilityCenter(lowerboundcandidate, bestobjvals, pricingcols) );
            *lowerbound = MAX(*lowerbound, lowerboundcandidate);

            SCIP_CALL( SCIPgetBoolParam(GCGmasterGetOrigprob(scip_), "sepa/basis/enableppobjcg", &enableppobjcg) );
            if(enableppobjcg && SCIPgetCurrentNode(scip_) == SCIPgetRootNode(scip_) )
            {
               for(i = 0; i < pricerdata->npricingprobs; ++i)
               {
                  if(!GCGisPricingprobRelevant(GCGmasterGetOrigprob(scip_), i))
                     continue;

                  SCIP_CALL( SCIPsepaBasisAddPPObjConss(scip_, i, bestobjvals[i], TRUE) );
               }
            }
         }

         SCIPdebugMessage("Checking whether stabilization information must be updated (stabilized = %ud, nfoundvars = %d, optimal = %ud, *bestredcostvalid = %ud\n", stabilized, nfoundvars, optimal, *bestredcostvalid);

         if( nfoundvars == 0 )
         {
            SCIPdebugMessage("enabling mispricing schedule\n");
            stabilization->activateMispricingSchedule();
            stabilization->updateAlphaMisprice();
         }
         else if( *bestredcostvalid && !SCIPisGE(scip_, beststabredcost, 0.0) )
         {
            if( stabilization->isInMispricingSchedule() )
               stabilization->disablingMispricingSchedule();
            stabilization->updateAlpha(pricingcols);
         }
         if( *bestredcostvalid )
            SCIPfreeBufferArray(scip_, &pricingcols);
      }
      else if( *bestredcostvalid && (pricetype->getType() == GCG_PRICETYPE_REDCOST) )
      {
         SCIP_Bool enableppobjcg;
         SCIP_Real lowerboundcandidate;
         assert(lowerbound != NULL );
         lowerboundcandidate = SCIPgetLPObjval(scip_) + bestredcost; /*lint !e666*/
         SCIPdebugMessage("*lowerbound: %.8g lowerboundcandidate: %.8g bestredcost %.8g\n", *lowerbound, lowerboundcandidate, bestredcost);
         *lowerbound = MAX(*lowerbound, lowerboundcandidate);
         if(stabilization->isInMispricingSchedule())
            stabilization->disablingMispricingSchedule();

         SCIP_CALL( SCIPgetBoolParam(GCGmasterGetOrigprob(scip_), "sepa/basis/enableppobjcg", &enableppobjcg) );

         if(enableppobjcg && SCIPgetCurrentNode(scip_) == SCIPgetRootNode(scip_) )
         {
            for(i = 0; i < pricerdata->npricingprobs; ++i)
            {
               if(!GCGisPricingprobRelevant(GCGmasterGetOrigprob(scip_), i))
                  continue;

               SCIP_CALL( SCIPsepaBasisAddPPObjConss(scip_, i, bestobjvals[i], TRUE) );
            }
         }
      }

      /* if no column has negative reduced cost, add columns to colpool or free them */
      if( nfoundvars == 0 )
      {
         for( i = 0; i < pricerdata->npricingprobs; ++i )
         {
            for( j = 0; j < ncols[i]; ++j )
            {
               SCIP_Bool success;

               success = FALSE;

               SCIP_CALL( colpool->addCol(cols[i][j], &success) );

               if( !success )
               {
                  GCGfreeGcgCol(&cols[i][j]);
                  SCIPdebugMessage("Freeing column %d of prob %d.\n", j, i);
               }
            }
            ncols[i] = 0;
         }
      }
   }
   while( stabilized && nfoundvars == 0 );

#ifndef NDEBUG
   oldnfoundvars = nfoundvars;
#endif

#ifdef _OPENMP
   SCIPdebugMessage("We are here with currently %d threads.\n", omp_get_num_threads());
#endif

   /** @todo perhaps solve remaining pricing problems, if only few left? */
   /** @todo solve all pricing problems all k iterations? */
   nfoundvars = 0;

   for( i = 0; i < pricerdata->npricingprobs; ++i )
   {
      int prob;
      prob = pricerdata->permu[i];
      if( pricerdata->pricingprobs[prob] == NULL )
         continue;

      nfoundvarsprob = 0;

      for( j = 0; j < ncols[prob]; ++j )
      {
         /** add variable only if we cannot abort */
         if( !infeasible &&
             (nfoundvarsprob <= pricerdata->maxsolsprob &&
             (pricetype->getType() == GCG_PRICETYPE_REDCOST || nfoundvarsprob < pricetype->getMaxvarsround()) &&
             (pricetype->getType() == GCG_PRICETYPE_FARKAS || ((nfoundvarsprob < pricetype->getMaxvarsround() || GCGisRootNode(scip_) ) &&
             (nfoundvarsprob < reducedcostpricing->getMaxvarsroundroot() || !GCGisRootNode(scip_))))) )
         {
            SCIPdebugMessage("Solution %d/%d of prob %d: ", j+1, ncols[prob], prob);

            SCIP_CALL( colpool->addCol(cols[prob][j], &added) );

            if( !added )
            {
               GCGfreeGcgCol( &cols[prob][j]);
               SCIPdebugPrintf("not added.\n");
            }
            else
            {
               SCIPdebugPrintf("added to column pool.\n");
            }
         }
         else
         {
            GCGfreeGcgCol(&cols[prob][j]);
         }
      }

   }

   assert(oldnfoundvars >= nfoundvars);

   for( i = 0; i < pricerdata->npricingprobs; ++i )
   {
      SCIPfreeMemoryArray(scip_, &(cols[i]));
   }

   SCIP_CALL( priceColumnPool(pricetype, &nfoundvars) );

   SCIP_CALL( colpool->deleteOldestColumns() );

   SCIPfreeBlockMemoryArray(scip_, &cols, pricerdata->npricingprobs);
   SCIPfreeBlockMemoryArray(scip_, &ncols, pricerdata->npricingprobs);
   SCIPfreeBlockMemoryArray(scip_, &pricingstatus, pricerdata->npricingprobs);
   SCIPfreeBlockMemoryArray(scip_, &bestobjvals, pricerdata->npricingprobs);

   enableppcuts = FALSE;
   SCIP_CALL( SCIPgetBoolParam(GCGmasterGetOrigprob(scip_), "sepa/basis/enableppcuts", &enableppcuts) );

   /** add pool cuts to sepa basis */
   if(enableppcuts && SCIPgetCurrentNode(scip_) == SCIPgetRootNode(scip_))
   {
      for( j = 0; j < pricerdata->npricingprobs; j++ )
      {
         if( pricerdata->pricingprobs[j] != NULL
            && SCIPgetStage(pricerdata->pricingprobs[j]) >= SCIP_STAGE_SOLVING)
         {
            SCIP_CUT** cuts;
            int ncuts;

            ncuts = SCIPgetNPoolCuts(pricerdata->pricingprobs[j]);
            cuts = SCIPgetPoolCuts(pricerdata->pricingprobs[j]);

            for( i = 0; i < ncuts; ++i )
            {
               SCIP_ROW* row;
               row = SCIPcutGetRow(cuts[i]);

               if( !SCIProwIsLocal(row) && SCIProwGetRank(row) >=1 && nfoundvars == 0 )
                  SCIP_CALL( GCGsepaBasisAddPricingCut(scip_, j, row) );
            }
         }
      }
   }


   /* free the pricingproblems if they exist and need to be freed */
   SCIP_CALL( freePricingProblems() );
   *pnfoundvars = nfoundvars;

   if( infeasible )
   {
      *result = SCIP_SUCCESS;
   }
   else if( *pnfoundvars > 0)
      *result = SCIP_SUCCESS;
   else if( pricinghaserror )
      *result = SCIP_DIDNOTRUN;

#ifdef SCIP_STATISTIC
   if( pricerdata->nroundsredcost > 0 && pricetype->getType() == GCG_PRICETYPE_REDCOST && pricerdata->nrootbounds != pricerdata->dualdiffround )
   {
      SCIP_Real dualdiff;

      SCIP_CALL( computeDualDiff(olddualvalues, olddualconv, pricerdata->realdualvalues, pricerdata->dualsolconv, &dualdiff) );

      for( i = 0; i < pricerdata->npricingprobs; i++ )
      {
         if( pricerdata->pricingprobs[i] == NULL )
            continue;
         SCIPfreeBufferArray(scip_, &(olddualvalues[i]));
      }
      SCIPfreeBufferArray(scip_, &olddualvalues);
      SCIPfreeBufferArray(scip_, &olddualconv);

      pricerdata->dualdiffround = pricerdata->nrootbounds;
      pricerdata->dualdiff = dualdiff;
   }
   else if( pricerdata->nrootbounds != pricerdata->dualdiffround )
   {
      pricerdata->dualdiff = 0.0;
   }
#endif

   return SCIP_OKAY;
}

/** update reduced cost of columns in column pool */
SCIP_RETCODE ObjPricerGcg::updateRedcostColumnPool(
   PricingType*          pricetype           /**< type of pricing: reduced cost or Farkas */
   )
{
   GCG_COL** cols;
   int ncols;

   int i;

   ncols = colpool->getNCols();
   cols = colpool->getCols();

   for( i = 0; i < ncols; ++i )
   {
      GCG_COL* col;
      SCIP_Real redcost;

      col = cols[i];

      redcost = computeRedCostGcgCol(pricetype, col, NULL);

      SCIP_CALL( GCGcolUpdateRedcost(col, redcost, TRUE) );
   }

   return SCIP_OKAY;
}

/** method to price new columns from Column Pool */
SCIP_RETCODE ObjPricerGcg::priceColumnPool(
   PricingType*          pricetype,          /**< type of pricing: reduced cost or Farkas */
   int*                  pnfoundvars         /**< pointer to store number of priced variables */
   )
{
   int* nfoundvarsprob;
   int nfoundvars;

   int npricingprobs;

   int i;

   npricingprobs = pricerdata->npricingprobs;
   nfoundvars = 0;

   SCIP_CALL( SCIPallocBufferArray(scip_, &nfoundvarsprob, npricingprobs) );  /*lint !e530*/

   for( i = 0; i < npricingprobs; ++i )
   {
      nfoundvarsprob[i] = 0;
   }

   while( (colpool->getNCols() > 0 &&
      (pricetype->getType() == GCG_PRICETYPE_REDCOST || nfoundvars < pricetype->getMaxvarsround()) &&
      (pricetype->getType() == GCG_PRICETYPE_FARKAS || ((nfoundvars < pricetype->getMaxvarsround() || GCGisRootNode(scip_) ) &&
      (nfoundvars < reducedcostpricing->getMaxvarsroundroot() || !GCGisRootNode(scip_))))) )
   {

      SCIP_Real redcost;
      int probnr;

      redcost = colpool->getBestColRedcost();
      probnr = colpool->getBestColProbNr();

      SCIPdebugMessage("bestredcost = %g\n", redcost);

      /** add variable only if we cannot abort */
      if( nfoundvarsprob[probnr] <= pricerdata->maxsolsprob &&  SCIPisDualfeasNegative(scip_, redcost) )
      {
         SCIP_Bool added;
         GCG_COL* gcgcol;

         SCIP_CALL( colpool->getBestCol(&gcgcol) );

         /* todo: get column and add it */
         SCIP_CALL( createNewMasterVarFromGcgCol(scip_, pricetype, gcgcol, FALSE, &added, NULL) );

         assert(added);
         ++(nfoundvarsprob[probnr]);
         ++nfoundvars;

         GCGfreeGcgCol(&gcgcol);

         SCIPdebugMessage("added\n");
      }
      else
      {
         SCIPdebugMessage("not added\n");
         break;
      }
   }

   SCIPfreeBufferArray(scip_, &nfoundvarsprob);

   SCIPdebugMessage("nfoundvars = %d\n", nfoundvars);

   *pnfoundvars = nfoundvars;

   return SCIP_OKAY;
}

/** set pricing objectives */
extern "C"
SCIP_RETCODE GCGsetPricingObjs(
   SCIP*                 scip,               /**< SCIP data structure */
   SCIP_Real*            dualsolconv         /**< array of dual solutions corresponding to convexity constraints */
)
{
  ObjPricerGcg* pricer;
  SCIP_Bool stabilizationtmp;
  int i;

  assert(scip != NULL);

  pricer = static_cast<ObjPricerGcg*>(SCIPfindObjPricer(scip, PRICER_NAME));
  assert(pricer != NULL);

  stabilizationtmp = pricer->pricerdata->stabilization;

  pricer->pricerdata->stabilization = FALSE;

  SCIP_CALL( pricer->setPricingObjs(pricer->getReducedCostPricingNonConst(), FALSE) );

  if(dualsolconv != NULL)
  {
     for(i = 0; i < pricer->pricerdata->npricingprobs; ++i)
     {
        dualsolconv[i] = pricer->pricerdata->dualsolconv[i];
     }
  }
  pricer->pricerdata->stabilization = stabilizationtmp;

  return SCIP_OKAY;
}

/** performs the pricing routine, gets the type of pricing that should be done: farkas or redcost pricing */
SCIP_RETCODE ObjPricerGcg::priceNewVariables(
   PricingType*          pricetype,          /**< type of the pricing */
   SCIP_RESULT*          result,             /**< result pointer */
   SCIP_Real*            lowerbound          /**< lowerbound pointer */
   )
{
   int nfoundvars;
   SCIP_Bool bestredcostvalid;

   assert(result != NULL);
   assert(lowerbound != NULL || pricetype->getType() == GCG_PRICETYPE_FARKAS);
   assert(pricerdata != NULL);

   if( lowerbound != NULL )
      *lowerbound = -SCIPinfinity(scip_);

   GCGpricerPrintInfo(scip_, pricerdata, "nvars = %d, current LP objval = %g, time = %f, node = %lld\n",
         SCIPgetNVars(scip_), SCIPgetLPObjval(scip_), SCIPgetSolvingTime(scip_), SCIPgetNNodes(scip_));

   if( pricetype->getType() == GCG_PRICETYPE_REDCOST )
   {
      assert(result != NULL);

      /* terminate early, if applicable */
      if( canPricingBeAborted() )
      {
         *result = SCIP_DIDNOTRUN;
         return SCIP_OKAY;
      }
   }

   *result = SCIP_SUCCESS;

   pricetype->incCalls();

   pricerdata->calls++;
   nfoundvars = 0;

   sortPricingProblemsByScore();

   bestredcostvalid = TRUE;

   if( pricerdata->useheurpricing )
   {
      SCIP_CALL( performPricing(pricetype, FALSE, result, &nfoundvars, lowerbound, &bestredcostvalid) );
   }

   /* if no variables were found so far, solve the pricing MIPs to optimality and check whether
    * solutions corresponding to variables with negative reduced costs where found
    */
   if( nfoundvars == 0 )
   {
      SCIP_CALL( performPricing(pricetype, TRUE, result, &nfoundvars, lowerbound, &bestredcostvalid) );
   }

   if( pricetype->getType() == GCG_PRICETYPE_REDCOST && bestredcostvalid )
   {
      assert(lowerbound != NULL);
      GCGpricerPrintInfo(scip_, pricerdata, "lower bound = %g\n", *lowerbound);

      pricerdata->eagerage = 0;
   }


   SCIPdebugMessage("%s pricing: found %d new vars\n", (pricetype->getType() == GCG_PRICETYPE_REDCOST ? "Redcost" : "Farkas"), nfoundvars);

   if( GCGisRootNode(scip_) && pricetype->getType() == GCG_PRICETYPE_REDCOST && pricetype->getCalls() > 0 )
   {
      double degeneracy = 0.0;

      SCIP_CALL( computeCurrentDegeneracy(&degeneracy) );

      pricerdata->rootnodedegeneracy = degeneracy;

      /* Complicated calculation for numerical stability:
       *     E[\sum_{i=1}^n x_i] = (E[\sum_{i=1}^{n-1} x_i]*(n-1) + x_n)/n
       *     E[\sum_{i=1}^n x_i] = E[\sum_{i=1}^{n-1} x_i]*(n-1)/n + x_n/n
       * <=> E[\sum_{i=1}^n x_i] = E[\sum_{i=1}^{n-1} x_i]-E[\sum_{i=1}^{n-1} x_i]/n + x_n/n
       * <=> E_n = E_{n-1} - E_{n-1}/n + x_n/n
       * <=> E -= E/n - x_n/n
       */
      ++pricerdata->ndegeneracycalcs;
      pricerdata->avgrootnodedegeneracy -= (pricerdata->avgrootnodedegeneracy/(pricerdata->ndegeneracycalcs) - degeneracy/(pricerdata->ndegeneracycalcs));
   }

   return SCIP_OKAY;
}

/*
 * Callback methods of variable pricer
 */

 ObjPricerGcg::ObjPricerGcg(
    SCIP*              scip,               /**< SCIP data structure */
    SCIP*              origscip,           /**< SCIP data structure of original problem */
    const char*        name,               /**< name of variable pricer */
    const char*        desc,               /**< description of variable pricer */
    int                priority,           /**< priority of the variable pricer */
    SCIP_Bool          delay,
    SCIP_PRICERDATA*   p_pricerdata
    ) : ObjPricer(scip, name, desc, priority, delay), colpool(NULL), reducedcostpricing(NULL), farkaspricing(NULL), stabilization(NULL)
 {

    assert(origscip!= NULL);
    pricerdata = p_pricerdata;
    origprob = origscip;
 }

/** destructor of variable pricer to free user data (called when SCIP is exiting) */
SCIP_DECL_PRICERFREE(ObjPricerGcg::scip_free)
{
   assert(scip == scip_);
   SCIP_CALL( solversFree() );

   SCIPfreeMemoryArray(scip, &pricerdata->solvers);

   /* free memory for pricerdata*/
   if( pricerdata != NULL )
   {
      SCIPfreeMemory(scip, &pricerdata);
   }

   if( reducedcostpricing != NULL )
      delete reducedcostpricing;

   if( farkaspricing != NULL )
      delete farkaspricing;

   SCIPpricerSetData(pricer, NULL);
   return SCIP_OKAY;
}


/** initialization method of variable pricer (called after problem was transformed) */
SCIP_DECL_PRICERINIT(ObjPricerGcg::scip_init)
{ /*lint --e{715}*/
   assert(scip == scip_);
   assert(reducedcostpricing != NULL);
   assert(farkaspricing != NULL);

   SCIP_CALL( solversInit() );

   SCIP_CALL( reducedcostpricing->resetCalls() );
   SCIP_CALL( farkaspricing->resetCalls() );

   return SCIP_OKAY;
}


/** deinitialization method of variable pricer (called before transformed problem is freed) */
SCIP_DECL_PRICEREXIT(ObjPricerGcg::scip_exit)
{ /*lint --e{715}*/
   assert(scip == scip_);
   SCIP_CALL( solversExit() );

   return SCIP_OKAY;
}


/** solving process initialization method of variable pricer (called when branch and bound process is about to begin) */
SCIP_DECL_PRICERINITSOL(ObjPricerGcg::scip_initsol)
{
   int i;
   int norigvars;
   SCIP_Bool discretization;
   SCIP_CONS** masterconss;
   int nmasterconss;
   int origverblevel;

   assert(scip == scip_);
   assert(pricer != NULL);
   assert(pricerdata != NULL);

   /* at the beginning, the output of the master problem gets the same verbosity level
    * as the output of the original problem */
   SCIP_CALL( SCIPgetIntParam(origprob, "display/verblevel", &origverblevel) );
   SCIP_CALL( SCIPsetIntParam(scip, "display/verblevel", origverblevel) );

   pricerdata->currnodenr = -1;
   pricerdata->eagerage = 0;

   nmasterconss = GCGgetNMasterConss(origprob);
   masterconss = GCGgetMasterConss(origprob);

   /* init array containing all pricing problems */
   pricerdata->npricingprobs = GCGgetNPricingprobs(origprob);
   SCIP_CALL( SCIPallocBlockMemoryArray(scip, &(pricerdata->pricingprobs), pricerdata->npricingprobs) );
   SCIP_CALL( SCIPallocBlockMemoryArray(scip, &(pricerdata->npointsprob), pricerdata->npricingprobs) );
   SCIP_CALL( SCIPallocBlockMemoryArray(scip, &(pricerdata->nraysprob), pricerdata->npricingprobs) );

   SCIP_CALL( SCIPallocBlockMemoryArray(scip, &(pricerdata->farkascallsdist), pricerdata->npricingprobs) );
   SCIP_CALL( SCIPallocBlockMemoryArray(scip, &(pricerdata->farkasfoundvars), pricerdata->npricingprobs) );
   SCIP_CALL( SCIPallocBlockMemoryArray(scip, &(pricerdata->farkasnodetimedist), pricerdata->npricingprobs) );

   SCIP_CALL( SCIPallocBlockMemoryArray(scip, &(pricerdata->redcostcallsdist), pricerdata->npricingprobs) );
   SCIP_CALL( SCIPallocBlockMemoryArray(scip, &(pricerdata->redcostfoundvars), pricerdata->npricingprobs) );
   SCIP_CALL( SCIPallocBlockMemoryArray(scip, &(pricerdata->redcostnodetimedist), pricerdata->npricingprobs) );

   SCIP_CALL( SCIPallocBlockMemoryArray(scip, &(pricerdata->realdualvalues), pricerdata->npricingprobs) );

   SCIP_CALL( SCIPallocMemoryArray(scip, &(pricerdata->nodetimehist), PRICER_STAT_ARRAYLEN_TIME) ); /*lint !e506*/
   SCIP_CALL( SCIPallocMemoryArray(scip, &(pricerdata->foundvarshist), PRICER_STAT_ARRAYLEN_VARS) ); /*lint !e506*/

   BMSclearMemoryArray(pricerdata->nodetimehist, PRICER_STAT_ARRAYLEN_TIME);
   BMSclearMemoryArray(pricerdata->foundvarshist, PRICER_STAT_ARRAYLEN_VARS);

   pricerdata->oldvars=0;

   pricerdata->npricingprobsnotnull = 0;

   for( i = 0; i < pricerdata->npricingprobs; i++ )
   {

      pricerdata->farkascallsdist[i] = 0;
      pricerdata->farkasfoundvars[i] = 0;
      pricerdata->farkasnodetimedist[i] = 0;
      pricerdata->redcostcallsdist[i] = 0;
      pricerdata->redcostfoundvars[i] = 0;
      pricerdata->redcostnodetimedist[i]= 0;


      if( GCGisPricingprobRelevant(origprob, i) )
      {
         pricerdata->pricingprobs[i] = GCGgetPricingprob(origprob, i);
         pricerdata->npricingprobsnotnull++;
         SCIP_CALL( SCIPallocMemoryArray(scip, &(pricerdata->realdualvalues[i]), SCIPgetNVars(pricerdata->pricingprobs[i])) ); /*lint !e666 !e866*/
      }
      else
      {
         pricerdata->realdualvalues[i] = NULL;
         pricerdata->pricingprobs[i] = NULL;
      }
      pricerdata->npointsprob[i] = 0;
      pricerdata->nraysprob[i] = 0;
   }

   /* alloc memory for arrays of reduced cost */
   SCIP_CALL( SCIPallocBlockMemoryArray(scip, &(pricerdata->dualsolconv), pricerdata->npricingprobs) );
   SCIP_CALL( SCIPallocBlockMemoryArray(scip, &(pricerdata->score), pricerdata->npricingprobs) );
   SCIP_CALL( SCIPallocBlockMemoryArray(scip, &(pricerdata->permu), pricerdata->npricingprobs) );

   /* alloc memory for solution values of variables in pricing problems */
   norigvars = SCIPgetNOrigVars(origprob);
   SCIP_CALL( SCIPallocMemoryArray(scip, &(pricerdata->solvals), norigvars) );

   SCIP_CALL( SCIPcreateCPUClock(scip, &(pricerdata->freeclock)) );
   SCIP_CALL( SCIPcreateCPUClock(scip, &(pricerdata->transformclock)) );

   pricerdata->solvedsubmipsoptimal = 0;
   pricerdata->solvedsubmipsheur = 0;
   pricerdata->calls = 0;
   pricerdata->pricingiters = 0;

   /* set variable type for master variables */
   SCIP_CALL( SCIPgetBoolParam(origprob, "relaxing/gcg/discretization", &discretization) );
   if( discretization )
   {
      pricerdata->vartype = SCIP_VARTYPE_INTEGER;
   }
   else
   {
      pricerdata->vartype = SCIP_VARTYPE_CONTINUOUS;
   }

   SCIP_CALL( SCIPhashmapCreate(&(pricerdata->mapcons2idx), SCIPblkmem(scip), 10 * nmasterconss +1) );
   for( i = 0; i < nmasterconss; i++ )
   {
      SCIP_CALL( SCIPhashmapInsert(pricerdata->mapcons2idx, masterconss[i], (void*)(size_t)i) );
      assert((int)(size_t)SCIPhashmapGetImage(pricerdata->mapcons2idx, masterconss[i]) == i); /*lint !e507*/
   }

   pricerdata->npricedvars = 0;
   pricerdata->maxpricedvars = 50;
   SCIP_CALL( SCIPallocBlockMemoryArray(scip, &pricerdata->pricedvars, pricerdata->maxpricedvars) );

#ifdef SCIP_STATISTIC
   pricerdata->rootlpsol = NULL;
   pricerdata->rootfarkastime = 0.0;
   pricerdata->dualdiff = 0.0;
   pricerdata->dualdiffround = -1;
   pricerdata->nrootbounds = 0;
   pricerdata->maxrootbounds = 50;
   SCIP_CALL( SCIPallocBlockMemoryArray(scip, &pricerdata->rootpbs, pricerdata->maxrootbounds) );
   SCIP_CALL( SCIPallocBlockMemoryArray(scip, &pricerdata->rootdbs, pricerdata->maxrootbounds) );
   SCIP_CALL( SCIPallocBlockMemoryArray(scip, &pricerdata->roottimes, pricerdata->maxrootbounds) );
   SCIP_CALL( SCIPallocBlockMemoryArray(scip, &pricerdata->rootdualdiffs, pricerdata->maxrootbounds) );
   SCIP_CALL( SCIPallocBlockMemoryArray(scip, &pricerdata->dualvalues, pricerdata->maxrootbounds) );
   SCIP_CALL( SCIPallocBlockMemoryArray(scip, &pricerdata->dualsolconvs, pricerdata->maxrootbounds) );
#endif

   pricerdata->rootnodedegeneracy = 0.0;
   pricerdata->avgrootnodedegeneracy = 0.0;
   pricerdata->ndegeneracycalcs = 0;

   SCIP_CALL( solversInitsol() );

   createStabilization();
   SCIP_CALL( stabilization->setNLinkingconss(GCGgetNVarLinkingconss(origprob)) );
   SCIP_CALL( stabilization->setNConvconss(GCGgetNPricingprobs(origprob)) );

   createColpool();

   SCIP_CALL( SCIPactivateEventHdlrDisplay(scip_) );

   return SCIP_OKAY;
}


/** solving process deinitialization method of variable pricer (called before branch and bound process data is freed) */
SCIP_DECL_PRICEREXITSOL(ObjPricerGcg::scip_exitsol)
{
   int i;

   assert(scip == scip_);
   assert(pricer != NULL);
   assert(pricerdata != NULL);

   SCIP_CALL( solversExitsol() );

   if( stabilization != NULL )
      delete stabilization;

   stabilization = NULL;

   if( colpool != NULL )
      delete colpool;

   colpool = NULL;

   SCIPhashmapFree(&(pricerdata->mapcons2idx));

   SCIPfreeBlockMemoryArray(scip, &(pricerdata->pricingprobs), pricerdata->npricingprobs);
   SCIPfreeBlockMemoryArray(scip, &(pricerdata->npointsprob), pricerdata->npricingprobs);
   SCIPfreeBlockMemoryArray(scip, &(pricerdata->nraysprob), pricerdata->npricingprobs);

   SCIPfreeBlockMemoryArray(scip, &(pricerdata->farkascallsdist), pricerdata->npricingprobs);
   SCIPfreeBlockMemoryArray(scip, &(pricerdata->farkasfoundvars), pricerdata->npricingprobs);
   SCIPfreeBlockMemoryArray(scip, &(pricerdata->farkasnodetimedist), pricerdata->npricingprobs);

   SCIPfreeBlockMemoryArray(scip, &(pricerdata->redcostcallsdist), pricerdata->npricingprobs);
   SCIPfreeBlockMemoryArray(scip, &(pricerdata->redcostfoundvars), pricerdata->npricingprobs);
   SCIPfreeBlockMemoryArray(scip, &(pricerdata->redcostnodetimedist), pricerdata->npricingprobs);


   SCIPfreeBlockMemoryArray(scip, &(pricerdata->dualsolconv), pricerdata->npricingprobs);
   SCIPfreeBlockMemoryArray(scip, &(pricerdata->score), pricerdata->npricingprobs);
   SCIPfreeBlockMemoryArray(scip, &(pricerdata->permu), pricerdata->npricingprobs);

   SCIPfreeMemoryArray(scip, &(pricerdata->solvals));

   SCIPfreeMemoryArrayNull(scip, &(pricerdata->nodetimehist));
   SCIPfreeMemoryArrayNull(scip, &(pricerdata->foundvarshist));

   pricerdata->nodetimehist = NULL;
   pricerdata->foundvarshist = NULL;

   for( i = 0; i < pricerdata->npricedvars; i++ )
   {
      SCIP_CALL( SCIPdropVarEvent(scip, pricerdata->pricedvars[i], SCIP_EVENTTYPE_VARDELETED,
            pricerdata->eventhdlr, NULL, -1) );

      SCIP_CALL( SCIPreleaseVar(scip, &pricerdata->pricedvars[i]) );
   }
   SCIPfreeBlockMemoryArray(scip, &pricerdata->pricedvars, pricerdata->maxpricedvars);
   pricerdata->maxpricedvars = 0;
   pricerdata->npricedvars = 0;

#ifdef SCIP_STATISTIC
   SCIPfreeBlockMemoryArray(scip, &pricerdata->rootpbs, pricerdata->maxrootbounds);
   SCIPfreeBlockMemoryArray(scip, &pricerdata->rootdbs, pricerdata->maxrootbounds);
   SCIPfreeBlockMemoryArray(scip, &pricerdata->roottimes, pricerdata->maxrootbounds);
   SCIPfreeBlockMemoryArray(scip, &pricerdata->rootdualdiffs, pricerdata->maxrootbounds);
   SCIPfreeBlockMemoryArray(scip, &pricerdata->dualvalues, pricerdata->maxrootbounds);
   SCIPfreeBlockMemoryArray(scip, &pricerdata->dualsolconvs, pricerdata->maxrootbounds);
   SCIPfreeSol(scip, &pricerdata->rootlpsol);
   pricerdata->rootlpsol = NULL;
   pricerdata->maxrootbounds = 0;
   pricerdata->nrootbounds = 0;
   pricerdata->rootfarkastime = 0.0;
   pricerdata->dualdiff = 0.0;
#endif

   SCIP_CALL( SCIPfreeClock(scip, &(pricerdata->freeclock)) );
   SCIP_CALL( SCIPfreeClock(scip, &(pricerdata->transformclock)) );

   for( i = 0; i < pricerdata->npricingprobs; ++i )
   {
      SCIPfreeMemoryArrayNull(scip, &(pricerdata->realdualvalues[i]));
   }
   SCIPfreeBlockMemoryArray(scip, &(pricerdata->realdualvalues), pricerdata->npricingprobs);

   return SCIP_OKAY;
}


/** reduced cost pricing method of variable pricer for feasible LPs */
SCIP_DECL_PRICERREDCOST(ObjPricerGcg::scip_redcost)
{ /*lint -esym(715, stopearly)*/
   SCIP_RETCODE retcode;

   assert(scip == scip_);
   assert(pricer != NULL);
   assert(pricerdata != NULL);
   assert(reducedcostpricing != NULL);
   assert(farkaspricing != NULL);

   *result = SCIP_DIDNOTRUN;

   if( reducedcostpricing->getCalls() == 0 )
   {
      /** @todo This is just a workaround around SCIP stages! */
      if( farkaspricing->getCalls() == 0 )
      {
         SCIP_CALL( GCGconsMasterbranchAddRootCons(scip) );
      }
      SCIPverbMessage(scip, SCIP_VERBLEVEL_NORMAL, NULL, "Starting reduced cost pricing...\n");
   }
   /* update number of reduced cost pricing rounds at the current node */
   if( SCIPgetNNodes(scip) == pricerdata->currnodenr )
   {
      pricerdata->nroundsredcost++;
   }
   else
   {
      pricerdata->currnodenr = SCIPgetNNodes(scip);
      pricerdata->nroundsredcost = 0;
   }

   /* if the number of reduced cost pricing rounds at the current node exceeds the limit (and we are not at the root), stop pricing;
    * we always stop pricing, if the maximum number of reduced cost rounds is set to 0
    */
   if( reducedcostpricing->getMaxrounds() == 0 || (pricerdata->nroundsredcost >= reducedcostpricing->getMaxrounds() && pricerdata->currnodenr != 1) )
   {
      SCIPdebugMessage("pricing aborted at node %lld\n", pricerdata->currnodenr);
      return SCIP_OKAY;
   }

   *result = SCIP_SUCCESS;

   /* perform pricing */
   if( pricerdata->eagerfreq > 0 )
      pricerdata->eagerage++;

   SCIP_CALL( reducedcostpricing->startClock() );
   retcode = priceNewVariables(reducedcostpricing, result, lowerbound);
   SCIP_CALL( reducedcostpricing->stopClock() );

#ifdef SCIP_STATISTIC
   if( SCIPgetCurrentNode(scip_) == SCIPgetRootNode(scip_) && *result != SCIP_DIDNOTRUN && GCGsepaGetNCuts(scip_) == 0 )
   {
      SCIP_CALL( addRootBounds(SCIPgetLPObjval(scip_), *lowerbound) );
      SCIPdebugMessage("Add bounds, %f\n", *lowerbound);
   }
#endif
   return retcode;
}

/** farcas pricing method of variable pricer for infeasible LPs */
SCIP_DECL_PRICERFARKAS(ObjPricerGcg::scip_farkas)
{
   SCIP_RETCODE retcode;
   SCIP_SOL** origsols;
   int norigsols;

   assert(scip == scip_);
   assert(pricer != NULL);
   assert(pricerdata != NULL);
   assert(reducedcostpricing != NULL);
   assert(farkaspricing != NULL);

   *result = SCIP_DIDNOTRUN;

   /** @todo This is just a workaround around SCIP stages! */
   if( reducedcostpricing->getCalls() == 0 && farkaspricing->getCalls() == 0 )
   {
      SCIP_CALL( GCGconsMasterbranchAddRootCons(scip) );
   }

   /* get solutions from the original problem */
   origsols = SCIPgetSols(origprob);
   norigsols = SCIPgetNSols(origprob);
   assert(norigsols >= 0);

   *result = SCIP_SUCCESS;

   /* Add already known solutions for the original problem to the master variable space */
   /** @todo This is just a workaround around SCIP stages! */
   if( farkaspricing->getCalls() == 0 )
   {
      int i;

      for( i = 0; i < norigsols; ++i )
      {
         assert(origsols[i] != NULL);
         SCIPdebugMessage("Transferring original feasible solution found by <%s> to master problem\n",
            SCIPsolGetHeur(origsols[i]) == NULL ? "relaxation" : SCIPheurGetName(SCIPsolGetHeur(origsols[i])));
         SCIP_CALL( GCGmasterTransOrigSolToMasterVars(scip, origsols[i], NULL) );
      }
      /* return if we transferred solutions as the master should be feasible */
      if( norigsols > 0 )
      {
         farkaspricing->incCalls();
#ifdef SCIP_STATISTIC
         pricerdata->rootfarkastime =  SCIPgetSolvingTime(scip_);
#endif
         return SCIP_OKAY;
      }
   }

   SCIP_CALL( farkaspricing->startClock() );
   retcode = priceNewVariables(farkaspricing, result, NULL);
   SCIP_CALL( farkaspricing->stopClock() );

#ifdef SCIP_STATISTIC
   pricerdata->rootfarkastime =  SCIPgetSolvingTime(scip_);
#endif

   return retcode;
}

SCIP_RETCODE ObjPricerGcg::createPricingTypes()
{
   farkaspricing = new FarkasPricing(scip_);
   SCIP_CALL( farkaspricing->addParameters() );
   reducedcostpricing = new ReducedCostPricing(scip_);
   SCIP_CALL( reducedcostpricing->addParameters() );
   return SCIP_OKAY;
}

void ObjPricerGcg::createStabilization()
{
   stabilization = new Stabilization(scip_, reducedcostpricing, pricerdata->hybridascent);
}

void ObjPricerGcg::createColpool()
{
   int actualsize;
   int hardlimit;
   int maxvarsround;

   assert(farkaspricing != NULL);
   assert(reducedcostpricing != NULL);
   assert(pricerdata != NULL);

   maxvarsround = MAX(MAX(farkaspricing->getMaxvarsround(),reducedcostpricing->getMaxvarsround()), reducedcostpricing->getMaxvarsroundroot()); /*lint !e666*/

   actualsize = maxvarsround * pricerdata->npricingprobsnotnull * pricerdata->colpoolsize;

   hardlimit = actualsize + maxvarsround * pricerdata->npricingprobsnotnull;

   colpool = new Colpool(scip_, pricerdata->colpoolagelimit, actualsize, hardlimit);

}
/*
 * variable pricer specific interface methods
 */

/** creates the GCG variable pricer and includes it in SCIP */
extern "C"
SCIP_RETCODE SCIPincludePricerGcg(
   SCIP*                 scip,               /**< SCIP data structure */
   SCIP*                 origprob            /**< SCIP data structure of the original problem */
   )
{  /*lint -esym(429,pricer) */
   ObjPricerGcg* pricer;
   SCIP_PRICERDATA* pricerdata = NULL;

   SCIP_CALL( SCIPallocMemory(scip, &pricerdata) );

   /* initialize solvers array */
   pricerdata->solvers = NULL;
   pricerdata->nsolvers = 0;
   pricerdata->nodetimehist = NULL;
   pricerdata->foundvarshist = NULL;
   pricerdata->realdualvalues = NULL;

   pricer = new ObjPricerGcg(scip, origprob, PRICER_NAME, PRICER_DESC, PRICER_PRIORITY, PRICER_DELAY, pricerdata);
   /* include variable pricer */
   SCIP_CALL( SCIPincludeObjPricer(scip, pricer, TRUE) );

   SCIP_CALL( pricer->createPricingTypes() );

   /* include event handler into master SCIP */
   SCIP_CALL( SCIPincludeEventhdlr(scip, EVENTHDLR_NAME, EVENTHDLR_DESC,
         NULL, eventFreeVardeleted, eventInitVardeleted, eventExitVardeleted,
         eventInitsolVardeleted, eventExitsolVardeleted, eventDeleteVardeleted, eventExecVardeleted,
         NULL) );

   pricerdata->eventhdlr = SCIPfindEventhdlr(scip, EVENTHDLR_NAME);

   SCIP_CALL( SCIPaddIntParam(origprob, "pricing/masterpricer/maxsolsprob",
         "maximal number of variables added for each block in a pricinground",
         &pricerdata->maxsolsprob, FALSE, DEFAULT_MAXSOLSPROB, 0, INT_MAX, NULL, NULL) );

   SCIP_CALL( SCIPaddBoolParam(origprob, "pricing/masterpricer/useheurpricing",
         "should pricing be performed heuristically before solving the MIPs to optimality?",
         &pricerdata->useheurpricing, TRUE, DEFAULT_USEHEURPRICING, NULL, NULL) );

   SCIP_CALL( SCIPaddBoolParam(origprob, "pricing/masterpricer/abortpricingint",
         "should pricing be aborted due to integral objective function?",
         &pricerdata->abortpricingint, TRUE, DEFAULT_ABORTPRICINGINT, NULL, NULL) );

   SCIP_CALL( SCIPaddRealParam(origprob, "pricing/masterpricer/abortpricinggap",
         "gap between dual bound and RMP objective at which pricing is aborted",
         &pricerdata->abortpricinggap, TRUE, DEFAULT_ABORTPRICINGGAP, 0.0, 1.0, NULL, NULL) );

   SCIP_CALL( SCIPaddRealParam(origprob, "pricing/masterpricer/successfulsubmipsrel",
         "part of the submips that are solved and lead to new variables before pricing round is aborted? (1.0 = solve all pricing MIPs)",
         &pricerdata->successfulmipsrel, FALSE, DEFAULT_SUCCESSFULMIPSREL, 0.0, 1.0, NULL, NULL) );

   SCIP_CALL( SCIPaddBoolParam(origprob, "pricing/masterpricer/dispinfos",
         "should additional informations concerning the pricing process be displayed?",
         &pricerdata->dispinfos, FALSE, DEFAULT_DISPINFOS, NULL, NULL) );

   SCIP_CALL( SCIPaddIntParam(origprob, "pricing/masterpricer/sorting",
         "which sorting method should be used to sort the pricing problems (0 = order of pricing problems, 1 = according to dual solution of convexity constraint, 2 = according to reliability from previous round)",
         &pricerdata->sorting, FALSE, DEFAULT_SORTING, 0, 5, NULL, NULL) );

   SCIP_CALL( SCIPaddIntParam(origprob, "pricing/masterpricer/threads",
         "how many threads should be used to concurrently solve the pricing problem (0 to guess threads by OpenMP)",
         &ObjPricerGcg::threads, FALSE, DEFAULT_THREADS, 0, 4096, NULL, NULL) );

   SCIP_CALL( SCIPaddBoolParam(origprob, "pricing/masterpricer/stabilization",
         "should stabilization be performed?",
         &pricerdata->stabilization, FALSE, DEFAULT_STABILIZATION, NULL, NULL) );

   SCIP_CALL( SCIPaddBoolParam(origprob, "pricing/masterpricer/stabilization/hybridascent",
         "should hybridization of smoothing with an ascent method be enabled?",
         &pricerdata->hybridascent, FALSE, DEFAULT_HYBRIDASCENT, NULL, NULL) );

   SCIP_CALL( SCIPaddIntParam(origprob, "pricing/masterpricer/colpoolsize", "actual size is"
      "maxvarsround * npricingprobsnotnull * colpoolsize", &pricerdata->colpoolsize, FALSE,
      DEFAULT_COLPOOL_COLPOOLSIZE, 0, 100, NULL, NULL) );

   SCIP_CALL( SCIPaddIntParam(origprob, "pricing/masterpricer/colpoolagelimit", "maximum age of cols in colpool"
      "(if age limit is set to 0, no columns are stored from the last pricing round)",
         &pricerdata->colpoolagelimit, FALSE, DEFAULT_COLPOOL_AGELIMIT, 0, 100, NULL, NULL) );

   SCIP_CALL( SCIPsetIntParam(scip, "lp/disablecutoff", DEFAULT_DISABLECUTOFF) );
   SCIP_CALL( SCIPaddIntParam(origprob, "pricing/masterpricer/disablecutoff",
         "should the cutoffbound be applied in master LP solving (0: on, 1:off, 2:auto)?",
         &pricerdata->disablecutoff, FALSE, DEFAULT_DISABLECUTOFF, 0, 2, paramChgdDisablecutoff, NULL) );

   SCIP_CALL( SCIPaddIntParam(origprob, "pricing/masterpricer/eagerfreq",
            "frequency at which all pricingproblems should be solved (0 to disable)",
            &pricerdata->eagerfreq, FALSE, DEFAULT_EAGERFREQ, 0, INT_MAX, NULL, NULL) );

   return SCIP_OKAY;
}

/** returns the pointer to the scip instance representing the original problem */
extern "C"
SCIP* GCGmasterGetOrigprob(
   SCIP*                 scip                /**< SCIP data structure */
   )
{
   ObjPricerGcg* pricer;

   assert(scip != NULL);

   pricer = static_cast<ObjPricerGcg*>(SCIPfindObjPricer(scip, PRICER_NAME));
   assert(pricer != NULL);

   return pricer->getOrigprob();
}

/** returns the array of variables that were priced in during the solving process */
extern "C"
SCIP_VAR** GCGmasterGetPricedvars(
   SCIP*                 scip                /**< SCIP data structure */
   )
{
   ObjPricerGcg* pricer;
   SCIP_PRICERDATA* pricerdata;

   assert(scip != NULL);

   pricer = static_cast<ObjPricerGcg*>(SCIPfindObjPricer(scip, PRICER_NAME));
   assert(pricer != NULL);

   pricerdata = pricer->getPricerdata();
   assert(pricerdata != NULL);

   return pricerdata->pricedvars;
}

/** returns the number of variables that were priced in during the solving process */
extern "C"
int GCGmasterGetNPricedvars(
   SCIP*                 scip                /**< SCIP data structure */
   )
{
   ObjPricerGcg* pricer;
   SCIP_PRICERDATA* pricerdata;

   assert(scip != NULL);

   pricer = static_cast<ObjPricerGcg*>(SCIPfindObjPricer(scip, PRICER_NAME));
   assert(pricer != NULL);

   pricerdata = pricer->getPricerdata();
   assert(pricerdata != NULL);

   return pricerdata->npricedvars;
}


/** adds the given constraint and the given position to the hashmap of the pricer */
extern "C"
SCIP_RETCODE GCGmasterAddMasterconsToHashmap(
   SCIP*                 scip,               /**< SCIP data structure */
   SCIP_CONS*            cons,               /**< the constraint that should be added */
   int                   pos                 /**< the position of the constraint in the relaxator's masterconss array */
   )
{
   ObjPricerGcg* pricer;
   SCIP_PRICERDATA* pricerdata;

   assert(scip != NULL);
   assert(cons != NULL);
   assert(pos >= 0);

   pricer = static_cast<ObjPricerGcg*>(SCIPfindObjPricer(scip, PRICER_NAME));
   assert(pricer != NULL);

   pricerdata = pricer->getPricerdata();
   assert(pricerdata != NULL);

   SCIP_CALL( SCIPhashmapInsert(pricerdata->mapcons2idx, cons, (void*)(size_t)pos) );
   assert((int)(size_t)SCIPhashmapGetImage(pricerdata->mapcons2idx, cons) == pos); /*lint !e507*/

   SCIPdebugMessage("Added cons %s (%p) to hashmap with index %d\n", SCIPconsGetName(cons), (void*) cons, pos);

   return SCIP_OKAY;
}

#ifdef SCIP_STATISTIC
/** sets the optimal LP solution in the pricerdata */
extern "C"
SCIP_RETCODE GCGmasterSetRootLPSol(
   SCIP*                 scip,               /**< SCIP data structure */
   SCIP_SOL**            sol                 /**< pointer to optimal solution to root LP */
   )
{
   ObjPricerGcg* pricer;
   SCIP_PRICERDATA* pricerdata;

   assert(scip != NULL);

   pricer = static_cast<ObjPricerGcg*>(SCIPfindObjPricer(scip, PRICER_NAME));
   assert(pricer != NULL);

   pricerdata = pricer->getPricerdata();
   assert(pricerdata != NULL);

   pricerdata->rootlpsol = *sol;

   return SCIP_OKAY;
}

/** gets the optimal LP solution in the pricerdata */
extern "C"
SCIP_SOL* GCGmasterGetRootLPSol(
   SCIP*                 scip                /**< SCIP data structure */
   )
{
   ObjPricerGcg* pricer;
   SCIP_PRICERDATA* pricerdata;

   assert(scip != NULL);

   pricer = static_cast<ObjPricerGcg*>(SCIPfindObjPricer(scip, PRICER_NAME));
   assert(pricer != NULL);

   pricerdata = pricer->getPricerdata();
   assert(pricerdata != NULL);

   return pricerdata->rootlpsol;
}
#endif

/** includes a solver into the pricer data */
extern "C"
SCIP_RETCODE GCGpricerIncludeSolver(
   SCIP*                 scip,               /**< SCIP data structure */
   const char*           name,               /**< name of solver */
   const char*           description,        /**< description of solver */
   int                   priority,           /**< priority of solver */
   SCIP_Bool             enabled,            /**< flag to indicate whether the solver is enabled */
   GCG_DECL_SOLVERSOLVE  ((*solversolve)),   /**< solving method for solver */
   GCG_DECL_SOLVERSOLVEHEUR((*solveheur)),   /**< heuristic solving method for solver */
   GCG_DECL_SOLVERFREE   ((*solverfree)),    /**< free method of solver */
   GCG_DECL_SOLVERINIT   ((*solverinit)),    /**< init method of solver */
   GCG_DECL_SOLVEREXIT   ((*solverexit)),    /**< exit method of solver */
   GCG_DECL_SOLVERINITSOL((*solverinitsol)), /**< initsol method of solver */
   GCG_DECL_SOLVEREXITSOL((*solverexitsol)), /**< exitsol method of solver */
   GCG_SOLVERDATA*       solverdata          /**< solverdata data structure */
   )
{
   int pos;
   char paramname[SCIP_MAXSTRLEN];
   ObjPricerGcg* pricer;
   SCIP_PRICERDATA* pricerdata;

   assert(scip != NULL);

   pricer = static_cast<ObjPricerGcg*>(SCIPfindObjPricer(scip, PRICER_NAME));
   assert(pricer != NULL);

   pricerdata = pricer->getPricerdata();
   assert(pricerdata != NULL);


   SCIP_CALL( pricer->ensureSizeSolvers() );

   /* solvers array is sorted decreasingly wrt. the priority, find right position and shift solvers with smaller priority */
   pos = pricerdata->nsolvers;
   while( pos >= 1 && pricerdata->solvers[pos-1]->priority < priority )
   {
      pricerdata->solvers[pos] = pricerdata->solvers[pos-1];
      pos--;
   }
   SCIP_CALL( SCIPallocMemory(scip, &(pricerdata->solvers[pos])) ); /*lint !e866*/

   SCIP_ALLOC( BMSduplicateMemoryArray(&pricerdata->solvers[pos]->name, name, strlen(name)+1) );
   SCIP_ALLOC( BMSduplicateMemoryArray(&pricerdata->solvers[pos]->description, description, strlen(description)+1) );

   pricerdata->solvers[pos]->enabled = enabled;
   pricerdata->solvers[pos]->priority = priority;
   pricerdata->solvers[pos]->solversolve = solversolve;
   pricerdata->solvers[pos]->solversolveheur = solveheur;
   pricerdata->solvers[pos]->solverfree = solverfree;
   pricerdata->solvers[pos]->solverinit = solverinit;
   pricerdata->solvers[pos]->solverexit = solverexit;
   pricerdata->solvers[pos]->solverinitsol = solverinitsol;
   pricerdata->solvers[pos]->solverexitsol = solverexitsol;
   pricerdata->solvers[pos]->solverdata = solverdata;


   SCIP_CALL( SCIPcreateCPUClock(scip, &(pricerdata->solvers[pos]->optfarkasclock)) );
   SCIP_CALL( SCIPcreateCPUClock(scip, &(pricerdata->solvers[pos]->optredcostclock)) );
   SCIP_CALL( SCIPcreateCPUClock(scip, &(pricerdata->solvers[pos]->heurfarkasclock)) );
   SCIP_CALL( SCIPcreateCPUClock(scip, &(pricerdata->solvers[pos]->heurredcostclock)) );

   pricerdata->solvers[pos]->optfarkascalls = 0;
   pricerdata->solvers[pos]->optredcostcalls = 0;
   pricerdata->solvers[pos]->heurfarkascalls = 0;
   pricerdata->solvers[pos]->heurredcostcalls = 0;

   (void) SCIPsnprintf(paramname, SCIP_MAXSTRLEN, "pricingsolver/%s/enabled", name);

   SCIP_CALL( SCIPaddBoolParam(GCGmasterGetOrigprob(scip), paramname,
           "flag to indicate whether the solver is enabled",
           &(pricerdata->solvers[pos]->enabled), FALSE, enabled, NULL, NULL));

   pricerdata->nsolvers++;

   return SCIP_OKAY;
}

/** returns the solverdata of a solver */
extern "C"
GCG_SOLVERDATA* GCGsolverGetSolverdata(
   GCG_SOLVER*           solver              /**< pointer so solver */
   )
{
   assert(solver != NULL);

   return solver->solverdata;
}

/** sets solver data of specific solver */
extern "C"
void GCGsolverSetSolverdata(
   GCG_SOLVER*           solver,             /**< pointer to solver  */
   GCG_SOLVERDATA*       solverdata          /**< solverdata data structure */
   )
{
   assert(solver != NULL);

   solver->solverdata = solverdata;
}

/** writes out a list of all pricing problem solvers */
extern "C"
void GCGpricerPrintListOfSolvers(
   SCIP*                 scip                /**< SCIP data structure */
   )
{

   ObjPricerGcg* pricer;
   SCIP_PRICERDATA* pricerdata;
   int nsolvers;
   int i;

   assert(scip != NULL);

   pricer = static_cast<ObjPricerGcg*>(SCIPfindObjPricer(scip, PRICER_NAME));
   assert(pricer != NULL);

   pricerdata = pricer->getPricerdata();
   assert(pricerdata != NULL);

   assert((pricerdata->solvers == NULL) == (pricerdata->nsolvers == 0));

   nsolvers = pricerdata->nsolvers;

   SCIPdialogMessage(scip, NULL, " solver               priority description\n --------------       -------- -----------\n");

   for( i = 0; i < nsolvers; ++i )
   {
      SCIPdialogMessage(scip, NULL,  " %-20s", pricerdata->solvers[i]->name);
      SCIPdialogMessage(scip, NULL,  " %8d", pricerdata->solvers[i]->priority);
      SCIPdialogMessage(scip, NULL,  " %s\n", pricerdata->solvers[i]->description);
   }
}

/** prints pricing solver statistics */
extern "C"
void GCGpricerPrintPricingStatistics(
   SCIP*                 scip,               /**< SCIP data structure */
   FILE*                 file                /**< output file */
)
{
   ObjPricerGcg* pricer;
   SCIP_PRICERDATA* pricerdata;

   assert(scip != NULL);

   pricer = static_cast<ObjPricerGcg*>(SCIPfindObjPricer(scip, PRICER_NAME));
   assert(pricer != NULL);

   pricerdata = pricer->getPricerdata();
   assert(pricerdata != NULL);

   /**@todo add constraint statistics: how many constraints (instead of cuts) have been added? */
   SCIPmessageFPrintInfo(SCIPgetMessagehdlr(scip), file,
         "Pricing Solver     : #HeurFarkas  #OptFarkas  #HeurRedcost #OptRedcost Time: HeurFarkas  OptFarkas  HeurRedcost OptRedcost\n");
   for( int i = 0; i < pricerdata->nsolvers; ++i )
   {
      GCG_SOLVER* solver;
      solver = pricerdata->solvers[i];
      assert(solver != NULL);

      SCIPmessageFPrintInfo(SCIPgetMessagehdlr(scip), file, "  %-17.17s:",
            solver->name);
      SCIPmessageFPrintInfo(SCIPgetMessagehdlr(scip), file,
            " %11d %11d   %11d %11d       %10.2f %10.2f   %10.2f %10.2f \n",
            solver->heurfarkascalls, solver->optfarkascalls,
            solver->heurredcostcalls, solver->optredcostcalls,
            SCIPgetClockTime(scip, solver->heurfarkasclock),
            SCIPgetClockTime(scip, solver->optfarkasclock),
            SCIPgetClockTime(scip, solver->heurredcostclock),
            SCIPgetClockTime(scip, solver->optredcostclock));
   }
}

/** prints pricer statistics */
extern "C"
void GCGpricerPrintStatistics(
   SCIP*                 scip,               /**< SCIP data structure */
   FILE*                 file                /**< output file */
   )
{
   ObjPricerGcg* pricer;
   SCIP_PRICERDATA* pricerdata;
   const PricingType* farkas;
   const PricingType* redcost;
   int i;
   double start;
   double end;

   assert(scip != NULL);

   pricer = static_cast<ObjPricerGcg*>(SCIPfindObjPricer(scip, PRICER_NAME));
   assert(pricer != NULL);

   pricerdata = pricer->getPricerdata();
   assert(pricerdata != NULL);

   /**@todo add constraint statistics: how many constraints (instead of cuts) have been added? */

   /* print of Pricing Statistics */

   SCIPmessageFPrintInfo(SCIPgetMessagehdlr(scip), file, "Farkas pricing Statistic:\nno.\t#Calls\t\t#Vars\t\ttime(s)\n");

   for( i = 0; i < pricerdata->npricingprobs; i++ )
   {
      SCIPmessageFPrintInfo(SCIPgetMessagehdlr(scip), file, "%d  \t %d \t\t %d \t\t %.2f \n", i, pricerdata->farkascallsdist[i],
         pricerdata->farkasfoundvars[i], pricerdata->farkasnodetimedist[i]);

   }

   SCIPmessageFPrintInfo(SCIPgetMessagehdlr(scip), file, "Reduced Cost pricing Statistic:\nno.\t#Calls\t\t#Vars\t\ttime(s)\n");

   for( i = 0; i < pricerdata->npricingprobs; i++ )
   {
      SCIPmessageFPrintInfo(SCIPgetMessagehdlr(scip), file, "%d  \t %d \t\t %d \t\t %.2f \n", i, pricerdata->redcostcallsdist[i],
         pricerdata->redcostfoundvars[i], pricerdata->redcostnodetimedist[i]);

   }

   /* print of Histogram Buckets !=0      */

   SCIPmessageFPrintInfo(SCIPgetMessagehdlr(scip), file, "Histogram Time\n");
   for( i = 0; i < PRICER_STAT_ARRAYLEN_TIME; i++ )
   {
      start = (1.0 * i * PRICER_STAT_BUCKETSIZE_TIME)/1000.0;
      end = start + PRICER_STAT_BUCKETSIZE_TIME/1000.0;

      if( pricerdata->nodetimehist[i] != 0 )
         SCIPmessageFPrintInfo(SCIPgetMessagehdlr(scip), file, "From\t%.4f\t-\t%.4f\ts:\t\t%d \n", start, end, pricerdata->nodetimehist[i]);
   }

   SCIPmessageFPrintInfo(SCIPgetMessagehdlr(scip), file, "Histogram Found Vars\n");

   for( i = 0; i < PRICER_STAT_ARRAYLEN_VARS; i++ )
   {
      start = i * PRICER_STAT_BUCKETSIZE_VARS;
      end = start + PRICER_STAT_BUCKETSIZE_VARS;

      if( pricerdata->foundvarshist[i] != 0 )
         SCIPmessageFPrintInfo(SCIPgetMessagehdlr(scip), file, "From\t%.0f\t-\t%.0f\tvars:\t\t%d \n", start, end, pricerdata->foundvarshist[i]);
   }

#ifdef SCIP_STATISTIC
   SCIPmessageFPrintInfo(SCIPgetMessagehdlr(scip), file, "Root bounds \niter\tpb\tdb\ttime\tdualdiff\tdualoptdiff\n");

   for( i = 0; i < pricerdata->nrootbounds; i++ )
   {
      SCIP_Real pb;
      SCIP_Real db;
      SCIP_Real time;
      SCIP_Real dualdiff;
      SCIP_Real dualoptdiff;

      pb = pricerdata->rootpbs[i];
      db = pricerdata->rootdbs[i];
      time = pricerdata->roottimes[i];
      dualdiff = pricerdata->rootdualdiffs[i];
      pricer->computeDualDiff(pricerdata->dualvalues[i], pricerdata->dualsolconvs[i], pricerdata->dualvalues[pricerdata->nrootbounds - 1], pricerdata->dualsolconvs[pricerdata->nrootbounds - 1], &dualoptdiff);

      SCIPmessageFPrintInfo(SCIPgetMessagehdlr(scip), file, "%d\t%.5f\t%.5f\t%.5f\t%.5f\t%.5f\n", i, pb, db, time, dualdiff, dualoptdiff);
   }
#endif

   redcost = pricer->getReducedCostPricing();
   assert( redcost != NULL );
   farkas = pricer->getFarkasPricing();
   assert( farkas != NULL );

   SCIPmessageFPrintInfo(SCIPgetMessagehdlr(scip), file, "Pricing Summary:\n");
   SCIPmessageFPrintInfo(SCIPgetMessagehdlr(scip), file, "Calls                            : %d\n", pricerdata->calls);
   SCIPmessageFPrintInfo(SCIPgetMessagehdlr(scip), file, "Farkas Pricing Calls             : %d\n", farkas->getCalls());
   SCIPmessageFPrintInfo(SCIPgetMessagehdlr(scip), file, "Farkas Pricing Time              : %f\n", farkas->getClockTime());
   SCIPmessageFPrintInfo(SCIPgetMessagehdlr(scip), file, "Reduced Cost Pricing Calls       : %d\n", redcost->getCalls());
   SCIPmessageFPrintInfo(SCIPgetMessagehdlr(scip), file, "Reduced Cost Pricing Time        : %f\n", redcost->getClockTime());
   SCIPmessageFPrintInfo(SCIPgetMessagehdlr(scip), file, "Solved subMIPs Heuristic Pricing : %d\n", pricerdata->solvedsubmipsheur);
   SCIPmessageFPrintInfo(SCIPgetMessagehdlr(scip), file, "Solved subMIPs Optimal Pricing   : %d\n", pricerdata->solvedsubmipsoptimal);
   SCIPmessageFPrintInfo(SCIPgetMessagehdlr(scip), file, "Time for transformation          : %f\n", SCIPgetClockTime(scip, pricerdata->transformclock));
   SCIPmessageFPrintInfo(SCIPgetMessagehdlr(scip), file, "Time for freeing subMIPs         : %f\n", SCIPgetClockTime(scip, pricerdata->freeclock));

}

/** method to get existence of rays */
extern "C"
SCIP_RETCODE GCGpricerExistRays(
   SCIP*                 scip,               /**< SCIP data structure */
   SCIP_Bool*            exist               /**< pointer to store if there exists any ray */
   )
{
   int prob;

   ObjPricerGcg* pricer;
   SCIP_PRICERDATA* pricerdata;

   assert(scip != NULL);

   pricer = static_cast<ObjPricerGcg*>(SCIPfindObjPricer(scip, PRICER_NAME));
   assert(pricer != NULL);

   pricerdata = pricer->getPricerdata();
   assert(pricerdata != NULL);

   *exist = FALSE;

   for( prob = 0; prob < pricerdata->npricingprobs; ++prob )
   {
      if( pricerdata->nraysprob[prob] > 0 )
      {
         *exist = TRUE;
         break;
      }
   }

   return SCIP_OKAY;
}

/** transfers a primal solution of the original problem into the master variable space,
 *  i.e. creates one master variable for each block and adds the solution to the master problem  */
extern "C"
SCIP_RETCODE GCGmasterTransOrigSolToMasterVars(
   SCIP*                 scip,               /**< SCIP data structure */
   SCIP_SOL*             origsol,            /**< the solution that should be transferred */
   SCIP_Bool*            stored              /**< pointer to store if transferred solution is feasible (or NULL) */
   )
{
   ObjPricerGcg* pricer;
   SCIP_PRICERDATA* pricerdata;
   SCIP_SOL* mastersol;
   SCIP_VAR* newvar;
   SCIP* origprob;
   SCIP_Bool added;
   int prob;
   int i;
   int j;

   SCIP_VAR** origvars;
   SCIP_Real* origsolvals;
   int norigvars;

   SCIP_VAR*** pricingvars;
   SCIP_Real** pricingvals;
   int* npricingvars;

   assert(scip != NULL);

   pricer = static_cast<ObjPricerGcg*>(SCIPfindObjPricer(scip, PRICER_NAME));
   assert(pricer != NULL);

   pricerdata = pricer->getPricerdata();
   assert(pricerdata != NULL);

   origprob = GCGmasterGetOrigprob(scip);
   assert(origprob != NULL);

   /* now compute coefficients of the master variables in the master constraint */
   origvars = SCIPgetVars(origprob);
   norigvars = SCIPgetNVars(origprob);

   /* allocate memory for storing variables and solution values from the solution */
   SCIP_CALL( SCIPallocBufferArray(scip, &origsolvals, norigvars) ); /*lint !e530*/
   SCIP_CALL( SCIPallocBufferArray(scip, &pricingvars, pricerdata->npricingprobs) ); /*lint !e530*/
   SCIP_CALL( SCIPallocBufferArray(scip, &pricingvals, pricerdata->npricingprobs) ); /*lint !e530*/
   SCIP_CALL( SCIPallocBufferArray(scip, &npricingvars, pricerdata->npricingprobs) ); /*lint !e530*/

   for( i = 0; i < pricerdata->npricingprobs; i++ )
   {
      int representative;
      representative = GCGgetBlockRepresentative(origprob, i);
      npricingvars[i] = 0;

      SCIP_CALL( SCIPallocBufferArray(scip, &pricingvars[i], SCIPgetNVars(pricerdata->pricingprobs[representative])) ); /*lint !e866*/
      SCIP_CALL( SCIPallocBufferArray(scip, &pricingvals[i], SCIPgetNVars(pricerdata->pricingprobs[representative])) ); /*lint !e866*/
   }

   /* get solution values */
   SCIP_CALL( SCIPgetSolVals(scip, origsol, norigvars, origvars, origsolvals) );
   SCIP_CALL( SCIPcreateSol(scip, &mastersol, NULL) );

   /* store variables and solutions into arrays */
   for( i = 0; i < norigvars; i++ )
   {
      int blocknr;
      assert(GCGvarIsOriginal(origvars[i]));
      blocknr = GCGvarGetBlock(origvars[i]);
      assert(blocknr < 0 || GCGoriginalVarGetPricingVar(origvars[i]) != NULL);

      if( blocknr >= 0 )
      {
         if( !SCIPisZero(scip, origsolvals[i]) )
         {
            pricingvars[blocknr][npricingvars[blocknr]] = GCGoriginalVarGetPricingVar(origvars[i]);
            pricingvals[blocknr][npricingvars[blocknr]] = origsolvals[i];
            npricingvars[blocknr]++;
         }
      }
      else
      {
         SCIP_VAR* mastervar;

         assert((GCGoriginalVarGetNMastervars(origvars[i]) == 1) || (GCGoriginalVarIsLinking(origvars[i])));
         assert(GCGoriginalVarGetMastervars(origvars[i])[0] != NULL);

         mastervar = GCGoriginalVarGetMastervars(origvars[i])[0];

         if( SCIPisEQ(scip, SCIPvarGetUbGlobal(mastervar), SCIPvarGetLbGlobal(mastervar)) )
         {
            SCIP_CALL( SCIPsetSolVal(scip, mastersol, mastervar, SCIPvarGetUbGlobal(mastervar)) );
         }
         else
         {
            SCIP_CALL( SCIPsetSolVal(scip, mastersol, mastervar, origsolvals[i]) );
         }

         if( GCGoriginalVarIsLinking(origvars[i]) )
         {
            if( !SCIPisZero(scip, origsolvals[i]) )
            {
               int* blocks;
               int nblocks = GCGlinkingVarGetNBlocks(origvars[i]);
               SCIP_CALL( SCIPallocBufferArray(scip, &blocks, nblocks) ); /*lint !e530*/
               SCIP_CALL( GCGlinkingVarGetBlocks(origvars[i], nblocks, blocks) );
               for ( j = 0; j < nblocks; ++j)
               {
                  prob = blocks[j];

                  pricingvars[prob][npricingvars[prob]] = GCGlinkingVarGetPricingVars(origvars[i])[prob];
                  pricingvals[prob][npricingvars[prob]] = origsolvals[i];
                  npricingvars[prob]++;
               }
               SCIPfreeBufferArray(scip, &blocks);

            }
         }
      }
   }

   /* create variables in the master problem */
   for( prob = 0; prob < pricerdata->npricingprobs; prob++ )
   {
      int representative;

      representative = GCGgetBlockRepresentative(origprob, prob);

      SCIP_CALL( pricer->createNewMasterVar(scip, NULL, NULL, pricingvars[prob], pricingvals[prob], npricingvars[prob], FALSE, representative, TRUE, &added, &newvar) );
      assert(added);

      SCIP_CALL( SCIPsetSolVal(scip, mastersol, newvar, 1.0) );
   }

#ifdef SCIP_DEBUG
   SCIP_CALL( SCIPtrySolFree(scip, &mastersol, TRUE, TRUE, TRUE, TRUE, TRUE, &added) );
#else
   SCIP_CALL( SCIPtrySolFree(scip, &mastersol, FALSE, FALSE, TRUE, TRUE, TRUE, &added) );
#endif

   /* set external pointer if it is not NULL */
   if( stored != NULL )
      *stored = added;

   /* free memory for storing variables and solution values from the solution */
   for( i = pricerdata->npricingprobs - 1; i>= 0; i-- )
   {
      SCIPfreeBufferArray(scip, &pricingvals[i]);
      SCIPfreeBufferArray(scip, &pricingvars[i]);
   }

   SCIPfreeBufferArray(scip, &npricingvars);
   SCIPfreeBufferArray(scip, &pricingvals);
   SCIPfreeBufferArray(scip, &pricingvars);
   SCIPfreeBufferArray(scip, &origsolvals);

   return SCIP_OKAY;
}


/** create initial master variables */
extern "C"
SCIP_RETCODE GCGmasterCreateInitialMastervars(
   SCIP*                 scip                /**< master SCIP data structure */
   )
{
   ObjPricerGcg* pricer;
   int i;
   SCIP* origprob;
   SCIP_VAR** vars;
   int nvars;
   int npricingprobs;
   int v;

   assert(scip != NULL);

   pricer = static_cast<ObjPricerGcg*>(SCIPfindObjPricer(scip, PRICER_NAME));
   assert(pricer != NULL);

   origprob = pricer->getOrigprob();
   assert(origprob != NULL);

   npricingprobs = GCGgetNPricingprobs(origprob);
   assert(npricingprobs >= 0);

   /* for variables in the original problem that do not belong to any block,
    * create the corresponding variable in the master problem
    */
   vars = SCIPgetVars(origprob);
   nvars = SCIPgetNVars(origprob);
   for( v = 0; v < nvars; v++ )
   {
      SCIP_Real* coefs;
      int blocknr;
      int ncoefs;
      SCIP_VAR* var;

      /* var = SCIPvarGetProbvar(vars[v]); */
      var = vars[v];
      blocknr = GCGvarGetBlock(var);
      coefs = GCGoriginalVarGetCoefs(var);
      ncoefs = GCGoriginalVarGetNCoefs(var);

      assert(GCGvarIsOriginal(var));
      if( blocknr < 0 )
      {
         SCIP_CONS** linkconss;
         SCIP_VAR* newvar;

         SCIP_CALL( GCGcreateInitialMasterVar(scip, var, &newvar) );
         SCIP_CALL( SCIPaddVar(scip, newvar) );

         SCIP_CALL( GCGoriginalVarAddMasterVar(origprob, var, newvar, 1.0) );

         linkconss = GCGoriginalVarGetMasterconss(var);

         /* add variable in the master to the master constraints it belongs to */
         for( i = 0; i < ncoefs; i++ )
         {
            assert(!SCIPisZero(scip, coefs[i]));

            SCIP_CALL( SCIPaddCoefLinear(scip, linkconss[i], newvar, coefs[i]) );
         }

         /* we copied a linking variable into the master, add it to the linkcons */
         if( GCGoriginalVarIsLinking(var) )
         {
            SCIP_CONS** linkingconss;
            linkingconss = GCGlinkingVarGetLinkingConss(var);

            for( i = 0; i < npricingprobs; i++ )
            {
               if( linkingconss[i] != NULL )
               {
                  SCIP_CALL( SCIPaddCoefLinear(scip, linkingconss[i], newvar, 1.0) );
               }
            }
         }

         SCIP_CALL( SCIPreleaseVar(scip, &newvar) );
      }
   }
   return SCIP_OKAY;
}

/** get root node degeneracy */
extern "C"
SCIP_Real GCGmasterGetDegeneracy(
   SCIP*                 scip                /**< SCIP data structure */
   )
{
   ObjPricerGcg* pricer;
   SCIP_PRICERDATA* pricerdata;

   assert(scip != NULL);

   pricer = static_cast<ObjPricerGcg*>(SCIPfindObjPricer(scip, PRICER_NAME));
   assert(pricer != NULL);

   pricerdata = pricer->getPricerdata();
   assert(pricerdata != NULL);

   if( SCIPgetStage(scip) >= SCIP_STAGE_INITPRESOLVE && SCIPgetStage(scip) <= SCIP_STAGE_SOLVING && GCGisRootNode(scip) )
   {
      return pricerdata->avgrootnodedegeneracy;
   }
   else
      return SCIPinfinity(scip);
}

/* get number of iterations in pricing problems */
extern "C"
SCIP_Longint GCGmasterGetPricingSimplexIters(
   SCIP*                 scip                /**< SCIP data structure */
   )
{
   ObjPricerGcg* pricer;
   SCIP_PRICERDATA* pricerdata;

   assert(scip != NULL);

   pricer = static_cast<ObjPricerGcg*>(SCIPfindObjPricer(scip, PRICER_NAME));
   assert(pricer != NULL);

   pricerdata = pricer->getPricerdata();
   assert(pricerdata != NULL);

   return pricerdata->pricingiters;
}

/** print simplex iteration statistics */
extern "C"
SCIP_RETCODE GCGmasterPrintSimplexIters(
   SCIP*                 scip,               /**< SCIP data structure */
   FILE*                 file                /**< output file */
   )
{
   ObjPricerGcg* pricer;
   SCIP_PRICERDATA* pricerdata;

   assert(scip != NULL);

   pricer = static_cast<ObjPricerGcg*>(SCIPfindObjPricer(scip, PRICER_NAME));
   assert(pricer != NULL);

   pricerdata = pricer->getPricerdata();
   assert(pricerdata != NULL);

   SCIPmessageFPrintInfo(SCIPgetMessagehdlr(scip), file, "Simplex iterations :       iter\n");
   if( SCIPgetStage(scip) >= SCIP_STAGE_SOLVING )
   {
      SCIPmessageFPrintInfo(SCIPgetMessagehdlr(scip), file, "  Master LP        : %10lld\n", SCIPgetNLPIterations(scip));
   }
   else
   {
      SCIPmessageFPrintInfo(SCIPgetMessagehdlr(scip), file, "  Master LP        : %10lld\n", 0);
   }
   SCIPmessageFPrintInfo(SCIPgetMessagehdlr(scip), file, "  Pricing LP       : %10lld\n", pricerdata->pricingiters);

   if( SCIPgetStage(pricer->getOrigprob()) >= SCIP_STAGE_SOLVING )
   {
      SCIPmessageFPrintInfo(SCIPgetMessagehdlr(scip), file, "  Original LP      : %10lld\n", SCIPgetNLPIterations(pricer->getOrigprob()));
   }
   else
   {
      SCIPmessageFPrintInfo(SCIPgetMessagehdlr(scip), file, "  Original LP      : %10lld\n", 0);
   }

   return SCIP_OKAY;
}<|MERGE_RESOLUTION|>--- conflicted
+++ resolved
@@ -2497,11 +2497,7 @@
          SCIP_CALL( stabilization->updateHybrid() );
       }
 
-<<<<<<< HEAD
       stabilized = enablestab && stabilization->isStabilized();
-=======
-      stabilized = stabilized && stabilization->isStabilized();
->>>>>>> b33fbabb
 
       /* set objectives of the variables in the pricing sub-MIPs */
       SCIP_CALL( freePricingProblems() );
