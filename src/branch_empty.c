/* * * * * * * * * * * * * * * * * * * * * * * * * * * * * * * * * * * * * * */
/*                                                                           */
/*                  This file is part of the program                         */
/*          GCG --- Generic Column Generation                                */
/*                  a Dantzig-Wolfe decomposition based extension            */
/*                  of the branch-cut-and-price framework                    */
/*         SCIP --- Solving Constraint Integer Programs                      */
/*                                                                           */
/* Copyright (C) 2010-2014 Operations Research, RWTH Aachen University       */
/*                         Zuse Institute Berlin (ZIB)                       */
/*                                                                           */
/* This program is free software; you can redistribute it and/or             */
/* modify it under the terms of the GNU Lesser General Public License        */
/* as published by the Free Software Foundation; either version 3            */
/* of the License, or (at your option) any later version.                    */
/*                                                                           */
/* This program is distributed in the hope that it will be useful,           */
/* but WITHOUT ANY WARRANTY; without even the implied warranty of            */
/* MERCHANTABILITY or FITNESS FOR A PARTICULAR PURPOSE.  See the             */
/* GNU Lesser General Public License for more details.                       */
/*                                                                           */
/* You should have received a copy of the GNU Lesser General Public License  */
/* along with this program; if not, write to the Free Software               */
/* Foundation, Inc., 51 Franklin St, Fifth Floor, Boston, MA 02110-1301, USA.*/
/*                                                                           */
/* * * * * * * * * * * * * * * * * * * * * * * * * * * * * * * * * * * * * * */

/**@file   branch_empty.c
 * @brief  branching rule for original problem in GCG while real branching is applied in the master
 * @author Marcel Schmickerath
 * @author Martin Bergner
 */

/*---+----1----+----2----+----3----+----4----+----5----+----6----+----7----+----8----+----9----+----0----+----1----+----2*/
/* #define SCIP_DEBUG */
#include <assert.h>
#include <string.h>

#include "branch_empty.h"
#include "relax_gcg.h"
#include "gcg.h"
#include "cons_masterbranch.h"
#include "cons_origbranch.h"
#include "scip/branch_allfullstrong.h"
#include "scip/branch_fullstrong.h"
#include "scip/branch_inference.h"
#include "scip/branch_mostinf.h"
#include "scip/branch_leastinf.h"
#include "scip/branch_pscost.h"
#include "scip/branch_random.h"
#include "scip/branch_relpscost.h"
#include "pricer_gcg.h"
#include "scip/cons_varbound.h"
#include "type_branchgcg.h"

#define BRANCHRULE_NAME          "empty"
#define BRANCHRULE_DESC          "empty branching in generic column generation"
#define BRANCHRULE_PRIORITY      1000000
#define BRANCHRULE_MAXDEPTH      -1
#define BRANCHRULE_MAXBOUNDDIST  1.0


/*
 * Callback methods for enforcing branching constraints
 */

/* copy default SCIP branching rules to allow solving restrictions of the original problem as a subSCIP without
 * Dantzig-Wolfe decomposition
 */
static
SCIP_RETCODE GCGincludeOriginalCopyPlugins(
   SCIP*                 scip
)
{
   assert(scip != NULL);

   SCIP_CALL( SCIPincludeBranchruleAllfullstrong(scip) );
   SCIP_CALL( SCIPincludeBranchruleFullstrong(scip) );
   SCIP_CALL( SCIPincludeBranchruleInference(scip) );
   SCIP_CALL( SCIPincludeBranchruleMostinf(scip) );
   SCIP_CALL( SCIPincludeBranchruleLeastinf(scip) );
   SCIP_CALL( SCIPincludeBranchrulePscost(scip) );
   SCIP_CALL( SCIPincludeBranchruleRandom(scip) );
   SCIP_CALL( SCIPincludeBranchruleRelpscost(scip) );

   return SCIP_OKAY;
}
/** copy method for master branching rule */
static
SCIP_DECL_BRANCHCOPY(branchCopyEmpty)
{
   assert(branchrule != NULL);
   assert(scip != NULL);

   SCIPdebugMessage("pricer copy called.\n");
   SCIP_CALL( GCGincludeOriginalCopyPlugins(scip) );

   return SCIP_OKAY;
}

SCIP_RETCODE GCGcreateConsOrigbranchNode(
   SCIP*                 scip,
   SCIP_CONS*            masterbranchchildcons
)
{
   SCIP_NODE* child;
   SCIP_CONS*  origbranch;
   SCIP_CONS** origbranchconss;
   int norigbranchconss;
   int i;

   assert(scip != NULL);
   assert(masterbranchchildcons != NULL);

   SCIP_CALL( SCIPcreateChild(scip, &child, 0.0, SCIPgetLocalTransEstimate(scip)) );

   SCIPdebugMessage("Name is %s\n", GCGconsMasterbranchGetOrigbranchConsName(masterbranchchildcons) );

   SCIP_CALL( GCGcreateConsOrigbranch(scip, &origbranch, GCGconsMasterbranchGetOrigbranchConsName(masterbranchchildcons), child,
            GCGconsOrigbranchGetActiveCons(scip), GCGconsMasterbranchGetOrigbranchrule(masterbranchchildcons), GCGconsMasterbranchGetOrigbranchdata(masterbranchchildcons)) );

   if( GCGconsMasterbranchGetOrigbranchdata(masterbranchchildcons) == NULL )
      SCIPdebugMessage("origbranch with no branchdata created\n");

   SCIP_CALL( SCIPaddConsNode(scip, child, origbranch, NULL) );

   origbranchconss = GCGconsMasterbranchGetOrigbranchConss(masterbranchchildcons);
   norigbranchconss = GCGconsMasterbranchGetNOrigbranchConss(masterbranchchildcons);

   for( i = 0; i < norigbranchconss; ++i )
   {
      SCIP_CALL( SCIPaddConsNode(scip, child, origbranchconss[i], NULL) );
   }

   if( GCGmasterbranchGetChgVarUb(masterbranchchildcons) )
   {
      SCIP_CALL( SCIPchgVarUbNode(scip, child,
         GCGmasterbranchGetBoundChgVar(masterbranchchildcons),
         GCGmasterbranchGetBoundChg(masterbranchchildcons)) );
   }
   if( GCGmasterbranchGetChgVarLb(masterbranchchildcons) )
   {
      SCIP_CALL( SCIPchgVarLbNode(scip, child,
         GCGmasterbranchGetBoundChgVar(masterbranchchildcons),
         GCGmasterbranchGetBoundChg(masterbranchchildcons)) );
   }
   if( GCGmasterbranchGetPropBoundChg(masterbranchchildcons) )
   {
      assert(GCGmasterbranchGetPropBoundType(masterbranchchildcons) != GCG_BOUNDTYPE_NONE);

      /* check if bound change is of type upper or lower */
      if( GCGmasterbranchGetPropBoundType(masterbranchchildcons) != GCG_BOUNDTYPE_FIXED )
      {
         SCIP_CALL( GCGconsOrigbranchAddPropBoundChg(scip, origbranch,
            GCGmasterbranchGetBoundChgVar(masterbranchchildcons),
            (SCIP_BOUNDTYPE) GCGmasterbranchGetPropBoundType(masterbranchchildcons),
            GCGmasterbranchGetPropBound(masterbranchchildcons)) );
      }
      else
      {
         /* variable is fixed: add upper and lower bound change */
         SCIP_CALL( GCGconsOrigbranchAddPropBoundChg(scip, origbranch,
            GCGmasterbranchGetBoundChgVar(masterbranchchildcons),
            SCIP_BOUNDTYPE_LOWER,
            GCGmasterbranchGetPropBound(masterbranchchildcons)) );

         SCIP_CALL( GCGconsOrigbranchAddPropBoundChg(scip, origbranch,
           GCGmasterbranchGetBoundChgVar(masterbranchchildcons),
           SCIP_BOUNDTYPE_UPPER,
           GCGmasterbranchGetPropBound(masterbranchchildcons)) );

      }
   }

   GCGconsOrigbranchSetMastercons(origbranch, masterbranchchildcons);
   GCGconsMasterbranchSetOrigcons(masterbranchchildcons, origbranch);

   SCIP_CALL( SCIPreleaseCons(scip, &origbranch) );

   SCIP_CALL( GCGconsMasterbranchReleaseOrigbranchConss(GCGgetMasterprob(scip), scip, masterbranchchildcons) );

   if( SCIPnodeGetNumber(GCGconsOrigbranchGetNode(GCGconsOrigbranchGetActiveCons(scip))) != SCIPnodeGetNumber(GCGconsMasterbranchGetNode(GCGconsMasterbranchGetActiveCons(GCGgetMasterprob(scip)))) )
   {
      SCIPdebugMessage("norignodes = %lld; nmasternodes = %lld\n",
         SCIPnodeGetNumber(GCGconsOrigbranchGetNode(GCGconsOrigbranchGetActiveCons(scip))),
         SCIPnodeGetNumber(GCGconsMasterbranchGetNode(GCGconsMasterbranchGetActiveCons(GCGgetMasterprob(scip)))));
   }

   /*assert(SCIPnodeGetNumber(GCGconsOrigbranchGetNode(GCGconsOrigbranchGetActiveCons(scip))) == SCIPnodeGetNumber(GCGconsMasterbranchGetNode(GCGconsMasterbranchGetActiveCons(GCGrelaxGetMasterprob(scip)))));*/

   return SCIP_OKAY;
}

/** creates the copies of the master branching nodes in the original problem */
static
SCIP_RETCODE createBranchNodesInOrigprob(
   SCIP*                 scip,               /**< SCIP data structure */
   SCIP_RESULT*          result              /**< result pointer */
)
{
   SCIP* masterscip;
   SCIP_CONS* masterbranchcons;
   int nchildnodes;
   int i;

   assert(scip != NULL);
   assert(result != NULL);

   *result = SCIP_DIDNOTRUN;

<<<<<<< HEAD
   masterscip = GCGgetMasterprob(scip);
   assert(masterscip != NULL);

   masterbranchcons = GCGconsMasterbranchGetActiveCons(masterscip);
=======
   if( GCGrelaxIsOrigSolFeasible(scip) )
   {
      SCIPdebugMessage("node cut off, since origsol was feasible, solval = %f\n",
            SCIPgetSolOrigObj(scip, GCGrelaxGetCurrentOrigSol(scip)));
>>>>>>> 168644e6

   if( masterbranchcons == NULL )
   {
      return SCIP_OKAY;
   }

   nchildnodes = GCGconsMasterbranchGetNChildcons(masterbranchcons);

   /* check of focus node of master has children */
   if( nchildnodes <= 0 && SCIPgetNChildren(masterscip) >= 1 )
   {
      SCIP_NODE* child;

      SCIPdebugMessage("create dummy child in origprob, because there is also a child in the master\n");

      /* create dummy child */
      SCIP_CALL( SCIPcreateChild(scip, &child, 0.0, SCIPgetLocalTransEstimate(scip)) );

      *result = SCIP_BRANCHED;
      return SCIP_OKAY;
   }

   if( nchildnodes <= 0 )
   {
      SCIPdebugMessage("node cut off, since there is no successor node\n");

      *result = SCIP_CUTOFF;
      return SCIP_OKAY;
   }

   for( i=0; i<nchildnodes; ++i )
   {
      SCIP_CONS* masterbranchchildcons = GCGconsMasterbranchGetChildcons(masterbranchcons, i);
      assert(masterbranchchildcons != NULL);

      SCIP_CALL( GCGcreateConsOrigbranchNode(scip, masterbranchchildcons) );
   }

   *result = SCIP_BRANCHED;
   assert(nchildnodes > 0);
   return SCIP_OKAY;
}


/** destructor of branching rule to free user data (called when SCIP is exiting) */
#define branchFreeEmpty NULL

/** initialization method of branching rule (called after problem was transformed) */
#define branchInitEmpty NULL

/** deinitialization method of branching rule (called before transformed problem is freed) */
#define branchExitEmpty NULL

/** solving process initialization method of branching rule (called when branch and bound process is about to begin) */
#define branchInitsolEmpty NULL

/** solving process deinitialization method of branching rule (called before branch and bound process data is freed) */
#define branchExitsolEmpty NULL

/** branching execution method for fractional LP solutions */
static
SCIP_DECL_BRANCHEXECLP(branchExeclpEmpty)
{  /*lint --e{715}*/
   SCIP_Bool feasible;

   assert(branchrule != NULL);
   assert(strcmp(SCIPbranchruleGetName(branchrule), BRANCHRULE_NAME) == 0);
   assert(scip != NULL);
   assert(result != NULL);

   SCIP_CALL( GCGrelaxUpdateCurrentSol(scip, &feasible) );

   /* TODO: We should remove this part because this was already tested in the master problem */
   if( feasible )
   {
      SCIPdebugMessage("node cut off, since origsol was feasible, solval = %f\n",
            SCIPgetSolOrigObj(scip, GCGrelaxGetCurrentOrigSol(scip)));

      *result = SCIP_FEASIBLE;
      return SCIP_OKAY;
   }

   SCIP_CALL( createBranchNodesInOrigprob(scip, result) );
   return SCIP_OKAY;
}
/** branching execution method relaxation solutions */
static
SCIP_DECL_BRANCHEXECEXT(branchExecextEmpty)
{  /*lint --e{715}*/
   assert(branchrule != NULL);
   assert(strcmp(SCIPbranchruleGetName(branchrule), BRANCHRULE_NAME) == 0);
   assert(scip != NULL);
   assert(result != NULL);

   SCIP_CALL( createBranchNodesInOrigprob(scip, result) );
   return SCIP_OKAY;
}

/** branching execution method for not completely fixed pseudo solutions */
static
SCIP_DECL_BRANCHEXECPS(branchExecpsEmpty)
{  /*lint --e{715}*/
   assert(branchrule != NULL);
   assert(strcmp(SCIPbranchruleGetName(branchrule), BRANCHRULE_NAME) == 0);
   assert(scip != NULL);
   assert(result != NULL);

   SCIP_CALL( createBranchNodesInOrigprob(scip, result) );
   return SCIP_OKAY;
}

/*
 * branching specific interface methods
 */
/** creates the master branching rule and includes it in SCIP */
SCIP_RETCODE SCIPincludeBranchruleEmpty(
   SCIP*                 scip                /**< SCIP data structure */
)
{
   SCIP_BRANCHRULEDATA* branchruledata;
   /* create inference branching rule data */
   branchruledata = NULL;
   /* include branching rule */
   SCIP_CALL( SCIPincludeBranchrule(scip, BRANCHRULE_NAME, BRANCHRULE_DESC, BRANCHRULE_PRIORITY,
      BRANCHRULE_MAXDEPTH, BRANCHRULE_MAXBOUNDDIST,
      branchCopyEmpty, branchFreeEmpty, branchInitEmpty, branchExitEmpty, branchInitsolEmpty,
      branchExitsolEmpty, branchExeclpEmpty, branchExecextEmpty, branchExecpsEmpty,
      branchruledata) );
   return SCIP_OKAY;
}<|MERGE_RESOLUTION|>--- conflicted
+++ resolved
@@ -208,17 +208,10 @@
 
    *result = SCIP_DIDNOTRUN;
 
-<<<<<<< HEAD
    masterscip = GCGgetMasterprob(scip);
    assert(masterscip != NULL);
 
    masterbranchcons = GCGconsMasterbranchGetActiveCons(masterscip);
-=======
-   if( GCGrelaxIsOrigSolFeasible(scip) )
-   {
-      SCIPdebugMessage("node cut off, since origsol was feasible, solval = %f\n",
-            SCIPgetSolOrigObj(scip, GCGrelaxGetCurrentOrigSol(scip)));
->>>>>>> 168644e6
 
    if( masterbranchcons == NULL )
    {
@@ -282,17 +275,13 @@
 static
 SCIP_DECL_BRANCHEXECLP(branchExeclpEmpty)
 {  /*lint --e{715}*/
-   SCIP_Bool feasible;
-
    assert(branchrule != NULL);
    assert(strcmp(SCIPbranchruleGetName(branchrule), BRANCHRULE_NAME) == 0);
    assert(scip != NULL);
    assert(result != NULL);
 
-   SCIP_CALL( GCGrelaxUpdateCurrentSol(scip, &feasible) );
-
    /* TODO: We should remove this part because this was already tested in the master problem */
-   if( feasible )
+   if( GCGrelaxIsOrigSolFeasible(scip) )
    {
       SCIPdebugMessage("node cut off, since origsol was feasible, solval = %f\n",
             SCIPgetSolOrigObj(scip, GCGrelaxGetCurrentOrigSol(scip)));
