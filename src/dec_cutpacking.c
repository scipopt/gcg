--- conflicted
+++ resolved
@@ -55,20 +55,12 @@
 #include "pub_decomp.h"
 #include "scip_misc.h"
 
-<<<<<<< HEAD
 #ifdef HMETIS_HEADER
 #include "hmetis.h"
 #else
 #define HMETIS_EXECUTABLE "hmetis"
 #endif
 
-#define DEC_DETECTORNAME      "cutpacking"   /**< name of the detector */
-#define DEC_DESC              "detects staircase matrices via graph partioning and cutpacking" /**< detector description */
-#define DEC_PRIORITY          1100           /**< priority of the detector */
-#define DEC_DECCHAR           'c'            /**< display character of detector */
-#define DEC_ENABLED           FALSE          /**< should detector be called by default */
-#define DEC_SKIP              FALSE          /**< should detector be skipped if others found detections */
-=======
 #define DEC_DETECTORNAME         "cutpacking"   /**< name of the detector */
 #define DEC_DESC                 "detects staircase matrices via graph partioning and cutpacking" /**< detector description */
 #define DEC_FREQCALLROUND         1           /** frequency the detector gets called in detection loop ,ie it is called in round r if and only if minCallRound <= r <= maxCallRound AND  (r - minCallRound) mod freqCallRound == 0 */
@@ -86,7 +78,6 @@
 #define DEC_SKIP                  FALSE          /**< should detector be skipped if others found detections */
 #define DEC_USEFULRECALL          FALSE       /**< is it useful to call this detector on a descendant of the propagated seeed */
 #define DEC_LEGACYMODE            FALSE       /**< should (old) DETECTSTRUCTURE method also be used for detection */
->>>>>>> 00b70632
 
 /* Default parameter settings */
 #define DEFAULT_RANDSEED              1      /**< random seed for the hmetis call */
