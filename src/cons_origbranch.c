--- conflicted
+++ resolved
@@ -200,22 +200,17 @@
 static
 SCIP_DECL_CONSEXITSOL(consExitsolOrigbranch)
 {  /*lint --e{715}*/
-<<<<<<< HEAD
-   SCIP_CONSHDLRDATA* conshdlrData;
+   SCIP_CONSHDLRDATA* conshdlrdata;
    GCG_BRANCHDATA* branchdata;
-=======
-   SCIP_CONSHDLRDATA* conshdlrdata;
->>>>>>> 821f86b9
 
    assert(scip != NULL);
    assert(conshdlr != NULL);
    assert(strcmp(SCIPconshdlrGetName(conshdlr), CONSHDLR_NAME) == 0);
 
-<<<<<<< HEAD
-   conshdlrData = SCIPconshdlrGetData(conshdlr);
-   assert(conshdlrData != NULL);
-   assert(conshdlrData->nstack <= 1);
-   SCIPdebugMessage("exiting solution process branch orig constraint handler\n");
+   conshdlrdata = SCIPconshdlrGetData(conshdlr);
+   assert(conshdlrdata != NULL);
+   assert(conshdlrdata->nstack <= 1);
+   SCIPdebugMessage("exiting solution process branch orig constraint handler (nconss = %d)\n", SCIPconshdlrGetNConss(conshdlr));
       //check for root
       if( conshdlrData->rootcons != NULL )
       {
@@ -223,12 +218,6 @@
          if( branchdata != NULL )
             SCIPfreeMemory(scip, &branchdata );
       }
-=======
-   conshdlrdata = SCIPconshdlrGetData(conshdlr);
-   assert(conshdlrdata != NULL);
-   assert(conshdlrdata->nstack <= 1);
-   SCIPdebugMessage("exiting solution process branch orig constraint handler (nconss = %d)\n", SCIPconshdlrGetNConss(conshdlr));
->>>>>>> 821f86b9
 
    if( conshdlrdata->rootcons != NULL )
    {
@@ -558,14 +547,10 @@
    consdata->propboundtypes = NULL;
    consdata->propbounds = NULL;
 
-<<<<<<< HEAD
    consdata->childcons = NULL;
    consdata->nchildcons = 0;
 
-   SCIPdebugMessage("Creating branch orig constraint: <%s>.\n", name);
-=======
    SCIPdebugMessage("Creating branch orig constraint: <%s> (nconss = %d).\n", name, SCIPconshdlrGetNConss(conshdlr));
->>>>>>> 821f86b9
 
    /* create constraint */
    SCIP_CALL( SCIPcreateCons(scip, cons, name, conshdlr, consdata, FALSE, FALSE, FALSE, FALSE, FALSE,
