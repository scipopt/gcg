/* * * * * * * * * * * * * * * * * * * * * * * * * * * * * * * * * * * * * * */
/*                                                                           */
/*                  This file is part of the program                         */
/*          GCG --- Generic Column Generation                                */
/*                  a Dantzig-Wolfe decomposition based extension            */
/*                  of the branch-cut-and-price framework                    */
/*         SCIP --- Solving Constraint Integer Programs                      */
/*                                                                           */
/* Copyright (C) 2010-2012 Operations Research, RWTH Aachen University       */
/*                         Zuse Institute Berlin (ZIB)                       */
/*                                                                           */
/* This program is free software; you can redistribute it and/or             */
/* modify it under the terms of the GNU Lesser General Public License        */
/* as published by the Free Software Foundation; either version 3            */
/* of the License, or (at your option) any later version.                    */
/*                                                                           */
/* This program is distributed in the hope that it will be useful,           */
/* but WITHOUT ANY WARRANTY; without even the implied warranty of            */
/* MERCHANTABILITY or FITNESS FOR A PARTICULAR PURPOSE.  See the             */
/* GNU Lesser General Public License for more details.                       */
/*                                                                           */
/* You should have received a copy of the GNU Lesser General Public License  */
/* along with this program; if not, write to the Free Software               */
/* Foundation, Inc., 51 Franklin St, Fifth Floor, Boston, MA 02110-1301, USA.*/
/*                                                                           */
/* * * * * * * * * * * * * * * * * * * * * * * * * * * * * * * * * * * * * * */

/**@file   cons_origbranch.c
 * @ingroup CONSHDLRS
 * @brief  constraint handler for storing the branching decisions at each node of the tree
 * @author Gerald Gamrath
 */

/* #define CHECKCONSISTENCY */

#include <assert.h>
#include <string.h>
#include "cons_origbranch.h"
#include "scip/cons_linear.h"
#include "relax_gcg.h"
#include "cons_masterbranch.h"

/* constraint handler properties */
#define CONSHDLR_NAME          "origbranch"
#define CONSHDLR_DESC          "store branching decision at nodes of the tree constraint handler"
#define CONSHDLR_SEPAPRIORITY         0 /**< priority of the constraint handler for separation */
#define CONSHDLR_ENFOPRIORITY         0 /**< priority of the constraint handler for constraint enforcing */
#define CONSHDLR_CHECKPRIORITY  2000000 /**< priority of the constraint handler for checking feasibility */
#define CONSHDLR_SEPAFREQ            -1 /**< frequency for separating cuts; zero means to separate only in the root node */
#define CONSHDLR_PROPFREQ            -1 /**< frequency for propagating domains; zero means only preprocessing propagation */
#define CONSHDLR_EAGERFREQ          100 /**< frequency for using all instead of only the useful constraints in separation,
                                              * propagation and enforcement, -1 for no eager evaluations, 0 for first only */
#define CONSHDLR_MAXPREROUNDS        -1 /**< maximal number of presolving rounds the constraint handler participates in (-1: no limit) */
#define CONSHDLR_DELAYSEPA        FALSE /**< should separation method be delayed, if other separators found cuts? */
#define CONSHDLR_DELAYPROP        FALSE /**< should propagation method be delayed, if other propagators found reductions? */
#define CONSHDLR_DELAYPRESOL      FALSE /**< should presolving method be delayed, if other presolvers found reductions? */
#define CONSHDLR_NEEDSCONS         TRUE /**< should the constraint handler be skipped, if no constraints are available? */

#define BRANCHRULE_VANDERBECK        1

/** constraint data for branch orig constraints */
struct SCIP_ConsData
{
   SCIP_NODE*            node;               /**< the node at which the cons is sticking */
   SCIP_CONS*            parentcons;         /**< the origbranch constraint of the parent node */
   SCIP_CONS*            child1cons;         /**< the origbranch constraint of the first child node */
   SCIP_CONS*            child2cons;         /**< the origbranch constraint of the second child node */

   SCIP_CONS**           childvanderbeck;   /**< array of the masterbranch constraints of the |S|+1 child nodes in vanderbeck generic branch */
   int                   nchildvanderbeck;  /**< number of the masterbranch constraints of the |S|+1 child nodes in vanderbeck generic branch */

   SCIP_CONS*            probingtmpcons;     /**< pointer to save the second child if the child2cons pointer is overwritten in probing mode */
   SCIP_CONS*            mastercons;         /**< the masterbranch constraint of the corresponding node
                                              *   in the master program */
   GCG_BRANCHDATA*       branchdata;         /**< branching data stored by the branching rule containing information
                                              *   about the branching restrictions */
   SCIP_BRANCHRULE*      branchrule;         /**< branching rule that created the corresponding node and imposed
                                              *   branching restrictions */
   SCIP_VAR**            propvars;           /**< original variable for which the propagation found domain reductions */
   SCIP_BOUNDTYPE*       propboundtypes;     /**< type of the new bound found by propagation */
   SCIP_Real*            propbounds;         /**< new lower/upper bound of the propagated original variable */
   int                   npropbounds;        /**< number of propagation bounds stored */
   int                   maxpropbounds;      /**< size of propvars, propboundtypes, and propbounds arrays */
};

/** constraint handler data */
struct SCIP_ConshdlrData
{
   SCIP_CONS**           stack;              /**< stack for storing active constraints */
   int                   nstack;             /**< number of elements on the stack */
   int                   maxstacksize;       /**< maximum size of the stack */
   SCIP_CONS*            rootcons;           /**< constraint in the root node */
};

<<<<<<< HEAD
typedef SCIP_Real ComponentBoundSequence[3];  // [[comp], [sense], [bound]]    sense=1 means >=, sense=0 means <

struct GCG_BranchData
{
   ComponentBoundSequence**   C;             /**< S[k] bound sequence for block k */ //!!! sort of each C[i]=S[i] is important !!!
   int*               sequencesizes;                 /**< number of bounds in S[k] */
   int                Csize;
   ComponentBoundSequence*   S;             /**< component bound sequence which induce the child branching constraints */
   int                Ssize;
   int                blocknr;             /**< number of block branching was performed */
   int                childnr;
   SCIP_Real          lhs;
   int                nchildNodes;
   SCIP_Real*         childlhs;
   SCIP_CONS*         mastercons;          /**< constraint enforcing the branching restriction in the master problem */
   GCG_BRANCHDATA**   childbranchdatas;
   ComponentBoundSequence*   consS;             /**< component bound sequence which induce the current branching constraint */
    int                consSsize;
    int                consblocknr;
};

=======
>>>>>>> dc9121a9
/*
 * Callback methods of constraint handler
 */

/** destructor of constraint handler to free constraint handler data (called when SCIP is exiting) */
static
SCIP_DECL_CONSFREE(consFreeOrigbranch)
{  /*lint --e{715}*/
   SCIP_CONSHDLRDATA* conshdlrData;

   assert(scip != NULL);
   assert(conshdlr != NULL);
   assert(strcmp(SCIPconshdlrGetName(conshdlr), CONSHDLR_NAME) == 0);

   conshdlrData = SCIPconshdlrGetData(conshdlr);
   assert(conshdlrData != NULL);

   SCIPdebugMessage("freeing branch orig constraint handler\n");

   /* free constraint handler storage */
   assert(conshdlrData->stack == NULL);
   if( conshdlrData->rootcons != NULL )
   {
      SCIP_CALL( SCIPreleaseCons(scip, &conshdlrData->rootcons) );
   }

   SCIPfreeMemory(scip, &conshdlrData);

   return SCIP_OKAY;
}


/** solving process initialization method of constraint handler (called when branch and bound process is about to begin) */
static
SCIP_DECL_CONSINITSOL(consInitsolOrigbranch)
{  /*lint --e{715}*/
   SCIP_CONSHDLRDATA* conshdlrData;
<<<<<<< HEAD
   SCIP_CONS* cons;
   GCG_BRANCHDATA* branchdata;
=======
>>>>>>> dc9121a9

   assert(scip != NULL);
   assert(conshdlr != NULL);
   assert(strcmp(SCIPconshdlrGetName(conshdlr), CONSHDLR_NAME) == 0);

   conshdlrData = SCIPconshdlrGetData(conshdlr);
   assert(conshdlrData != NULL);
   branchdata = NULL;

   /* prepare stack */
   SCIP_CALL( SCIPallocMemoryArray(scip, &conshdlrData->stack, conshdlrData->maxstacksize) );
   assert( conshdlrData->nstack >= 0 );

   /* check consistency */
   if( conshdlrData->rootcons != NULL )
   {
<<<<<<< HEAD
      //alloc cons/branchdata for vanderbeck branching scheme
      if(BRANCHRULE_VANDERBECK == 1)
      {
         SCIP_CALL( SCIPallocMemory(scip, &branchdata) );
         branchdata->consS = NULL;
         branchdata->consSsize = 0;
         branchdata->Ssize = 0;
         branchdata->S = NULL;
         branchdata->sequencesizes = 0;
         branchdata->C = NULL;
         branchdata->mastercons = NULL;
         branchdata->consblocknr = -2;
      }

      SCIP_CALL( GCGcreateConsOrigbranch(scip, &cons, "root-origbranch", NULL, NULL, NULL, branchdata) );
      conshdlrData->stack[0] = cons;
      conshdlrData->nstack = 1;
=======
      SCIP_CALL( SCIPreleaseCons(scip, &conshdlrData->rootcons) );
      conshdlrData->rootcons = NULL;
      --(conshdlrData->nstack);
>>>>>>> dc9121a9
   }
   GCGconsOrigbranchCheckConsistency(scip);

   return SCIP_OKAY;
}


/** solving process deinitialization method of constraint handler (called before branch and bound process data is freed) */
static
SCIP_DECL_CONSEXITSOL(consExitsolOrigbranch)
{  /*lint --e{715}*/
   SCIP_CONSHDLRDATA* conshdlrData;
   GCG_BRANCHDATA* branchdata;

   assert(scip != NULL);
   assert(conshdlr != NULL);
   assert(strcmp(SCIPconshdlrGetName(conshdlr), CONSHDLR_NAME) == 0);

   conshdlrData = SCIPconshdlrGetData(conshdlr);
   assert(conshdlrData != NULL);
   assert(conshdlrData->nstack <= 1);
   SCIPdebugMessage("exiting solution process branch orig constraint handler\n");

   if(BRANCHRULE_VANDERBECK == 1)
   {
      //check for root
      branchdata = GCGconsOrigbranchGetBranchdata(conshdlrData->stack[0]);
      SCIPfreeMemory(scip, &branchdata );
   }

   /* free stack */
   SCIPfreeMemoryArray(scip, &conshdlrData->stack);
   conshdlrData->stack = NULL;

   return SCIP_OKAY;
}

/** exit method of constraint handler (called before problem is free transformed) */
static
SCIP_DECL_CONSEXIT(consExitOrigbranch)
{  /*lint --e{715}*/
   SCIP_CONSHDLRDATA* conshdlrdata;
   assert(conshdlr != NULL);
   assert(scip != NULL);
   conshdlrdata = SCIPconshdlrGetData(conshdlr);
   assert(conshdlrdata != NULL);
   SCIPdebugMessage("exiting transformed branch orig constraint handler\n");

   if( conshdlrdata->rootcons != NULL )
   {
      SCIP_CALL( SCIPreleaseCons(scip, &conshdlrdata->rootcons) );
      conshdlrdata->rootcons = NULL;
   }
   return SCIP_OKAY;
}

/** frees specific constraint data */
static
SCIP_DECL_CONSDELETE(consDeleteOrigbranch)
{  /*lint --e{715}*/
   SCIP_CONSDATA* parentdata;
   int i;

   i = 0;

   assert(scip != NULL);
   assert(conshdlr != NULL);
   assert(cons != NULL);
   assert(consdata != NULL);
   assert(strcmp(SCIPconshdlrGetName(conshdlr), CONSHDLR_NAME) == 0);
   assert(*consdata != NULL);

   SCIPdebugMessage("Deleting branch orig constraint: <%s>.\n", SCIPconsGetName(cons));

   /* set the origcons pointer of the corresponding mastercons to NULL */
   if( (*consdata)->mastercons != NULL )
      GCGconsMasterbranchSetOrigcons((*consdata)->mastercons, NULL);

   /* set the pointer in the parent constraint to NULL */
   if( (*consdata)->parentcons != NULL )
   {
      parentdata = SCIPconsGetData((*consdata)->parentcons);

      if(BRANCHRULE_VANDERBECK == 1)
      {
         if( parentdata->probingtmpcons == cons )
         {
            assert(SCIPinProbing(scip));
            parentdata->probingtmpcons = NULL;
         }
         else
         {
            for(i=0; i<parentdata->nchildvanderbeck; ++i)
            {
               if( parentdata->childvanderbeck[i] == cons )
               {
                  parentdata->childvanderbeck[i] = NULL;
                  if( SCIPinProbing(scip) && i>0 )
                  {
                     parentdata->childvanderbeck[i] = parentdata->probingtmpcons;
                     parentdata->probingtmpcons = NULL;
                  }
                  break;
               }
            }
         }
      }
      else
      {

         if( parentdata->child1cons == cons )
            parentdata->child1cons = NULL;
         else if( parentdata->probingtmpcons == cons )
         {
            assert(SCIPinProbing(scip));
            parentdata->probingtmpcons = NULL;
         }
         else
         {
            assert(parentdata->child2cons == cons);
            parentdata->child2cons = NULL;
            if( SCIPinProbing(scip) )
            {
               parentdata->child2cons = parentdata->probingtmpcons;
               parentdata->probingtmpcons = NULL;
            }
         }
      }
   }
   /* no child nodes may exist */
   assert((*consdata)->child1cons == NULL);
   assert((*consdata)->child2cons == NULL);
   for(i=0; i<(*consdata)->nchildvanderbeck; ++i)
         assert((*consdata)->childvanderbeck[i] == NULL);

   /* delete branchdata, if no mastercons is linked, which would still need the branchdata
    * otherwise, the mastercons deletes the branchdata when it is deleted itself */
   if( (*consdata)->mastercons == NULL && (*consdata)->branchdata != NULL )
   {
      SCIP_CALL( GCGrelaxBranchDataDelete(scip, (*consdata)->branchrule, &(*consdata)->branchdata) );
   }

   /* free propagation domain changes arrays */
   if( (*consdata)->maxpropbounds > 0 )
   {
      SCIPfreeMemoryArray(scip, &((*consdata)->propvars));
      SCIPfreeMemoryArray(scip, &((*consdata)->propboundtypes));
      SCIPfreeMemoryArray(scip, &((*consdata)->propbounds));
   }

   if((*consdata)->childvanderbeck != NULL)
         SCIPfreeMemoryArray(scip, &(*consdata)->childvanderbeck);

   /* free constraint data */
   SCIPfreeBlockMemory(scip, consdata);

   return SCIP_OKAY;
}


/** constraint activation notification method of constraint handler */
static
SCIP_DECL_CONSACTIVE(consActiveOrigbranch)
{  /*lint --e{715}*/
   SCIP_CONSHDLRDATA* conshdlrData;

   assert(scip != NULL);
   assert(conshdlr != NULL);
   assert(strcmp(SCIPconshdlrGetName(conshdlr), CONSHDLR_NAME) == 0);
   assert(cons != NULL);

   conshdlrData = SCIPconshdlrGetData(conshdlr);
   assert(conshdlrData != NULL);
   assert(conshdlrData->stack != NULL);

   assert(SCIPconsGetData(cons) != NULL);

   if( SCIPconsGetData(cons)->node == NULL )
      SCIPconsGetData(cons)->node = SCIPgetRootNode(scip);

   SCIPdebugMessage("Activating branch orig constraint: <%s>[stack size: %d].\n", SCIPconsGetName(cons),
      conshdlrData->nstack+1);

   /* put constraint on the stack */
   if( conshdlrData->nstack >= conshdlrData->maxstacksize )
   {
      SCIP_CALL( SCIPreallocMemoryArray(scip, &(conshdlrData->stack), 2*(conshdlrData->maxstacksize)) );
      conshdlrData->maxstacksize = 2*(conshdlrData->maxstacksize);
      SCIPdebugMessage("reallocating Memory for stack! %d --> %d\n", conshdlrData->maxstacksize/2, conshdlrData->maxstacksize);
   }

   /* put constraint on the stack */
   assert(conshdlrData->stack != NULL);
   conshdlrData->stack[conshdlrData->nstack] = cons;
   ++(conshdlrData->nstack);

   return SCIP_OKAY;
}



/** constraint deactivation notification method of constraint handler */
static
SCIP_DECL_CONSDEACTIVE(consDeactiveOrigbranch)
{  /*lint --e{715}*/
   SCIP_CONSHDLRDATA* conshdlrData;

   assert(scip != NULL);
   assert(conshdlr != NULL);
   assert(strcmp(SCIPconshdlrGetName(conshdlr), CONSHDLR_NAME) == 0);
   assert(cons != NULL);

   conshdlrData = SCIPconshdlrGetData(conshdlr);
   assert(conshdlrData != NULL);
   assert(conshdlrData->stack != NULL || conshdlrData->nstack <= 1);
   assert(conshdlrData->nstack <= 1 || cons == conshdlrData->stack[conshdlrData->nstack-1]);

   assert(SCIPconsGetData(cons) != NULL);

   SCIPdebugMessage("Deactivating branch orig constraint: <%s> [stack size: %d].\n",
      SCIPconsGetName(cons), conshdlrData->nstack-1);

   /* remove constraint from the stack */
   if( conshdlrData->nstack > 0 )
      --(conshdlrData->nstack);

   return SCIP_OKAY;
}



/** domain propagation method of constraint handler */
static
SCIP_DECL_CONSPROP(consPropOrigbranch)
{  /*lint --e{715}*/
   return SCIP_OKAY;
}

/** lp solution enforcement method */
static
SCIP_DECL_CONSENFOLP(consEnfolpOrigbranch)
{  /*lint --e{715}*/
   *result = SCIP_FEASIBLE;

   return SCIP_OKAY;
}

/** pseudo solution enforcement method */
static
SCIP_DECL_CONSENFOPS(consEnfopsOrigbranch)
{  /*lint --e{715}*/
   *result = SCIP_FEASIBLE;

   return SCIP_OKAY;
}

/** solution check method */
static
SCIP_DECL_CONSCHECK(consCheckOrigbranch)
{  /*lint --e{715}*/
   *result = SCIP_FEASIBLE;

   return SCIP_OKAY;
}

/** variable lock method */
static
SCIP_DECL_CONSLOCK(consLockOrigbranch)
{  /*lint --e{715}*/
   return SCIP_OKAY;
}

/* define not used callbacks as NULL */
#define consPresolOrigbranch NULL
#define consRespropOrigbranch NULL
#define consInitOrigbranch NULL
#define consInitpreOrigbranch NULL
#define consExitpreOrigbranch NULL
#define consTransOrigbranch NULL
#define consInitlpOrigbranch NULL
#define consSepalpOrigbranch NULL
#define consSepasolOrigbranch NULL
#define consEnableOrigbranch NULL
#define consDisableOrigbranch NULL
#define consDelvarsOrigbranch NULL
#define consPrintOrigbranch NULL
#define consCopyOrigbranch NULL
#define consParseOrigbranch NULL
#define consGetVarsOrigbranch NULL
#define consGetNVarsOrigbranch NULL
/*
 * interface methods
 */


/** creates the handler for origbranch constraints and includes it in SCIP */
SCIP_RETCODE SCIPincludeConshdlrOrigbranch(
   SCIP*                 scip                /**< SCIP data structure */
   )
{
   SCIP_CONSHDLRDATA* conshdlrData;

   SCIPdebugMessage("Including branch orig constraint handler.\n");

   SCIP_CALL( SCIPallocMemory(scip, &conshdlrData) );
   conshdlrData->stack = NULL;
   conshdlrData->nstack = 0;
   conshdlrData->maxstacksize = 25;
   conshdlrData->rootcons = NULL;

   /* include constraint handler */
   SCIP_CALL( SCIPincludeConshdlr(scip, CONSHDLR_NAME, CONSHDLR_DESC,
         CONSHDLR_SEPAPRIORITY, CONSHDLR_ENFOPRIORITY, CONSHDLR_CHECKPRIORITY,
         CONSHDLR_SEPAFREQ, CONSHDLR_PROPFREQ, CONSHDLR_EAGERFREQ, CONSHDLR_MAXPREROUNDS,
         CONSHDLR_DELAYSEPA, CONSHDLR_DELAYPROP, CONSHDLR_DELAYPRESOL, CONSHDLR_NEEDSCONS,
         SCIP_PROPTIMING_ALWAYS,
         consCopyOrigbranch, consFreeOrigbranch, consInitOrigbranch, consExitOrigbranch,
         consInitpreOrigbranch, consExitpreOrigbranch, consInitsolOrigbranch, consExitsolOrigbranch,
         consDeleteOrigbranch, consTransOrigbranch, consInitlpOrigbranch,
         consSepalpOrigbranch, consSepasolOrigbranch, consEnfolpOrigbranch, consEnfopsOrigbranch, consCheckOrigbranch,
         consPropOrigbranch, consPresolOrigbranch, consRespropOrigbranch, consLockOrigbranch,
         consActiveOrigbranch, consDeactiveOrigbranch,
         consEnableOrigbranch, consDisableOrigbranch,
         consDelvarsOrigbranch, consPrintOrigbranch, consCopyOrigbranch, consParseOrigbranch,
         consGetVarsOrigbranch, consGetNVarsOrigbranch,
         conshdlrData) );

   return SCIP_OKAY;
}


/** creates and captures a origbranch constraint */
SCIP_RETCODE GCGcreateConsOrigbranch(
   SCIP*                 scip,               /**< SCIP data structure */
   SCIP_CONS**           cons,               /**< pointer to hold the created constraint */
   const char*           name,               /**< name of constraint */
   SCIP_NODE*            node,               /**< the node to which this origbranch constraint belongs */
   SCIP_CONS*            parentcons,         /**< origbranch constraint associated with the father node */
   SCIP_BRANCHRULE*      branchrule,         /**< the branching rule that created the b&b node the constraint belongs to */
   GCG_BRANCHDATA*       branchdata          /**< branching data storing information about the branching restrictions at the
                                              *   corresponding node */
   )
{
   SCIP_CONSHDLR* conshdlr;
   SCIP_CONSDATA* consdata;

   assert(scip != NULL);
   assert((parentcons == NULL) == (node == NULL));

   /* find the origbranch constraint handler */
   conshdlr = SCIPfindConshdlr(scip, CONSHDLR_NAME);
   if( conshdlr == NULL )
   {
      SCIPerrorMessage("origbranch constraint handler not found\n");
      return SCIP_PLUGINNOTFOUND;
   }

   /* create constraint data */
   SCIP_CALL( SCIPallocBlockMemory(scip, &consdata) );

   /* initialize the fields in the constraint data */
   consdata->parentcons = parentcons;
   consdata->node = node;
   consdata->child1cons = NULL;
   consdata->child2cons = NULL;
   consdata->probingtmpcons = NULL;
   consdata->mastercons = NULL;
   consdata->branchrule = branchrule;
   consdata->branchdata = branchdata;
   consdata->npropbounds = 0;
   consdata->maxpropbounds = 0;
   consdata->propvars = NULL;
   consdata->propboundtypes = NULL;
   consdata->propbounds = NULL;

   consdata->childvanderbeck = NULL;
   consdata->nchildvanderbeck = 0;

   SCIPdebugMessage("Creating branch orig constraint: <%s>.\n", name);

   /* create constraint */
   SCIP_CALL( SCIPcreateCons(scip, cons, name, conshdlr, consdata, FALSE, FALSE, FALSE, FALSE, FALSE,
         TRUE, FALSE, FALSE, FALSE, TRUE) );

   /* store the pointer to the new constraint in the origbranch constraint of the parent node */
   if( parentcons != NULL )
   {
      SCIP_CONSDATA* parentdata;

      parentdata = SCIPconsGetData(parentcons);
      assert(parentdata != NULL);

      if( BRANCHRULE_VANDERBECK == 1)
      {
         ++parentdata->nchildvanderbeck;
         if(parentdata->nchildvanderbeck == 1)
            SCIP_CALL( SCIPallocMemoryArray(scip, &(parentdata->childvanderbeck), parentdata->nchildvanderbeck) );
         else if( !SCIPinProbing(scip) )
            SCIP_CALL( SCIPreallocMemoryArray(scip, &(parentdata->childvanderbeck), parentdata->nchildvanderbeck) );
         /* store the last child in case we are in probing and have to overwrite it */
         if( SCIPinProbing(scip) && parentdata->nchildvanderbeck > 1 )
         {
            assert(parentdata->probingtmpcons == NULL);
            --parentdata->nchildvanderbeck;
            parentdata->probingtmpcons = parentdata->childvanderbeck[parentdata->nchildvanderbeck-1];
         }
         parentdata->childvanderbeck[parentdata->nchildvanderbeck-1] = *cons;
      }
      else
      {
         if( parentdata->child1cons == NULL )
         {
            parentdata->child1cons = *cons;
         }
         else
         {
            assert(parentdata->child2cons == NULL || SCIPinProbing(scip));

            /* store the second child in case we are in probing and have to overwrite it */
            if( SCIPinProbing(scip) )
            {
               assert(parentdata->probingtmpcons == NULL);
               parentdata->probingtmpcons = parentdata->child2cons;
            }

            parentdata->child2cons = *cons;
         }
      }
   }

   return SCIP_OKAY;
}



/* ----------------------------------- external methods -------------------------- */

/** returns the branch orig constraint of the current node, only needs the pointer to scip */
SCIP_CONS* GCGconsOrigbranchGetActiveCons(
   SCIP*                 scip                /**< SCIP data structure */
   )
{
   SCIP_CONSHDLR*     conshdlr;
   SCIP_CONSHDLRDATA* conshdlrData;

   assert(scip != NULL);
   conshdlr = SCIPfindConshdlr(scip, CONSHDLR_NAME);
   if( conshdlr == NULL )
   {
      SCIPerrorMessage("origbranch constraint handler not found\n");
      return NULL;
   }
   conshdlrData = SCIPconshdlrGetData(conshdlr);
   assert(conshdlrData != NULL);
   assert(conshdlrData->stack != NULL);
   assert(conshdlrData->nstack > 0);

   return conshdlrData->stack[conshdlrData->nstack-1];
}


/** returns the stack and the number of elements on it */
void GCGconsOrigbranchGetStack(
   SCIP*                 scip,               /**< SCIP data structure */
   SCIP_CONS***          stack,              /**< return value: pointer to the stack */
   int*                  nstackelements      /**< return value: pointer to int, for number of elements on the stack */
   )
{
   SCIP_CONSHDLR*     conshdlr;
   SCIP_CONSHDLRDATA* conshdlrData;

   assert(scip != NULL);
   conshdlr = SCIPfindConshdlr(scip, CONSHDLR_NAME);
   if( conshdlr == NULL )
   {
      SCIPerrorMessage("origbranch constraint handler not found\n");
      return;
   }
   conshdlrData = SCIPconshdlrGetData(conshdlr);
   assert(conshdlrData != NULL);
   assert(conshdlrData->stack != NULL);

   *stack = conshdlrData->stack;
   *nstackelements = conshdlrData->nstack;

}

/** returns the branching data for a given origbranch constraint */
void GCGconsOrigbranchSetBranchdata(
   SCIP_CONS*            cons,                /**< origbranch constraint for which the branching data is requested */
   GCG_BRANCHDATA*       branchdata
   )
{
   SCIP_CONSDATA* consdata;

   consdata = SCIPconsGetData(cons);
   assert(consdata != NULL);

   consdata->branchdata = branchdata;

   assert(GCGconsOrigbranchGetBranchdata(cons) != NULL);

   if( GCGconsOrigbranchGetMastercons(cons) != NULL )
      printf("root-orig has mastercons\n");
    /*  GCGconsOrigbranchGetMastercons(cons)
    */

}

/** returns the branching data for a given origbranch constraint */
GCG_BRANCHDATA* GCGconsOrigbranchGetBranchdata(
   SCIP_CONS*            cons                /**< origbranch constraint for which the branching data is requested */
   )
{
   SCIP_CONSDATA* consdata;

   consdata = SCIPconsGetData(cons);
   assert(consdata != NULL);

   return consdata->branchdata;
}

/** returns the branchrule for a given origbranch constraint */
SCIP_BRANCHRULE* GCGconsOrigbranchGetBranchrule(
   SCIP_CONS*            cons                /**< origbranch constraint for which the branchrule is requested */
   )
{
   SCIP_CONSDATA* consdata;
   assert(cons != NULL);

   consdata = SCIPconsGetData(cons);
   assert(consdata != NULL);

   return consdata->branchrule;
}

/** returns the node in the B&B tree at which the given origbranch constraint is sticking */
SCIP_NODE* GCGconsOrigbranchGetNode(
   SCIP_CONS*            cons                /**< origbranch constraint for which the corresponding node is requested */
   )
{
   SCIP_CONSDATA* consdata;
   assert(cons != NULL);

   consdata = SCIPconsGetData(cons);
   assert(consdata != NULL);

   return consdata->node;
}

/** returns the origbranch constraint of the B&B father of the node at which the
    given origbranch constraint is sticking */
SCIP_CONS* GCGconsOrigbranchGetParentcons(
   SCIP_CONS*            cons                /**< origbranch constraint for which the origbranch constraint of
                                              *   the father node is requested */
   )
{
   SCIP_CONSDATA* consdata;
   assert(cons != NULL);

   consdata = SCIPconsGetData(cons);
   assert(consdata != NULL);

   return consdata->parentcons;
}

/** returns the number of origbranch constraints of the vanderbeckchildarray of the node at which the
    given origbranch constraint is sticking */
int GCGconsOrigbranchGetNChildvanderbeckcons(
   SCIP_CONS*            cons                /**< constraint pointer */
   )
{
   SCIP_CONSDATA* consdata;

   consdata = SCIPconsGetData(cons);
   assert(consdata != NULL);

   return consdata->nchildvanderbeck;
}

/** returns the origbranch constraint of the vanderbeckchild of the node at which the
    given origbranch constraint is sticking */
SCIP_CONS* GCGconsOrigbranchGetChildvanderbeckcons(
   SCIP_CONS*            cons,                /**< constraint pointer */
   int                   childnr
   )
{
   SCIP_CONSDATA* consdata;

   consdata = SCIPconsGetData(cons);
   assert(consdata != NULL);
   assert(consdata->childvanderbeck != NULL);
   assert(consdata->nchildvanderbeck >= childnr);

   return consdata->childvanderbeck[childnr-1];
}

/** returns the origbranch constraint of the first child of the node at which the
    given origbranch constraint is sticking */
SCIP_CONS* GCGconsOrigbranchGetChild1cons(
   SCIP_CONS*            cons                /**< origbranch constraint for which the origbranch constraint of
                                              *   the first child node is requested */
   )
{
   SCIP_CONSDATA* consdata;
   assert(cons != NULL);

   consdata = SCIPconsGetData(cons);
   assert(consdata != NULL);

   if(BRANCHRULE_VANDERBECK == 1)
      return consdata->childvanderbeck[0];

   return consdata->child1cons;
}

/** returns the origbranch constraint of the second child of the node at which the
    given origbranch constraint is sticking */
SCIP_CONS* GCGconsOrigbranchGetChild2cons(
   SCIP_CONS*            cons                /**< origbranch constraint for which the origbranch constraint of
                                              *   the second child node is requested */
   )
{
   SCIP_CONSDATA* consdata;
   assert(cons != NULL);

   consdata = SCIPconsGetData(cons);
   assert(consdata != NULL);

   if(BRANCHRULE_VANDERBECK == 1)
         return consdata->childvanderbeck[1];

   return consdata->child2cons;
}

/** sets the masterbranch constraint of the node in the master program corresponding to the node
    at which the given origbranchbranch constraint is sticking */
void GCGconsOrigbranchSetMastercons(
   SCIP_CONS*            cons,               /**< origbranch constraint for which the masterbranch constraint should be set */
   SCIP_CONS*            mastercons          /**< masterbranch constraint corresponding to the given origbranch constraint */
   )
{
   SCIP_CONSDATA* consdata;
   assert(cons != NULL);

   consdata = SCIPconsGetData(cons);
   assert(consdata != NULL);
   //   if( consdata->mastercons != mastercons )
   //   assert(consdata->mastercons == NULL || mastercons == NULL);

   consdata->mastercons = mastercons;
}

/** returns the masterbranch constraint of the node in the master program corresponding to the node
    at which the given origbranchbranch constraint is sticking */
SCIP_CONS* GCGconsOrigbranchGetMastercons(
   SCIP_CONS*            cons                /**< origbranch constraint for which the corresponding masterbranch
                                              *   constraint is requested */
   )
{
   SCIP_CONSDATA* consdata;
   assert(cons != NULL);

   consdata = SCIPconsGetData(cons);
   assert(consdata != NULL);
   assert(consdata->mastercons != NULL);

   return consdata->mastercons;
}


/** checks the consistency of the origbranch constraints in the problem */
void GCGconsOrigbranchCheckConsistency(
   SCIP*                 scip                /**< SCIP data structure */
   )
{
#ifdef CHECKCONSISTENCY

   SCIP_CONSHDLR*     conshdlr;

   #ifndef NDEBUG
   SCIP_CONS** conss;
   int nconss;
   int i;
   SCIP_CONSDATA* consdata;
   #endif

   assert(scip != NULL);
   conshdlr = SCIPfindConshdlr(scip, CONSHDLR_NAME);
   if( conshdlr == NULL )
   {
      SCIPerrorMessage("origbranch constraint handler not found\n");
      return;
   }
   #ifndef NDEBUG
   conss = SCIPconshdlrGetConss(conshdlr);
   nconss = SCIPconshdlrGetNConss(conshdlr);

   for( i = 0; i < nconss; i++ )
   {
      consdata = SCIPconsGetData(conss[i]);
      assert(consdata != NULL);
      assert(consdata->node != NULL);
      assert((consdata->parentcons == NULL) == (SCIPnodeGetDepth(consdata->node) == 0));
      if(BRANCHRULE_VANDERBECK != 1)
         assert(consdata->parentcons == NULL || SCIPconsGetData(consdata->parentcons)->child1cons == conss[i]
            || SCIPconsGetData(consdata->parentcons)->child2cons == conss[i]
            || ( SCIPinProbing(scip) && SCIPconsGetData(consdata->parentcons)->probingtmpcons == conss[i]));
      if(BRANCHRULE_VANDERBECK != 1)
         assert(consdata->child1cons == NULL || SCIPconsGetData(consdata->child1cons)->parentcons == conss[i]);
      if(BRANCHRULE_VANDERBECK != 1)
         assert(consdata->child2cons == NULL || SCIPconsGetData(consdata->child2cons)->parentcons == conss[i]);
      assert(consdata->probingtmpcons == NULL || SCIPinProbing(scip));
      assert(consdata->probingtmpcons == NULL || SCIPconsGetData(consdata->probingtmpcons)->parentcons == conss[i]);
      assert(consdata->mastercons == NULL || GCGconsMasterbranchGetOrigcons(consdata->mastercons) == conss[i]);
   }
   #endif
   #endif
}

/** adds a bound change on an original variable found by propagation in the original problem
 *  to the given origbranch constraint so that it will be transferred to the master problem */
SCIP_RETCODE GCGconsOrigbranchAddPropBoundChg(
   SCIP*                 scip,               /**< SCIP data structure */
   SCIP_CONS*            cons,               /**< origbranch constraint to which the bound change is added */
   SCIP_VAR*             var,                /**< variable on which the bound change was performed */
   SCIP_BOUNDTYPE        boundtype,          /**< bound type of the bound change */
   SCIP_Real             newbound            /**< new bound of the variable after the bound change */
   )
{
   SCIP_CONSDATA* consdata;

   assert(scip != NULL);
   assert(cons != NULL);
   assert(var != NULL);

   consdata = SCIPconsGetData(cons);
   assert(consdata != NULL);

   /* realloc the arrays, if needed */
   if( consdata->npropbounds >= consdata->maxpropbounds )
   {
      consdata->maxpropbounds = consdata->npropbounds+5;
      SCIP_CALL( SCIPreallocMemoryArray(scip, &(consdata->propvars), consdata->maxpropbounds) );
      SCIP_CALL( SCIPreallocMemoryArray(scip, &(consdata->propboundtypes), consdata->maxpropbounds) );
      SCIP_CALL( SCIPreallocMemoryArray(scip, &(consdata->propbounds), consdata->maxpropbounds) );
   }

   SCIPdebugMessage("Bound change stored at branch orig constraint: <%s>.\n", SCIPconsGetName(cons));

   /* store the new bound change */
   consdata->propvars[consdata->npropbounds] = var;
   consdata->propboundtypes[consdata->npropbounds] = boundtype;
   consdata->propbounds[consdata->npropbounds] = newbound;
   consdata->npropbounds++;

   /* mark the corresponding master node to be repropagated */
   if( consdata->mastercons != NULL )
   {
      SCIP_CALL( SCIPrepropagateNode(GCGrelaxGetMasterprob(scip), GCGconsMasterbranchGetNode(consdata->mastercons)) );
   }

   return SCIP_OKAY;
}

/** returns the array of bound changes on original variables found by propagation in the original problem
 *  at the node corresponding to the given origbranch constraint */
SCIP_RETCODE GCGconsOrigbranchGetPropBoundChgs(
   SCIP*                 scip,               /**< SCIP data structure */
   SCIP_CONS*            cons,               /**< origbranch constraint for which the bound changes are requested */
   SCIP_VAR***           vars,               /**< pointer to store array of variables corresponding to the bound changes */
   SCIP_BOUNDTYPE**      boundtypes,         /**< pointer to store array of the types of the bound changes */
   SCIP_Real**           newbounds,          /**< pointer to store array of the new bounds */
   int*                  npropbounds         /**< pointer to store the number of bound changes stored at the constraint */
   )
{
   SCIP_CONSDATA* consdata;

   assert(scip != NULL);
   assert(cons != NULL);

   consdata = SCIPconsGetData(cons);
   assert(consdata != NULL);

   *vars = consdata->propvars;
   *boundtypes = consdata->propboundtypes;
   *newbounds = consdata->propbounds;
   *npropbounds = consdata->npropbounds;

   consdata->npropbounds = 0;

   return SCIP_OKAY;
}

/** returns the number of bound changes on original variables found by propagation in the original problem
 *  at the node corresponding to the given origbranch constraint */
int GCGconsOrigbranchGetNPropBoundChgs(
   SCIP*                 scip,               /**< SCIP data structure */
   SCIP_CONS*            cons                /**< origbranch constraint for which the bound changes are requested */
   )
{
   SCIP_CONSDATA* consdata;

   assert(scip != NULL);
   assert(cons != NULL);

   consdata = SCIPconsGetData(cons);
   assert(consdata != NULL);

   return consdata->npropbounds;
}

/** adds initial constraint to root node */
SCIP_RETCODE SCIPconsOrigbranchAddRootCons(
   SCIP*                 scip                /**< SCIP data structure */
   )
{
   SCIP_CONSHDLR* conshdlr;
   SCIP_CONSHDLRDATA* conshdlrdata;
   SCIP_CONS* cons;
   assert(scip != NULL);

   conshdlr = SCIPfindConshdlr(scip, CONSHDLR_NAME);
   if( conshdlr == NULL )
   {
      SCIPerrorMessage("origbranch constraint handler not found\n");
      return SCIP_ERROR;
   }

   conshdlrdata = SCIPconshdlrGetData(conshdlr);
   assert(conshdlrdata != NULL);
   if( conshdlrdata->rootcons == NULL )
   {
      SCIP_CALL( GCGcreateConsOrigbranch(scip, &cons, "root-origbranch", NULL, NULL, NULL, NULL) );

      SCIP_CALL( SCIPaddConsNode(scip, SCIPgetRootNode(scip), cons, SCIPgetRootNode(scip)) );
      conshdlrdata->rootcons = cons;
   }

   /* check consistency */
   GCGconsOrigbranchCheckConsistency(scip);

   return SCIP_OKAY;
}<|MERGE_RESOLUTION|>--- conflicted
+++ resolved
@@ -92,9 +92,7 @@
    SCIP_CONS*            rootcons;           /**< constraint in the root node */
 };
 
-<<<<<<< HEAD
 typedef SCIP_Real ComponentBoundSequence[3];  // [[comp], [sense], [bound]]    sense=1 means >=, sense=0 means <
-
 struct GCG_BranchData
 {
    ComponentBoundSequence**   C;             /**< S[k] bound sequence for block k */ //!!! sort of each C[i]=S[i] is important !!!
@@ -114,8 +112,6 @@
     int                consblocknr;
 };
 
-=======
->>>>>>> dc9121a9
 /*
  * Callback methods of constraint handler
  */
@@ -153,11 +149,8 @@
 SCIP_DECL_CONSINITSOL(consInitsolOrigbranch)
 {  /*lint --e{715}*/
    SCIP_CONSHDLRDATA* conshdlrData;
-<<<<<<< HEAD
    SCIP_CONS* cons;
    GCG_BRANCHDATA* branchdata;
-=======
->>>>>>> dc9121a9
 
    assert(scip != NULL);
    assert(conshdlr != NULL);
@@ -174,7 +167,14 @@
    /* check consistency */
    if( conshdlrData->rootcons != NULL )
    {
-<<<<<<< HEAD
+      SCIP_CALL( SCIPreleaseCons(scip, &conshdlrData->rootcons) );
+      conshdlrData->rootcons = NULL;
+      --(conshdlrData->nstack);
+   }
+   
+   /* create origbranch constraint corresponding to the root node only if there is some problem */
+   if( SCIPgetNVars(scip)> 0 || SCIPgetNConss(scip) > 0 )
+   {
       //alloc cons/branchdata for vanderbeck branching scheme
       if(BRANCHRULE_VANDERBECK == 1)
       {
@@ -188,15 +188,6 @@
          branchdata->mastercons = NULL;
          branchdata->consblocknr = -2;
       }
-
-      SCIP_CALL( GCGcreateConsOrigbranch(scip, &cons, "root-origbranch", NULL, NULL, NULL, branchdata) );
-      conshdlrData->stack[0] = cons;
-      conshdlrData->nstack = 1;
-=======
-      SCIP_CALL( SCIPreleaseCons(scip, &conshdlrData->rootcons) );
-      conshdlrData->rootcons = NULL;
-      --(conshdlrData->nstack);
->>>>>>> dc9121a9
    }
    GCGconsOrigbranchCheckConsistency(scip);
 
@@ -827,7 +818,7 @@
    assert(consdata != NULL);
 
    if(BRANCHRULE_VANDERBECK == 1)
-         return consdata->childvanderbeck[1];
+      return consdata->childvanderbeck[1];
 
    return consdata->child2cons;
 }
@@ -844,8 +835,6 @@
 
    consdata = SCIPconsGetData(cons);
    assert(consdata != NULL);
-   //   if( consdata->mastercons != mastercons )
-   //   assert(consdata->mastercons == NULL || mastercons == NULL);
 
    consdata->mastercons = mastercons;
 }
@@ -877,12 +866,12 @@
 
    SCIP_CONSHDLR*     conshdlr;
 
-   #ifndef NDEBUG
+#ifndef NDEBUG
    SCIP_CONS** conss;
    int nconss;
    int i;
    SCIP_CONSDATA* consdata;
-   #endif
+#endif
 
    assert(scip != NULL);
    conshdlr = SCIPfindConshdlr(scip, CONSHDLR_NAME);
@@ -891,7 +880,7 @@
       SCIPerrorMessage("origbranch constraint handler not found\n");
       return;
    }
-   #ifndef NDEBUG
+#ifndef NDEBUG
    conss = SCIPconshdlrGetConss(conshdlr);
    nconss = SCIPconshdlrGetNConss(conshdlr);
 
@@ -913,8 +902,8 @@
       assert(consdata->probingtmpcons == NULL || SCIPconsGetData(consdata->probingtmpcons)->parentcons == conss[i]);
       assert(consdata->mastercons == NULL || GCGconsMasterbranchGetOrigcons(consdata->mastercons) == conss[i]);
    }
-   #endif
-   #endif
+#endif
+#endif
 }
 
 /** adds a bound change on an original variable found by propagation in the original problem
