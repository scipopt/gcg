/* * * * * * * * * * * * * * * * * * * * * * * * * * * * * * * * * * * * * * */
/*                                                                           */
/*                  This file is part of the program                         */
/*          GCG --- Generic Column Generation                                */
/*                  a Dantzig-Wolfe decomposition based extension            */
/*                  of the branch-cut-and-price framework                    */
/*         SCIP --- Solving Constraint Integer Programs                      */
/*                                                                           */
/* Copyright (C) 2010-2012 Operations Research, RWTH Aachen University       */
/*                         Zuse Institute Berlin (ZIB)                       */
/*                                                                           */
/* This program is free software; you can redistribute it and/or             */
/* modify it under the terms of the GNU Lesser General Public License        */
/* as published by the Free Software Foundation; either version 3            */
/* of the License, or (at your option) any later version.                    */
/*                                                                           */
/* This program is distributed in the hope that it will be useful,           */
/* but WITHOUT ANY WARRANTY; without even the implied warranty of            */
/* MERCHANTABILITY or FITNESS FOR A PARTICULAR PURPOSE.  See the             */
/* GNU Lesser General Public License for more details.                       */
/*                                                                           */
/* You should have received a copy of the GNU Lesser General Public License  */
/* along with this program; if not, write to the Free Software               */
/* Foundation, Inc., 51 Franklin St, Fifth Floor, Boston, MA 02110-1301, USA.*/
/*                                                                           */
/* * * * * * * * * * * * * * * * * * * * * * * * * * * * * * * * * * * * * * */

/**@file   pricer_gcg.c
 * @brief  pricer for generic column generation
 * @author Gerald Gamrath
 * @author Martin Bergner
 * @author Alexander Gross
 * @author Christian Puchert
 */

/*---+----1----+----2----+----3----+----4----+----5----+----6----+----7----+----8----+----9----+----0----+----1----+----2*/

#include <assert.h>
#include <string.h>

#include "scip/cons_linear.h"
#include "scip/cons_knapsack.h"

#include "pricer_gcg.h"
#include "sepa_master.h"

#include "relax_gcg.h"
#include "struct_solver.h"
#include "scip_misc.h"
#include "pub_gcgvar.h"
#include "cons_masterbranch.h"

#define PRICER_NAME            "gcg"
#define PRICER_DESC            "pricer for gcg"
#define PRICER_PRIORITY        5000000
#define PRICER_DELAY           TRUE     /* only call pricer if all problem variables have non-negative reduced costs */

#define DEFAULT_MAXVARSROUNDFARKAS       10         /**< maximal number of variables per farkas pricing round */
#define DEFAULT_MAXVARSROUNDREDCOSTROOT  100        /**< maximal number of variables per reduced cost pricing round at root node */
#define DEFAULT_MAXVARSROUNDREDCOST      100        /**< maximal number of variables per reduced cost pricing round */
#define DEFAULT_MAXSUCCESSFULMIPSREDCOST INT_MAX    /**< maximal number of successful MIP solves */
#define DEFAULT_MAXROUNDSREDCOST         INT_MAX    /**< maximal number of reduced cost pricing rounds */
#define DEFAULT_MAXSOLSPROB              INT_MAX    /**< maximal number of solution per pricing problem*/
#define DEFAULT_USEHEURPRICING           FALSE      /**< should heuristic pricing be used */
#define DEFAULT_ABORTPRICINGINT          TRUE       /**< should the pricing be aborted when integral */
#define DEFAULT_ABORTPRICINGGAP          0.00       /**< gap at which the pricing is aborted */
#define DEFAULT_SUCCESSFULMIPSREL        1.0        /**< factor of successful mips to be solved */
#define DEFAULT_MIPSRELREDCOSTROOT       1.0        /**< factor of reduced cost pricing MIPs to be solved at root node */
#define DEFAULT_MIPSRELREDCOST           1.0        /**< factor of reduced cost pricing MIPs to be solver*/
#define DEFAULT_MIPSRELFARKAS            1.0        /**< factor of farkas pricing MIPs to be solved */
#define DEFAULT_DISPINFOS                FALSE      /**< should additional information be displayed */
#define DEFAULT_SORTING                  2          /**< default sorting method for pricing mips
                                                     *    0 :   order of pricing problems
                                                     *    1 :   according to dual solution of convexity constraint
                                                     *    2 :   according to reliability from previous round)
                                                     */

#define EVENTHDLR_NAME         "probdatavardeleted"
#define EVENTHDLR_DESC         "event handler for variable deleted event"

/** small macro to simplify printing pricer information */
#define GCGpricerPrintInfo(scip,pricerdata, ...) do { \
   if( pricerdata->dispinfos ) { \
      SCIPverbMessage(scip, SCIP_VERBLEVEL_NORMAL, NULL,__VA_ARGS__);\
   } else {\
      SCIPdebugMessage(__VA_ARGS__); \
   }\
   }while( FALSE )

#define PRICER_STAT_ARRAYLEN_TIME 1024                /**< length of the array for Time histogram representation */
#define PRICER_STAT_BUCKETSIZE_TIME 10                /**< size of the buckets for Time histogram representation */
#define PRICER_STAT_ARRAYLEN_VARS 1024                /**< length of the array for foundVars histogram representation */
#define PRICER_STAT_BUCKETSIZE_VARS 1                 /**< size of the buckets for foundVars histogram representation */

/*
 * Data structures
 */


/** variable pricer data */
struct SCIP_PricerData
{
   int                   npricingprobs;      /**< number of pricing problems */
   SCIP**                pricingprobs;       /**< pointers to the pricing problems */
   SCIP_Real*            dualsolconv;        /**< array of dual solutions for the convexity constraints */
   SCIP*                 origprob;           /**< the original program */
   SCIP_Real*            solvals;            /**< solution values of variables in the pricing problems */
   int*                  npointsprob;        /**< number of variables representing points created by the pricing probs */
   int*                  nraysprob;          /**< number of variables representing rays created by the pricing probs */
   SCIP_Longint          currnodenr;         /**< current node number in the masterproblem*/
   SCIP_HASHMAP*         mapcons2idx;        /**< hashmap mapping constraints to their index in the conss array */
   SCIP_Real*            score;              /**< score of the pricing problem problems */
   int*                  permu;              /**< current permutation of the pricing problems */
   int                   npricingprobsnotnull; /**< number of non-Null pricing problems*/

   SCIP_VAR**            pricedvars;         /**< array of all priced variables */
   int                   npricedvars;        /**< number of priced variables */
   int                   maxpricedvars;      /**< maximal number of priced variables */

   /** variables used for statistics */
   SCIP_CLOCK*           redcostclock;       /**< time for reduced cost pricing */
   SCIP_CLOCK*           farkasclock;        /**< time for farkas pricing */
   SCIP_CLOCK*           freeclock;          /**< time for freeing pricing problems */
   SCIP_CLOCK*           transformclock;     /**< time for transforming pricing problems */
   int                   solvedsubmipsoptimal; /**< number of optimal pricing runs */
   int                   solvedsubmipsheur;  /**< number of heuristical pricing runs*/
   int                   calls;              /**< number of total pricing calls */
   int                   farkascalls;        /**< number of farkas pricing calls */
   int                   redcostcalls;       /**< number of reduced cost pricing calls */

   /* solver data */
   GCG_SOLVER**          solvers;            /**< pricing solvers array */
   int                   nsolvers;           /**< number of pricing solvers */

   /* event handler */
   SCIP_EVENTHDLR*       eventhdlr;          /**< event handler */

   /** parameter values */
   SCIP_VARTYPE          vartype;            /**< vartype of created master variables */
   int                   maxvarsroundfarkas; /**< maximal number of variables per farkas round */
   int                   maxvarsroundredcost; /**< maximal number of variables per reduced cost round */
   int                   maxvarsroundredcostroot;  /**< maximal number of variables per round in the root node */
   int                   maxsuccessfulmipsredcost; /**< maximal number of sucessful pricing runs for redcost pricing */
   int                   maxroundsredcost;   /**< maximal number of reduced cost rounds */
   int                   maxsolsprob;        /**< maximal number of solutions per pricing problem */
   int                   nroundsredcost;     /**< number of reduced cost rounds */
   int                   sorting;            /**< how should pricing problems be sorted */
   SCIP_Bool             useheurpricing;     /**< should heuristic pricing be used */
   SCIP_Bool             abortpricingint;    /**< should the pricing be aborted on integral solutions */
   SCIP_Bool             dispinfos;          /**< should pricing information be displayed*/
   SCIP_Real             successfulmipsrel;  /**< Factor of successful MIPs solved until pricing be aborted */
   SCIP_Real             mipsrelredcost;     /**< Factor of successful reduced cost MIPs solved until pricing aborted */
   SCIP_Real             mipsrelredcostroot; /**< Factor of successful reduced cost MIPs solved until pricing aborted at root node */
   SCIP_Real             mipsrelfarkas;      /**< Factor of successful farkas MIPs solved until pricing aborted */
   SCIP_Real             abortpricinggap;    /**< Gap at which pricing should be aborted */


   /** statistics */
   int                   oldvars;            /**< Vars of last pricing iteration */
   int*                  farkascallsdist;    /**< Calls of each farkas pricing problem */
   int*                  farkasfoundvars;    /**< Found vars of each farkas pricing problem */
   double*               farkasnodetimedist; /**< Time spend in each farkas pricing problem */

   int*                  redcostcallsdist;   /**< Calls of each redcost pricing problem */
   int*                  redcostfoundvars;   /**< Found vars of each redcost pricing problem */
   double*               redcostnodetimedist; /**< Time spend in each redcost pricing problem */

   int*                  nodetimehist;       /**< Histogram of nodetime distribution */
   int*                  foundvarshist;      /**< Histogram of foundvars distribution */

   double                rootnodedegeneracy; /**< degeneracy of the root node */
   double                avgrootnodedegeneracy; /**< average degeneray of all nodes */
   int                   ndegeneracycalcs;   /**< number of observations */
};


/*
 * Callback methods of event handler
 */

/** destructor of event handler to free user data (called when SCIP is exiting) */
#define eventFreeVardeleted NULL

/** initialization method of event handler (called after problem was transformed) */
#define eventInitVardeleted NULL

/** deinitialization method of event handler (called before transformed problem is freed) */
#define eventExitVardeleted NULL

/** solving process initialization method of event handler (called when branch and bound process is about to begin) */
#define eventInitsolVardeleted NULL

/** solving process deinitialization method of event handler (called before branch and bound process data is freed) */
#define eventExitsolVardeleted NULL

/** frees specific event data */
#define eventDeleteVardeleted NULL

/** execution method of event handler */
static
SCIP_DECL_EVENTEXEC(eventExecVardeleted)
{  /*lint --e{715}*/
   SCIP_VAR* var;
   SCIP_PRICER* pricer;
   SCIP_PRICERDATA* pricerdata;
   SCIP_VAR** origvars;
   int i;

   pricer = SCIPfindPricer(scip, PRICER_NAME);
   assert(pricer != NULL);

   pricerdata = SCIPpricerGetData(pricer);
   assert(pricerdata != NULL);

   assert(SCIPeventGetType(event) == SCIP_EVENTTYPE_VARDELETED);
   var = SCIPeventGetVar(event);
   assert(var != NULL);

   SCIPdebugMessage("remove master variable %s from pricerdata and corresponding original variables\n", SCIPvarGetName(var));

   assert(GCGvarIsMaster(var));
   origvars = GCGmasterVarGetOrigvars(var);
   assert(origvars != NULL);

   /* remove master variable from corresponding pricing original variables */
   for( i = 0; i < GCGmasterVarGetNOrigvars(var); ++i )
   {
      SCIP_CALL( GCGoriginalVarRemoveMasterVar(scip, origvars[i], var) );
   }

   /* remove variable from array of stored priced variables */
   for( i = 0; i < pricerdata->npricedvars; ++i )
   {
      if( pricerdata->pricedvars[i] == var )
      {
         /* drop vardeleted event on variable */
         SCIP_CALL( SCIPdropVarEvent(scip, pricerdata->pricedvars[i], SCIP_EVENTTYPE_VARDELETED,
               pricerdata->eventhdlr, NULL, -1) );

         SCIP_CALL( SCIPreleaseVar(scip, &(pricerdata->pricedvars[i])) );
         (pricerdata->npricedvars)--;
         pricerdata->pricedvars[i] = pricerdata->pricedvars[pricerdata->npricedvars];

         break;
      }
   }
   assert(i <= pricerdata->npricedvars);
#ifndef NDEBUG
   for( ; i < pricerdata->npricedvars; ++i )
   {
      assert(pricerdata->pricedvars[i] != var);
   }
#endif

   return SCIP_OKAY;
}


/*
 * Local methods
 */

/** returns TRUE or FALSE, depending whether we are in the root node or not */
static SCIP_Bool isRootNode(
   SCIP*                 scip                /**< SCIP data structure */
   )
{
   assert(scip != NULL);
   return (SCIPgetCurrentNode(scip) == SCIPgetRootNode(scip));
}


/** ensures size of pricedvars array */
static
SCIP_RETCODE ensureSizePricedvars(
   SCIP*                 scip,               /**< SCIP data structure */
   SCIP_PRICERDATA*      pricerdata,         /**< Pricerdata data structure */
   int                   size                /**< needed size */
   )
{
   assert(scip != NULL);
   assert(pricerdata != NULL);
   assert(pricerdata->pricedvars != NULL);

   if( pricerdata->maxpricedvars < size )
   {
      int oldsize;

      oldsize = pricerdata->maxpricedvars;
      pricerdata->maxpricedvars = SCIPcalcMemGrowSize(scip, size);
      SCIP_CALL( SCIPreallocBlockMemoryArray(scip, &(pricerdata->pricedvars), oldsize, pricerdata->maxpricedvars) );
   }
   assert(pricerdata->maxpricedvars >= size);

   return SCIP_OKAY;
}


/** ensures size of solvers array */
static
SCIP_RETCODE ensureSizeSolvers(
   SCIP*                 scip,               /**< SCIP data structure        */
   SCIP_PRICERDATA*      pricerdata          /**< Pricerdata data structure  */
   )
{
   assert(scip != NULL);
   assert(pricerdata != NULL);
   assert((pricerdata->solvers == NULL) == (pricerdata->nsolvers == 0));

   if( pricerdata->nsolvers == 0 )
   {
      SCIP_CALL( SCIPallocMemoryArray(scip, &(pricerdata->solvers), 1) ); /*lint !e506*/
   }
   else
   {
      SCIP_CALL( SCIPreallocMemoryArray(scip, &(pricerdata->solvers), pricerdata->nsolvers+1) );
   }

   return SCIP_OKAY;
}
<<<<<<< HEAD
#ifdef ENABLESTATISTICS
/** ensures size of nodes array */
=======

#ifdef ENABLESTATISTICS
/** gets the NodeTimeDistribution in the form of a histogram */
>>>>>>> 95c9cc8b
static
void GCGpricerGetNodeTimeHistogram(
   SCIP_PRICERDATA*      pricerdata,         /**< pricerdata data structure */
   SCIP_Real             time                /**< time the pricingproblem needed */
   )
{
   int i;

<<<<<<< HEAD
   if( pricerdata->maxnnodes > pricerdata->nnodes )
      return SCIP_OKAY;

   memgrowsize = SCIPcalcMemGrowSize(scip, pricerdata->nnodes+1);
   SCIP_CALL( SCIPreallocMemoryArray(scip, &(pricerdata->nodedegeneracy), memgrowsize) );
=======
   /* 1000* because mapping milliseconds on the index i */
   i = 1000*time/PRICER_STAT_BUCKETSIZE_TIME; /*lint !e524 */

   if( i >= PRICER_STAT_ARRAYLEN_TIME )
   {
      i = PRICER_STAT_ARRAYLEN_TIME-1;
   }
   pricerdata->nodetimehist[i]++;

}
>>>>>>> 95c9cc8b


/** gets the FoundVarsDistribution in form of a histogram */
static
void GCGpricerGetFoundVarsHistogram(
   SCIP_PRICERDATA*      pricerdata,         /**< pricerdata data structure */
   int                   foundvars           /**< foundVars in pricingproblem */
   )
{
   int i;
   i = foundvars/PRICER_STAT_BUCKETSIZE_VARS;

   if( i >= PRICER_STAT_ARRAYLEN_VARS )
   {
      i = PRICER_STAT_ARRAYLEN_VARS-1;
   }
   pricerdata->foundvarshist[i]++;

}


/** gets the statistics of the pricingprobs like calls, foundvars and time */
static
void GCGpricerCollectStatistic(
   SCIP_PRICERDATA*      pricerdata,         /**< pricerdata data structure */
   GCG_PRICETYPE         type,               /**< type of pricing: optimal or heuristic */
   int                   probindex,          /**< index of the pricingproblem */
   SCIP_Real             time                /**< time the pricingproblem needed */
   )
{
   int foundvars;

   foundvars = pricerdata->npricedvars - pricerdata->oldvars;

   if( type == GCG_PRICETYPE_FARKAS )
   {

      pricerdata->farkascallsdist[probindex]++; /*Calls*/
      pricerdata->farkasfoundvars[probindex] += foundvars;
      pricerdata->farkasnodetimedist[probindex] += time;   /*Time*/

   }
   else if( type == GCG_PRICETYPE_REDCOST )
   {

      pricerdata->redcostcallsdist[probindex]++;
      pricerdata->redcostfoundvars[probindex] += foundvars;
      pricerdata->redcostnodetimedist[probindex] += time;

   }
   pricerdata->oldvars = pricerdata->npricedvars;

   GCGpricerGetNodeTimeHistogram(pricerdata, time);
   GCGpricerGetFoundVarsHistogram(pricerdata, foundvars);

}
#endif
<<<<<<< HEAD

/** gets the NodeTimeDistribution in the form of a histogram */
static
void GCGpricerGetNodeTimeHistogram(
   SCIP_PRICERDATA*      pricerdata,         /**< pricerdata data structure */
   SCIP_Real             time                /**< time the pricingproblem needed */
   )
{
   int i;

   /* 1000* because mapping milliseconds on the index i */
   i = 1000*time/PRICER_STAT_BUCKETSIZE_TIME; /*lint !e524 */

   if( i >= PRICER_STAT_ARRAYLEN_TIME )
   {
      i = PRICER_STAT_ARRAYLEN_TIME-1;
   }
   pricerdata->nodetimehist[i]++;

}


/** gets the FoundVarsDistribution in form of a histogram */
static
void GCGpricerGetFoundVarsHistogram(
   SCIP_PRICERDATA*      pricerdata,         /**< pricerdata data structure */
   int                   foundvars           /**< foundVars in pricingproblem */
   )
{
   int i;
   i = foundvars/PRICER_STAT_BUCKETSIZE_VARS;

   if( i >= PRICER_STAT_ARRAYLEN_VARS )
   {
      i = PRICER_STAT_ARRAYLEN_VARS-1;
   }
   pricerdata->foundvarshist[i]++;

}


/** gets the statistics of the pricingprobs like calls, foundvars and time */
static
void GCGpricerCollectStatistic(
   SCIP_PRICERDATA*      pricerdata,         /**< pricerdata data structure */
   GCG_PRICETYPE         type,               /**< type of pricing: optimal or heuristic */
   int                   probindex,          /**< index of the pricingproblem */
   SCIP_Real             time                /**< time the pricingproblem needed */
   )
{
   int foundvars;

   foundvars = pricerdata->npricedvars - pricerdata->oldvars;

   if( type == GCG_PRICETYPE_FARKAS )
   {

      pricerdata->farkascallsdist[probindex]++; /*Calls*/
      pricerdata->farkasfoundvars[probindex] += foundvars;
      pricerdata->farkasnodetimedist[probindex] += time;   /*Time*/

   }
   else if( type == GCG_PRICETYPE_REDCOST )
   {

      pricerdata->redcostcallsdist[probindex]++;
      pricerdata->redcostfoundvars[probindex] += foundvars;
      pricerdata->redcostnodetimedist[probindex] += time;

   }
   pricerdata->oldvars = pricerdata->npricedvars;

   GCGpricerGetNodeTimeHistogram(pricerdata, time);
   GCGpricerGetFoundVarsHistogram(pricerdata, foundvars);

}

=======
>>>>>>> 95c9cc8b

/** frees all solvers */
static
SCIP_RETCODE solversFree(
   SCIP*                 scip,               /**< SCIP data structure        */
   SCIP_PRICERDATA*      pricerdata          /**< Pricerdata data structure  */
   )
{
   int i;

   assert(scip != NULL);
   assert(pricerdata != NULL);

   assert((pricerdata->solvers == NULL) == (pricerdata->nsolvers == 0));
   assert(pricerdata->nsolvers > 0);

   for( i = 0; i < pricerdata->nsolvers; i++ )
   {
      if( pricerdata->solvers[i]->solverfree != NULL )
      {
         SCIP_CALL( pricerdata->solvers[i]->solverfree(scip, pricerdata->solvers[i]) );

         BMSfreeMemoryArray(&pricerdata->solvers[i]->name);
         BMSfreeMemoryArray(&pricerdata->solvers[i]->description);

         SCIP_CALL( SCIPfreeClock(scip, &(pricerdata->solvers[i]->optfarkasclock)) );
         SCIP_CALL( SCIPfreeClock(scip, &(pricerdata->solvers[i]->optredcostclock)) );
         SCIP_CALL( SCIPfreeClock(scip, &(pricerdata->solvers[i]->heurfarkasclock)) );
         SCIP_CALL( SCIPfreeClock(scip, &(pricerdata->solvers[i]->heurredcostclock)) );

         SCIPfreeMemory(scip, &(pricerdata->solvers[i]));
      }
   }

   return SCIP_OKAY;
}

/** calls the init method on all solvers */
static
SCIP_RETCODE solversInit(
   SCIP*                 scip,               /**< SCIP data structure        */
   SCIP_PRICERDATA*      pricerdata          /**< Pricerdata data structure  */
   )
{
   int i;

   assert(scip != NULL);
   assert(pricerdata != NULL);

   assert((pricerdata->solvers == NULL) == (pricerdata->nsolvers == 0));
   assert(pricerdata->nsolvers > 0);

   for( i = 0; i < pricerdata->nsolvers; i++ )
   {
      if( pricerdata->solvers[i]->solverinit != NULL )
      {
         SCIP_CALL( pricerdata->solvers[i]->solverinit(scip, pricerdata->solvers[i]) );
      }
   }

   return SCIP_OKAY;
}

/** calls the exit method on all solvers */
static
SCIP_RETCODE solversExit(
   SCIP*                 scip,               /**< SCIP data structure        */
   SCIP_PRICERDATA*      pricerdata          /**< Pricerdata data structure  */
   )
{
   int i;

   assert(scip != NULL);
   assert(pricerdata != NULL);

   assert((pricerdata->solvers == NULL) == (pricerdata->nsolvers == 0));
   assert(pricerdata->nsolvers > 0);

   for( i = 0; i < pricerdata->nsolvers; i++ )
   {
      if( pricerdata->solvers[i]->solverexit != NULL )
      {
         SCIP_CALL( pricerdata->solvers[i]->solverexit(scip, pricerdata->solvers[i]) );
      }
   }

   return SCIP_OKAY;
}

/** calls the initsol method on all solvers */
static
SCIP_RETCODE solversInitsol(
   SCIP*                 scip,               /**< SCIP data structure        */
   SCIP_PRICERDATA*      pricerdata          /**< Pricerdata data structure  */
   )
{
   int i;

   assert(scip != NULL);
   assert(pricerdata != NULL);

   assert((pricerdata->solvers == NULL) == (pricerdata->nsolvers == 0));
   assert(pricerdata->nsolvers > 0);

   for( i = 0; i < pricerdata->nsolvers; i++ )
   {
      if( pricerdata->solvers[i]->solverinitsol != NULL )
      {
         SCIP_CALL( pricerdata->solvers[i]->solverinitsol(scip, pricerdata->solvers[i]) );
      }
   }

   return SCIP_OKAY;
}

/** calls the exitsol method of all solvers */
static
SCIP_RETCODE solversExitsol(
   SCIP*                 scip,               /**< SCIP data structure        */
   SCIP_PRICERDATA*      pricerdata          /**< Pricerdata data structure  */
   )
{
   int i;

   assert(scip != NULL);
   assert(pricerdata != NULL);

   assert((pricerdata->solvers == NULL) == (pricerdata->nsolvers == 0));
   assert(pricerdata->nsolvers > 0);

   for( i = 0; i < pricerdata->nsolvers; i++ )
   {
      if( pricerdata->solvers[i]->solverexitsol != NULL )
      {
         SCIP_CALL( pricerdata->solvers[i]->solverexitsol(scip, pricerdata->solvers[i]) );
      }
   }

   return SCIP_OKAY;
}

<<<<<<< HEAD
#ifdef ENABLESTATISTICS
=======
>>>>>>> 95c9cc8b
/** returns the gegeneracy of the masterproblem */
static
SCIP_RETCODE computeCurrentDegeneracy(
   SCIP*                 scip,               /**< SCIP data structure */
   double*               degeneracy          /**< pointer to store degeneracy */
   )
{
   int ncols;
   int nrows;
   int i;
   int count;
   int countz;
   int colindex;
   double currentVal;
   int* indizes;
   SCIP_COL** cols;
   SCIP_VAR* var;

   assert(scip != NULL);
   assert(degeneracy != NULL);

   *degeneracy = 0.0;
   ncols = SCIPgetNLPCols(scip);
   nrows = SCIPgetNLPRows(scip);
   cols = SCIPgetLPCols(scip);

   SCIP_CALL( SCIPallocMemoryArray(scip, &indizes, ncols+nrows) );

   for( i = 0; i < ncols+nrows; i++ )
   {
      indizes[i] = 0;
   }

   /* gives indices of Columns in Basis and indices of vars in Basis */
   SCIP_CALL( SCIPgetLPBasisInd(scip, indizes) );

   countz = 0;
   count = 0;

   for( i = 0; i < nrows; i++ )
   {
      colindex = indizes[i];
      /* is column if >0 it is column in basis, <0 is for row */
      if( colindex > 0 )
      {
         var = SCIPcolGetVar(cols[colindex]);

         currentVal = SCIPgetSolVal(scip, NULL, var);

         if( SCIPisEQ(scip, currentVal, 0.0) )
            countz++;

         count++;
      }
   }

   /* Degeneracy in % */
   if( count > 0 )
      *degeneracy = ((double)countz / count)*100;

   assert(*degeneracy <= 100);

   SCIPfreeMemoryArray(scip, &indizes);

   return SCIP_OKAY;
}
<<<<<<< HEAD
#endif
=======
>>>>>>> 95c9cc8b

/** solves a specific pricing problem */
static
SCIP_RETCODE solvePricingProblem(
   SCIP*                 scip,               /**< SCIP data structure */
   SCIP_PRICERDATA*      pricerdata,         /**< pricerdata data structure */
   int                   prob,               /**< index of pricing problem */
   GCG_PRICETYPE         pricetype,          /**< type of pricing: optimal or heuristic */
   SCIP_Real*            lowerbound,         /**< dual bound returned by pricing problem */
   SCIP_VAR****          solvars,            /**< solution variables for found solutions */
   SCIP_Real***          solvals,            /**< values for solution variables for each solution */
   int**                 nsolvars,           /**< number of non-zero variables for each solution */
   SCIP_Bool**           solisray,           /**< array to indicate whether solution is a ray */
   int*                  nsols,              /**< number of solutions */
   SCIP_STATUS*          status              /**< solution status of the pricing problem */
   )
{
   int i;
   SCIP_Real timelimit;

   assert(scip != NULL);
   assert(pricerdata != NULL);
   assert(pricerdata->pricingprobs[prob] != NULL);

   assert((pricerdata->solvers == NULL) == (pricerdata->nsolvers == 0));
   assert(pricerdata->nsolvers > 0);

   *status = SCIP_STATUS_UNKNOWN;

   for( i = 0; i < pricerdata->nsolvers; i++ )
   {
      SCIP_CLOCK* clock;
      int* calls;

      if( pricetype == GCG_PRICETYPE_FARKAS )
      {
         clock = pricerdata->solvers[i]->optfarkasclock;
         calls = &(pricerdata->solvers[i]->optfarkascalls);
      }
      else
      {
         clock = pricerdata->solvers[i]->optredcostclock;
         calls = &(pricerdata->solvers[i]->optredcostcalls);
      }

      /* get time limit */
      SCIP_CALL( SCIPgetRealParam(scip, "limits/time", &timelimit) );
      if( !SCIPisInfinity(scip, timelimit) && timelimit - SCIPgetSolvingTime(scip) < 0 )
      {
         *nsols = 0;
         *status = SCIP_STATUS_TIMELIMIT;
      }

      if( pricerdata->solvers[i]->solversolve != NULL )
      {
         SCIP_CALL( SCIPstartClock(scip, clock) );

         SCIP_CALL( pricerdata->solvers[i]->solversolve(scip, pricerdata->solvers[i],
               pricerdata->pricingprobs[prob], prob, lowerbound,
               solvars, solvals, nsolvars, solisray, nsols, status) );

         SCIP_CALL( SCIPstopClock(scip, clock) );

         if( pricetype == GCG_PRICETYPE_FARKAS && *status != SCIP_STATUS_UNKNOWN )

         if( *status != SCIP_STATUS_UNKNOWN )
            (*calls)++;

         if( *status == SCIP_STATUS_OPTIMAL || *status == SCIP_STATUS_UNBOUNDED )
         {
<<<<<<< HEAD
            GCGpricerCollectStatistic(pricerdata, pricetype, prob,
                          SCIPgetSolvingTime(pricerdata->pricingprobs[prob]));
=======
#ifdef ENABLESTATISTICS
            GCGpricerCollectStatistic(pricerdata, pricetype, prob,
                          SCIPgetSolvingTime(pricerdata->pricingprobs[prob]));
#endif
>>>>>>> 95c9cc8b
            break;
         }

      }
   }

   return SCIP_OKAY;
}

/** solves the specific pricing problem heuristically */
static
SCIP_RETCODE solvePricingProblemHeur(
   SCIP*                 scip,               /**< SCIP data structure */
   SCIP_PRICERDATA*      pricerdata,         /**< pricerdata data structure */
   int                   prob,               /**< index of pricing problem */
   GCG_PRICETYPE         pricetype,          /**< type of pricing: optimal or heuristic */
   SCIP_Real*            lowerbound,         /**< dual bound returned by pricing problem */
   SCIP_VAR****          solvars,            /**< solution variables for found solutions */
   SCIP_Real***          solvals,            /**< values for solution variables for each solution */
   int**                 nsolvars,           /**< number of non-zero variables for each solution */
   SCIP_Bool**           solisray,           /**< array to indicate whether solution is a ray */
   int*                  nsols,              /**< number of solutions */
   SCIP_STATUS*          status              /**< solution status of the pricing problem */
   )
{
   int i;
   SCIP_Real timelimit;

   assert(scip != NULL);
   assert(pricerdata != NULL);
   assert(pricerdata->pricingprobs[prob] != NULL);

   assert((pricerdata->solvers == NULL) == (pricerdata->nsolvers == 0));
   assert(pricerdata->nsolvers > 0);

   *status = SCIP_STATUS_UNKNOWN;

   for( i = 0; i < pricerdata->nsolvers; i++ )
   {
      SCIP_CLOCK* clock;
      int* calls;

      if( pricetype == GCG_PRICETYPE_FARKAS )
      {
         clock = pricerdata->solvers[i]->heurfarkasclock;
         calls = &(pricerdata->solvers[i]->heurfarkascalls);
      }
      else
      {
         clock = pricerdata->solvers[i]->heurredcostclock;
         calls = &(pricerdata->solvers[i]->heurredcostcalls);
      }

      /* get time limit */
      SCIP_CALL( SCIPgetRealParam(scip, "limits/time", &timelimit) );
      if( !SCIPisInfinity(scip, timelimit) && timelimit - SCIPgetSolvingTime(scip) < 1 )
      {
         *nsols = 0;
         *status = SCIP_STATUS_TIMELIMIT;
      }

      if( pricerdata->solvers[i]->solversolve != NULL )
      {
         SCIP_CALL( SCIPstartClock(scip, clock) );

         SCIP_CALL( pricerdata->solvers[i]->solversolveheur(scip, pricerdata->solvers[i],
               pricerdata->pricingprobs[prob], prob, lowerbound,
               solvars, solvals, nsolvars, solisray, nsols, status) );

         SCIP_CALL( SCIPstopClock(scip, clock) );

         if( *status != SCIP_STATUS_UNKNOWN )
            (*calls)++;

         if( *status == SCIP_STATUS_OPTIMAL || *status == SCIP_STATUS_UNBOUNDED )
            break;
      }
   }

   return SCIP_OKAY;
}

/** computes the pricing problem objectives
 *  @todo this method could use more parameters as it is private
 */
static
SCIP_RETCODE setPricingObjs(
   SCIP*                 scip,               /**< SCIP data structure            */
   GCG_PRICETYPE         pricetype           /**< Farkas or Reduced cost pricing */
   )
{
   SCIP* origprob;
   SCIP_PRICER* pricer;
   SCIP_PRICERDATA* pricerdata;
   SCIP_CONS** origconss;
   SCIP_CONS** masterconss;
   int nmasterconss;
   SCIP_VAR** probvars;
   int nprobvars;

   SCIP_ROW** mastercuts;
   int nmastercuts;
   SCIP_ROW** origcuts;
   SCIP_COL** cols;
   SCIP_Real* consvals;
   SCIP_Real dualsol;

   SCIP_VAR** consvars;
   int nconsvars;

   int i;
   int j;

   assert(scip != NULL);

   pricer = SCIPfindPricer(scip, PRICER_NAME);
   assert(pricer != NULL);

   pricerdata = SCIPpricerGetData(pricer);
   assert(pricerdata != NULL);

   origprob = pricerdata->origprob;
   assert(origprob != NULL);

   /* get the constraints of the master problem and the corresponding constraints in the original problem */
   nmasterconss = GCGrelaxGetNMasterConss(origprob);
   masterconss = GCGrelaxGetMasterConss(origprob);
   origconss = GCGrelaxGetLinearOrigMasterConss(origprob);

   /* set objective value of all variables in the pricing problems to 0 (for farkas pricing) /
    * to the original objective of the variable (for redcost pricing)
    */
   for( i = 0; i < pricerdata->npricingprobs; i++ )
   {
      if( pricerdata->pricingprobs[i] == NULL )
         continue;
      probvars = SCIPgetVars(pricerdata->pricingprobs[i]);
      nprobvars = SCIPgetNVars(pricerdata->pricingprobs[i]);

      for( j = 0; j < nprobvars; j++ )
      {
         if( pricetype == GCG_PRICETYPE_FARKAS )
         {
            SCIP_CALL( SCIPchgVarObj(pricerdata->pricingprobs[i], probvars[j], 0.0) );
         }
         else
         {
            SCIP_VAR* origvar;
            origvar = GCGpricingVarGetOrigvars(probvars[j])[0];

            assert(GCGvarGetBlock(probvars[j]) == i);

            if( GCGvarIsLinking(origvar) )
            {
               SCIP_CALL( SCIPchgVarObj(pricerdata->pricingprobs[i], probvars[j], 0.0) );
            }
            else
            {
               assert( GCGvarGetBlock(origvar) == i);
               SCIP_CALL( SCIPchgVarObj(pricerdata->pricingprobs[i], probvars[j], SCIPvarGetObj(origvar)) );
            }
         }
      }
   }

   /* compute reduced cost for linking variable constraints and update objectives in the pricing problems */
   for( i = 0; i < pricerdata->npricingprobs; i++ )
   {
      if( pricerdata->pricingprobs[i] == NULL )
         continue;
      probvars = SCIPgetVars(pricerdata->pricingprobs[i]);
      nprobvars = SCIPgetNVars(pricerdata->pricingprobs[i]);

      for( j = 0; j < nprobvars; j++ )
      {
         SCIP_VAR* origvar;
         SCIP_CONS** linkconss;
#ifndef NDEBUG
         SCIP_VAR** pricingvars;
#endif
         assert(GCGvarIsPricing(probvars[j]));
         assert(GCGvarGetBlock(probvars[j]) == i);

         origvar = GCGpricingVarGetOrigvars(probvars[j])[0];
         if( !GCGvarIsLinking(origvar) )
            continue;

#ifndef NDEBUG
         pricingvars = GCGlinkingVarGetPricingVars(origvar);
#endif
         linkconss = GCGlinkingVarGetLinkingConss(origvar);
         assert(pricingvars[i] == probvars[j]);
         assert(linkconss[i] != NULL);

         /* redcost pricing */
         if( pricetype == GCG_PRICETYPE_REDCOST )
            dualsol = SCIPgetDualsolLinear(scip, linkconss[i]);
         /* farkas pricing */
         else
         {
            assert(pricetype == GCG_PRICETYPE_FARKAS);
            dualsol = SCIPgetDualfarkasLinear(scip, linkconss[i]);
         }

         /* add dual solution value to the pricing variable:
          * lambda variables get coef -1 in linking constraints --> add dualsol
          */
         SCIP_CALL( SCIPaddVarObj(pricerdata->pricingprobs[i], probvars[j], dualsol) );
      }
   }

   /* compute reduced cost and update objectives in the pricing problems */
   for( i = 0; i < nmasterconss; i++ )
   {
      /* redcost pricing */
      if( pricetype == GCG_PRICETYPE_REDCOST )
         dualsol = SCIPgetDualsolLinear(scip, masterconss[i]);
      /* farkas pricing */
      else
      {
         assert(pricetype == GCG_PRICETYPE_FARKAS);
         dualsol = SCIPgetDualfarkasLinear(scip, masterconss[i]);
      }
      if( !SCIPisZero(scip, dualsol) )
      {
         /* for all variables in the constraint, modify the objective of the corresponding variable in a pricing problem */
         consvars = SCIPgetVarsLinear(origprob, origconss[i]);
         consvals = SCIPgetValsLinear(origprob, origconss[i]);
         nconsvars = SCIPgetNVarsLinear(origprob, origconss[i]);
         for( j = 0; j < nconsvars; j++ )
         {
            int blocknr;
            blocknr = GCGvarGetBlock(consvars[j]);
            assert(GCGvarIsOriginal(consvars[j]));
            /* nothing to be done if variable belongs to redundant block or variable was directly transferred to the master
             * or variable is linking variable (which means, the directly transferred copy is part of the master cons)
             */
            if( blocknr >= 0 && pricerdata->pricingprobs[blocknr] != NULL )
            {
               assert(GCGoriginalVarGetPricingVar(consvars[j]) != NULL);
               /* modify the objective of the corresponding variable in the pricing problem */
               SCIP_CALL( SCIPaddVarObj(pricerdata->pricingprobs[blocknr],
                     GCGoriginalVarGetPricingVar(consvars[j]), -1.0 * dualsol * consvals[j]) );
            }
         }
      }
   }

   /* get the cuts of the master problem and the corresponding cuts in the original problem */
   mastercuts = GCGsepaGetMastercuts(scip);
   nmastercuts = GCGsepaGetNMastercuts(scip);
   origcuts = GCGsepaGetOrigcuts(scip);

   assert(mastercuts != NULL);
   assert(origcuts != NULL);
   assert(GCGsepaGetNOrigcuts(scip) == nmastercuts);

   /* compute reduced cost and update objectives in the pricing problems */
   for( i = 0; i < nmastercuts; i++ )
   {
      /* farkas pricing */
      if( pricetype == GCG_PRICETYPE_REDCOST )
         dualsol = SCIProwGetDualsol(mastercuts[i]);
      /* redcost pricing */
      else
      {
         assert(pricetype == GCG_PRICETYPE_FARKAS);
         dualsol = SCIProwGetDualfarkas(mastercuts[i]);
      }
      if( !SCIPisZero(scip, dualsol) )
      {
         /* get columns and vals of the cut */
         nconsvars = SCIProwGetNNonz(origcuts[i]);
         cols = SCIProwGetCols(origcuts[i]);
         consvals = SCIProwGetVals(origcuts[i]);

         /* get the variables corresponding to the columns in the cut */
         SCIP_CALL( SCIPallocMemoryArray(scip, &consvars, nconsvars) );
         for( j = 0; j < nconsvars; j++ )
            consvars[j] = SCIPcolGetVar(cols[j]);

         /* for all variables in the cut, modify the objective of the corresponding variable in a pricing problem */
         for( j = 0; j < nconsvars; j++ )
         {
            int blocknr;
            blocknr = GCGvarGetBlock(consvars[j]);
            assert(GCGvarIsOriginal(consvars[j]));
            /* nothing to be done if variable belongs to redundant block or
             * variable was directly transferred to the master
             * or variable is linking variable (which means, the directly transferred copy is part of the master cut) */
            if( blocknr >= 0 && pricerdata->pricingprobs[blocknr] != NULL )
            {
               assert(GCGoriginalVarGetPricingVar(consvars[j]) != NULL);
               /* modify the objective of the corresponding variable in the pricing problem */
               SCIP_CALL( SCIPaddVarObj(pricerdata->pricingprobs[blocknr],
                     GCGoriginalVarGetPricingVar(consvars[j]), -1.0 * dualsol * consvals[j]) );
            }
         }
         SCIPfreeMemoryArray(scip, &consvars);
      }
   }

   /* get dual solutions / farkas values of the convexity constraints */
   for( i = 0; i < pricerdata->npricingprobs; i++ )
   {

      assert( GCGrelaxIsPricingprobRelevant(origprob, i) == (GCGrelaxGetConvCons(origprob, i) != NULL) );
      if( !GCGrelaxIsPricingprobRelevant(origprob, i) )
      {
         pricerdata->dualsolconv[i] = -1.0 * SCIPinfinity(scip);
         continue;
      }
      if( pricetype == GCG_PRICETYPE_REDCOST )
         pricerdata->dualsolconv[i] = SCIPgetDualsolLinear(scip, GCGrelaxGetConvCons(origprob, i));
      else
      {
         assert(pricetype == GCG_PRICETYPE_FARKAS);
         pricerdata->dualsolconv[i] = SCIPgetDualfarkasLinear(scip, GCGrelaxGetConvCons(origprob, i));
      }
   }

   return SCIP_OKAY;
}

/** add master variable to all constraints */
static
SCIP_RETCODE addVariableToMasterconstraints(
   SCIP*                 scip,               /**< SCIP data structure */
   SCIP_PRICERDATA*      pricerdata,         /**< Pricerdata data structure */
   SCIP_VAR*             newvar,             /**< The new variable to add */
   int                   prob,               /**< number of the pricing problem the solution belongs to */
   SCIP_VAR**            solvars,            /**< array of variables with non-zero value in the solution of the pricing problem */
   SCIP_Real*            solvals,            /**< array of values in the solution of the pricing problem for variables in array solvars*/
   int                   nsolvars            /**< number of variables in array solvars */
   )
{
   int i;
   int c;
   int idx;

   SCIP_CONS** masterconss;
   int nmasterconss;
   SCIP_Real* mastercoefs;
   SCIP_CONS* linkcons;

   nmasterconss = GCGrelaxGetNMasterConss(pricerdata->origprob);
   masterconss = GCGrelaxGetMasterConss(pricerdata->origprob);

   SCIP_CALL( SCIPallocBufferArray(scip, &mastercoefs, nmasterconss) );
   BMSclearMemoryArray(mastercoefs, nmasterconss);

   /* compute coef of the variable in the master constraints */
   for( i = 0; i < nsolvars; i++ )
   {
      if( !SCIPisZero(scip, solvals[i]) )
      {
         SCIP_CONS** linkconss;
         SCIP_VAR** origvars;
         SCIP_Real* coefs;
         int ncoefs;

         assert(GCGvarIsPricing(solvars[i]));
         origvars = GCGpricingVarGetOrigvars(solvars[i]);
         assert(GCGvarIsOriginal(origvars[0]));

         coefs = GCGoriginalVarGetCoefs(origvars[0]);
         ncoefs = GCGoriginalVarGetNCoefs(origvars[0]);
         assert(!SCIPisInfinity(scip, solvals[i]));

         /* original variable is a linking variable, just add it to the linkcons */
         if( GCGvarIsLinking(origvars[0]) )
         {
#ifndef NDEBUG
            SCIP_VAR** pricingvars;
            pricingvars = GCGlinkingVarGetPricingVars(origvars[0]);
#endif
            linkconss = GCGlinkingVarGetLinkingConss(origvars[0]);

            assert(pricingvars[prob] == solvars[i]);
            assert(linkconss[prob] != NULL);
            SCIP_CALL( SCIPaddCoefLinear(scip, linkconss[prob], newvar, -solvals[i]) );
            continue;
         }

         /* for each coef, add coef * solval to the coef of the new variable for the corresponding constraint */
         for( c = 0; c < ncoefs; c++ )
         {
            linkconss = GCGoriginalVarGetMasterconss(origvars[0]);
            assert(!SCIPisZero(scip, coefs[c]));
            SCIP_CALL( SCIPgetTransformedCons(scip, linkconss[c], &linkcons) );

            idx = (int)(size_t)SCIPhashmapGetImage(pricerdata->mapcons2idx, linkcons); /*lint !e507*/
            assert(0 <= idx && idx < nmasterconss);
            assert(masterconss[idx] == linkcons);
            mastercoefs[idx] += coefs[c] * solvals[i];
         }

      }
   }

   /* add the variable to the master constraints */
   for( i = 0; i < nmasterconss; i++ )
   {
      if( !SCIPisZero(scip, mastercoefs[i]) )
      {
         assert(!SCIPisInfinity(scip, mastercoefs[i]) && !SCIPisInfinity(scip, -mastercoefs[i]));
         SCIP_CALL( SCIPaddCoefLinear(scip, masterconss[i], newvar, mastercoefs[i]) );
      }
   }

   SCIPfreeBufferArray(scip, &mastercoefs);
   return SCIP_OKAY;
}



/** add variable with computed coefficients to the master cuts */
static
SCIP_RETCODE addVariableToMastercuts(
   SCIP*                 scip,               /**< SCIP data structure */
   SCIP_VAR*             newvar,             /**< The new variable to add */
   int                   prob,               /**< number of the pricing problem the solution belongs to */
   SCIP_VAR**            solvars,            /**< array of variables with non-zero value in the solution of the pricing problem */
   SCIP_Real*            solvals,            /**< array of values in the solution of the pricing problem for variables in array solvars*/
   int                   nsolvars            /**< number of variables in array solvars */
   )
{
   SCIP_ROW** mastercuts;
   int nmastercuts;
   SCIP_ROW** origcuts;

   SCIP_COL** cols;
   SCIP_Real conscoef;
   SCIP_VAR* var;
   SCIP_Real* consvals;

   int i;
   int j;
   int k;

   assert(scip != NULL);
   assert(newvar != NULL);
   assert(solvars != NULL);
   assert(solvals != NULL);

   /* get the cuts of the master problem and the corresponding cuts in the original problem */
   mastercuts = GCGsepaGetMastercuts(scip);
   nmastercuts = GCGsepaGetNMastercuts(scip);
   origcuts = GCGsepaGetOrigcuts(scip);

   assert(mastercuts != NULL);
   assert(origcuts != NULL);
   assert(GCGsepaGetNOrigcuts(scip) == nmastercuts);

   /* compute coef of the variable in the cuts and add it to the cuts */
   for( i = 0; i < nmastercuts; i++ )
   {
      if( !SCIProwIsInLP(mastercuts[i]) )
         continue;

      /* get columns of the cut and their coefficients */
      cols = SCIProwGetCols(origcuts[i]);
      consvals = SCIProwGetVals(origcuts[i]);

      conscoef = 0;

      for( j = 0; j < SCIProwGetNNonz(origcuts[i]); j++ )
      {
         int blocknr;
         var = SCIPcolGetVar(cols[j]);
         blocknr = GCGvarGetBlock(var);
         assert(GCGvarIsOriginal(var));

         /* if the belongs to the same block and is no linking variable, update the coef */
         if( blocknr == prob )
            for( k = 0; k < nsolvars; k++ )
               if( solvars[k] == GCGoriginalVarGetPricingVar(var) )
               {
                  conscoef += ( consvals[j] * solvals[k] );
                  break;
               }
      }

      if( !SCIPisZero(scip, conscoef) )
         SCIP_CALL( SCIPaddVarToRow(scip , mastercuts[i], newvar, conscoef) );
   }

   return SCIP_OKAY;
}

/** adds new variable to the end of the priced variables array */
static
SCIP_RETCODE addVariableToPricedvars(
   SCIP*                 scip,               /**< SCIP data structure */
   SCIP_PRICERDATA*      pricerdata,         /**< pricer data structure */
   SCIP_VAR*             newvar              /**< variable to add */
   )
{
   SCIP_CALL( ensureSizePricedvars(scip, pricerdata, pricerdata->npricedvars + 1) );
   pricerdata->pricedvars[pricerdata->npricedvars] = newvar;
   pricerdata->npricedvars++;

   return SCIP_OKAY;
}

/** creates a new master variable corresponding to the given solution and problem */
static
SCIP_RETCODE createNewMasterVar(
   SCIP*                 scip,               /**< SCIP data structure */
   SCIP_VAR**            solvars,            /**< array of variables with non-zero value in the solution of the pricing problem */
   SCIP_Real*            solvals,            /**< array of values in the solution of the pricing problem for variables in array solvars*/
   int                   nsolvars,           /**< number of variables in array solvars */
   SCIP_Bool             solisray,           /**< is the solution a ray? */
   int                   prob,               /**< number of the pricing problem the solution belongs to */
   SCIP_Bool             force,              /**< should the given variable be added also if it has non-negative reduced cost? */
   SCIP_Bool*            added,              /**< pointer to store whether the variable was successfully added */
   SCIP_VAR**            addedvar            /**< pointer to store the created variable */
   )
{
   SCIP* origprob;
   SCIP_PRICER* pricer;
   SCIP_PRICERDATA* pricerdata;
   char varname[SCIP_MAXSTRLEN];

   SCIP_Real objcoeff;
   SCIP_VAR* newvar;

   SCIP_VARDATA* vardata;
   long long int nodenumber;

   SCIP_Real objvalue;
   SCIP_Real redcost;
   SCIP_Real gap;
   SCIP_Real origgap;
   int i;

   assert(scip != NULL);
   assert(solvars != NULL);
   assert(solvals != NULL);
   assert(nsolvars >= 0);

   pricer = SCIPfindPricer(scip, PRICER_NAME);
   assert(pricer != NULL);

   pricerdata = SCIPpricerGetData(pricer);
   assert(pricerdata != NULL);

   origprob = pricerdata->origprob;
   assert(origprob != NULL);

   if( addedvar != NULL )
      *addedvar = NULL;

   objvalue = 0.0;
   redcost = 0.0;

   if( !force )
   {
      /* compute the objective function value of the solution */
      for( i = 0; i < nsolvars; i++ )
         objvalue += solvals[i] * SCIPvarGetObj(solvars[i]);

      /* compute reduced cost of variable (i.e. subtract dual solution of convexity constraint, if solution corresponds to a point) */
      redcost = ( solisray ? objvalue : objvalue - pricerdata->dualsolconv[prob]);

      if( !SCIPisSumNegative(scip, redcost) )
      {
         SCIPdebugMessage("var with redcost %g (objvalue = %g, dualsol =%g) was not added\n", redcost, objvalue, pricerdata->dualsolconv[prob]);
         *added = FALSE;

         return SCIP_OKAY;
      }
      SCIPdebugMessage("found var with redcost %g (objvalue = %g, dualsol =%g)\n", redcost, objvalue, pricerdata->dualsolconv[prob]);
   }
   else
   {
      SCIPdebugMessage("force var (objvalue = %g, dualsol =%g)\n",  objvalue, pricerdata->dualsolconv[prob]);
   }

   *added = TRUE;

   /* compute objective coefficient of the variable */
   objcoeff = 0;
   for( i = 0; i < nsolvars; i++ )
   {
      if( !SCIPisZero(scip, solvals[i]) )
      {
         SCIP_VAR* origvar;

         assert(GCGvarIsPricing(solvars[i]));
         origvar = GCGpricingVarGetOrigvars(solvars[i])[0];

         /* original variable is linking variable --> directly transferred master variable got the full obj,
          * priced-in variables get no objective value for this origvar */
         if( GCGvarIsLinking(origvar) )
            continue;

         /* add quota of original variable's objcoef to the master variable's coef */
         objcoeff += solvals[i] * SCIPvarGetObj(origvar);
      }

   }



   if( SCIPisInfinity(scip, objcoeff) )
   {
      SCIPwarningMessage(scip, "variable with infinite objective value found in pricing, change objective to SCIPinfinity()/2\n");
      objcoeff = SCIPinfinity(scip) / 2;
   }

   if( solisray )
   {
      (void) SCIPsnprintf(varname, SCIP_MAXSTRLEN, "r_%d_%d", prob, pricerdata->nraysprob[prob]);
      pricerdata->nraysprob[prob]++;
   }
   else
   {
      (void) SCIPsnprintf(varname, SCIP_MAXSTRLEN, "p_%d_%d", prob, pricerdata->npointsprob[prob]);
      pricerdata->npointsprob[prob]++;
   }

   SCIP_CALL( GCGcreateMasterVar(scip, pricerdata->pricingprobs[prob], &newvar, varname, objcoeff,
         pricerdata->vartype, solisray, prob, nsolvars, solvals, solvars));

   SCIPvarMarkDeletable(newvar);

   SCIP_CALL( SCIPcatchVarEvent(scip, newvar, SCIP_EVENTTYPE_VARDELETED,
         pricerdata->eventhdlr, NULL, NULL) );


   /* add variable */
   if( !force )
   {
      SCIP_CALL( SCIPaddPricedVar(scip, newvar, pricerdata->dualsolconv[prob] - objvalue) );
   }
   else
   {
      SCIP_CALL( SCIPaddVar(scip, newvar) );
   }

   SCIP_CALL( addVariableToPricedvars(scip, pricerdata, newvar) );
   SCIP_CALL( addVariableToMasterconstraints(scip, pricerdata, newvar, prob, solvars, solvals, nsolvars) );
   SCIP_CALL( addVariableToMastercuts(scip, newvar, prob, solvars, solvals, nsolvars) );

   /* add variable to convexity constraint */
   if( !solisray )
   {
      SCIP_CALL( SCIPaddCoefLinear(scip, GCGrelaxGetConvCons(origprob, prob), newvar, 1.0) );
   }

   if( addedvar != NULL )
   {

      *addedvar = newvar;
   }
   nodenumber = SCIPnodeGetNumber(SCIPgetCurrentNode(origprob));
   vardata = SCIPvarGetData(newvar);
   GCGsetCreationNode(origprob, vardata, nodenumber);
   GCGsetCreationTime(origprob, vardata, SCIPgetSolvingTime(scip));
   GCGsetIteration(origprob, vardata, SCIPgetNLPIterations(scip));

   origgap = SCIPgetGap(origprob);
   gap = SCIPgetGap(scip);
   GCGsetGap(origprob, vardata, MIN(origgap, gap));
   GCGsetRedcost(origprob, vardata, redcost);


   return SCIP_OKAY;
}


/**
 * check whether pricing can be aborted:
 * if objective value is always integral and the current node's current
 * lowerbound rounded up equals the current lp objective value rounded
 * up we don't need to continue pricing since the best possible feasible
 * solution must have at least this value
 */
static
SCIP_Bool canPricingBeAborted(
   SCIP*                 scip,               /**< SCIP data structure */
   SCIP_PRICERDATA*      pricerdata          /**< pricerdata data structure */
   )
{
   SCIP_Bool canabort;
   assert(scip != NULL);
   assert(pricerdata != NULL);
   canabort = FALSE;
   if( pricerdata->abortpricingint && SCIPisObjIntegral(scip )
      && SCIPisEQ(scip, SCIPceil(scip, SCIPgetNodeLowerbound(scip, SCIPgetCurrentNode(scip))), SCIPceil(scip, SCIPgetLPObjval(scip))) /* && SCIPgetNNodes(scip) > 1 ??????*/)
   {
      GCGpricerPrintInfo(scip, pricerdata,
            "pricing aborted due to integral objective: node LB = %g, LP obj = %g\n",
            SCIPgetNodeLowerbound(scip, SCIPgetCurrentNode(scip)), SCIPgetLPObjval(scip));

      canabort = TRUE;
   }
   if( pricerdata->abortpricinggap > 0 )
   {
      SCIP_Real gap;
      gap = (SCIPgetLPObjval(scip) - SCIPgetNodeLowerbound(scip, SCIPgetCurrentNode(scip)))/SCIPgetNodeLowerbound(scip, SCIPgetCurrentNode(scip));
      gap = ABS(gap);

      if( gap < pricerdata->abortpricinggap )
      {
         GCGpricerPrintInfo(scip, pricerdata,
               "pricing aborted due to small gap: node LB = %g, LP obj = %g, gap = %g\n",
               SCIPgetNodeLowerbound(scip, SCIPgetCurrentNode(scip)), SCIPgetLPObjval(scip), gap);
         canabort = TRUE;
      }
   }

   return canabort;
}

/** sorts pricing problems according to their score */
static
void sortPricingProblemsByScore(
   SCIP_PRICERDATA*      pricerdata          /**< pricerdata data structure */
)
{
   int i;
   assert(pricerdata != NULL);
    /** @todo sort w.r.t. other measures? Don't sort in Farkas pricing? Randomized? */
   for( i = 0; i < pricerdata->npricingprobs; i++ )
   {
      pricerdata->permu[i] = i;
      switch( pricerdata->sorting )
      {
      case 1:
         pricerdata->score[i] = pricerdata->dualsolconv[i];
         break;
      case 2:
         pricerdata->score[i] = -(0.2 * pricerdata->npointsprob[i] + pricerdata->nraysprob[i]);
         break;
      default:
         pricerdata->score[i] = 0.0;
      }
   }

   if( pricerdata->sorting > 0 )
      SCIPsortDownRealInt(pricerdata->score, pricerdata->permu, pricerdata->npricingprobs);
}

/** indicates whether heuristic pricing can be aborted */
static
SCIP_Bool abortHeuristicPricing(
   SCIP*                 scip,               /**< SCIP data structure */
   SCIP_PRICERDATA*      pricerdata,         /**< pricerdata data structure */
   GCG_PRICETYPE         pricetype,          /**< type of pricing */
   int                   nfoundvars,         /**< number of found variables */
   int                   solvedmips,         /**< number of solved mips */
   int                   successfulmips      /**< number of successfully solved mips so far */
   )
{

   assert( pricetype == GCG_PRICETYPE_FARKAS || pricetype == GCG_PRICETYPE_REDCOST );

   if( pricetype == GCG_PRICETYPE_REDCOST )
   {
      return !((nfoundvars < pricerdata->maxvarsroundredcost)
         && successfulmips < pricerdata->maxsuccessfulmipsredcost
         && successfulmips < pricerdata->successfulmipsrel * pricerdata->npricingprobsnotnull
         && (nfoundvars == 0 ||
            solvedmips < pricerdata->mipsrelredcost * pricerdata->npricingprobsnotnull ));
   }
   else
   {
      assert(pricetype == GCG_PRICETYPE_FARKAS);
      return !(nfoundvars < pricerdata->maxvarsroundfarkas
         && (nfoundvars == 0 || solvedmips < pricerdata->mipsrelfarkas * pricerdata->npricingprobsnotnull));
   }
}

static
/** set subproblem timelimit */
SCIP_RETCODE subproblemSetTimelimit(
   SCIP*                 scip,               /**< SCIP data structure*/
   SCIP*                 pricingscip,        /**< SCIP of the pricingproblem */
   int                   prob,               /**< number of the pricing problem */
   SCIP_Real*            timelimit           /**< pointer to store timelimit */
   )
{
   /* set time limit */
   SCIP_CALL( SCIPgetRealParam(scip, "limits/time", timelimit) );
   if( !SCIPisInfinity(scip, *timelimit) )
   {
      if( *timelimit - SCIPgetSolvingTime(scip) > 0 )
      {
         SCIP_CALL( SCIPsetRealParam(pricingscip, "limits/time", *timelimit - SCIPgetSolvingTime(scip)) );
         SCIPdebugMessage("Tilim for pricing %d is %f\n", prob, *timelimit- SCIPgetSolvingTime(scip));
      }
      else
      {
         SCIPdebugMessage("Tilim for pricing %d is < 0\n", prob);
      }
   }
   return SCIP_OKAY;
}

/** performs heuristic pricing */
static
SCIP_RETCODE performHeuristicPricing(
   SCIP*                 scip,               /**< SCIP data structure */
   SCIP_PRICERDATA*      pricerdata,         /**< pricerdata data structure */
   GCG_PRICETYPE         pricetype,          /**< type of the pricing */
   int*                  nfoundvars,         /**< pointer to store the number of found vars */
   SCIP_RESULT*          result              /**< result pointer */
   )
{
   int i;
   int j;
   int prob;
   int solvedmips;
   int successfulmips;
   int nfoundvarsprob;
   SCIP_Real pricinglowerbound;

   SCIP_VAR*** solvars;
   SCIP_Real** solvals;
   int* nsolvars;
   int nsols;
   SCIP_Bool* solisray;
   SCIP_STATUS status;
   SCIP_Real timelimit;

   SCIPdebugMessage("heuristical pricing\n");
   solvedmips = 0;
   successfulmips = 0;


   /* solve the pricing MIPs heuristically and check whether solutions
    * corresponding to variables with negative reduced costs where found
    */
   for( i = 0; i < pricerdata->npricingprobs; i++ )
   {
      if( abortHeuristicPricing(scip, pricerdata, pricetype, *nfoundvars, solvedmips, successfulmips) )
         break;

      prob = pricerdata->permu[i];

      if( pricerdata->pricingprobs[prob] == NULL )
         continue;

      /* set objective limit, such that only solutions with negative reduced costs are accepted */
      SCIP_CALL( SCIPsetObjlimit(pricerdata->pricingprobs[prob], pricerdata->dualsolconv[prob]) );

      SCIP_CALL( subproblemSetTimelimit(scip, pricerdata->pricingprobs[prob], prob, &timelimit) );

      if( timelimit - SCIPgetSolvingTime(scip) <= 0 )
      {
         if( result != NULL )
            *result = SCIP_DIDNOTRUN;

         return SCIP_OKAY;
      }

      pricerdata->solvedsubmipsheur++;
      solvedmips++;

      SCIP_CALL( solvePricingProblemHeur(scip, pricerdata, prob, pricetype, &pricinglowerbound, &solvars, &solvals,
            &nsolvars, &solisray, &nsols, &status) );


      nfoundvarsprob = 0;

      for( j = 0; j < nsols && nfoundvarsprob <= pricerdata->maxsolsprob &&
              (pricetype == GCG_PRICETYPE_REDCOST || *nfoundvars < pricerdata->maxvarsroundfarkas)
              && (pricetype == GCG_PRICETYPE_FARKAS || *nfoundvars < pricerdata->maxvarsroundredcost); j++ )
      {
         SCIP_Bool added;
         /* create new variable, compute objective function value and add it to the master constraints and cuts it belongs to */
         SCIP_CALL( createNewMasterVar(scip, solvars[j], solvals[j], nsolvars[j], solisray[j], prob,
               FALSE, &added, NULL) );

         if( added )
         {
            ++(*nfoundvars);
            nfoundvarsprob++;

            if( nfoundvarsprob == 1 )
               successfulmips++;
         }
      }
   }
   for( j = 0; j < pricerdata->npricingprobs; j++ )
      if( pricerdata->pricingprobs[j] != NULL && SCIPgetStage(pricerdata->pricingprobs[j]) > SCIP_STAGE_PROBLEM )
      {
         SCIP_CALL( SCIPstartClock(scip, pricerdata->freeclock) );
         SCIP_CALL( SCIPfreeTransform(pricerdata->pricingprobs[j]) );
         SCIP_CALL( SCIPstopClock(scip, pricerdata->freeclock) );
      }
   return SCIP_OKAY;

}

static
/** returns TRUE if optimal pricing can be aborted, FALSE otherwise*/
SCIP_Bool abortOptimalPricing(
   SCIP*                 scip,               /**< SCIP data structure */
   SCIP_PRICERDATA*      pricerdata,         /**< pricerdata data structure */
   GCG_PRICETYPE         pricetype,          /**< type of pricing*/
   int                   nfoundvars,         /**< number of variables found so far */
   int                   solvedmips,         /**< number of MIPS solved so far */
   int                   successfulmips      /**< number of sucessful mips solved so far */
   )
{
   SCIP_Bool root;
   root = isRootNode(scip);

   if( pricetype == GCG_PRICETYPE_FARKAS )
      return !(nfoundvars < pricerdata->maxvarsroundfarkas
         && (nfoundvars == 0 || solvedmips < pricerdata->mipsrelfarkas * pricerdata->npricingprobsnotnull));
   else if( pricetype == GCG_PRICETYPE_REDCOST )
      return !(((((nfoundvars < pricerdata->maxvarsroundredcostroot) || !root ) && ((nfoundvars < pricerdata->maxvarsroundredcost) || root)))
            && successfulmips < pricerdata->maxsuccessfulmipsredcost
            && successfulmips < pricerdata->successfulmipsrel * pricerdata->npricingprobsnotnull
            && (nfoundvars == 0 || ( (root || solvedmips < pricerdata->mipsrelredcost * pricerdata->npricingprobsnotnull)
                  && (!root || solvedmips < pricerdata->mipsrelredcostroot * pricerdata->npricingprobsnotnull))));
   return FALSE;

}
static
/** performs optimal pricing */
SCIP_RETCODE performOptimalPricing(
   SCIP*                 scip,               /**< SCIP data structure */
   SCIP_PRICERDATA*      pricerdata,         /**< pricerdata data structure */
   GCG_PRICETYPE         pricetype,          /**< type of pricing */
   SCIP_RESULT*          result,             /**< result pointer */
   int*                  nfoundvars,         /**< pointer to store number of found variables */
   SCIP_Real*            bestredcost,        /**< pointer to store reduced cost */
   SCIP_Bool*            bestredcostvalid    /**< pointer to store whether the reduced cost returned is valid */
   )
{
   int i;
   int j;
   int prob;
   int solvedmips;
   int successfulmips;
   int nfoundvarsprob;
   SCIP_Real timelimit;
   SCIP* origprob;
   SCIP_Bool added;

   SCIP_Real pricinglowerbound;

   SCIP_VAR*** solvars;
   SCIP_Real** solvals;
   int* nsolvars;
   int nsols;
   SCIP_Bool* solisray;
   SCIP_STATUS status;
   SCIP_Bool root;

   assert(scip != NULL);
   assert(pricerdata != NULL);
   assert(pricetype == GCG_PRICETYPE_FARKAS || result != NULL);

   assert(nfoundvars != NULL);
   assert(bestredcost != NULL);
   assert(bestredcostvalid != NULL);

   SCIPdebugMessage("optimal pricing\n");

   origprob = pricerdata->origprob;
   root = isRootNode(scip);
   solvedmips = 0;
   successfulmips = 0;

   *bestredcost = 0.0;
   *bestredcostvalid = ( SCIPgetLPSolstat(scip) == SCIP_LPSOLSTAT_OPTIMAL ? TRUE : FALSE );

   for( i = 0; i < pricerdata->npricingprobs; i++ )
   {

      if( abortOptimalPricing(scip, pricerdata, pricetype, *nfoundvars, solvedmips, successfulmips) )
         break;

      prob = pricerdata->permu[i];

      if( pricerdata->pricingprobs[prob] == NULL )
         continue;

      /* @todo set objective limit, such that only solutions with negative reduced costs are accepted? */
      /* SCIP_CALL( SCIPsetObjlimit(pricerdata->pricingprobs[prob], pricerdata->dualsolconv[prob]) ); */

      SCIP_CALL( subproblemSetTimelimit(scip, pricerdata->pricingprobs[prob], prob, &timelimit) );

      if( timelimit - SCIPgetSolvingTime(scip) <= 0 )
      {
         if( result != NULL )
            *result = SCIP_DIDNOTRUN;

         *bestredcostvalid = FALSE;
         return SCIP_OKAY;
      }

      SCIP_CALL( solvePricingProblem(scip, pricerdata, prob, pricetype, &pricinglowerbound, &solvars, &solvals,
            &nsolvars, &solisray, &nsols, &status) );

      pricerdata->solvedsubmipsoptimal++;
      solvedmips++;
      if( SCIPgetLPSolstat(scip) == SCIP_LPSOLSTAT_OPTIMAL && !SCIPisInfinity(scip, pricinglowerbound) && SCIPgetStatus(pricerdata->pricingprobs[prob]) == SCIP_STATUS_OPTIMAL )
      {
         assert( !SCIPisSumPositive(scip, pricinglowerbound - pricerdata->dualsolconv[prob]) );
      }

      (*bestredcost) += GCGrelaxGetNIdenticalBlocks(origprob, prob) * (pricinglowerbound - pricerdata->dualsolconv[prob]);

      if( status != SCIP_STATUS_OPTIMAL )
      {
         *bestredcostvalid = FALSE;
         if( result != NULL )
            *result = SCIP_DIDNOTRUN;
      }
      nfoundvarsprob = 0;

      for( j = 0; j < nsols && nfoundvarsprob <= pricerdata->maxsolsprob &&
              (pricetype == GCG_PRICETYPE_REDCOST || *nfoundvars < pricerdata->maxvarsroundfarkas)
              && (pricetype == GCG_PRICETYPE_FARKAS || ((*nfoundvars < pricerdata->maxvarsroundredcost || root ) && (*nfoundvars < pricerdata->maxvarsroundredcostroot || !root))); j++ )
      {
         /* create new variable, compute objective function value and add it to the master constraints and cuts it belongs to */
         SCIP_CALL( createNewMasterVar(scip, solvars[j], solvals[j], nsolvars[j], solisray[j], prob,
               FALSE, &added, NULL) );

         if( added )
         {
            ++(*nfoundvars);
            nfoundvarsprob++;

            if( nfoundvarsprob == 1 )
               successfulmips++;
         }
      }
   }

   return SCIP_OKAY;
}

/** performs the pricing routine, gets the type of pricing that should be done: farkas or redcost pricing */
static
SCIP_RETCODE performPricing(
   SCIP*                 scip,               /**< SCIP data structure */
   SCIP_PRICER*          pricer,             /**< the pricer */
   GCG_PRICETYPE         pricetype,          /**< type of the pricing */
   SCIP_RESULT*          result,             /**< result pointer */
   SCIP_Real*            lowerbound          /**< lowerbound pointer */
   )
{
   SCIP_PRICERDATA* pricerdata;            /* the data of the pricer */

   int i;
   int j;
   int nfoundvars;
#ifdef ENABLESTATISTICS
   double degeneracy;
#endif
   SCIP_Real bestredcost;
   SCIP_Bool bestredcostvalid;
   SCIP_Bool duringheurpricing;

   assert(scip != NULL);
   assert(pricer != NULL);

   /* get pricer data */
   pricerdata = SCIPpricerGetData(pricer);
   assert(pricerdata != NULL);

   assert(result != NULL || pricetype == GCG_PRICETYPE_FARKAS);
   assert(lowerbound != NULL || pricetype == GCG_PRICETYPE_FARKAS);

   if( lowerbound != NULL )
      *lowerbound = -SCIPinfinity(scip);

   duringheurpricing = pricerdata->useheurpricing;

   GCGpricerPrintInfo(scip, pricerdata, "nvars = %d, current LP objval = %g, time = %f, node = %lld\n",
         SCIPgetNVars(scip), SCIPgetLPObjval(scip), SCIPgetSolvingTime(scip), SCIPgetNNodes(scip));

   if( pricetype == GCG_PRICETYPE_REDCOST )
   {
      assert(result != NULL);

      /* terminate early, if applicable */
      if( canPricingBeAborted(scip, pricerdata) )
      {
         *result = SCIP_DIDNOTRUN;
         return SCIP_OKAY;
      }

      pricerdata->redcostcalls++;
      *result = SCIP_SUCCESS;
   }
   else if( pricetype == GCG_PRICETYPE_FARKAS )
   {
      pricerdata->farkascalls++;
   }

   pricerdata->calls++;
   nfoundvars = 0;

   /* set objectives of the variables in the pricing sub-MIPs */
   SCIP_CALL( setPricingObjs(scip, pricetype) );

   sortPricingProblemsByScore(pricerdata);

   bestredcost = 0.0;
   bestredcostvalid = FALSE;

   i = 0; /* to make lint happy */
   if( pricerdata->useheurpricing )
   {
      SCIP_CALL( performHeuristicPricing(scip, pricerdata, pricetype, &nfoundvars, result) );
   }

   /* if no variables were found so far, solve the pricing MIPs to optimality and check whether
    * solutions corresponding to variables with negative reduced costs where found
    */
   if( nfoundvars == 0 )
   {
      SCIP_CALL( performOptimalPricing(scip, pricerdata, pricetype, result, &nfoundvars, &bestredcost, &bestredcostvalid) );
   }

   /** @todo perhaps solve remaining pricing problems, if only few left? */
   /** @todo solve all pricing problems all k iterations? */
   /* this makes sure that if a pricing problem has not been solved, the langrangian bound cannot be calculated */
   for( j = i; j < pricerdata->npricingprobs && bestredcostvalid; j++ )
      if( pricerdata->pricingprobs[pricerdata->permu[j]] != NULL )
         bestredcostvalid = FALSE;

   for( j = 0; j < pricerdata->npricingprobs; j++ )
      if( pricerdata->pricingprobs[j] != NULL
         && SCIPgetStage(pricerdata->pricingprobs[j]) > SCIP_STAGE_PROBLEM)
         {
            SCIP_CALL( SCIPstartClock(scip, pricerdata->freeclock) );
            SCIP_CALL( SCIPfreeTransform(pricerdata->pricingprobs[j]) );
            SCIP_CALL( SCIPstopClock(scip, pricerdata->freeclock) );
         }

   if( nfoundvars == 0 && SCIPgetCurrentNode(scip) == SCIPgetRootNode(scip) )
   {
      SCIP_CALL( SCIPsetIntParam(scip, "display/verblevel", 0) );
   }

   if( pricetype == GCG_PRICETYPE_REDCOST && bestredcostvalid && duringheurpricing == FALSE )
   {
      assert(lowerbound != NULL);
      GCGpricerPrintInfo(scip, pricerdata, "lower bound = %g, bestredcost = %g\n", SCIPgetLPObjval(scip) + bestredcost, bestredcost);

      *lowerbound = SCIPgetLPObjval(scip) + bestredcost;
   }

   SCIPdebugMessage("%s pricing: found %d new vars\n", (pricetype == GCG_PRICETYPE_REDCOST ? "Redcost" : "Farkas"), nfoundvars);

<<<<<<< HEAD
#ifdef ENABLESTATISTICS
   SCIP_CALL( computeCurrentDegeneracy(scip, &degeneracy) );

   if( pricerdata->lastnode != SCIPgetCurrentNode(scip) )
   {
      pricerdata->lastnode = SCIPgetCurrentNode(scip);

      SCIP_CALL( ensureSizeAvgnodedegeneracy(scip, pricerdata) );
      assert(pricerdata->nnodes < pricerdata->maxnnodes);
=======
   if( SCIPgetCurrentNode(scip) == SCIPgetRootNode(scip) && pricerdata->redcostcalls > 0 )
   {
      SCIP_CALL( computeCurrentDegeneracy(scip, &degeneracy) );

      pricerdata->rootnodedegeneracy = degeneracy;
>>>>>>> 95c9cc8b

      if( pricerdata->ndegeneracycalcs == 0 )
      {
         pricerdata->avgrootnodedegeneracy = degeneracy;
         ++pricerdata->ndegeneracycalcs;
      }
      else if( pricerdata->ndegeneracycalcs > 0 )
      {
         /* Complicated calculation for numerical stability:
          *     E[\sum_{i=1}^n x_i] = (E[\sum_{i=1}^{n-1} x_i]*(n-1) + x_n)/n
          *     E[\sum_{i=1}^n x_i] = E[\sum_{i=1}^{n-1} x_i]*(n-1)/n + x_n/n
          * <=> E[\sum_{i=1}^n x_i] = E[\sum_{i=1}^{n-1} x_i]-E[\sum_{i=1}^{n-1} x_i]/n + x_n/n
          * <=> E_n = E_{n-1} - E_{n-1}/n + x_n/n
          * <=> E -= E/n - x_n/n
          */
      pricerdata->avgrootnodedegeneracy -= pricerdata->avgrootnodedegeneracy/(pricerdata->ndegeneracycalcs+1) - degeneracy/(pricerdata->ndegeneracycalcs+1);
      ++pricerdata->ndegeneracycalcs;
      }

<<<<<<< HEAD
   pricerdata->nodedegeneracy[pricerdata->nnodes] = degeneracy;
   ++(pricerdata->nnodes);
   assert(pricerdata->lastnode == SCIPgetCurrentNode(scip));
#endif
=======
      //   SCIPinfoMessage(scip, NULL, "deg: %.2f (avg %.2f)\n", degeneracy, pricerdata->avgrootnodedegeneracy);
   }

>>>>>>> 95c9cc8b
   return SCIP_OKAY;
}

/*
 * Callback methods of variable pricer
 */


/** destructor of variable pricer to free user data (called when SCIP is exiting) */
static
SCIP_DECL_PRICERFREE(pricerFreeGcg)
{
   SCIP_PRICERDATA* pricerdata;

   assert(scip != NULL);

   /* get pricerdata */
   pricerdata = SCIPpricerGetData(pricer);

   SCIP_CALL( solversFree(scip, pricerdata) );

   SCIPfreeMemoryArray(scip, &pricerdata->solvers);

   /* free memory for pricerdata*/
   if( pricerdata != NULL )
   {
      SCIPfreeMemory(scip, &pricerdata);
   }

   SCIPpricerSetData(pricer, NULL);
   return SCIP_OKAY;
}


/** initialization method of variable pricer (called after problem was transformed) */
static
SCIP_DECL_PRICERINIT(pricerInitGcg)
{
   SCIP_PRICERDATA* pricerdata;

   assert(scip != NULL);

   /* get pricerdata */
   pricerdata = SCIPpricerGetData(pricer);

   SCIP_CALL( solversInit(scip, pricerdata) );

   return SCIP_OKAY;
}


/** deinitialization method of variable pricer (called before transformed problem is freed) */
static
SCIP_DECL_PRICEREXIT(pricerExitGcg)
{
   SCIP_PRICERDATA* pricerdata;

   assert(scip != NULL);

   /* get pricerdata */
   pricerdata = SCIPpricerGetData(pricer);

   SCIP_CALL( solversExit(scip, pricerdata) );

   return SCIP_OKAY;
}


/** solving process initialization method of variable pricer (called when branch and bound process is about to begin) */
static
SCIP_DECL_PRICERINITSOL(pricerInitsolGcg)
{
   SCIP_PRICERDATA* pricerdata;
   int i;
   SCIP* origprob;
   int norigvars;
   SCIP_Bool discretization;
   SCIP_CONS** masterconss;
   int nmasterconss;
   int origverblevel;

   assert(scip != NULL);
   assert(pricer != NULL);

   pricerdata = SCIPpricerGetData(pricer);
   assert(pricerdata != NULL);

   origprob = pricerdata->origprob;
   assert(origprob != NULL);

   /* at the beginning, the output of the master problem gets the same verbosity level
    * as the output of the original problem */
   SCIP_CALL( SCIPgetIntParam(origprob, "display/verblevel", &origverblevel) );
   SCIP_CALL( SCIPsetIntParam(scip, "display/verblevel", origverblevel) );

   pricerdata->currnodenr = -1;

   nmasterconss = GCGrelaxGetNMasterConss(origprob);
   masterconss = GCGrelaxGetMasterConss(origprob);

   /* init array containing all pricing problems */
   pricerdata->npricingprobs = GCGrelaxGetNPricingprobs(origprob);
   SCIP_CALL( SCIPallocMemoryArray(scip, &(pricerdata->pricingprobs), pricerdata->npricingprobs) );
   SCIP_CALL( SCIPallocMemoryArray(scip, &(pricerdata->npointsprob), pricerdata->npricingprobs) );
   SCIP_CALL( SCIPallocMemoryArray(scip, &(pricerdata->nraysprob), pricerdata->npricingprobs) );

   SCIP_CALL( SCIPallocMemoryArray(scip, &(pricerdata->farkascallsdist), pricerdata->npricingprobs) );
   SCIP_CALL( SCIPallocMemoryArray(scip, &(pricerdata->farkasfoundvars), pricerdata->npricingprobs) );
   SCIP_CALL( SCIPallocMemoryArray(scip, &(pricerdata->farkasnodetimedist), pricerdata->npricingprobs) );

   SCIP_CALL( SCIPallocMemoryArray(scip, &(pricerdata->redcostcallsdist), pricerdata->npricingprobs) );
   SCIP_CALL( SCIPallocMemoryArray(scip, &(pricerdata->redcostfoundvars), pricerdata->npricingprobs) );
   SCIP_CALL( SCIPallocMemoryArray(scip, &(pricerdata->redcostnodetimedist), pricerdata->npricingprobs) );

   SCIP_CALL( SCIPallocMemoryArray(scip, &(pricerdata->nodetimehist), PRICER_STAT_ARRAYLEN_TIME) ); /*lint !e506*/
   SCIP_CALL( SCIPallocMemoryArray(scip, &(pricerdata->foundvarshist), PRICER_STAT_ARRAYLEN_VARS) ); /*lint !e506*/

   BMSclearMemoryArray(pricerdata->nodetimehist, PRICER_STAT_ARRAYLEN_TIME);
   BMSclearMemoryArray(pricerdata->foundvarshist, PRICER_STAT_ARRAYLEN_VARS);

   pricerdata->oldvars=0;

   pricerdata->npricingprobsnotnull = 0;

   for( i = 0; i < pricerdata->npricingprobs; i++ )
   {

      pricerdata->farkascallsdist[i] = 0;
      pricerdata->farkasfoundvars[i] = 0;
      pricerdata->farkasnodetimedist[i] = 0;
      pricerdata->redcostcallsdist[i] = 0;
      pricerdata->redcostfoundvars[i] = 0;
      pricerdata->redcostnodetimedist[i]= 0;


      if( GCGrelaxIsPricingprobRelevant(origprob, i) )
      {
         pricerdata->pricingprobs[i] = GCGrelaxGetPricingprob(origprob, i);
         pricerdata->npricingprobsnotnull++;
      }
      else
      {
         pricerdata->pricingprobs[i] = NULL;
      }
      pricerdata->npointsprob[i] = 0;
      pricerdata->nraysprob[i] = 0;
   }

   /* alloc memory for arrays of reduced cost */
   SCIP_CALL( SCIPallocMemoryArray(scip, &(pricerdata->dualsolconv), pricerdata->npricingprobs) );
   SCIP_CALL( SCIPallocMemoryArray(scip, &(pricerdata->score), pricerdata->npricingprobs) );
   SCIP_CALL( SCIPallocMemoryArray(scip, &(pricerdata->permu), pricerdata->npricingprobs) );

   /* alloc memory for solution values of variables in pricing problems */
   norigvars = SCIPgetNOrigVars(origprob);
   SCIP_CALL( SCIPallocMemoryArray(scip, &(pricerdata->solvals), norigvars) );

   SCIP_CALL( SCIPcreateCPUClock(scip, &(pricerdata->redcostclock)) );
   SCIP_CALL( SCIPcreateCPUClock(scip, &(pricerdata->farkasclock)) );
   SCIP_CALL( SCIPcreateCPUClock(scip, &(pricerdata->freeclock)) );
   SCIP_CALL( SCIPcreateCPUClock(scip, &(pricerdata->transformclock)) );

   pricerdata->solvedsubmipsoptimal = 0;
   pricerdata->solvedsubmipsheur = 0;
   pricerdata->calls = 0;
   pricerdata->redcostcalls = 0;
   pricerdata->farkascalls = 0;

   /* set variable type for master variables */
   SCIP_CALL( SCIPgetBoolParam(origprob, "relaxing/gcg/discretization", &discretization) );
   if( discretization )
   {
      pricerdata->vartype = SCIP_VARTYPE_INTEGER;
   }
   else
   {
      pricerdata->vartype = SCIP_VARTYPE_CONTINUOUS;
   }

   SCIP_CALL( SCIPhashmapCreate(&(pricerdata->mapcons2idx), SCIPblkmem(scip), 10 * nmasterconss +1) );
   for( i = 0; i < nmasterconss; i++ )
   {
      SCIP_CALL( SCIPhashmapInsert(pricerdata->mapcons2idx, masterconss[i], (void*)(size_t)i) );
      assert((int)(size_t)SCIPhashmapGetImage(pricerdata->mapcons2idx, masterconss[i]) == i); /*lint !e507*/
   }

   pricerdata->npricedvars = 0;
   pricerdata->maxpricedvars = 50;
   SCIP_CALL( SCIPallocBlockMemoryArray(scip, &pricerdata->pricedvars, pricerdata->maxpricedvars) );

   pricerdata->rootnodedegeneracy = 0.0;
   pricerdata->avgrootnodedegeneracy = 0.0;
   pricerdata->ndegeneracycalcs = 0;

   SCIP_CALL( solversInitsol(scip, pricerdata) );

   return SCIP_OKAY;
}


/** solving process deinitialization method of variable pricer (called before branch and bound process data is freed) */
static
SCIP_DECL_PRICEREXITSOL(pricerExitsolGcg)
{
   SCIP_PRICERDATA* pricerdata;
   int i;

   assert(scip != NULL);
   assert(pricer != NULL);

   pricerdata = SCIPpricerGetData(pricer);
   assert(pricerdata != NULL);

   SCIPhashmapFree(&(pricerdata->mapcons2idx));

   SCIPfreeMemoryArray(scip, &(pricerdata->pricingprobs));
   SCIPfreeMemoryArray(scip, &(pricerdata->dualsolconv));
   SCIPfreeMemoryArray(scip, &(pricerdata->score));
   SCIPfreeMemoryArray(scip, &(pricerdata->permu));
   SCIPfreeMemoryArray(scip, &(pricerdata->solvals));
   SCIPfreeMemoryArray(scip, &(pricerdata->npointsprob));
   SCIPfreeMemoryArray(scip, &(pricerdata->nraysprob));

   SCIPfreeMemoryArray(scip, &(pricerdata->farkascallsdist));
   SCIPfreeMemoryArray(scip, &(pricerdata->farkasfoundvars));
   SCIPfreeMemoryArray(scip, &(pricerdata->farkasnodetimedist));

   SCIPfreeMemoryArray(scip, &(pricerdata->redcostcallsdist));
   SCIPfreeMemoryArray(scip, &(pricerdata->redcostfoundvars));
   SCIPfreeMemoryArray(scip, &(pricerdata->redcostnodetimedist));

   SCIPfreeMemoryArray(scip, &(pricerdata->nodetimehist));
   SCIPfreeMemoryArray(scip, &(pricerdata->foundvarshist));
<<<<<<< HEAD
   SCIPfreeMemoryArray(scip, &(pricerdata->nodedegeneracy));
   pricerdata->nodetimehist = NULL;
   pricerdata->foundvarshist = NULL;
   pricerdata->nodedegeneracy = NULL;
=======

   pricerdata->nodetimehist = NULL;
   pricerdata->foundvarshist = NULL;
>>>>>>> 95c9cc8b

   for( i = 0; i < pricerdata->npricedvars; i++ )
   {
      SCIP_CALL( SCIPdropVarEvent(scip, pricerdata->pricedvars[i], SCIP_EVENTTYPE_VARDELETED,
            pricerdata->eventhdlr, NULL, -1) );

      SCIP_CALL( SCIPreleaseVar(scip, &pricerdata->pricedvars[i]) );
   }
   SCIPfreeBlockMemoryArray(scip, &pricerdata->pricedvars, pricerdata->maxpricedvars);

   SCIP_CALL( SCIPfreeClock(scip, &(pricerdata->redcostclock)) );
   SCIP_CALL( SCIPfreeClock(scip, &(pricerdata->farkasclock)) );
   SCIP_CALL( SCIPfreeClock(scip, &(pricerdata->freeclock)) );
   SCIP_CALL( SCIPfreeClock(scip, &(pricerdata->transformclock)) );

   SCIP_CALL( solversExitsol(scip, pricerdata) );

   return SCIP_OKAY;
}


/** reduced cost pricing method of variable pricer for feasible LPs */
static
SCIP_DECL_PRICERREDCOST(pricerRedcostGcg)
{
   SCIP_RETCODE retcode;
   SCIP_PRICERDATA* pricerdata;

   assert(scip != NULL);
   assert(pricer != NULL);

   pricerdata = SCIPpricerGetData(pricer);

   assert(pricerdata != NULL);

   *result = SCIP_DIDNOTRUN;

   if( pricerdata->redcostcalls == 0 )
   {
      if( pricerdata->farkascalls == 0 )
      {
         SCIP_CALL( SCIPconsMasterbranchAddRootCons(scip) );
      }
      SCIPverbMessage(scip, SCIP_VERBLEVEL_NORMAL, NULL, "Starting reduced cost pricing...\n");
   }
   /* update number of reduced cost pricing rounds at the current node */
   if( SCIPgetNNodes(scip) == pricerdata->currnodenr )
   {
      pricerdata->nroundsredcost++;
   }
   else
   {
      pricerdata->currnodenr = SCIPgetNNodes(scip);
      pricerdata->nroundsredcost = 0;
   }

   /* if the number of reduced cost pricing rounds at the current node exceeds the limit (and we are not at the root), stop pricing;
    * we always stop pricing, if the maximum number of reduced cost rounds is set to 0
    */
   if( pricerdata->maxroundsredcost == 0 || (pricerdata->nroundsredcost >= pricerdata->maxroundsredcost && pricerdata->currnodenr != 1) )
   {
      SCIPdebugMessage("pricing aborted at node %lld\n", pricerdata->currnodenr);
      return SCIP_OKAY;
   }

   *result = SCIP_SUCCESS;

   /* perform pricing */
   SCIP_CALL( SCIPstartClock(scip, pricerdata->redcostclock) );
   retcode = performPricing(scip, pricer, GCG_PRICETYPE_REDCOST, result, lowerbound);
   SCIP_CALL( SCIPstopClock(scip, pricerdata->redcostclock) );

   return retcode;
}

/** farcas pricing method of variable pricer for infeasible LPs */
static
SCIP_DECL_PRICERFARKAS(pricerFarkasGcg)
{
   SCIP_RETCODE retcode;
   SCIP_PRICERDATA* pricerdata;
   SCIP_SOL** origsols;
   int norigsols;
   int i;

   assert(scip != NULL);
   assert(pricer != NULL);

   pricerdata = SCIPpricerGetData(pricer);

   assert(pricerdata != NULL);

   if( pricerdata->redcostcalls == 0 && pricerdata->farkascalls == 0 )
   {
      SCIP_CALL( SCIPconsMasterbranchAddRootCons(scip) );
   }

   /* get solutions from the original problem */
   origsols = SCIPgetSols(pricerdata->origprob);
   norigsols = SCIPgetNSols(pricerdata->origprob);
   assert(norigsols >= 0);

   /* Add already known solutions for the original problem to the master variable space
    * @todo This is just a workaround!
    */
   if( pricerdata->farkascalls == 0 )
   {
      for( i = 0; i < norigsols; ++i )
      {
         assert(origsols[i] != NULL);
         SCIP_CALL( GCGpricerTransOrigSolToMasterVars(scip, origsols[i]) );
      }
   }

   SCIP_CALL( SCIPstartClock(scip, pricerdata->farkasclock) );
   retcode = performPricing(scip, pricer, GCG_PRICETYPE_FARKAS, NULL, NULL);
   SCIP_CALL( SCIPstopClock(scip, pricerdata->farkasclock) );

   return retcode;
}

#define pricerCopyGcg NULL

/*
 * variable pricer specific interface methods
 */

/** creates the GCG variable pricer and includes it in SCIP */
SCIP_RETCODE SCIPincludePricerGcg(
   SCIP*                 scip,               /**< SCIP data structure */
   SCIP*                 origprob            /**< SCIP data structure of the original problem */
   )
{
   SCIP_PRICERDATA* pricerdata;

   SCIP_CALL( SCIPallocMemory(scip, &pricerdata) );
   pricerdata->origprob = origprob;

   /* initialize solvers array */
   pricerdata->solvers = NULL;
   pricerdata->nsolvers = 0;
   pricerdata->nodetimehist = NULL;
   pricerdata->foundvarshist = NULL;
<<<<<<< HEAD
   pricerdata->nodedegeneracy = NULL;
=======
>>>>>>> 95c9cc8b


   /* include variable pricer */
   SCIP_CALL( SCIPincludePricer(scip, PRICER_NAME, PRICER_DESC, PRICER_PRIORITY, PRICER_DELAY,
         pricerCopyGcg, pricerFreeGcg, pricerInitGcg, pricerExitGcg,
         pricerInitsolGcg, pricerExitsolGcg, pricerRedcostGcg, pricerFarkasGcg,
         pricerdata) );

   /* include event handler into master SCIP */
   SCIP_CALL( SCIPincludeEventhdlr(scip, EVENTHDLR_NAME, EVENTHDLR_DESC,
         NULL, eventFreeVardeleted, eventInitVardeleted, eventExitVardeleted,
         eventInitsolVardeleted, eventExitsolVardeleted, eventDeleteVardeleted, eventExecVardeleted,
         NULL) );

   pricerdata->eventhdlr = SCIPfindEventhdlr(scip, EVENTHDLR_NAME);

   SCIP_CALL( SCIPaddIntParam(pricerdata->origprob, "pricing/masterpricer/maxsuccessfulmipsredcost",
         "maximal number of pricing mips leading to new variables solved solved in one redcost pricing round",
         &pricerdata->maxsuccessfulmipsredcost, FALSE, DEFAULT_MAXSUCCESSFULMIPSREDCOST, 1, INT_MAX, NULL, NULL) );

   SCIP_CALL( SCIPaddIntParam(pricerdata->origprob, "pricing/masterpricer/maxvarsroundredcost",
         "maximal number of variables created in one redcost pricing round",
         &pricerdata->maxvarsroundredcost, FALSE, DEFAULT_MAXVARSROUNDREDCOST, 0, INT_MAX,
         NULL, NULL) );

   SCIP_CALL( SCIPaddIntParam(pricerdata->origprob, "pricing/masterpricer/maxvarsroundredcostroot",
         "maximal number of variables created in one redcost pricing round at the root node",
         &pricerdata->maxvarsroundredcostroot, FALSE, DEFAULT_MAXVARSROUNDREDCOSTROOT, 0, INT_MAX,
         NULL, NULL) );

   SCIP_CALL( SCIPaddIntParam(pricerdata->origprob, "pricing/masterpricer/maxvarsroundfarkas",
         "maximal number of variables created in one farkas pricing round",
         &pricerdata->maxvarsroundfarkas, FALSE, DEFAULT_MAXVARSROUNDFARKAS, 1, INT_MAX, NULL, NULL) );

   SCIP_CALL( SCIPaddIntParam(pricerdata->origprob, "pricing/masterpricer/maxroundsredcost",
         "maximal number of pricing rounds per node after the root node",
         &pricerdata->maxroundsredcost, FALSE, DEFAULT_MAXROUNDSREDCOST, 0, INT_MAX, NULL, NULL) );

   SCIP_CALL( SCIPaddIntParam(pricerdata->origprob, "pricing/masterpricer/maxsolsprob",
         "maximal number of variables added for each block in a pricinground",
         &pricerdata->maxsolsprob, FALSE, DEFAULT_MAXSOLSPROB, 0, INT_MAX, NULL, NULL) );

   SCIP_CALL( SCIPaddBoolParam(pricerdata->origprob, "pricing/masterpricer/useheurpricing",
         "should pricing be performed heuristically before solving the MIPs to optimality?",
         &pricerdata->useheurpricing, TRUE, DEFAULT_USEHEURPRICING, NULL, NULL) );

   SCIP_CALL( SCIPaddBoolParam(pricerdata->origprob, "pricing/masterpricer/abortpricingint",
         "should pricing be aborted due to integral objective function?",
         &pricerdata->abortpricingint, TRUE, DEFAULT_ABORTPRICINGINT, NULL, NULL) );

   SCIP_CALL( SCIPaddRealParam(pricerdata->origprob, "pricing/masterpricer/abortpricinggap",
         "should pricing be aborted due to small gap between dual bound and RMP objective?",
         &pricerdata->abortpricinggap, TRUE, DEFAULT_ABORTPRICINGGAP, 0.0, 1.0, NULL, NULL) );

   SCIP_CALL( SCIPaddRealParam(pricerdata->origprob, "pricing/masterpricer/successfulsubmipsrel",
         "part of the submips that are solved and lead to new variables before pricing round is aborted? (1.0 = solve all pricing MIPs)",
         &pricerdata->successfulmipsrel, FALSE, DEFAULT_SUCCESSFULMIPSREL, 0.0, 1.0, NULL, NULL) );

   SCIP_CALL( SCIPaddRealParam(pricerdata->origprob, "pricing/masterpricer/mipsrelredcostroot",
         "part of the submips that are solved before redcost pricing round is aborted at the root node, if variables have been found yed? (1.0 = solve all pricing MIPs)",
         &pricerdata->mipsrelredcostroot, FALSE, DEFAULT_MIPSRELREDCOSTROOT, 0.0, 1.0, NULL, NULL) );

   SCIP_CALL( SCIPaddRealParam(pricerdata->origprob, "pricing/masterpricer/mipsrelredcost",
         "part of the submips that are solved before redcost pricing round is aborted, if variables have been found yed? (1.0 = solve all pricing MIPs)",
         &pricerdata->mipsrelredcost, FALSE, DEFAULT_MIPSRELREDCOST, 0.0, 1.0, NULL, NULL) );

   SCIP_CALL( SCIPaddRealParam(pricerdata->origprob, "pricing/masterpricer/mipsrelfarkas",
         "part of the submips that are solved before Farkas pricing round is aborted, if variables have been found yed? (1.0 = solve all pricing MIPs)",
         &pricerdata->mipsrelfarkas, FALSE, DEFAULT_MIPSRELFARKAS, 0.0, 1.0, NULL, NULL) );

   SCIP_CALL( SCIPaddBoolParam(pricerdata->origprob, "pricing/masterpricer/dispinfos",
         "should additional informations concerning the pricing process be displayed?",
         &pricerdata->dispinfos, FALSE, DEFAULT_DISPINFOS, NULL, NULL) );

   SCIP_CALL( SCIPaddIntParam(pricerdata->origprob, "pricing/masterpricer/sorting",
         "which sorting method should be used to sort the pricing problems (0 = order of pricing problems, 1 = according to dual solution of convexity constraint, 2 = according to reliability from previous round)",
         &pricerdata->sorting, FALSE, DEFAULT_SORTING, 0, 5, NULL, NULL) );

   return SCIP_OKAY;
}

/** returns the pointer to the scip instance representing the original problem */
SCIP* GCGpricerGetOrigprob(
   SCIP*                 scip                /**< SCIP data structure */
   )
{
   SCIP_PRICER* pricer;
   SCIP_PRICERDATA* pricerdata;

   assert(scip != NULL);

   pricer = SCIPfindPricer(scip, PRICER_NAME);
   assert(pricer != NULL);

   pricerdata = SCIPpricerGetData(pricer);
   assert(pricerdata != NULL);

   return pricerdata->origprob;
}

/** returns the array of variables that were priced in during the solving process */
SCIP_VAR** GCGpricerGetPricedvars(
   SCIP*                 scip                /**< SCIP data structure */
   )
{
   SCIP_PRICER* pricer;
   SCIP_PRICERDATA* pricerdata;

   assert(scip != NULL);

   pricer = SCIPfindPricer(scip, PRICER_NAME);
   assert(pricer != NULL);

   pricerdata = SCIPpricerGetData(pricer);
   assert(pricerdata != NULL);

   return pricerdata->pricedvars;
}

/** returns the number of variables that were priced in during the solving process */
int GCGpricerGetNPricedvars(
   SCIP*                 scip                /**< SCIP data structure */
   )
{
   SCIP_PRICER* pricer;
   SCIP_PRICERDATA* pricerdata;

   assert(scip != NULL);

   pricer = SCIPfindPricer(scip, PRICER_NAME);
   assert(pricer != NULL);

   pricerdata = SCIPpricerGetData(pricer);
   assert(pricerdata != NULL);

   return pricerdata->npricedvars;
}


/** adds the given constraint and the given position to the hashmap of the pricer */
SCIP_RETCODE GCGpricerAddMasterconsToHashmap(
   SCIP*                 scip,               /**< SCIP data structure */
   SCIP_CONS*            cons,               /**< the constraint that should be added */
   int                   pos                 /**< the position of the constraint in the relaxator's masterconss array */
   )
{
   SCIP_PRICER* pricer;
   SCIP_PRICERDATA* pricerdata;

   assert(scip != NULL);
   assert(cons != NULL);
   assert(pos >= 0);

   pricer = SCIPfindPricer(scip, PRICER_NAME);
   assert(pricer != NULL);

   pricerdata = SCIPpricerGetData(pricer);
   assert(pricerdata != NULL);

   SCIP_CALL( SCIPhashmapInsert(pricerdata->mapcons2idx, cons, (void*)(size_t)pos) );
   assert((int)(size_t)SCIPhashmapGetImage(pricerdata->mapcons2idx, cons) == pos); /*lint !e507*/

   SCIPdebugMessage("Added cons %s (%p) to hashmap with index %d\n", SCIPconsGetName(cons), cons, pos);

   return SCIP_OKAY;
}

/** includes a solver into the pricer data */
SCIP_RETCODE GCGpricerIncludeSolver(
   SCIP*                 scip,               /**< SCIP data structure */
   const char*           name,               /**< name of solver */
   const char*           description,        /**< description of solver */
   int                   priority,           /**< priority of solver */
   GCG_DECL_SOLVERSOLVE  ((*solversolve)),   /**< solving method for solver */
   GCG_DECL_SOLVERSOLVEHEUR((*solveheur)),   /**< heuristic solving method for solver */
   GCG_DECL_SOLVERFREE   ((*solverfree)),    /**< free method of solver */
   GCG_DECL_SOLVERINIT   ((*solverinit)),    /**< init method of solver */
   GCG_DECL_SOLVEREXIT   ((*solverexit)),    /**< exit method of solver */
   GCG_DECL_SOLVERINITSOL((*solverinitsol)), /**< initsol method of solver */
   GCG_DECL_SOLVEREXITSOL((*solverexitsol)), /**< exitsol method of solver */
   GCG_SOLVERDATA*       solverdata          /**< solverdata data structure */
   )
{
   SCIP_PRICER* pricer;
   SCIP_PRICERDATA* pricerdata;

   int pos;

   assert(scip != NULL);

   pricer = SCIPfindPricer(scip, PRICER_NAME);
   assert(pricer != NULL);

   pricerdata = SCIPpricerGetData(pricer);
   assert(pricerdata != NULL);

   SCIP_CALL( ensureSizeSolvers(scip, pricerdata) );

   /* solvers array is sorted decreasingly wrt. the priority, find right position and shift solvers with smaller priority */
   pos = pricerdata->nsolvers;
   while( pos >= 1 && pricerdata->solvers[pos-1]->priority < priority )
   {
      pricerdata->solvers[pos] = pricerdata->solvers[pos-1];
      pos--;
   }
   SCIP_CALL( SCIPallocMemory(scip, &(pricerdata->solvers[pos])) ); /*lint !e866*/

   SCIP_ALLOC( BMSduplicateMemoryArray(&pricerdata->solvers[pos]->name, name, strlen(name)+1) );
   SCIP_ALLOC( BMSduplicateMemoryArray(&pricerdata->solvers[pos]->description, description, strlen(description)+1) );

   pricerdata->solvers[pos]->priority = priority;
   pricerdata->solvers[pos]->solversolve = solversolve;
   pricerdata->solvers[pos]->solversolveheur = solveheur;
   pricerdata->solvers[pos]->solverfree = solverfree;
   pricerdata->solvers[pos]->solverinit = solverinit;
   pricerdata->solvers[pos]->solverexit = solverexit;
   pricerdata->solvers[pos]->solverinitsol = solverinitsol;
   pricerdata->solvers[pos]->solverexitsol = solverexitsol;
   pricerdata->solvers[pos]->solverdata = solverdata;


   SCIP_CALL( SCIPcreateCPUClock(scip, &(pricerdata->solvers[pos]->optfarkasclock)) );
   SCIP_CALL( SCIPcreateCPUClock(scip, &(pricerdata->solvers[pos]->optredcostclock)) );
   SCIP_CALL( SCIPcreateCPUClock(scip, &(pricerdata->solvers[pos]->heurfarkasclock)) );
   SCIP_CALL( SCIPcreateCPUClock(scip, &(pricerdata->solvers[pos]->heurredcostclock)) );

   pricerdata->solvers[pos]->optfarkascalls = 0;
   pricerdata->solvers[pos]->optredcostcalls = 0;
   pricerdata->solvers[pos]->heurfarkascalls = 0;
   pricerdata->solvers[pos]->heurredcostcalls = 0;

   pricerdata->nsolvers++;

   return SCIP_OKAY;
}

/** returns the solverdata of a solver */
GCG_SOLVERDATA* GCGpricerGetSolverdata(
   SCIP*                 scip,               /**< SCIP data structure */
   GCG_SOLVER*           solver              /**< pointer so solver */
   )
{
#ifndef NDEBUG
   SCIP_PRICER* pricer;
   SCIP_PRICERDATA* pricerdata;
#endif

   assert(scip != NULL);
   assert(solver != NULL);

#ifndef NDEBUG
   pricer = SCIPfindPricer(scip, PRICER_NAME);
   assert(pricer != NULL);

   pricerdata = SCIPpricerGetData(pricer);
   assert(pricerdata != NULL);

   assert((pricerdata->solvers == NULL) == (pricerdata->nsolvers == 0));
   assert(pricerdata->nsolvers > 0);
#endif

   return solver->solverdata;
}

/** sets solver data of specific solver */
void GCGpricerSetSolverdata(
   SCIP*                 scip,               /**< SCIP data structure */
   GCG_SOLVER*           solver,             /**< pointer to solver  */
   GCG_SOLVERDATA*       solverdata          /**< solverdata data structure */
   )
{
#ifndef NDEBUG
   SCIP_PRICER* pricer;
   SCIP_PRICERDATA* pricerdata;
#endif

   assert(scip != NULL);
   assert(solver != NULL);

#ifndef NDEBUG
   pricer = SCIPfindPricer(scip, PRICER_NAME);
   assert(pricer != NULL);

   pricerdata = SCIPpricerGetData(pricer);
   assert(pricerdata != NULL);

   assert((pricerdata->solvers == NULL) == (pricerdata->nsolvers == 0));
   assert(pricerdata->nsolvers > 0);
#endif

   solver->solverdata = solverdata;
}

/** writes out a list of all pricing problem solvers */
void GCGpricerPrintListOfSolvers(
   SCIP*                 scip                /**< SCIP data structure */
   )
{

   SCIP_PRICER* pricer;
   SCIP_PRICERDATA* pricerdata;
   int nsolvers;
   int i;

   assert(scip != NULL);

   pricer = SCIPfindPricer(scip, PRICER_NAME);
   assert(pricer != NULL);

   pricerdata = SCIPpricerGetData(pricer);
   assert(pricerdata != NULL);

   assert((pricerdata->solvers == NULL) == (pricerdata->nsolvers == 0));

   nsolvers = pricerdata->nsolvers;

   SCIPdialogMessage(scip, NULL, " solver               priority description\n --------------       -------- -----------\n");

   for( i = 0; i < nsolvers; ++i )
   {
      SCIPdialogMessage(scip, NULL,  " %-20s", pricerdata->solvers[i]->name);
      SCIPdialogMessage(scip, NULL,  " %8d", pricerdata->solvers[i]->priority);
      SCIPdialogMessage(scip, NULL,  " %s\n", pricerdata->solvers[i]->description);
   }
}

/** prints pricer statistics */
void GCGpricerPrintStatistics(
   SCIP*                 scip,               /**< SCIP data structure */
   FILE*                 file                /**< output file */
   )
{
   SCIP_PRICER* pricer;
   SCIP_PRICERDATA* pricerdata;
   int i;
   double start;
   double end;

   assert(scip != NULL);

   pricer = SCIPfindPricer(scip, PRICER_NAME);
   assert(pricer != NULL);

   pricerdata = SCIPpricerGetData(pricer);
   assert(pricerdata != NULL);

   /**@todo add constraint statistics: how many constraints (instead of cuts) have been added? */
   SCIPmessageFPrintInfo(SCIPgetMessagehdlr(scip), file, "Pricing Solver     : #HeurFarkas  #OptFarkas  #HeurRedcost #OptRedcost Time: HeurFarkas  OptFarkas  HeurRedcost OptRedcost\n");

   for( i = 0; i < pricerdata->nsolvers; ++i )
   {
      GCG_SOLVER* solver;
      solver = pricerdata->solvers[i];
      assert(solver != NULL);

      SCIPmessageFPrintInfo(SCIPgetMessagehdlr(scip), file, "  %-17.17s:", solver->name);
      SCIPmessageFPrintInfo(SCIPgetMessagehdlr(scip), file, " %11d %11d   %11d %11d       %10.2f %10.2f   %10.2f %10.2f \n",
         solver->heurfarkascalls, solver->optfarkascalls,
         solver->heurredcostcalls, solver->optredcostcalls,
         SCIPgetClockTime(scip, solver->heurfarkasclock),
         SCIPgetClockTime(scip, solver->optfarkasclock),
         SCIPgetClockTime(scip, solver->heurredcostclock),
         SCIPgetClockTime(scip, solver->optredcostclock));
   }

   /* print of Pricing Statistics */

   SCIPmessageFPrintInfo(SCIPgetMessagehdlr(scip), file, "Farkas pricing Statistic:\nno.\t#Calls\t\t#Vars\t\ttime(s)\n");

   for( i = 0; i < pricerdata->npricingprobs; i++ )
   {
      SCIPmessageFPrintInfo(SCIPgetMessagehdlr(scip), file, "%d  \t %d \t\t %d \t\t %.2f \n", i, pricerdata->farkascallsdist[i],
         pricerdata->farkasfoundvars[i], pricerdata->farkasnodetimedist[i]);

   }

   SCIPmessageFPrintInfo(SCIPgetMessagehdlr(scip), file, "Reduced Cost pricing Statistic:\nno.\t#Calls\t\t#Vars\t\ttime(s)\n");

   for( i = 0; i < pricerdata->npricingprobs; i++ )
   {
      SCIPmessageFPrintInfo(SCIPgetMessagehdlr(scip), file, "%d  \t %d \t\t %d \t\t %.2f \n", i, pricerdata->redcostcallsdist[i],
         pricerdata->redcostfoundvars[i], pricerdata->redcostnodetimedist[i]);

   }

   /* print of Histogram Buckets !=0      */

   SCIPmessageFPrintInfo(SCIPgetMessagehdlr(scip), file, "Histogram Time\n");
   for( i = 0; i < PRICER_STAT_ARRAYLEN_TIME; i++ )
   {
      start = (1.0 * i * PRICER_STAT_BUCKETSIZE_TIME)/1000.0;
      end = start + PRICER_STAT_BUCKETSIZE_TIME/1000.0;

      if( pricerdata->nodetimehist[i] != 0 )
         SCIPmessageFPrintInfo(SCIPgetMessagehdlr(scip), file, "From\t%.4f\t-\t%.4f\ts:\t\t%d \n", start, end, pricerdata->nodetimehist[i]);
   }

   SCIPmessageFPrintInfo(SCIPgetMessagehdlr(scip), file, "Histogram Found Vars\n");

   for( i = 0; i < PRICER_STAT_ARRAYLEN_VARS; i++ )
   {
      start = i * PRICER_STAT_BUCKETSIZE_VARS;
      end = start + PRICER_STAT_BUCKETSIZE_VARS;

      if( pricerdata->foundvarshist[i] != 0 )
         SCIPmessageFPrintInfo(SCIPgetMessagehdlr(scip), file, "From\t%.0f\t-\t%.0f\tvars:\t\t%d \n", start, end, pricerdata->foundvarshist[i]);
   }

   SCIPmessageFPrintInfo(SCIPgetMessagehdlr(scip), file, "Pricing Summary:\n");
   SCIPmessageFPrintInfo(SCIPgetMessagehdlr(scip), file, "Calls                            : %d\n", pricerdata->calls);
   SCIPmessageFPrintInfo(SCIPgetMessagehdlr(scip), file, "Farkas Pricing Calls             : %d\n", pricerdata->farkascalls);
   SCIPmessageFPrintInfo(SCIPgetMessagehdlr(scip), file, "Farkas Pricing Time              : %f\n", SCIPgetClockTime(scip, pricerdata->farkasclock));
   SCIPmessageFPrintInfo(SCIPgetMessagehdlr(scip), file, "Reduced Cost Pricing Calls       : %d\n", pricerdata->redcostcalls);
   SCIPmessageFPrintInfo(SCIPgetMessagehdlr(scip), file, "Reduced Cost Pricing Time        : %f\n", SCIPgetClockTime(scip, pricerdata->redcostclock));
   SCIPmessageFPrintInfo(SCIPgetMessagehdlr(scip), file, "Solved subMIPs Heuristic Pricing : %d\n", pricerdata->solvedsubmipsheur);
   SCIPmessageFPrintInfo(SCIPgetMessagehdlr(scip), file, "Solved subMIPs Optimal Pricing   : %d\n", pricerdata->solvedsubmipsoptimal);
   SCIPmessageFPrintInfo(SCIPgetMessagehdlr(scip), file, "Time for transformation          : %f\n", SCIPgetClockTime(scip, pricerdata->transformclock));
   SCIPmessageFPrintInfo(SCIPgetMessagehdlr(scip), file, "Time for freeing subMIPs         : %f\n", SCIPgetClockTime(scip, pricerdata->freeclock));

}


/** transfers a primal solution of the original problem into the master variable space,
 *  i.e. creates one master variable for each block and adds the solution to the master problem  */
SCIP_RETCODE GCGpricerTransOrigSolToMasterVars(
   SCIP*                 scip,               /**< SCIP data structure */
   SCIP_SOL*             origsol             /**< the solution that should be transferred */
   )
{
   SCIP_PRICER* pricer;
   SCIP_PRICERDATA* pricerdata;
   SCIP_SOL* mastersol;
   SCIP_VAR* newvar;
   SCIP* origprob;
   SCIP_Bool added;
   int prob;
   int i;

   SCIP_VAR** origvars;
   SCIP_Real* origsolvals;
   int norigvars;

   SCIP_VAR*** pricingvars;
   SCIP_Real** pricingvals;
   int* npricingvars;

   assert(scip != NULL);

   pricer = SCIPfindPricer(scip, PRICER_NAME);
   assert(pricer != NULL);

   pricerdata = SCIPpricerGetData(pricer);
   assert(pricerdata != NULL);

   origprob = GCGpricerGetOrigprob(scip);
   assert(origprob != NULL);

   /* now compute coefficients of the master variables in the master constraint */
   origvars = SCIPgetVars(origprob);
   norigvars = SCIPgetNVars(origprob);

   /* allocate memory for storing variables and solution values from the solution */
   SCIP_CALL( SCIPallocBufferArray(scip, &origsolvals, norigvars) );
   SCIP_CALL( SCIPallocBufferArray(scip, &pricingvars, pricerdata->npricingprobs) );
   SCIP_CALL( SCIPallocBufferArray(scip, &pricingvals, pricerdata->npricingprobs) );
   SCIP_CALL( SCIPallocBufferArray(scip, &npricingvars, pricerdata->npricingprobs) );

   for( i = 0; i < pricerdata->npricingprobs; i++ )
   {
      npricingvars[i] = 0;
      if( pricerdata->pricingprobs[i] == NULL )
         continue;

      SCIP_CALL( SCIPallocBufferArray(scip, &pricingvars[i], SCIPgetNVars(pricerdata->pricingprobs[i])) ); /*lint !e866*/
      SCIP_CALL( SCIPallocBufferArray(scip, &pricingvals[i], SCIPgetNVars(pricerdata->pricingprobs[i])) ); /*lint !e866*/
   }

   /* get solution values */
   SCIP_CALL( SCIPgetSolVals(scip, origsol, norigvars, origvars, origsolvals) );
   SCIP_CALL( SCIPcreateSol(scip, &mastersol, SCIPgetSolHeur(origprob, origsol)) );

   /* store variables and solutions into arrays */
   for( i = 0; i < norigvars; i++ )
   {
      int blocknr;
      assert(GCGvarIsOriginal(origvars[i]));
      blocknr = GCGvarGetBlock(origvars[i]);
      assert(blocknr < 0 || GCGoriginalVarGetPricingVar(origvars[i]) != NULL);

      if( blocknr >= 0 )
      {
         prob = blocknr;
         if( pricerdata->pricingprobs[prob] == NULL )
            continue;

         if( !SCIPisZero(scip, origsolvals[i]) )
         {
            pricingvars[prob][npricingvars[prob]] = GCGoriginalVarGetPricingVar(origvars[i]);
            pricingvals[prob][npricingvars[prob]] = origsolvals[i];
            npricingvars[prob]++;
         }
      }
      else
      {
         assert(GCGoriginalVarGetNMastervars(origvars[i]) == 1);
         assert(GCGoriginalVarGetMastervars(origvars[i])[0] != NULL);
         SCIP_CALL( SCIPsetSolVal(scip, mastersol, GCGoriginalVarGetMastervars(origvars[i])[0], origsolvals[i]) );
      }
   }

   /* create variables in the master problem */
   for( prob = 0; prob < pricerdata->npricingprobs; prob++ )
   {
      if( pricerdata->pricingprobs[prob] == NULL )
      {
         continue;
      }
      SCIP_CALL( createNewMasterVar(scip, pricingvars[prob], pricingvals[prob], npricingvars[prob], FALSE, prob, TRUE, &added, &newvar) );
      assert(added);

      SCIP_CALL( SCIPsetSolVal(scip, mastersol, newvar, 1.0 * GCGrelaxGetNIdenticalBlocks(pricerdata->origprob, prob)) );
   }

#ifdef SCIP_DEBUG
   SCIP_CALL( SCIPtrySolFree(scip, &mastersol, TRUE, TRUE, TRUE, TRUE, &added) );
#else
   SCIP_CALL( SCIPtrySolFree(scip, &mastersol, FALSE, TRUE, TRUE, TRUE, &added) );
#endif

   /* free memory for storing variables and solution values from the solution */

   for( i = pricerdata->npricingprobs - 1; i>= 0; i-- )
   {
      if( pricerdata->pricingprobs[i] == NULL )
      {
         continue;
      }

      SCIPfreeBufferArray(scip, &pricingvals[i]);
      SCIPfreeBufferArray(scip, &pricingvars[i]);
   }

   SCIPfreeBufferArray(scip, &npricingvars);
   SCIPfreeBufferArray(scip, &pricingvals);
   SCIPfreeBufferArray(scip, &pricingvars);
   SCIPfreeBufferArray(scip, &origsolvals);

   return SCIP_OKAY;
}


/** create initial master variables */
SCIP_RETCODE GCGpricerCreateInitialMastervars(
   SCIP*                 scip                /**< SCIP data structure */
   )
{
   SCIP_PRICER* pricer;
   SCIP_PRICERDATA* pricerdata;
   int i;
   SCIP* origprob;
   SCIP_VAR** vars;
   int nvars;
   int npricingprobs;
   int v;

   assert(scip != NULL);

   pricer = SCIPfindPricer(scip, PRICER_NAME);
   assert(pricer != NULL);

   pricerdata = SCIPpricerGetData(pricer);
   assert(pricerdata != NULL);

   origprob = pricerdata->origprob;
   assert(origprob != NULL);

   npricingprobs = GCGrelaxGetNPricingprobs(origprob);
   assert(npricingprobs >= 0);

   /* for variables in the original problem that do not belong to any block,
    * create the corresponding variable in the master problem
    */
   vars = SCIPgetVars(origprob);
   nvars = SCIPgetNVars(origprob);
   for( v = 0; v < nvars; v++ )
   {
      SCIP_Real* coefs;
      int blocknr;
      int ncoefs;
      SCIP_VAR* var;

      /* var = SCIPvarGetProbvar(vars[v]); */
      var = vars[v];
      blocknr = GCGvarGetBlock(var);
      coefs = GCGoriginalVarGetCoefs(var);
      ncoefs = GCGoriginalVarGetNCoefs(var);

      assert(GCGvarIsOriginal(var));
      if( blocknr < 0 )
      {
         SCIP_CONS** linkconss;
         SCIP_VAR* newvar;

         SCIP_CALL( GCGcreateInitialMasterVar(scip, var, &newvar) );
         SCIP_CALL( SCIPaddVar(scip, newvar) );

         SCIP_CALL( GCGoriginalVarAddMasterVar(scip, var, newvar, 1.0) );

         linkconss = GCGoriginalVarGetMasterconss(var);

         /* add variable in the master to the master constraints it belongs to */
         for( i = 0; i < ncoefs; i++ )
         {
            assert(!SCIPisZero(scip, coefs[i]));
            /*            SCIP_CALL( SCIPgetTransformedCons(scip, linkconss[i], &linkcons) );*/

            SCIP_CALL( SCIPaddCoefLinear(scip, linkconss[i], newvar, coefs[i]) );
         }

         /* we copied a linking variable into the master, add it to the linkcons */
         if( GCGvarIsLinking(var) )
         {
            SCIP_CONS** linkingconss;
            linkingconss = GCGlinkingVarGetLinkingConss(var);

            for( i = 0; i < npricingprobs; i++ )
            {
               if( linkingconss[i] != NULL )
               {
                  SCIP_CALL( SCIPaddCoefLinear(scip, linkingconss[i], newvar, 1.0) );
               }
            }
         }

         SCIP_CALL( SCIPreleaseVar(scip, &newvar) );

      }
   }
   return SCIP_OKAY;
}<|MERGE_RESOLUTION|>--- conflicted
+++ resolved
@@ -318,14 +318,9 @@
 
    return SCIP_OKAY;
 }
-<<<<<<< HEAD
-#ifdef ENABLESTATISTICS
-/** ensures size of nodes array */
-=======
 
 #ifdef ENABLESTATISTICS
 /** gets the NodeTimeDistribution in the form of a histogram */
->>>>>>> 95c9cc8b
 static
 void GCGpricerGetNodeTimeHistogram(
    SCIP_PRICERDATA*      pricerdata,         /**< pricerdata data structure */
@@ -334,13 +329,6 @@
 {
    int i;
 
-<<<<<<< HEAD
-   if( pricerdata->maxnnodes > pricerdata->nnodes )
-      return SCIP_OKAY;
-
-   memgrowsize = SCIPcalcMemGrowSize(scip, pricerdata->nnodes+1);
-   SCIP_CALL( SCIPreallocMemoryArray(scip, &(pricerdata->nodedegeneracy), memgrowsize) );
-=======
    /* 1000* because mapping milliseconds on the index i */
    i = 1000*time/PRICER_STAT_BUCKETSIZE_TIME; /*lint !e524 */
 
@@ -351,7 +339,6 @@
    pricerdata->nodetimehist[i]++;
 
 }
->>>>>>> 95c9cc8b
 
 
 /** gets the FoundVarsDistribution in form of a histogram */
@@ -409,86 +396,6 @@
 
 }
 #endif
-<<<<<<< HEAD
-
-/** gets the NodeTimeDistribution in the form of a histogram */
-static
-void GCGpricerGetNodeTimeHistogram(
-   SCIP_PRICERDATA*      pricerdata,         /**< pricerdata data structure */
-   SCIP_Real             time                /**< time the pricingproblem needed */
-   )
-{
-   int i;
-
-   /* 1000* because mapping milliseconds on the index i */
-   i = 1000*time/PRICER_STAT_BUCKETSIZE_TIME; /*lint !e524 */
-
-   if( i >= PRICER_STAT_ARRAYLEN_TIME )
-   {
-      i = PRICER_STAT_ARRAYLEN_TIME-1;
-   }
-   pricerdata->nodetimehist[i]++;
-
-}
-
-
-/** gets the FoundVarsDistribution in form of a histogram */
-static
-void GCGpricerGetFoundVarsHistogram(
-   SCIP_PRICERDATA*      pricerdata,         /**< pricerdata data structure */
-   int                   foundvars           /**< foundVars in pricingproblem */
-   )
-{
-   int i;
-   i = foundvars/PRICER_STAT_BUCKETSIZE_VARS;
-
-   if( i >= PRICER_STAT_ARRAYLEN_VARS )
-   {
-      i = PRICER_STAT_ARRAYLEN_VARS-1;
-   }
-   pricerdata->foundvarshist[i]++;
-
-}
-
-
-/** gets the statistics of the pricingprobs like calls, foundvars and time */
-static
-void GCGpricerCollectStatistic(
-   SCIP_PRICERDATA*      pricerdata,         /**< pricerdata data structure */
-   GCG_PRICETYPE         type,               /**< type of pricing: optimal or heuristic */
-   int                   probindex,          /**< index of the pricingproblem */
-   SCIP_Real             time                /**< time the pricingproblem needed */
-   )
-{
-   int foundvars;
-
-   foundvars = pricerdata->npricedvars - pricerdata->oldvars;
-
-   if( type == GCG_PRICETYPE_FARKAS )
-   {
-
-      pricerdata->farkascallsdist[probindex]++; /*Calls*/
-      pricerdata->farkasfoundvars[probindex] += foundvars;
-      pricerdata->farkasnodetimedist[probindex] += time;   /*Time*/
-
-   }
-   else if( type == GCG_PRICETYPE_REDCOST )
-   {
-
-      pricerdata->redcostcallsdist[probindex]++;
-      pricerdata->redcostfoundvars[probindex] += foundvars;
-      pricerdata->redcostnodetimedist[probindex] += time;
-
-   }
-   pricerdata->oldvars = pricerdata->npricedvars;
-
-   GCGpricerGetNodeTimeHistogram(pricerdata, time);
-   GCGpricerGetFoundVarsHistogram(pricerdata, foundvars);
-
-}
-
-=======
->>>>>>> 95c9cc8b
 
 /** frees all solvers */
 static
@@ -630,10 +537,6 @@
    return SCIP_OKAY;
 }
 
-<<<<<<< HEAD
-#ifdef ENABLESTATISTICS
-=======
->>>>>>> 95c9cc8b
 /** returns the gegeneracy of the masterproblem */
 static
 SCIP_RETCODE computeCurrentDegeneracy(
@@ -700,10 +603,6 @@
 
    return SCIP_OKAY;
 }
-<<<<<<< HEAD
-#endif
-=======
->>>>>>> 95c9cc8b
 
 /** solves a specific pricing problem */
 static
@@ -774,15 +673,10 @@
 
          if( *status == SCIP_STATUS_OPTIMAL || *status == SCIP_STATUS_UNBOUNDED )
          {
-<<<<<<< HEAD
-            GCGpricerCollectStatistic(pricerdata, pricetype, prob,
-                          SCIPgetSolvingTime(pricerdata->pricingprobs[prob]));
-=======
 #ifdef ENABLESTATISTICS
             GCGpricerCollectStatistic(pricerdata, pricetype, prob,
                           SCIPgetSolvingTime(pricerdata->pricingprobs[prob]));
 #endif
->>>>>>> 95c9cc8b
             break;
          }
 
@@ -1938,23 +1832,11 @@
 
    SCIPdebugMessage("%s pricing: found %d new vars\n", (pricetype == GCG_PRICETYPE_REDCOST ? "Redcost" : "Farkas"), nfoundvars);
 
-<<<<<<< HEAD
-#ifdef ENABLESTATISTICS
-   SCIP_CALL( computeCurrentDegeneracy(scip, &degeneracy) );
-
-   if( pricerdata->lastnode != SCIPgetCurrentNode(scip) )
-   {
-      pricerdata->lastnode = SCIPgetCurrentNode(scip);
-
-      SCIP_CALL( ensureSizeAvgnodedegeneracy(scip, pricerdata) );
-      assert(pricerdata->nnodes < pricerdata->maxnnodes);
-=======
    if( SCIPgetCurrentNode(scip) == SCIPgetRootNode(scip) && pricerdata->redcostcalls > 0 )
    {
       SCIP_CALL( computeCurrentDegeneracy(scip, &degeneracy) );
 
       pricerdata->rootnodedegeneracy = degeneracy;
->>>>>>> 95c9cc8b
 
       if( pricerdata->ndegeneracycalcs == 0 )
       {
@@ -1974,16 +1856,9 @@
       ++pricerdata->ndegeneracycalcs;
       }
 
-<<<<<<< HEAD
-   pricerdata->nodedegeneracy[pricerdata->nnodes] = degeneracy;
-   ++(pricerdata->nnodes);
-   assert(pricerdata->lastnode == SCIPgetCurrentNode(scip));
-#endif
-=======
       //   SCIPinfoMessage(scip, NULL, "deg: %.2f (avg %.2f)\n", degeneracy, pricerdata->avgrootnodedegeneracy);
    }
 
->>>>>>> 95c9cc8b
    return SCIP_OKAY;
 }
 
@@ -2217,16 +2092,9 @@
 
    SCIPfreeMemoryArray(scip, &(pricerdata->nodetimehist));
    SCIPfreeMemoryArray(scip, &(pricerdata->foundvarshist));
-<<<<<<< HEAD
-   SCIPfreeMemoryArray(scip, &(pricerdata->nodedegeneracy));
+
    pricerdata->nodetimehist = NULL;
    pricerdata->foundvarshist = NULL;
-   pricerdata->nodedegeneracy = NULL;
-=======
-
-   pricerdata->nodetimehist = NULL;
-   pricerdata->foundvarshist = NULL;
->>>>>>> 95c9cc8b
 
    for( i = 0; i < pricerdata->npricedvars; i++ )
    {
@@ -2370,10 +2238,6 @@
    pricerdata->nsolvers = 0;
    pricerdata->nodetimehist = NULL;
    pricerdata->foundvarshist = NULL;
-<<<<<<< HEAD
-   pricerdata->nodedegeneracy = NULL;
-=======
->>>>>>> 95c9cc8b
 
 
    /* include variable pricer */
