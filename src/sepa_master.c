--- conflicted
+++ resolved
@@ -61,15 +61,9 @@
 /** allocates enough memory to hold more cuts */
 static
 SCIP_RETCODE ensureSizeCuts(
-<<<<<<< HEAD
-   SCIP*          scip,     /**< SCIP data structure */
-   SCIP_SEPADATA* sepadata, /**< separator data data structure */
-   int            size      /**< new size of cut arrays */
-=======
    SCIP*                 scip,               /**< SCIP data structure */
    SCIP_SEPADATA*        sepadata,           /**< separator data data structure */
    int                   size                /**< new size of cut arrays */
->>>>>>> ebf36e80
    )
 {
    assert(scip != NULL);
