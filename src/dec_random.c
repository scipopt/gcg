/* * * * * * * * * * * * * * * * * * * * * * * * * * * * * * * * * * * * * * */
/*                                                                           */
/*                  This file is part of the program                         */
/*          GCG --- Generic Column Generation                                */
/*                  a Dantzig-Wolfe decomposition based extension            */
/*                  of the branch-cut-and-price framework                    */
/*         SCIP --- Solving Constraint Integer Programs                      */
/*                                                                           */
/* Copyright (C) 2010-2017 Operations Research, RWTH Aachen University       */
/*                         Zuse Institute Berlin (ZIB)                       */
/*                                                                           */
/* This program is free software; you can redistribute it and/or             */
/* modify it under the terms of the GNU Lesser General Public License        */
/* as published by the Free Software Foundation; either version 3            */
/* of the License, or (at your option) any later version.                    */
/*                                                                           */
/* This program is distributed in the hope that it will be useful,           */
/* but WITHOUT ANY WARRANTY; without even the implied warranty of            */
/* MERCHANTABILITY or FITNESS FOR A PARTICULAR PURPOSE.  See the             */
/* GNU Lesser General Public License for more details.                       */
/*                                                                           */
/* You should have received a copy of the GNU Lesser General Public License  */
/* along with this program; if not, write to the Free Software               */
/* Foundation, Inc., 51 Franklin St, Fifth Floor, Boston, MA 02110-1301, USA.*/
/*                                                                           */
/* * * * * * * * * * * * * * * * * * * * * * * * * * * * * * * * * * * * * * */

/**@file   dec_random.c
 * @ingroup DETECTORS
 * @brief  Random structure detection for testing purposes
 * @author Martin Bergner
 *
 * This detector will partition the constraints of the problem randomly.
 * For each constraint, it will randomly pick a number between 0 and the
 * maxblocks parameter. Constraints assigned to maxblocks will be put in the
 * master problem. You can set the random seed via the seed parameter.
 *
 * If that maxblocks parameter is set to -1, it will default to number of
 * constraints.
 */

/*---+----1----+----2----+----3----+----4----+----5----+----6----+----7----+----8----+----9----+----0----+----1----+----2*/

#include "dec_random.h"
#include "cons_decomp.h"
#include "pub_decomp.h"
#include "scip/clock.h"
#include "scip/misc.h"
#include <string.h>

/* constraint handler properties */
#define DEC_DETECTORNAME          "random"    /**< name of detector */
#define DEC_DESC                  "Random structure detection" /**< description of detector */
#define DEC_PRIORITY              -10         /**< priority of the constraint handler for separation */
#define DEC_FREQCALLROUND         1           /** frequency the detector gets called in detection loop ,ie it is called in round r if and only if minCallRound <= r <= maxCallRound AND  (r - minCallRound) mod freqCallRound == 0 */
#define DEC_MAXCALLROUND          INT_MAX     /** last round the detector gets called                              */
#define DEC_MINCALLROUND          0           /** first round the detector gets called                              */
#define DEC_FREQCALLROUNDORIGINAL 1           /** frequency the detector gets called in detection loop while detecting the original problem   */
#define DEC_MAXCALLROUNDORIGINAL  INT_MAX     /** last round the detector gets called while detecting the original problem                            */
#define DEC_MINCALLROUNDORIGINAL  0           /** first round the detector gets called while detecting the original problem    */
#define DEC_DECCHAR               'R'         /**< display character of detector */
#define DEC_ENABLED               FALSE       /**< should the detection be enabled */
#define DEC_ENABLEDORIGINAL       FALSE       /**< should the detection of the original problem be enabled */
#define DEC_ENABLEDFINISHING      FALSE       /**< should the finishing be enabled */
#define DEC_ENABLEDPOSTPROCESSING FALSE          /**< should the postprocessing be enabled */
#define DEC_SKIP                  FALSE       /**< should detector be skipped if others found detections */
#define DEC_USEFULRECALL          FALSE       /**< is it useful to call this detector on a descendant of the propagated seeed */
#define DEC_LEGACYMODE            FALSE       /**< should (old) DETECTSTRUCTURE method also be used for detection */

#define DEFAULT_MAXBLOCKS        -1          /**< the maximal number of blocks, -1 defaults to average number of constraints */
#define DEFAULT_AVGCONSPERBLOCK  100         /**< average constraints per block to limit the maximal block number */
#define DEFAULT_RANDSEED         23          /**< initial random seed */

/*
 * Data structures
 */

/** @todo fill in the necessary detector data */

/** detector handler data */
struct DEC_DetectorData
{
   SCIP_RANDNUMGEN*      randnumgen;         /**< random number generator */
   int                   maxblocks;          /**< the maximal number of blocks, -1 defaults to nconss/maxconsperblock */
   int                   avgconsperblock;    /**< the average number of constraints per block */
   SCIP_HASHMAP*         constoblock;        /**< hashmap to store partition */
   int                   nblocks;            /**< number of actual blocks found */
};


/*
 * Local methods
 */

/* put your local methods here, and declare them static */

/** randomly assings constraints to blocks or the master */
static
SCIP_RETCODE findRandomPartition(
   SCIP*              scip,                  /**< SCIP data structure */
   DEC_DETECTORDATA*  detectordata           /**< detector data structure */
   )
{
   int nconss;
   SCIP_CONS** conss;
   int i;
   int maxblocks;
   int* consblocks;
   int oldblock;
   int nblocks;

   assert(scip != NULL);
   assert(detectordata != NULL);
   assert(detectordata->constoblock != NULL);

   nconss = SCIPgetNConss(scip);
   SCIP_CALL( SCIPduplicateMemoryArray(scip, &conss, SCIPgetConss(scip), nconss) );

   SCIP_CALL( SCIPallocMemoryArray(scip, &consblocks, nconss) );
   BMSclearMemoryArray(consblocks, nconss);
   
   if( detectordata->maxblocks == -1 )
      maxblocks = nconss/detectordata->avgconsperblock;
   else
      maxblocks = detectordata->maxblocks;

   nblocks = 0;

   for( i = 0; i < nconss; ++i )
      consblocks[i] = SCIPrandomGetInt(detectordata->randnumgen, 0, maxblocks);

   SCIPsortIntPtr(consblocks, (void**)conss, nconss);
   oldblock = -1;
   for( i = 0; i < nconss; ++i )
   {
      assert(consblocks[i] >= oldblock);
      if( consblocks[i] != oldblock )
      {
         oldblock = consblocks[i];
         ++nblocks;
      }
      SCIPdebugMessage("Assigning cons <%s> to block %d.\n", SCIPconsGetName(conss[i]), nblocks);
      assert(nblocks > 0);
      SCIP_CALL( SCIPhashmapInsert(detectordata->constoblock, conss[i], (void*)(size_t) (nblocks)) ); /*lint !e866*/
   }

   detectordata->nblocks = nblocks;

   SCIPfreeMemoryArray(scip, &consblocks);
   SCIPfreeMemoryArray(scip, &conss);
   return SCIP_OKAY;
}


/*
 * detector callback methods
 */

/** destructor of detector to free user data (called when GCG is exiting) */
static
DEC_DECL_FREEDETECTOR(detectorFreeRandom)
{  /*lint --e{715}*/
   DEC_DETECTORDATA *detectordata;

   assert(scip != NULL);
   assert(detector != NULL);

   assert(strcmp(DECdetectorGetName(detector), DEC_DETECTORNAME) == 0);

   detectordata = DECdetectorGetData(detector);
   assert(detectordata != NULL);

   SCIPfreeMemory(scip, &detectordata);

   return SCIP_OKAY;
}

/** detector initialization method (called after problem was transformed) */
static
DEC_DECL_INITDETECTOR(detectorInitRandom)
{  /*lint --e{715}*/
   DEC_DETECTORDATA *detectordata;

   assert(scip != NULL);
   assert(detector != NULL);

   assert(strcmp(DECdetectorGetName(detector), DEC_DETECTORNAME) == 0);

   detectordata = DECdetectorGetData(detector);
   assert(detectordata != NULL);

   detectordata->maxblocks = 0;
   detectordata->constoblock = NULL;
   detectordata->nblocks = 0;

   /* create random number generator */
<<<<<<< HEAD
   SCIP_CALL( SCIPcreateRandom(scip, &detectordata->randnumgen, DEFAULT_RANDSEED) );
=======
   SCIP_CALL( SCIPcreateRandom(scip, &detectordata->randnumgen,
         SCIPinitializeRandomSeed(scip, DEFAULT_RANDSEED)) );
>>>>>>> 832d1ec2

   return SCIP_OKAY;
}

/** detector deinitialization method (called before the transformed problem is freed) */
static
DEC_DECL_EXITDETECTOR(detectorExitRandom)
{  /*lint --e{715}*/
   DEC_DETECTORDATA *detectordata;

   assert(scip != NULL);
   assert(detector != NULL);

   assert(strcmp(DECdetectorGetName(detector), DEC_DETECTORNAME) == 0);

   detectordata = DECdetectorGetData(detector);
   assert(detectordata != NULL);

   /* free random number generator */
<<<<<<< HEAD
   SCIPfreeRandom(scip, &detectordata->randnumgen );
=======
   SCIPfreeRandom(scip, &detectordata->randnumgen);
>>>>>>> 832d1ec2

   return SCIP_OKAY;
}

/** detection function of detector */
static
DEC_DECL_DETECTSTRUCTURE(detectorDetectRandom)
{ /*lint --e{715}*/
   *result = SCIP_DIDNOTFIND;

   SCIPverbMessage(scip, SCIP_VERBLEVEL_NORMAL, NULL, "Detecting random structure:");

   detectordata->nblocks = 0;

   SCIP_CALL( SCIPhashmapCreate(&detectordata->constoblock, SCIPblkmem(scip), SCIPgetNConss(scip)) );

   SCIP_CALL( findRandomPartition(scip, detectordata) );

   SCIPverbMessage(scip, SCIP_VERBLEVEL_NORMAL, NULL, " found %d blocks.\n", detectordata->nblocks);

   if( detectordata->nblocks > 0 )
   {
      SCIP_CALL( SCIPallocMemoryArray(scip, decdecomps, 1) ); /*lint !e506*/
      SCIP_CALL( DECdecompCreate(scip, &((*decdecomps)[0])) );

      SCIP_CALL( DECfilloutDecompFromConstoblock(scip, (*decdecomps)[0], detectordata->constoblock, detectordata->nblocks, FALSE) );

      /* delete, debugging */
      SCIP_CALL( DECdecompCheckConsistency( scip, (*decdecomps)[0] ) );

      *ndecdecomps = 1;

      *result = SCIP_SUCCESS;
   }
   else
   {
      SCIPverbMessage(scip, SCIP_VERBLEVEL_NORMAL, NULL, " not found.\n");
   }

   /* do not free hashmap since this would also delete assignments in decdecomps */
   // SCIPhashmapFree(&detectordata->constoblock);
   detectordata->constoblock = NULL;

   return SCIP_OKAY;
}

#define detectorPropagateSeeedRandom NULL
#define detectorFinishSeeedRandom NULL
#define detectorPostprocessSeeedRandom NULL


#define setParamAggressiveRandom NULL
#define setParamDefaultRandom NULL
#define setParamFastRandom NULL

/*
 * detector specific interface methods
 */

/** creates the handler for random detector and includes it in SCIP */
SCIP_RETCODE SCIPincludeDetectorRandom(
   SCIP*                 scip                /**< SCIP data structure */
   )
{
   DEC_DETECTORDATA* detectordata;

   detectordata = NULL;

   SCIP_CALL( SCIPallocMemory(scip, &detectordata) );
   assert(detectordata != NULL);

   SCIP_CALL( DECincludeDetector(scip, DEC_DETECTORNAME, DEC_DECCHAR, DEC_DESC, DEC_FREQCALLROUND, DEC_MAXCALLROUND, DEC_MINCALLROUND, DEC_FREQCALLROUNDORIGINAL, DEC_MAXCALLROUNDORIGINAL, DEC_MINCALLROUNDORIGINAL, DEC_PRIORITY, DEC_ENABLED, DEC_ENABLEDORIGINAL, DEC_ENABLEDFINISHING,DEC_ENABLEDPOSTPROCESSING, DEC_SKIP, DEC_USEFULRECALL, DEC_LEGACYMODE,
      detectordata, detectorDetectRandom, detectorFreeRandom, detectorInitRandom, detectorExitRandom, detectorPropagateSeeedRandom, detectorFinishSeeedRandom, detectorPostprocessSeeedRandom, setParamAggressiveRandom, setParamDefaultRandom, setParamFastRandom) );


   SCIP_CALL( SCIPaddIntParam(scip, "detectors/random/maxblocks", "the maximal number of blocks, -1 defaults to avgconsperblock",
      &detectordata->maxblocks, FALSE, DEFAULT_MAXBLOCKS, -1, INT_MAX, NULL, NULL ) );
   SCIP_CALL( SCIPaddIntParam(scip, "detectors/random/avgconsperblock", "average constraints per block",
      &detectordata->avgconsperblock, FALSE, DEFAULT_AVGCONSPERBLOCK, 1, 10000, NULL, NULL ) );

   return SCIP_OKAY;
}<|MERGE_RESOLUTION|>--- conflicted
+++ resolved
@@ -194,12 +194,8 @@
    detectordata->nblocks = 0;
 
    /* create random number generator */
-<<<<<<< HEAD
-   SCIP_CALL( SCIPcreateRandom(scip, &detectordata->randnumgen, DEFAULT_RANDSEED) );
-=======
    SCIP_CALL( SCIPcreateRandom(scip, &detectordata->randnumgen,
          SCIPinitializeRandomSeed(scip, DEFAULT_RANDSEED)) );
->>>>>>> 832d1ec2
 
    return SCIP_OKAY;
 }
@@ -219,11 +215,8 @@
    assert(detectordata != NULL);
 
    /* free random number generator */
-<<<<<<< HEAD
-   SCIPfreeRandom(scip, &detectordata->randnumgen );
-=======
+
    SCIPfreeRandom(scip, &detectordata->randnumgen);
->>>>>>> 832d1ec2
 
    return SCIP_OKAY;
 }
