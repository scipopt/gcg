--- conflicted
+++ resolved
@@ -344,11 +344,6 @@
             SCIPdialogMessage(scip, NULL, "No decomposition exists or could be detected. You need to specify one.\n");
             break;
          }
-<<<<<<< HEAD
-      }  /*lint -fallthrough*/
-
-
-=======
       }
       else if( DECgetBestDecomp(scip) == NULL )
       {
@@ -358,7 +353,6 @@
       }
       assert(DECgetBestDecomp(scip) != NULL && DEChasDetectionRun(scip));
       /*lint -fallthrough*/
->>>>>>> 58eb6282
    case SCIP_STAGE_SOLVING:
       SCIP_CALL( SCIPsolve(scip) );
       break;
