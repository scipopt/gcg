/* * * * * * * * * * * * * * * * * * * * * * * * * * * * * * * * * * * * * * */
/*                                                                           */
/*                  This file is part of the program                         */
/*          GCG --- Generic Column Generation                                */
/*                  a Dantzig-Wolfe decomposition based extension            */
/*                  of the branch-cut-and-price framework                    */
/*         SCIP --- Solving Constraint Integer Programs                      */
/*                                                                           */
/* Copyright (C) 2010-2023 Operations Research, RWTH Aachen University       */
/*                         Zuse Institute Berlin (ZIB)                       */
/*                                                                           */
/* This program is free software; you can redistribute it and/or             */
/* modify it under the terms of the GNU Lesser General Public License        */
/* as published by the Free Software Foundation; either version 3            */
/* of the License, or (at your option) any later version.                    */
/*                                                                           */
/* This program is distributed in the hope that it will be useful,           */
/* but WITHOUT ANY WARRANTY; without even the implied warranty of            */
/* MERCHANTABILITY or FITNESS FOR A PARTICULAR PURPOSE.  See the             */
/* GNU Lesser General Public License for more details.                       */
/*                                                                           */
/* You should have received a copy of the GNU Lesser General Public License  */
/* along with this program; if not, write to the Free Software               */
/* Foundation, Inc., 51 Franklin St, Fifth Floor, Boston, MA 02110-1301, USA.*/
/*                                                                           */
/* * * * * * * * * * * * * * * * * * * * * * * * * * * * * * * * * * * * * * */

/**@file   dialog_gcg.c
 * @brief  GCG user interface dialog
 * @author Tobias Achterberg
 * @author Timo Berthold
 * @author Gerald Gamrath
 * @author Martin Bergner
 * @author Christian Puchert
 */

/*---+----1----+----2----+----3----+----4----+----5----+----6----+----7----+----8----+----9----+----0----+----1----+----2*/

#include <sys/stat.h>
#include <assert.h>
#include <string.h>

#include "scip/pub_dialog.h"
#include "scip/type_dialog.h"
#include "scip/dialog_default.h"

#include "gcg.h"

#include "dialog_gcg.h"
#include "relax_gcg.h"
#include "pricer_gcg.h"
#include "cons_decomp.h"
#include "pub_gcgheur.h"
#include "pub_gcgsepa.h"
#include "stat.h"
#include "reader_tex.h"
#include "reader_gp.h"
#include "params_visu.h"
#include "dialog_explore.h"

#if defined(_WIN32) || defined(_WIN64)
#include <direct.h>
#endif

/** display the reader information
 */
static
void displayReaders(
   SCIP*                 scip,               /**< SCIP data structure */
   SCIP_Bool             reader,             /**< display reader which can read */
   SCIP_Bool             writer              /**< display reader which can write */
   )
{
   SCIP_READER** readers;
   int nreaders;
   int r;

   assert( scip != NULL );

   readers = SCIPgetReaders(scip);
   nreaders = SCIPgetNReaders(scip);

   /* display list of readers */
   SCIPdialogMessage(scip, NULL, "\n");
   SCIPdialogMessage(scip, NULL, " file reader          extension  description\n");
   SCIPdialogMessage(scip, NULL, " -----------          ---------  -----------\n");
   for( r = 0; r < nreaders; ++r )
   {
      if( (reader && SCIPreaderCanRead(readers[r])) || (writer && SCIPreaderCanWrite(readers[r])) )
      {
         SCIPdialogMessage(scip, NULL, " %-20s ", SCIPreaderGetName(readers[r]));
         if( strlen(SCIPreaderGetName(readers[r])) > 20 )
            SCIPdialogMessage(scip, NULL, "\n %20s ", "-->");
         SCIPdialogMessage(scip, NULL, "%9s  ", SCIPreaderGetExtension(readers[r]));
         SCIPdialogMessage(scip, NULL, "%s", SCIPreaderGetDesc(readers[r]));
         SCIPdialogMessage(scip, NULL, "\n");
      }
   }
   SCIPdialogMessage(scip, NULL, "\n");
}


/** writes out all decompositions currently known to cons_decomp
 * @returns SCIP return code */
static
SCIP_RETCODE writeAllDecompositions(
   SCIP*                 scip,               /**< SCIP data structure */
   SCIP_DIALOG*          dialog,             /**< dialog menu */
   SCIP_DIALOGHDLR*      dialoghdlr,         /**< dialog handler */
   SCIP_DIALOG**         nextdialog,         /**< pointer to store next dialog to execute */
   SCIP_Bool             original,           /**< should decomps for original problem be written */
   SCIP_Bool             presolved           /**< should decomps for presolved problem be written */

   )
{
   char extension[SCIP_MAXSTRLEN];
   char dirname[SCIP_MAXSTRLEN];
   char* tmp;
   SCIP_Bool endoffile;

   if( GCGconshdlrDecompGetNDecomps(scip) == 0 )
   {
      SCIPdialogMessage(scip, NULL, "No decomposition to write, please read or detect one first.\n");
      SCIPdialoghdlrClearBuffer(dialoghdlr);
      *nextdialog = NULL;
      return SCIP_OKAY;
   }

   SCIP_CALL( SCIPdialoghdlrGetWord(dialoghdlr, dialog, "enter directory: ", &tmp, &endoffile) );


   if( endoffile )
   {
      *nextdialog = NULL;
      return SCIP_OKAY;
   }

   SCIPdebugMessage("dirname: %s\n", tmp);

   snprintf(dirname, sizeof(dirname), "%s", tmp);
   SCIP_CALL( SCIPdialoghdlrAddHistory(dialoghdlr, dialog, tmp, TRUE) );

   /* if no directory is specified, initialize it with a standard solution */
   if( dirname[0] == '\0' )
   {
      strcpy(dirname, ".");
   }

<<<<<<< HEAD
   /* make sure directory exists */
   #if defined(_WIN32) || defined(_WIN64)
   _mkdir(dirname);
   #else
   mkdir(dirname, S_IRWXU | S_IRWXG | S_IRWXO);
   #endif

=======
>>>>>>> 2676be58
   SCIP_CALL( SCIPdialoghdlrGetWord(dialoghdlr, dialog, "enter extension: ", &tmp, &endoffile) );
   snprintf(extension, sizeof(extension), "%s", tmp);

   if( extension[0] != '\0' )
   {
      SCIP_RETCODE retcode;

      SCIP_CALL( SCIPdialoghdlrAddHistory(dialoghdlr, dialog, extension, TRUE) );

      retcode = GCGwriteAllDecomps(scip, dirname, extension, original, presolved);

      if( retcode == SCIP_FILECREATEERROR )
      {
         SCIPdialogMessage(scip, NULL, "error creating files\n");
         SCIPdialoghdlrClearBuffer(dialoghdlr);
      }
      else if( retcode == SCIP_WRITEERROR )
      {
         SCIPdialogMessage(scip, NULL, "error writing files\n");
         SCIPdialoghdlrClearBuffer(dialoghdlr);
      }
      else if( retcode == SCIP_PLUGINNOTFOUND )
      {
         SCIPdialogMessage(scip, NULL, "The chosen output format (%s) is unknown.\n", extension);
         SCIPdialogMessage(scip, NULL, "The following readers are available for writing:\n");
         displayReaders(scip, FALSE, TRUE);
      }
      else
      {
         /* check for unexpected errors */
         SCIP_CALL( retcode );

         /* print result message if writing was successful */
         SCIPdialogMessage(scip, NULL, "All decompositions were written (directory: %s, format: %s).\n",
               dirname, extension);
      }
   }

   return SCIP_OKAY;
}


/** writes out all decompositions currently known to cons_decomp */
static
SCIP_RETCODE writeSelectedDecompositions(
   SCIP*                 scip,               /**< SCIP data structure */
   SCIP_DIALOG*          dialog,             /**< dialog menu */
   SCIP_DIALOGHDLR*      dialoghdlr,         /**< dialog handler */
   SCIP_DIALOG**         nextdialog          /**< pointer to store next dialog to execute */
   )
{
   char extension[SCIP_MAXSTRLEN];
   char dirname[SCIP_MAXSTRLEN];
   char* tmp;
   SCIP_Bool endoffile;

   if( GCGconshdlrDecompGetNDecomps(scip) == 0 )
   {
      SCIPdialogMessage(scip, NULL, "No decomposition to write, please read or detect one first.\n");
      SCIPdialoghdlrClearBuffer(dialoghdlr);
      *nextdialog = NULL;
      return SCIP_OKAY;
   }

   SCIP_CALL( SCIPdialoghdlrGetWord(dialoghdlr, dialog, "enter directory: ", &tmp, &endoffile) );

   if( endoffile )
   {
      *nextdialog = NULL;
      return SCIP_OKAY;
   }

   SCIPdebugMessage("dirname: %s\n", tmp);

   snprintf(dirname, sizeof(dirname), "%s", tmp);
   SCIP_CALL( SCIPdialoghdlrAddHistory(dialoghdlr, dialog, tmp, TRUE) );

   /* if no directory is specified, initialize it with a standard solution */
   if( dirname[0] == '\0' )
   {
      strcpy(dirname, ".");
   }

<<<<<<< HEAD
   /* make sure directory exists */
   #if defined(_WIN32) || defined(_WIN64)
   _mkdir(dirname);
   #else
   mkdir(dirname, S_IRWXU | S_IRWXG | S_IRWXO);
   #endif

=======
>>>>>>> 2676be58
   SCIP_CALL( SCIPdialoghdlrGetWord(dialoghdlr, dialog, "enter extension: ", &tmp, &endoffile) );
   snprintf(extension, sizeof(extension), "%s", tmp);

   if( extension[0] != '\0' )
   {
      SCIP_RETCODE retcode;

      SCIP_CALL( SCIPdialoghdlrAddHistory(dialoghdlr, dialog, extension, TRUE) );

      retcode = GCGwriteSelectedDecomps(scip, dirname, extension);

      if( retcode == SCIP_FILECREATEERROR )
      {
         SCIPdialogMessage(scip, NULL, "error creating files\n");
         SCIPdialoghdlrClearBuffer(dialoghdlr);
      }
      else if( retcode == SCIP_WRITEERROR )
      {
         SCIPdialogMessage(scip, NULL, "error writing files\n");
         SCIPdialoghdlrClearBuffer(dialoghdlr);
      }
      else if( retcode == SCIP_PLUGINNOTFOUND )
      {
         SCIPdialogMessage(scip, NULL, "The chosen output format (%s) is unknown.\n", extension);
         SCIPdialogMessage(scip, NULL, "The following readers are available for writing:\n");
         displayReaders(scip, FALSE, TRUE);
      }
      else
      {
         /* check for unexpected errors */
         SCIP_CALL( retcode );

         /* print result message if writing was successful */
         SCIPdialogMessage(scip, NULL, "All selected decompositions were written (directory: %s, format: %s).\n",
                 dirname, extension);
      }
   }

   return SCIP_OKAY;
}


/** writes a block matrix to the location specified by the user
 * @returns SCIP return code */
static
SCIP_RETCODE writeMatrix(
   SCIP*                 scip,               /**< SCIP data structure */
   SCIP_DIALOG*          dialog,             /**< dialog menu */
   SCIP_DIALOGHDLR*      dialoghdlr,         /**< dialog handler */
   SCIP_DIALOG**         nextdialog,         /**< pointer to store next dialog to execute */
   SCIP_Bool             originalmatrix      /**< should the original (or transformed) matrix be written */
   )
{
   SCIP_Bool endoffile;
   SCIP_RETCODE retcode;
   char* probname;
   char* tmpstring;
   const char* extension = "gp";
   char  dirname[SCIP_MAXSTRLEN];
   char probnamepath[SCIP_MAXSTRLEN];
   char filename[SCIP_MAXSTRLEN];
   char outname[SCIP_MAXSTRLEN];

   /* create the file path */
   SCIP_CALL( SCIPdialoghdlrGetWord(dialoghdlr, dialog,"Enter directory for output (e.g. ../path/to/directory):\n",
      &tmpstring, &endoffile) );
   if( endoffile )
   {
      *nextdialog = NULL;
      return SCIP_OKAY;
   }

   snprintf(dirname, sizeof(dirname), "%s", tmpstring);
   SCIP_CALL( SCIPdialoghdlrAddHistory(dialoghdlr, dialog, dirname, TRUE) );

   /* if no directory is specified, initialize it with a standard solution */
   if( dirname[0] == '\0' )
   {
<<<<<<< HEAD
      strcpy(dirname, "./");
   }

   /* make sure directory exists */
   if( dirname != NULL )
   {
      #if defined(_WIN32) || defined(_WIN64)
      _mkdir(dirname);
      #else
      mkdir(dirname, S_IRWXU | S_IRWXG | S_IRWXO);
      #endif
=======
      strcpy(dirname, ".");
>>>>>>> 2676be58
   }

   (void) SCIPsnprintf(probnamepath, SCIP_MAXSTRLEN, "%s", SCIPgetProbName(scip));
      SCIPsplitFilename(probnamepath, NULL, &probname, NULL, NULL);
   (void) SCIPsnprintf(filename, SCIP_MAXSTRLEN, "matrix-%s", probname);

   /* make sure there are no dots in the pure filename */
   for(size_t i = 0; i < strlen(filename); i++)
   {
      if(filename[i] == '.')
         filename[i] = '-';
   }

   (void) SCIPsnprintf(outname, SCIP_MAXSTRLEN, "%s/%s.%s", dirname, filename, extension);

   /* call the creation of the matrix visualization */
   retcode = GCGWriteGpDecompMatrix( scip, outname, dirname, originalmatrix );

   if( retcode == SCIP_FILECREATEERROR )
   {
      SCIPdialogMessage(scip, NULL, "error creating file\n");
      SCIPdialoghdlrClearBuffer(dialoghdlr);
   }
   else if( retcode == SCIP_WRITEERROR )
   {
      SCIPdialogMessage(scip, NULL, "error writing file\n");
      SCIPdialoghdlrClearBuffer(dialoghdlr);
   }
   else
   {
      /* check for unexpected errors */
      SCIP_CALL( retcode );

      /* print result message if writing was successful */
      SCIPdialogMessage(scip, NULL,
         "Matrix file is written to %s. \n ", outname);
   }

   return SCIP_OKAY;
}


/** writes out visualizations and statistics of all decompositions currently known to cons_decomp to a PDF file
 * @returns SCIP return code */
static
SCIP_RETCODE reportAllDecompositions(
   SCIP*                 scip,               /**< SCIP data structure */
   SCIP_DIALOG*          dialog,             /**< dialog menu */
   SCIP_DIALOGHDLR*      dialoghdlr,         /**< dialog handler */
   SCIP_DIALOG**         nextdialog          /**< pointer to store next dialog to execute */
   )
{
   FILE* file;
   SCIP_Bool endoffile;
   char* pname;
   char dirname[SCIP_MAXSTRLEN];
   char* tmpstring;
   const char* nameinfix = "report_";
   const char* extension = "tex";
   char ppath[SCIP_MAXSTRLEN];
   char outname[SCIP_MAXSTRLEN];
   int* decids;
   int ndecs;
   int ndecswritten;
   
   ndecs = GCGconshdlrDecompGetNDecomps(scip);
   ndecswritten = ndecs;

   if( ndecs == 0 )
   {
      SCIPdialogMessage(scip, NULL, "No decomposition to write, please read or detect one first.\n");
      SCIPdialoghdlrClearBuffer(dialoghdlr);
      *nextdialog = NULL;
      return SCIP_OKAY;
   }

   /* get a directory to write to */
   SCIP_CALL( SCIPdialoghdlrGetWord(dialoghdlr, dialog, "enter a directory: ", &tmpstring, &endoffile) );
   if( endoffile )
   {
      *nextdialog = NULL;
      return SCIP_OKAY;
   }

   snprintf(dirname, sizeof(dirname), "%s", tmpstring);
   SCIP_CALL( SCIPdialoghdlrAddHistory(dialoghdlr, dialog, dirname, TRUE) );

   /* if no directory is specified, initialize it with a standard solution */
   if( dirname[0] == '\0' )
   {
<<<<<<< HEAD
      strcpy(dirname, "report/");
   }

   /* make sure directory exists */
   if( dirname != NULL )
   {
      #if defined(_WIN32) || defined(_WIN64)
      _mkdir(dirname);
      #else
      mkdir(dirname, S_IRWXU | S_IRWXG | S_IRWXO);
      #endif
=======
      strcpy(dirname, ".");
>>>>>>> 2676be58
   }

   /* create a name for the new file */
   SCIPsnprintf(ppath, SCIP_MAXSTRLEN, "%s", SCIPgetProbName(scip));
   SCIPsplitFilename(ppath, NULL, &pname, NULL, NULL);

   (void) SCIPsnprintf(outname, SCIP_MAXSTRLEN, "%s/%s%s.%s", dirname, nameinfix, pname, extension);

   /* create output file and write report */
   file = fopen(outname, "w");
   if( file == NULL )
   {
      SCIPdialogMessage(scip, NULL, "error creating report file\n");
      SCIPdialoghdlrClearBuffer(dialoghdlr);
   }
   else
   {
      /* get finished partial decomps */
      SCIPallocBlockMemoryArray(scip, &decids, ndecs);
      GCGconshdlrDecompGetFinishedPartialdecsList(scip, &decids, &ndecs);
      GCGwriteTexReport(scip, file, decids, &ndecswritten, GCGreportGetShowTitlepage(scip), GCGreportGetShowToc(scip),
         GCGreportGetShowStatistics(scip), GCGgetUseGp(scip));
      fclose(file);

      SCIPfreeBlockMemoryArray(scip, &decids, ndecs);

      /* print result message if writing was successful */
      SCIPdialogMessage(scip, NULL,
         "Report on %d decompositions is written to file '%s'.\nFor compilation read the README in the same folder.\n", ndecswritten, outname);
   }
   return SCIP_OKAY;
}

/** dialog execution method for the display statistics command */
SCIP_DECL_DIALOGEXEC(GCGdialogExecDisplayStatistics)
{  /*lint --e{715}*/
   SCIP_CALL( SCIPdialoghdlrAddHistory(dialoghdlr, dialog, NULL, FALSE) );

   SCIP_CALL( GCGprintStatistics(scip, NULL) );

   *nextdialog = SCIPdialoghdlrGetRoot(dialoghdlr);

   return SCIP_OKAY;
}


/** dialog execution method print complete detection information */
SCIP_DECL_DIALOGEXEC(GCGdialogExecPrintDetectionInformation)
{  /*lint --e{715}*/
   SCIP_CALL( SCIPdialoghdlrAddHistory(dialoghdlr, dialog, NULL, FALSE) );

   SCIP_CALL( GCGprintCompleteDetectionStatistics(scip, NULL) );

   *nextdialog = SCIPdialoghdlrGetRoot(dialoghdlr);

   return SCIP_OKAY;
}


/** dialog execution method for adding block number candidate  */
SCIP_DECL_DIALOGEXEC(GCGdialogExecChangeAddBlocknr)
{  /*lint --e{715}*/
   char* blocknrchar;
   char* token;
   int blocknr;
   char tempstr[SCIP_MAXSTRLEN];
   SCIP_Bool endoffile;

   tempstr[0] = '\0';

   SCIP_CALL( SCIPdialoghdlrAddHistory(dialoghdlr, dialog, NULL, FALSE) );

   (void) SCIPsnprintf(tempstr, SCIP_MAXSTRLEN, "Please type the block number candidates you want to add (as white space separated list): ");
   SCIP_CALL( SCIPdialoghdlrGetLine(dialoghdlr, dialog, (char*)tempstr, &blocknrchar, &endoffile) );

   token = strtok(blocknrchar, " ");

   while( token )
   {
      blocknr = atoi( token );
      if ( blocknr == 0 )
      {
         SCIPdialogMessage(scip, NULL,
            "%s is not a compatible number; no new block number candidate added. \n", token);
         return SCIP_OKAY;
      }

      GCGconshdlrDecompAddUserCandidatesNBlocks(scip, blocknr);
      token = strtok(NULL, " ");
   }

   *nextdialog = SCIPdialoghdlrGetRoot(dialoghdlr);

   return SCIP_OKAY;
}

/** dialog execution method for the display decomposition command */
SCIP_DECL_DIALOGEXEC(GCGdialogExecDisplayDecomposition)
{  /*lint --e{715}*/
   SCIP_CALL( SCIPdialoghdlrAddHistory(dialoghdlr, dialog, NULL, FALSE) );

   if( SCIPgetStage(scip) < SCIP_STAGE_PROBLEM )
      SCIPdialogMessage(scip, NULL, "no problem exists\n");
   else if( SCIPgetStage(scip) < SCIP_STAGE_PRESOLVED )
      SCIPwriteOrigProblem(scip, NULL, "dec", FALSE);
   else
      SCIPwriteTransProblem(scip, NULL, "dec", FALSE);

   *nextdialog = SCIPdialoghdlrGetRoot(dialoghdlr);

   return SCIP_OKAY;
}

/** dialog execution method for the display block number candidates */
SCIP_DECL_DIALOGEXEC(GCGdialogExecDisplayNBlockcandidates)
{  /*lint --e{715}*/
   SCIP_CALL( SCIPdialoghdlrAddHistory(dialoghdlr, dialog, NULL, FALSE) );

   SCIP_CALL(GCGprintBlockcandidateInformation(scip, NULL) );

   *nextdialog = SCIPdialoghdlrGetRoot(dialoghdlr);

   return SCIP_OKAY;
}


/** dialog execution method for the display additionalstatistics command */
SCIP_DECL_DIALOGEXEC(GCGdialogExecDisplayAdditionalStatistics)
{  /*lint --e{715}*/

   GCG_DECOMP* bestdecomp;


   SCIP_CALL( SCIPdialoghdlrAddHistory(dialoghdlr, dialog, NULL, FALSE) );
   if( SCIPgetStage(scip) == SCIP_STAGE_SOLVING || SCIPgetStage(scip) == SCIP_STAGE_SOLVED )
   {
      if( SCIPgetStage(GCGgetMasterprob(scip)) < SCIP_STAGE_PRESOLVED )
      {
         SCIPmessageFPrintInfo(SCIPgetMessagehdlr(scip), NULL, "No Dantzig-Wolfe reformulation applied. No decomposition statistics available.\n");
         *nextdialog = SCIPdialoghdlrGetRoot(dialoghdlr);
         return SCIP_OKAY;
      }

      SCIPmessageFPrintInfo(SCIPgetMessagehdlr(scip), NULL, "\nAdditional statistics:\n");
      bestdecomp = GCGgetBestDecomp(scip, FALSE);
      if( GCGdecompGetType(bestdecomp) == GCG_DECTYPE_DIAGONAL )
      {
         SCIPmessageFPrintInfo(SCIPgetMessagehdlr(GCGgetMasterprob(scip)), NULL, "\n");
         SCIP_CALL( GCGwriteDecompositionData(scip) );

      }
      else
      {
         GCGpricerPrintStatistics(GCGgetMasterprob(scip), NULL);
         SCIPmessageFPrintInfo(SCIPgetMessagehdlr(GCGgetMasterprob(scip)), NULL, "\n");
         SCIP_CALL( GCGwriteDecompositionData(scip) );
         SCIP_CALL( GCGwriteVarCreationDetails(GCGgetMasterprob(scip)) );
      }
      GCGdecompFree(scip, &bestdecomp);
   }
   else
   {
      SCIPdialogMessage(scip, NULL, "Problem needs to solved first for additional statistics");
   }
   *nextdialog = SCIPdialoghdlrGetRoot(dialoghdlr);

   return SCIP_OKAY;
}

/** dialog execution method for the display detectors command */
SCIP_DECL_DIALOGEXEC(GCGdialogExecDisplayDetectors)
{  /*lint --e{715}*/
   SCIP_CALL( SCIPdialoghdlrAddHistory(dialoghdlr, dialog, NULL, FALSE) );

   /* display list of detectors */
   SCIPdialogMessage(scip, NULL, "\n");
   GCGprintListOfDetectors(scip);
   SCIPdialogMessage(scip, NULL, "\n");

   *nextdialog = SCIPdialoghdlrGetRoot(dialoghdlr);

   return SCIP_OKAY;
}

/** dialog execution method for the display constraint classifiers command */
SCIP_DECL_DIALOGEXEC(GCGdialogExecDisplayConsClassifiers)
{
   GCG_CONSCLASSIFIER** consclss;
   int nconsclss;
   int i;

   SCIP_CALL( SCIPdialoghdlrAddHistory(dialoghdlr, dialog, NULL, FALSE) );

   consclss = GCGconshdlrDecompGetConsClassifiers(scip);
   nconsclss = GCGconshdlrDecompGetNConsClassifiers(scip);

   /* display list of consclassifiers */
   SCIPdialogMessage(scip, NULL, "\n");
   SCIPdialogMessage(scip, NULL, " consclassifier       priority  enabled  description\n");
   SCIPdialogMessage(scip, NULL, " --------------       --------  -------  -----------\n");

   for( i = 0; i < nconsclss; ++i )
   {
      SCIPdialogMessage(scip, NULL,  " %-20s ", GCGconsClassifierGetName(consclss[i]));
      if( strlen(GCGconsClassifierGetName(consclss[i])) > 20 )
         SCIPdialogMessage(scip, NULL, "\n %20s ", "-->");
      SCIPdialogMessage(scip, NULL,  "%8d  ", GCGconsClassifierGetPriority(consclss[i]));
      SCIPdialogMessage(scip, NULL,  "%7s  ", GCGconsClassifierIsEnabled(consclss[i]) ? "TRUE" : "FALSE");
      SCIPdialogMessage(scip, NULL,  "%s", GCGconsClassifierGetDesc(consclss[i]));
      SCIPdialogMessage(scip, NULL, "\n");
   }
   SCIPdialogMessage(scip, NULL, "\n");

   *nextdialog = SCIPdialoghdlrGetRoot(dialoghdlr);

   return SCIP_OKAY;
}

/** dialog execution method for the display variable classifiers command */
SCIP_DECL_DIALOGEXEC(GCGdialogExecDisplayVarClassifiers)
{
   GCG_VARCLASSIFIER** varclss;
   int nvarclss;
   int i;

   SCIP_CALL( SCIPdialoghdlrAddHistory(dialoghdlr, dialog, NULL, FALSE) );

   varclss = GCGconshdlrDecompGetVarClassifiers(scip);
   nvarclss = GCGconshdlrDecompGetNVarClassifiers(scip);

   /* display list of varclassifiers */
   SCIPdialogMessage(scip, NULL, "\n");
   SCIPdialogMessage(scip, NULL, " varclassifier        priority  enabled  description\n");
   SCIPdialogMessage(scip, NULL, " --------------       --------  -------  -----------\n");

   for( i = 0; i < nvarclss; ++i )
   {
      SCIPdialogMessage(scip, NULL,  " %-20s ", GCGvarClassifierGetName(varclss[i]));
      if( strlen(GCGvarClassifierGetName(varclss[i])) > 20 )
         SCIPdialogMessage(scip, NULL, "\n %20s ", "-->");
      SCIPdialogMessage(scip, NULL,  "%8d  ", GCGvarClassifierGetPriority(varclss[i]));
      SCIPdialogMessage(scip, NULL,  "%7s  ", GCGvarClassifierIsEnabled(varclss[i]) ? "TRUE" : "FALSE");
      SCIPdialogMessage(scip, NULL,  "%s", GCGvarClassifierGetDesc(varclss[i]));
      SCIPdialogMessage(scip, NULL, "\n");
   }
   SCIPdialogMessage(scip, NULL, "\n");

   *nextdialog = SCIPdialoghdlrGetRoot(dialoghdlr);

   return SCIP_OKAY;
}

/** dialog execution method for the display scores command */
SCIP_DECL_DIALOGEXEC(GCGdialogExecDisplayScores)
{
   GCG_SCORE** scores;
   int nscores;
   int i;

   SCIP_CALL( SCIPdialoghdlrAddHistory(dialoghdlr, dialog, NULL, FALSE) );

   scores = GCGgetScores(scip);
   nscores = GCGgetNScores(scip);

   /* display list of scores */
   SCIPdialogMessage(scip, NULL, "\n");
   SCIPdialogMessage(scip, NULL, " score                shortname  description\n");
   SCIPdialogMessage(scip, NULL, " ----------           ---------  -----------\n");
   for( i = 0; i < nscores; ++i )
   {
      SCIPdialogMessage(scip, NULL, " %-20s ", GCGscoreGetName(scores[i]));
      if( strlen(GCGscoreGetName(scores[i])) > 20 )
         SCIPdialogMessage(scip, NULL, "\n %20s ", "-->");
      SCIPdialogMessage(scip, NULL, "%9s  ", GCGscoreGetShortname(scores[i]));
      SCIPdialogMessage(scip, NULL, "%s", GCGscoreGetDesc(scores[i]));
      SCIPdialogMessage(scip, NULL, "\n");
   }
   SCIPdialogMessage(scip, NULL, "\n");

   *nextdialog = SCIPdialoghdlrGetRoot(dialoghdlr);

   return SCIP_OKAY;
}

/** dialog execution method for the display solvers command */
SCIP_DECL_DIALOGEXEC(GCGdialogExecDisplaySolvers)
{  /*lint --e{715}*/
   SCIP_CALL( SCIPdialoghdlrAddHistory(dialoghdlr, dialog, NULL, FALSE) );

   GCGpricerPrintListOfSolvers(GCGgetMasterprob(scip));
   SCIPdialogMessage(scip, NULL, "\n");

   *nextdialog = SCIPdialoghdlrGetRoot(dialoghdlr);

   return SCIP_OKAY;
}

/** dialog execution method for the master command */
SCIP_DECL_DIALOGEXEC(GCGdialogExecSetMaster)
{  /*lint --e{715}*/
   SCIP_CALL( SCIPdialoghdlrAddHistory(dialoghdlr, dialog, NULL, FALSE) );

   if( SCIPgetStage(GCGgetMasterprob(scip)) != SCIP_STAGE_INIT )
   {
      SCIPverbMessage(scip, SCIP_VERBLEVEL_DIALOG, NULL, "switching to the master problem shell is only possible before the solving process is started\n");

      *nextdialog = SCIPdialoghdlrGetRoot(dialoghdlr);

      return SCIP_OKAY;
   }

   SCIPverbMessage(scip, SCIP_VERBLEVEL_DIALOG, NULL, "switching to the master problem...\n");
   SCIP_CALL( SCIPstartInteraction(GCGgetMasterprob(scip)) );
   SCIPverbMessage(scip, SCIP_VERBLEVEL_DIALOG, NULL, "back in the original problem...\n");

   *nextdialog = SCIPdialoghdlrGetRoot(dialoghdlr);

   return SCIP_OKAY;
}

/** dialog execution method for the set loadmaster command */
SCIP_DECL_DIALOGEXEC(GCGdialogExecSetLoadmaster)
{  /*lint --e{715}*/
   SCIP* masterprob;
   char* filename;
   SCIP_Bool endoffile;

   masterprob = GCGgetMasterprob(scip);
   assert(masterprob != NULL);

   SCIP_CALL( SCIPdialoghdlrGetWord(dialoghdlr, dialog, "enter filename: ", &filename, &endoffile) );
   if( endoffile )
   {
      *nextdialog = NULL;
      return SCIP_OKAY;
   }

   if( filename[0] != '\0' )
   {
      SCIP_CALL( SCIPdialoghdlrAddHistory(dialoghdlr, dialog, filename, TRUE) );

      if( SCIPfileExists(filename) )
      {
         SCIP_CALL( SCIPreadParams(masterprob, filename) );
         SCIPdialogMessage(scip, NULL, "loaded master parameter file <%s>\n", filename);
      }
      else
      {
         SCIPdialogMessage(scip, NULL, "file <%s> not found\n", filename);
         SCIPdialoghdlrClearBuffer(dialoghdlr);
      }
   }

   *nextdialog = SCIPdialoghdlrGetRoot(dialoghdlr);

   return SCIP_OKAY;
}

/** dialog execution method for the transform command */
SCIP_DECL_DIALOGEXEC(GCGdialogExecTransform)
{  /*lint --e{715}*/
   SCIP_CALL( SCIPdialoghdlrAddHistory(dialoghdlr, dialog, NULL, FALSE) );

   SCIPdialogMessage(scip, NULL, "\n");
   switch( SCIPgetStage(scip) )
   {
   case SCIP_STAGE_INIT:
      SCIPdialogMessage(scip, NULL, "no problem exists\n");
      break;

   case SCIP_STAGE_PROBLEM:
      SCIP_CALL( GCGtransformProb(scip) );
      break;

   case SCIP_STAGE_TRANSFORMED:
      SCIPdialogMessage(scip, NULL, "problem is already transformed\n");
      break;

   case SCIP_STAGE_TRANSFORMING:
   case SCIP_STAGE_INITPRESOLVE:
   case SCIP_STAGE_PRESOLVING:
   case SCIP_STAGE_PRESOLVED:
   case SCIP_STAGE_EXITPRESOLVE:
   case SCIP_STAGE_INITSOLVE:
   case SCIP_STAGE_SOLVING:
   case SCIP_STAGE_SOLVED:
   case SCIP_STAGE_EXITSOLVE:
   case SCIP_STAGE_FREETRANS:
   case SCIP_STAGE_FREE:
   default:
      SCIPerrorMessage("invalid SCIP stage\n");
      return SCIP_INVALIDCALL;
   }
   SCIPdialogMessage(scip, NULL, "\n");

   *nextdialog = SCIPdialoghdlrGetRoot(dialoghdlr);

   return SCIP_OKAY;
}


/** dialog execution method for the presolve command */
SCIP_DECL_DIALOGEXEC(GCGdialogExecPresolve)
{  /*lint --e{715}*/
   SCIP_CALL( SCIPdialoghdlrAddHistory(dialoghdlr, dialog, NULL, FALSE) );

   SCIPdialogMessage(scip, NULL, "\n");
   switch( SCIPgetStage(scip) )
   {
   case SCIP_STAGE_INIT:
      SCIPdialogMessage(scip, NULL, "no problem exists\n");
      break;

   case SCIP_STAGE_PROBLEM:
   case SCIP_STAGE_TRANSFORMED:
   case SCIP_STAGE_PRESOLVING:
      SCIP_CALL( GCGpresolve(scip) );
      break;

   case SCIP_STAGE_PRESOLVED:
   case SCIP_STAGE_SOLVING:
      SCIPdialogMessage(scip, NULL, "problem is already presolved\n");
      break;

   case SCIP_STAGE_SOLVED:
      SCIPdialogMessage(scip, NULL, "problem is already solved\n");
      break;

   case SCIP_STAGE_TRANSFORMING:
   case SCIP_STAGE_INITPRESOLVE:
   case SCIP_STAGE_EXITPRESOLVE:
   case SCIP_STAGE_INITSOLVE:
   case SCIP_STAGE_EXITSOLVE:
   case SCIP_STAGE_FREETRANS:
   case SCIP_STAGE_FREE:
   default:
      SCIPerrorMessage("invalid SCIP stage\n");
      return SCIP_INVALIDCALL;
   }
   SCIPdialogMessage(scip, NULL, "\n");

   *nextdialog = SCIPdialoghdlrGetRoot(dialoghdlr);

   return SCIP_OKAY;
}


/** dialog execution method for the detect command */
SCIP_DECL_DIALOGEXEC(GCGdialogExecDetect)
{  /*lint --e{715}*/
   SCIP_CALL( SCIPdialoghdlrAddHistory(dialoghdlr, dialog, NULL, FALSE) );

   SCIPdialogMessage(scip, NULL, "\n");
   switch( SCIPgetStage(scip) )
   {
   case SCIP_STAGE_INIT:
      SCIPdialogMessage(scip, NULL, "no problem exists\n");
      break;

   case SCIP_STAGE_PROBLEM:
   case SCIP_STAGE_TRANSFORMED:
   case SCIP_STAGE_PRESOLVING:
   case SCIP_STAGE_PRESOLVED:
      SCIP_CALL( GCGdetect(scip) );
      break;

   case SCIP_STAGE_SOLVING:
   case SCIP_STAGE_SOLVED:
   case SCIP_STAGE_TRANSFORMING:
   case SCIP_STAGE_INITPRESOLVE:
   case SCIP_STAGE_EXITPRESOLVE:
   case SCIP_STAGE_INITSOLVE:
   case SCIP_STAGE_EXITSOLVE:
   case SCIP_STAGE_FREETRANS:
   case SCIP_STAGE_FREE:
   default:
      SCIPerrorMessage("invalid SCIP stage\n");
      return SCIP_INVALIDCALL;
   }
   SCIPdialogMessage(scip, NULL, "\n");

   *nextdialog = SCIPdialoghdlrGetRoot(dialoghdlr);

   return SCIP_OKAY;
}


/** dialog execution method for the displaying and selecting decompositions command */
SCIP_DECL_DIALOGEXEC(GCGdialogExecSelect)
{  /*lint --e{715}*/
   SCIP_CALL( SCIPdialoghdlrAddHistory(dialoghdlr, dialog, NULL, FALSE) );

   SCIP_CALL( GCGdialogExecExplore(scip, dialoghdlr, dialog ) );

   SCIPdialogMessage(scip, NULL, "\n");

   *nextdialog = SCIPdialoghdlrGetRoot(dialoghdlr);

   return SCIP_OKAY;
}


/** dialog execution method for the optimize command */
SCIP_DECL_DIALOGEXEC(GCGdialogExecOptimize)
{  /*lint --e{715}*/
   SCIP_CALL( SCIPdialoghdlrAddHistory(dialoghdlr, dialog, NULL, FALSE) );

   SCIPdialogMessage(scip, NULL, "\n");
   switch( SCIPgetStage(scip) )
   {
   case SCIP_STAGE_INIT:
      SCIPdialogMessage(scip, NULL, "no problem exists\n");
      break;

   case SCIP_STAGE_PROBLEM:
   case SCIP_STAGE_TRANSFORMED:
   case SCIP_STAGE_PRESOLVING:
   case SCIP_STAGE_PRESOLVED:
   case SCIP_STAGE_SOLVING:
      SCIP_CALL( GCGsolve(scip) );
      break;

   case SCIP_STAGE_SOLVED:
      SCIPdialogMessage(scip, NULL, "problem is already solved\n");
      break;

   case SCIP_STAGE_TRANSFORMING:
   case SCIP_STAGE_INITPRESOLVE:
   case SCIP_STAGE_EXITPRESOLVE:
   case SCIP_STAGE_INITSOLVE:
   case SCIP_STAGE_EXITSOLVE:
   case SCIP_STAGE_FREETRANS:
   case SCIP_STAGE_FREE:
   default:
      SCIPerrorMessage("invalid SCIP stage\n");
      return SCIP_INVALIDCALL;
   }
   SCIPdialogMessage(scip, NULL, "\n");

   *nextdialog = SCIPdialoghdlrGetRoot(dialoghdlr);

   return SCIP_OKAY;
}


/** dialog execution method for writing all known decompositions */
static
SCIP_DECL_DIALOGEXEC(GCGdialogExecWriteAllDecompositions)
{
   SCIP_CALL( SCIPdialoghdlrAddHistory(dialoghdlr, dialog, NULL, FALSE) );

   if( SCIPgetStage(scip) >= SCIP_STAGE_PROBLEM )
   {
      SCIP_CALL( writeAllDecompositions(scip, dialog, dialoghdlr, nextdialog, TRUE, TRUE) );
   }
   else
      SCIPdialogMessage(scip, NULL, "no problem available\n");

   *nextdialog = SCIPdialoghdlrGetRoot(dialoghdlr);

   return SCIP_OKAY;
}


/** dialog execution method for writing selected decompositions */
static
SCIP_DECL_DIALOGEXEC(GCGdialogExecWriteSelectedDecompositions)
{
   SCIP_CALL( SCIPdialoghdlrAddHistory(dialoghdlr, dialog, NULL, FALSE) );

   if( SCIPgetStage(scip) >= SCIP_STAGE_PROBLEM )
   {
      SCIP_CALL( writeSelectedDecompositions(scip, dialog, dialoghdlr, nextdialog ) );
   }
   else
      SCIPdialogMessage(scip, NULL, "no problem available\n");

   *nextdialog = SCIPdialoghdlrGetRoot(dialoghdlr);

   return SCIP_OKAY;
}


/** dialog execution method for writing the original matrix */
static
SCIP_DECL_DIALOGEXEC(GCGdialogExecWriteOrigMatrix)
{
   SCIP_CALL( SCIPdialoghdlrAddHistory(dialoghdlr, dialog, NULL, FALSE) );

   if( SCIPgetStage(scip) >= SCIP_STAGE_PROBLEM )
   {
      SCIP_CALL( writeMatrix(scip, dialog, dialoghdlr, nextdialog, TRUE) );
   }
   else
      SCIPdialogMessage(scip, NULL, "No problem available.\n");

   *nextdialog = SCIPdialoghdlrGetRoot(dialoghdlr);

   return SCIP_OKAY;
}

/** dialog execution method for writing the transformed matrix */
static
SCIP_DECL_DIALOGEXEC(GCGdialogExecWriteTransMatrix)
{
   SCIP_CALL( SCIPdialoghdlrAddHistory(dialoghdlr, dialog, NULL, FALSE) );

   if( SCIPgetStage(scip) >= SCIP_STAGE_PRESOLVED )
   {
      SCIP_CALL( writeMatrix(scip, dialog, dialoghdlr, nextdialog, FALSE) );
   }
   else
      SCIPdialogMessage(scip, NULL, "No transformed problem available.\n");

   *nextdialog = SCIPdialoghdlrGetRoot(dialoghdlr);

   return SCIP_OKAY;
}



/** dialog execution method for reporting all known decompositions in a PDF file */
static
SCIP_DECL_DIALOGEXEC(GCGdialogExecReportAllDecompositions)
{
   SCIP_CALL( SCIPdialoghdlrAddHistory(dialoghdlr, dialog, NULL, FALSE) );

   if( SCIPgetStage(scip) >= SCIP_STAGE_PROBLEM )
   {
      SCIP_CALL( reportAllDecompositions(scip, dialog, dialoghdlr, nextdialog) );
   }
   else
      SCIPdialogMessage(scip, NULL, "no problem available\n");

   *nextdialog = SCIPdialoghdlrGetRoot(dialoghdlr);

   return SCIP_OKAY;
}

/** dialog execution method for writing problem statistics */
static
SCIP_DECL_DIALOGEXEC(GCGdialogExecWriteStatistics)
{
   char* filename;
   SCIP_Bool endoffile;

   SCIPdialogMessage(scip, NULL, "\n");

   SCIP_CALL( SCIPdialoghdlrGetWord(dialoghdlr, dialog, "enter filename: ", &filename, &endoffile) );
   if( endoffile )
   {
      *nextdialog = NULL;
      return SCIP_OKAY;
   }
   if( filename[0] != '\0' )
   {
      FILE* file;

      SCIP_CALL( SCIPdialoghdlrAddHistory(dialoghdlr, dialog, filename, TRUE) );

      file = fopen(filename, "w");
      if( file == NULL )
      {
         SCIPdialogMessage(scip, NULL, "error creating file <%s>\n", filename);
         SCIPprintSysError(filename);
         SCIPdialoghdlrClearBuffer(dialoghdlr);
      }
      else
      {
         SCIP_RETCODE retcode;
         retcode = GCGprintStatistics(scip, file);
         if( retcode != SCIP_OKAY )
         {
            fclose(file);
            SCIP_CALL( retcode );
         }
         else
         {
            SCIPdialogMessage(scip, NULL, "written statistics to file <%s>\n", filename);
            fclose(file);
         }
      }
   }

   SCIPdialogMessage(scip, NULL, "\n");

   *nextdialog = SCIPdialoghdlrGetRoot(dialoghdlr);

   return SCIP_OKAY;
}
/** dialog execution method for the set detectors aggressive command */
SCIP_DECL_DIALOGEXEC(SCIPdialogExecSetDetectorsAggressive)
{  /*lint --e{715}*/
   SCIP_CALL( SCIPdialoghdlrAddHistory(dialoghdlr, dialog, NULL, FALSE) );

   *nextdialog = SCIPdialoghdlrGetRoot(dialoghdlr);

   SCIP_CALL( GCGconshdlrDecompSetDetection(scip, SCIP_PARAMSETTING_AGGRESSIVE, FALSE) );

   return SCIP_OKAY;
}

/** dialog execution method for the set detectors default command */
SCIP_DECL_DIALOGEXEC(SCIPdialogExecSetDetectorsDefault)
{  /*lint --e{715}*/
   SCIP_CALL( SCIPdialoghdlrAddHistory(dialoghdlr, dialog, NULL, FALSE) );

   *nextdialog = SCIPdialoghdlrGetRoot(dialoghdlr);

   SCIP_CALL( GCGconshdlrDecompSetDetection(scip, SCIP_PARAMSETTING_DEFAULT, FALSE) );

   return SCIP_OKAY;
}

/** dialog execution method for the set detectors off command */
SCIP_DECL_DIALOGEXEC(SCIPdialogExecSetDetectorsOff)
{  /*lint --e{715}*/
   SCIP_CALL( SCIPdialoghdlrAddHistory(dialoghdlr, dialog, NULL, FALSE) );

   *nextdialog = SCIPdialoghdlrGetRoot(dialoghdlr);

   SCIP_CALL( GCGconshdlrDecompSetDetection(scip, SCIP_PARAMSETTING_OFF, FALSE) );

   return SCIP_OKAY;
}

/** dialog execution method for the set detectors fast command */
SCIP_DECL_DIALOGEXEC(SCIPdialogExecSetDetectorsFast)
{  /*lint --e{715}*/
   SCIP_CALL( SCIPdialoghdlrAddHistory(dialoghdlr, dialog, NULL, FALSE) );

   *nextdialog = SCIPdialoghdlrGetRoot(dialoghdlr);

   SCIP_CALL( GCGconshdlrDecompSetDetection(scip, SCIP_PARAMSETTING_FAST, FALSE) );

   return SCIP_OKAY;
}

/** dialog execution method for the set heuristics aggressive command */
SCIP_DECL_DIALOGEXEC(GCGdialogExecSetHeuristicsAggressive)
{  /*lint --e{715}*/
   SCIP_CALL( SCIPdialoghdlrAddHistory(dialoghdlr, dialog, NULL, FALSE) );

   *nextdialog = SCIPdialoghdlrGetRoot(dialoghdlr);

   SCIP_CALL( SCIPsetHeuristics(scip, SCIP_PARAMSETTING_AGGRESSIVE, FALSE) );
   SCIP_CALL( GCGsetHeuristics(scip, SCIP_PARAMSETTING_AGGRESSIVE) );

   return SCIP_OKAY;
}

/** dialog execution method for the set heuristics off command */
SCIP_DECL_DIALOGEXEC(GCGdialogExecSetHeuristicsOff)
{  /*lint --e{715}*/
   SCIP_CALL( SCIPdialoghdlrAddHistory(dialoghdlr, dialog, NULL, FALSE) );

   *nextdialog = SCIPdialoghdlrGetRoot(dialoghdlr);

   SCIP_CALL( SCIPsetHeuristics(scip, SCIP_PARAMSETTING_OFF, FALSE) );
   SCIP_CALL( GCGsetHeuristics(scip, SCIP_PARAMSETTING_OFF) );

   return SCIP_OKAY;
}

/** dialog execution method for the set heuristics fast command */
SCIP_DECL_DIALOGEXEC(GCGdialogExecSetHeuristicsFast)
{  /*lint --e{715}*/
   SCIP_CALL( SCIPdialoghdlrAddHistory(dialoghdlr, dialog, NULL, FALSE) );

   *nextdialog = SCIPdialoghdlrGetRoot(dialoghdlr);

   SCIP_CALL( SCIPsetHeuristics(scip, SCIP_PARAMSETTING_FAST, FALSE) );
   SCIP_CALL( GCGsetHeuristics(scip, SCIP_PARAMSETTING_FAST) );

   return SCIP_OKAY;
}

/** dialog execution method for the set gcg separators default command */
SCIP_DECL_DIALOGEXEC(GCGdialogExecSetSeparatorsDefault)
{  /*lint --e{715}*/
   SCIP_CALL( SCIPdialoghdlrAddHistory(dialoghdlr, dialog, NULL, FALSE) );

   *nextdialog = SCIPdialoghdlrGetRoot(dialoghdlr);

   SCIP_CALL( GCGsetSeparators(scip, SCIP_PARAMSETTING_DEFAULT) );

   return SCIP_OKAY;
}

/** dialog execution method for the set gcg separators aggressive command */
SCIP_DECL_DIALOGEXEC(GCGdialogExecSetSeparatorsAggressive)
{  /*lint --e{715}*/
   SCIP_CALL( SCIPdialoghdlrAddHistory(dialoghdlr, dialog, NULL, FALSE) );

   *nextdialog = SCIPdialoghdlrGetRoot(dialoghdlr);

   SCIP_CALL( GCGsetSeparators(scip, SCIP_PARAMSETTING_AGGRESSIVE) );

   return SCIP_OKAY;
}

/** dialog execution method for the set gcg separators off command */
SCIP_DECL_DIALOGEXEC(GCGdialogExecSetSeparatorsOff)
{  /*lint --e{715}*/
   SCIP_CALL( SCIPdialoghdlrAddHistory(dialoghdlr, dialog, NULL, FALSE) );

   *nextdialog = SCIPdialoghdlrGetRoot(dialoghdlr);

   SCIP_CALL( GCGsetSeparators(scip, SCIP_PARAMSETTING_OFF) );

   return SCIP_OKAY;
}

/** dialog execution method for the set gcg separators fast command */
SCIP_DECL_DIALOGEXEC(GCGdialogExecSetSeparatorsFast)
{  /*lint --e{715}*/
   SCIP_CALL( SCIPdialoghdlrAddHistory(dialoghdlr, dialog, NULL, FALSE) );

   *nextdialog = SCIPdialoghdlrGetRoot(dialoghdlr);

   SCIP_CALL( GCGsetSeparators(scip, SCIP_PARAMSETTING_FAST) );

   return SCIP_OKAY;
}

/** creates a root dialog
 * @returns SCIP return code */
SCIP_RETCODE GCGcreateRootDialog(
   SCIP*                 scip,               /**< SCIP data structure */
   SCIP_DIALOG**         root                /**< pointer to store the root dialog */
   )
{
   SCIP_CALL( SCIPincludeDialog(scip, root, NULL, SCIPdialogExecMenuLazy, NULL, NULL,
         "GCG", "GCG's main menu", TRUE, NULL) );

   SCIP_CALL( SCIPsetRootDialog(scip, *root) );
   SCIP_CALL( SCIPreleaseDialog(scip, root) );
   *root = SCIPgetRootDialog(scip);

   return SCIP_OKAY;
}

/** create an "emphasis" sub menu
 * @returns SCIP return code */
static
SCIP_RETCODE createEmphasisSubmenu(
   SCIP*                 scip,               /**< SCIP data structure */
   SCIP_DIALOG*          root,               /**< the menu to add the empty sub menu */
   SCIP_DIALOG**         submenu             /**< pointer to store the created emphasis sub menu */
   )
{
   if( !SCIPdialogHasEntry(root, "emphasis") )
   {
      SCIP_CALL( SCIPincludeDialog(scip, submenu,
            NULL, SCIPdialogExecMenu, NULL, NULL,
            "emphasis", "predefined parameter settings", TRUE, NULL) );
      SCIP_CALL( SCIPaddDialogEntry(scip, root, *submenu) );
      SCIP_CALL( SCIPreleaseDialog(scip, submenu) );
   }
   else if( SCIPdialogFindEntry(root, "emphasis", submenu) != 1 )
   {
      SCIPerrorMessage("emphasis sub menu not found\n");
      return SCIP_PLUGINNOTFOUND;
   }

   assert(*submenu != NULL);

   return SCIP_OKAY;
}

/** includes or updates the GCG dialog menus in SCIP
 * @returns SCIP return code */
SCIP_RETCODE SCIPincludeDialogGcg(
   SCIP*                 scip                /**< SCIP data structure */
   )
{
   SCIP_DIALOG* root;
   SCIP_DIALOG* submenu;
   SCIP_DIALOG* dialog;
   SCIP_DIALOG* setmenu;
   SCIP_DIALOG* emphasismenu;
   SCIP_DIALOG* classimenu;
   SCIP_DIALOG* blocknrmenu;

   /* root menu */
   root = SCIPgetRootDialog(scip);
   if( root == NULL )
   {
      SCIP_CALL( GCGcreateRootDialog(scip, &root) );
   }

   /* display */
   if( !SCIPdialogHasEntry(root, "display") )
   {
      SCIP_CALL( SCIPincludeDialog(scip, &submenu, NULL, SCIPdialogExecMenu, NULL, NULL,
            "display", "display information", TRUE, NULL) );
      SCIP_CALL( SCIPaddDialogEntry(scip, root, submenu) );
      SCIP_CALL( SCIPreleaseDialog(scip, &submenu) );
   }
   if( SCIPdialogFindEntry(root, "display", &submenu) != 1 )
   {
      SCIPerrorMessage("display sub menu not found\n");
      return SCIP_PLUGINNOTFOUND;
   }

   /* display statistics */
   if( !SCIPdialogHasEntry(submenu, "statistics") )
   {
      SCIP_CALL( SCIPincludeDialog(scip, &dialog, NULL, GCGdialogExecDisplayStatistics, NULL, NULL,
            "statistics", "display problem and optimization statistics", FALSE, NULL) );
      SCIP_CALL( SCIPaddDialogEntry(scip, submenu, dialog) );
      SCIP_CALL( SCIPreleaseDialog(scip, &dialog) );
   }
   /* display statistics */
      if( !SCIPdialogHasEntry(submenu, "detectionstatistics") )
      {
         SCIP_CALL( SCIPincludeDialog(scip, &dialog, NULL, GCGdialogExecPrintDetectionInformation, NULL, NULL,
               "detectionstatistics", "display complete detection information", FALSE, NULL) );
         SCIP_CALL( SCIPaddDialogEntry(scip, submenu, dialog) );
         SCIP_CALL( SCIPreleaseDialog(scip, &dialog) );
      }

   /* display decomposition */
   if( !SCIPdialogHasEntry(submenu, "decomposition") )
   {
      SCIP_CALL( SCIPincludeDialog(scip, &dialog, NULL, GCGdialogExecDisplayDecomposition, NULL, NULL,
            "decomposition", "display decomposition", FALSE, NULL) );
      SCIP_CALL( SCIPaddDialogEntry(scip, submenu, dialog) );
      SCIP_CALL( SCIPreleaseDialog(scip, &dialog) );
   }

   /* display nblockcandidates */
   if( !SCIPdialogHasEntry(submenu, "blocknumbercandidates") )
   {
      SCIP_CALL( SCIPincludeDialog(scip, &dialog, NULL, GCGdialogExecDisplayNBlockcandidates, NULL, NULL,
            "blocknumbercandidates", "display number of blocks candidates ", FALSE, NULL) );
      SCIP_CALL( SCIPaddDialogEntry(scip, submenu, dialog) );
      SCIP_CALL( SCIPreleaseDialog(scip, &dialog) );
   }

   /* display additionalstatistics */
   if( !SCIPdialogHasEntry(submenu, "additionalstatistics") )
   {
      SCIP_CALL( SCIPincludeDialog(scip, &dialog, NULL, GCGdialogExecDisplayAdditionalStatistics, NULL, NULL,
            "additionalstatistics", "display additional solving statistics", FALSE, NULL) );
      SCIP_CALL( SCIPaddDialogEntry(scip, submenu, dialog) );
      SCIP_CALL( SCIPreleaseDialog(scip, &dialog) );
   }

   /* display scores */
   if( !SCIPdialogHasEntry(submenu, "scores") )
   {
      SCIP_CALL( SCIPincludeDialog(scip, &dialog, NULL, GCGdialogExecDisplayScores, NULL, NULL,
            "scores", "display scores", FALSE, NULL) );
      SCIP_CALL( SCIPaddDialogEntry(scip, submenu, dialog) );
      SCIP_CALL( SCIPreleaseDialog(scip, &dialog) );
   }

   /* display detectors */
   if( !SCIPdialogHasEntry(submenu, "detectors") )
   {
      SCIP_CALL( SCIPincludeDialog(scip, &dialog, NULL, GCGdialogExecDisplayDetectors, NULL, NULL,
            "detectors", "display detectors", FALSE, NULL) );
      SCIP_CALL( SCIPaddDialogEntry(scip, submenu, dialog) );
      SCIP_CALL( SCIPreleaseDialog(scip, &dialog) );
   }

   /* display consclassifiers */
   if( !SCIPdialogHasEntry(submenu, "consclassifiers") )
   {
      SCIP_CALL( SCIPincludeDialog(scip, &dialog, NULL, GCGdialogExecDisplayConsClassifiers, NULL, NULL,
            "consclassifiers", "display constraint classifiers", FALSE, NULL) );
      SCIP_CALL( SCIPaddDialogEntry(scip, submenu, dialog) );
      SCIP_CALL( SCIPreleaseDialog(scip, &dialog) );
   }

   /* display varclassifiers */
   if( !SCIPdialogHasEntry(submenu, "varclassifiers") )
   {
      SCIP_CALL( SCIPincludeDialog(scip, &dialog, NULL, GCGdialogExecDisplayVarClassifiers, NULL, NULL,
            "varclassifiers", "display variable classifiers", FALSE, NULL) );
      SCIP_CALL( SCIPaddDialogEntry(scip, submenu, dialog) );
      SCIP_CALL( SCIPreleaseDialog(scip, &dialog) );
   }

   /* display solvers */
   if( !SCIPdialogHasEntry(submenu, "solvers") )
   {
      SCIP_CALL( SCIPincludeDialog(scip, &dialog, NULL, GCGdialogExecDisplaySolvers, NULL, NULL,
            "solvers", "display available pricing problem solvers", FALSE, NULL) );
      SCIP_CALL( SCIPaddDialogEntry(scip, submenu, dialog) );
      SCIP_CALL( SCIPreleaseDialog(scip, &dialog) );
   }

   /* master */
   if( !SCIPdialogHasEntry(root, "master") )
   {
      SCIP_CALL( SCIPincludeDialog(scip, &dialog, NULL, GCGdialogExecSetMaster, NULL, NULL,
            "master", "switch to the interactive shell of the master problem", FALSE, NULL) );
      SCIP_CALL( SCIPaddDialogEntry(scip, root, dialog) );
      SCIP_CALL( SCIPreleaseDialog(scip, &dialog) );
   }

   /* transform */
   if( !SCIPdialogHasEntry(root, "transform") )
   {
      SCIP_CALL( SCIPincludeDialog(scip, &dialog,
         NULL,
         GCGdialogExecTransform, NULL, NULL,
         "transform", "transform the problem", FALSE, NULL) );
      SCIP_CALL( SCIPaddDialogEntry(scip, root, dialog) );
      SCIP_CALL( SCIPreleaseDialog(scip, &dialog) );
   }

   /* presolve */
   if( !SCIPdialogHasEntry(root, "presolve") )
   {
      SCIP_CALL( SCIPincludeDialog(scip, &dialog,
         NULL,
         GCGdialogExecPresolve, NULL, NULL,
         "presolve", "presolve the problem", FALSE, NULL) );
      SCIP_CALL( SCIPaddDialogEntry(scip, root, dialog) );
      SCIP_CALL( SCIPreleaseDialog(scip, &dialog) );
   }

   /* optimize */
   if( !SCIPdialogHasEntry(root, "optimize") )
   {
      SCIP_CALL( SCIPincludeDialog(scip, &dialog,
            NULL,
            GCGdialogExecOptimize, NULL, NULL,
            "optimize", "solve the problem", FALSE, NULL) );
      SCIP_CALL( SCIPaddDialogEntry(scip, root, dialog) );
      SCIP_CALL( SCIPreleaseDialog(scip, &dialog) );
   }

   /* explore */
   if( !SCIPdialogHasEntry(root, "explore") )
   {
      SCIP_CALL( SCIPincludeDialog(scip, &submenu,
         NULL,
         GCGdialogExecSelect, NULL, NULL,
         "explore", "explore decompositions", FALSE, NULL) );
      SCIP_CALL( SCIPaddDialogEntry(scip, root, submenu) );
      SCIP_CALL( SCIPreleaseDialog(scip, &submenu) );
   }

   /* detect */
   if( !SCIPdialogHasEntry(root, "detect") )
   {
      SCIP_CALL( SCIPincludeDialog(scip, &dialog, NULL, GCGdialogExecDetect, NULL, NULL,
            "detect", "detect structure", FALSE, NULL) );
      SCIP_CALL( SCIPaddDialogEntry(scip, root, dialog) );
      SCIP_CALL( SCIPreleaseDialog(scip, &dialog) );
   }

   /* quit */
   if( !SCIPdialogHasEntry(root, "quit") )
   {
      SCIP_CALL( SCIPincludeDialog(scip, &dialog,
            NULL,
            SCIPdialogExecQuit, NULL, NULL,
            "quit", "leave GCG", FALSE, NULL) );
      SCIP_CALL( SCIPaddDialogEntry(scip, root, dialog) );
      SCIP_CALL( SCIPreleaseDialog(scip, &dialog) );
   }

   /* set */
   if( !SCIPdialogHasEntry(root, "set") )
   {
      SCIP_CALL( SCIPincludeDialog(scip, &submenu,
            NULL, SCIPdialogExecMenu, NULL, NULL,
            "set", "load/save/change parameters", TRUE, NULL) );
      SCIP_CALL( SCIPaddDialogEntry(scip, root, submenu) );
      SCIP_CALL( SCIPreleaseDialog(scip, &submenu) );
   }
   if( SCIPdialogFindEntry(root, "set", &setmenu) != 1 )
   {
      SCIPerrorMessage("set sub menu not found\n");
      return SCIP_PLUGINNOTFOUND;
   }

   /* set loadmaster */
   if( !SCIPdialogHasEntry(setmenu, "loadmaster") )
   {
      SCIP_CALL( SCIPincludeDialog(scip, &dialog,
            NULL,
            GCGdialogExecSetLoadmaster, NULL, NULL,
            "loadmaster", "load parameter settings for master problem from a file", FALSE, NULL) );
      SCIP_CALL( SCIPaddDialogEntry(scip, setmenu, dialog) );
      SCIP_CALL( SCIPreleaseDialog(scip, &dialog) );
   }

   /* set detectors */
   if( !SCIPdialogHasEntry(setmenu, "detection") )
   {
      SCIP_CALL( SCIPincludeDialog(scip, &submenu,
            NULL,
            SCIPdialogExecMenu, NULL, NULL,
            "detection", "change parameters for detection in general", TRUE, NULL) );
      SCIP_CALL( SCIPaddDialogEntry(scip, setmenu, submenu) );
      SCIP_CALL( SCIPreleaseDialog(scip, &submenu) );
   }
   if( SCIPdialogFindEntry(setmenu, "detection", &submenu) != 1 )
   {
      SCIPerrorMessage("detection sub menu not found\n");
      return SCIP_PLUGINNOTFOUND;
   }

   if( !SCIPdialogHasEntry(submenu, "classification") )
   {
      SCIP_CALL( SCIPincludeDialog(scip, &classimenu,
            NULL, SCIPdialogExecMenu, NULL, NULL,
            "classification", "classification settings", TRUE, NULL) );
      SCIP_CALL( SCIPaddDialogEntry(scip, submenu, classimenu) );
      SCIP_CALL( SCIPreleaseDialog(scip, &classimenu) );
   }
   else if( SCIPdialogFindEntry(submenu, "classification", &classimenu) != 1 )
   {
      SCIPerrorMessage("classification sub menu not found\n");
      return SCIP_PLUGINNOTFOUND;
   }

   if( !SCIPdialogHasEntry(submenu, "blocknrcandidates") )
   {
      SCIP_CALL( SCIPincludeDialog(scip, &blocknrmenu,
            NULL, SCIPdialogExecMenu, NULL, NULL,
            "blocknrcandidates", "set block number and related parameter", TRUE, NULL) );
      SCIP_CALL( SCIPaddDialogEntry(scip, submenu, blocknrmenu) );
      SCIP_CALL( SCIPreleaseDialog(scip, &blocknrmenu) );
   }
   else if( SCIPdialogFindEntry(submenu, "blocknrcandidates", &blocknrmenu) != 1 )
   {
      SCIPerrorMessage("blocknrcandidates sub menu not found\n");
      return SCIP_PLUGINNOTFOUND;
   }

   /* create set detectors emphasis */
   SCIP_CALL( createEmphasisSubmenu(scip, submenu, &emphasismenu) );
   assert(emphasismenu != NULL);

   /* set detectors emphasis aggressive */
   if( !SCIPdialogHasEntry(emphasismenu, "aggressive") )
   {
      SCIP_CALL( SCIPincludeDialog(scip, &dialog,
            NULL, SCIPdialogExecSetDetectorsAggressive, NULL, NULL,
            "aggressive", "sets detection <aggressive>", FALSE, NULL) );
      SCIP_CALL( SCIPaddDialogEntry(scip, emphasismenu, dialog) );
      SCIP_CALL( SCIPreleaseDialog(scip, &dialog) );
   }

   /* set detectors emphasis default */
   if( !SCIPdialogHasEntry(emphasismenu, "default") )
   {
      SCIP_CALL( SCIPincludeDialog(scip, &dialog,
         NULL, SCIPdialogExecSetDetectorsDefault, NULL, NULL,
         "default", "sets detection <default>", FALSE, NULL) );
      SCIP_CALL( SCIPaddDialogEntry(scip, emphasismenu, dialog) );
      SCIP_CALL( SCIPreleaseDialog(scip, &dialog) );
   }

   /* set detectors emphasis fast */
   if( !SCIPdialogHasEntry(emphasismenu, "fast") )
   {
      SCIP_CALL( SCIPincludeDialog(scip, &dialog,
            NULL, SCIPdialogExecSetDetectorsFast, NULL, NULL,
            "fast", "sets detection <fast>", FALSE, NULL) );
      SCIP_CALL( SCIPaddDialogEntry(scip, emphasismenu, dialog) );
      SCIP_CALL( SCIPreleaseDialog(scip, &dialog) );
   }

   /* set detectors emphasis off */
   if( !SCIPdialogHasEntry(emphasismenu, "off") )
   {
      SCIP_CALL( SCIPincludeDialog(scip, &dialog,
            NULL, SCIPdialogExecSetDetectorsOff, NULL, NULL,
            "off", "turns <off> all detectors", FALSE, NULL) );
      SCIP_CALL( SCIPaddDialogEntry(scip, emphasismenu, dialog) );
      SCIP_CALL( SCIPreleaseDialog(scip, &dialog) );
   }

   /* set heuristics */
   if( !SCIPdialogHasEntry(setmenu, "heuristics") )
   {
      SCIP_CALL( SCIPincludeDialog(scip, &submenu,
         NULL,
         SCIPdialogExecMenu, NULL, NULL,
         "heuristics", "change parameters for primal heuristics", TRUE, NULL) );
      SCIP_CALL( SCIPaddDialogEntry(scip, setmenu, submenu) );
      SCIP_CALL( SCIPreleaseDialog(scip, &submenu) );
   }
   if( SCIPdialogFindEntry(setmenu, "heuristics", &submenu) != 1 )
   {
      SCIPerrorMessage("heuristics sub menu not found\n");
      return SCIP_PLUGINNOTFOUND;
   }

   /* create set heuristics emphasis */
   SCIP_CALL( createEmphasisSubmenu(scip, submenu, &emphasismenu) );
   assert(emphasismenu != NULL);

   /* set heuristics emphasis aggressive */
   if( !SCIPdialogHasEntry(emphasismenu, "aggressive") )
   {
      SCIP_CALL( SCIPincludeDialog(scip, &dialog,
         NULL, GCGdialogExecSetHeuristicsAggressive, NULL, NULL,
         "aggressive", "sets heuristics <aggressive>", FALSE, NULL) );
      SCIP_CALL( SCIPaddDialogEntry(scip, emphasismenu, dialog) );
      SCIP_CALL( SCIPreleaseDialog(scip, &dialog) );
   }

   /* set heuristics emphasis fast */
   if( !SCIPdialogHasEntry(emphasismenu, "fast") )
   {
      SCIP_CALL( SCIPincludeDialog(scip, &dialog,
         NULL, GCGdialogExecSetHeuristicsFast, NULL, NULL,
         "fast", "sets heuristics <fast>", FALSE, NULL) );
      SCIP_CALL( SCIPaddDialogEntry(scip, emphasismenu, dialog) );
      SCIP_CALL( SCIPreleaseDialog(scip, &dialog) );
   }

   /* set heuristics emphasis off */
   if( !SCIPdialogHasEntry(emphasismenu, "off") )
   {
      SCIP_CALL( SCIPincludeDialog(scip, &dialog,
         NULL, GCGdialogExecSetHeuristicsOff, NULL, NULL,
         "off", "turns <off> all heuristics", FALSE, NULL) );
      SCIP_CALL( SCIPaddDialogEntry(scip, emphasismenu, dialog) );
      SCIP_CALL( SCIPreleaseDialog(scip, &dialog) );
   }

   /* set heuristics */
   if( !SCIPdialogHasEntry(setmenu, "sepa") )
   {
      SCIP_CALL( SCIPincludeDialog(scip, &submenu,
         NULL,
         SCIPdialogExecMenu, NULL, NULL,
         "sepa", "change parameters for gcg separators", TRUE, NULL) );
      SCIP_CALL( SCIPaddDialogEntry(scip, setmenu, submenu) );
      SCIP_CALL( SCIPreleaseDialog(scip, &submenu) );
   }
   if( SCIPdialogFindEntry(setmenu, "sepa", &submenu) != 1 )
   {
      SCIPerrorMessage("gcg separators sub menu not found\n");
      return SCIP_PLUGINNOTFOUND;
   }

   /* create set separators emphasis */
   SCIP_CALL( createEmphasisSubmenu(scip, submenu, &emphasismenu) );
   assert(emphasismenu != NULL);

   /* set separators emphasis default */
   if( !SCIPdialogHasEntry(emphasismenu, "default") )
   {
      SCIP_CALL( SCIPincludeDialog(scip, &dialog,
         NULL, GCGdialogExecSetSeparatorsDefault, NULL, NULL,
         "default", "sets separators <default>", FALSE, NULL) );
      SCIP_CALL( SCIPaddDialogEntry(scip, emphasismenu, dialog) );
      SCIP_CALL( SCIPreleaseDialog(scip, &dialog) );
   }

   /* set separators emphasis aggressive */
   if( !SCIPdialogHasEntry(emphasismenu, "aggressive") )
   {
      SCIP_CALL( SCIPincludeDialog(scip, &dialog,
         NULL, GCGdialogExecSetSeparatorsAggressive, NULL, NULL,
         "aggressive", "sets separators <aggressive>", FALSE, NULL) );
      SCIP_CALL( SCIPaddDialogEntry(scip, emphasismenu, dialog) );
      SCIP_CALL( SCIPreleaseDialog(scip, &dialog) );
   }

   /* set separators emphasis fast */
   if( !SCIPdialogHasEntry(emphasismenu, "fast") )
   {
      SCIP_CALL( SCIPincludeDialog(scip, &dialog,
         NULL, GCGdialogExecSetSeparatorsFast, NULL, NULL,
         "fast", "sets separators <fast>", FALSE, NULL) );
      SCIP_CALL( SCIPaddDialogEntry(scip, emphasismenu, dialog) );
      SCIP_CALL( SCIPreleaseDialog(scip, &dialog) );
   }

   /* set separators emphasis off */
   if( !SCIPdialogHasEntry(emphasismenu, "off") )
   {
      SCIP_CALL( SCIPincludeDialog(scip, &dialog,
         NULL, GCGdialogExecSetSeparatorsOff, NULL, NULL,
         "off", "turns <off> all separators", FALSE, NULL) );
      SCIP_CALL( SCIPaddDialogEntry(scip, emphasismenu, dialog) );
      SCIP_CALL( SCIPreleaseDialog(scip, &dialog) );
   }

   /* write */
   if( !SCIPdialogHasEntry(root, "write") )
   {
      SCIP_CALL( SCIPincludeDialog(scip, &submenu, NULL, SCIPdialogExecMenu, NULL, NULL,
            "write", "write information to file", TRUE, NULL) );
      SCIP_CALL( SCIPaddDialogEntry(scip, root, submenu) );
      SCIP_CALL( SCIPreleaseDialog(scip, &submenu) );
   }
   if( SCIPdialogFindEntry(root, "write", &submenu) != 1 )
   {
      SCIPerrorMessage("write sub menu not found\n");
      return SCIP_PLUGINNOTFOUND;
   }

   /* write alldecompositions */
   if( !SCIPdialogHasEntry(submenu, "alldecompositions") )
   {
      SCIP_CALL( SCIPincludeDialog(scip, &dialog, NULL, GCGdialogExecWriteAllDecompositions, NULL, NULL,
            "alldecompositions",
            "write all known decompositions to files (format is given by file extension, e.g. {dec,blk,ref,gp,tex})",
            FALSE, NULL) );
      SCIP_CALL( SCIPaddDialogEntry(scip, submenu, dialog) );
      SCIP_CALL( SCIPreleaseDialog(scip, &dialog) );
   }

   /* write selecteddecompositions */
     if( !SCIPdialogHasEntry(submenu, "selected") )
     {
        SCIP_CALL( SCIPincludeDialog(scip, &dialog, NULL, GCGdialogExecWriteSelectedDecompositions, NULL, NULL,
              "selected",
              "write selected (in \"explore\" submenu) decompositions to files (format is given by file extension, e.g. {dec,blk,ref,gp,tex})",
              FALSE, NULL) );
        SCIP_CALL( SCIPaddDialogEntry(scip, submenu, dialog) );
        SCIP_CALL( SCIPreleaseDialog(scip, &dialog) );
     }

   /* write orig matrix */
   if( !SCIPdialogHasEntry(submenu, "matrix") )
   {
      SCIP_CALL( SCIPincludeDialog(scip, &dialog, NULL, GCGdialogExecWriteOrigMatrix, NULL, NULL,
            "matrix",
            "write gnuplot file showing the nonzero structure of the original matrix",
            FALSE, NULL) );
      SCIP_CALL( SCIPaddDialogEntry(scip, submenu, dialog) );
      SCIP_CALL( SCIPreleaseDialog(scip, &dialog) );
   }

   /* write orig matrix */
   if( !SCIPdialogHasEntry(submenu, "transmatrix") )
   {
      SCIP_CALL( SCIPincludeDialog(scip, &dialog, NULL, GCGdialogExecWriteTransMatrix, NULL, NULL,
            "transmatrix",
            "write gnuplot file showing the nonzero structure of the transformed (presolved) matrix",
            FALSE, NULL) );
      SCIP_CALL( SCIPaddDialogEntry(scip, submenu, dialog) );
      SCIP_CALL( SCIPreleaseDialog(scip, &dialog) );
   }

   /* write reportdecompositions */
      if( !SCIPdialogHasEntry(submenu, "report") )
      {
         SCIP_CALL( SCIPincludeDialog(scip, &dialog, NULL, GCGdialogExecReportAllDecompositions, NULL, NULL,
               "report",
               "write report of all finished decompositions to LaTeX format",
               FALSE, NULL) );
         SCIP_CALL( SCIPaddDialogEntry(scip, submenu, dialog) );
         SCIP_CALL( SCIPreleaseDialog(scip, &dialog) );
      }

   /* write statistics */
   if( !SCIPdialogHasEntry(submenu, "statistics") )
   {
      SCIP_CALL( SCIPincludeDialog(scip, &dialog, NULL, GCGdialogExecWriteStatistics, NULL, NULL,
            "statistics",
            "write statistics to file",
            FALSE, NULL) );
      SCIP_CALL( SCIPaddDialogEntry(scip, submenu, dialog) );
      SCIP_CALL( SCIPreleaseDialog(scip, &dialog) );
   }

   /* change */
   if( !SCIPdialogHasEntry(root, "change") )
   {
      SCIP_CALL( SCIPincludeDialog(scip, &submenu,
            NULL,
            SCIPdialogExecMenu, NULL, NULL,
            "change", "change the problem", TRUE, NULL) );
      SCIP_CALL( SCIPaddDialogEntry(scip, root, submenu) );
      SCIP_CALL( SCIPreleaseDialog(scip, &submenu) );
   }
   if( SCIPdialogFindEntry(root, "change", &submenu) != 1 )
   {
      SCIPerrorMessage("change sub menu not found\n");
      return SCIP_PLUGINNOTFOUND;
   }

   if( SCIPdialogFindEntry(root, "set", &submenu) != 1 )
   {
      SCIPerrorMessage("set sub menu not found\n");
      return SCIP_PLUGINNOTFOUND;
   }
   if( SCIPdialogFindEntry(submenu, "detection", &submenu) != 1 )
   {
      SCIPerrorMessage("set/detection sub menu not found\n");
      return SCIP_PLUGINNOTFOUND;
   }
   if( SCIPdialogFindEntry(submenu, "blocknrcandidates", &blocknrmenu) != 1 )
   {
      SCIPerrorMessage("set/detection/blocknrcandidates sub menu not found\n");
      return SCIP_PLUGINNOTFOUND;
   }

   /*  add  blocknr candidate*/
   if( !SCIPdialogHasEntry(blocknrmenu, "addblocknr") )
   {
      SCIP_CALL( SCIPincludeDialog(scip, &dialog,
            NULL,
            GCGdialogExecChangeAddBlocknr, NULL, NULL,
            "addblocknr", "add block number candidates (as white space separated list)", FALSE, NULL) );
      SCIP_CALL( SCIPaddDialogEntry(scip, blocknrmenu, dialog) );
      SCIP_CALL( SCIPreleaseDialog(scip, &dialog) );
   }

   SCIP_CALL( SCIPincludeDialogDefaultBasic(scip) );

   return SCIP_OKAY;
}<|MERGE_RESOLUTION|>--- conflicted
+++ resolved
@@ -146,16 +146,6 @@
       strcpy(dirname, ".");
    }
 
-<<<<<<< HEAD
-   /* make sure directory exists */
-   #if defined(_WIN32) || defined(_WIN64)
-   _mkdir(dirname);
-   #else
-   mkdir(dirname, S_IRWXU | S_IRWXG | S_IRWXO);
-   #endif
-
-=======
->>>>>>> 2676be58
    SCIP_CALL( SCIPdialoghdlrGetWord(dialoghdlr, dialog, "enter extension: ", &tmp, &endoffile) );
    snprintf(extension, sizeof(extension), "%s", tmp);
 
@@ -239,16 +229,6 @@
       strcpy(dirname, ".");
    }
 
-<<<<<<< HEAD
-   /* make sure directory exists */
-   #if defined(_WIN32) || defined(_WIN64)
-   _mkdir(dirname);
-   #else
-   mkdir(dirname, S_IRWXU | S_IRWXG | S_IRWXO);
-   #endif
-
-=======
->>>>>>> 2676be58
    SCIP_CALL( SCIPdialoghdlrGetWord(dialoghdlr, dialog, "enter extension: ", &tmp, &endoffile) );
    snprintf(extension, sizeof(extension), "%s", tmp);
 
@@ -327,21 +307,7 @@
    /* if no directory is specified, initialize it with a standard solution */
    if( dirname[0] == '\0' )
    {
-<<<<<<< HEAD
-      strcpy(dirname, "./");
-   }
-
-   /* make sure directory exists */
-   if( dirname != NULL )
-   {
-      #if defined(_WIN32) || defined(_WIN64)
-      _mkdir(dirname);
-      #else
-      mkdir(dirname, S_IRWXU | S_IRWXG | S_IRWXO);
-      #endif
-=======
       strcpy(dirname, ".");
->>>>>>> 2676be58
    }
 
    (void) SCIPsnprintf(probnamepath, SCIP_MAXSTRLEN, "%s", SCIPgetProbName(scip));
@@ -432,21 +398,7 @@
    /* if no directory is specified, initialize it with a standard solution */
    if( dirname[0] == '\0' )
    {
-<<<<<<< HEAD
-      strcpy(dirname, "report/");
-   }
-
-   /* make sure directory exists */
-   if( dirname != NULL )
-   {
-      #if defined(_WIN32) || defined(_WIN64)
-      _mkdir(dirname);
-      #else
-      mkdir(dirname, S_IRWXU | S_IRWXG | S_IRWXO);
-      #endif
-=======
       strcpy(dirname, ".");
->>>>>>> 2676be58
    }
 
    /* create a name for the new file */
