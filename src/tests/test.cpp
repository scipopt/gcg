#include "gtest/gtest.h"

#include "gcgplugins.h"
#include "relax_gcg.h"
#include "pricer_gcg.h"
#include "cons_decomp.h"
#include "reader_blk.h"
#include "reader_dec.h"
#include "pub_decomp.h"

#define SCIP_CALL_EXPECT(x) do { EXPECT_EQ(SCIP_OKAY, (x)); } while(FALSE)

class GcgTest : public ::testing::Test {
 protected:
  static SCIP *scip;

  static void SetUpTestCase() {

       SCIP_CALL_ABORT( SCIPcreate(&scip) );
       SCIP_CALL_ABORT( SCIPincludeGcgPlugins(scip) );
       SCIP_CALL_ABORT( SCIPcreateProb(scip, "test", NULL, NULL, NULL, NULL,NULL, NULL, NULL) );
       SCIP_CALL_ABORT( SCIPsetIntParam(scip, "display/verblevel", SCIP_VERBLEVEL_NONE) );
  }

  static void TearDownTestCase() {
     SCIP_CALL_ABORT( SCIPfree(&scip) );
  }

   virtual void SetUp() {

   }

   virtual void TearDown() {
      SCIPfreeTransform(scip);
   }
};

SCIP* GcgTest::scip = NULL;

class GcgResultTest : public ::testing::Test {
 protected:
  static SCIP *scip;

  static void SetUpTestCase() {
     SCIP_RESULT result;
     SCIP_CALL_ABORT( SCIPcreate(&scip) );
     SCIP_CALL_ABORT( SCIPincludeGcgPlugins(scip) );
     SCIP_CALL_ABORT( SCIPcreateProb(scip, "test", NULL, NULL, NULL, NULL,NULL, NULL, NULL) );
     SCIP_CALL_ABORT( SCIPsetIntParam(scip, "display/verblevel", SCIP_VERBLEVEL_NONE) );
<<<<<<< HEAD
     SCIP_CALL_ABORT( SCIPsetBoolParam(scip, "detectors/borderheur/enabled", FALSE) );
     SCIP_CALL_ABORT( SCIPsetBoolParam(scip, "detectors/arrowheur/enabled", FALSE) );
=======
     SCIP_CALL_ABORT( SCIPsetBoolParam(scip, "detectors/arrowheur/enabled", FALSE) );
     SCIP_CALL_ABORT( SCIPsetBoolParam(scip, "detectors/borderheur/enabled", FALSE) );
     SCIP_CALL_ABORT( SCIPsetBoolParam(scip, "detectors/random/enabled", FALSE) );
     SCIP_CALL_ABORT( SCIPsetBoolParam(scip, "detectors/staircase/enabled", FALSE) );

>>>>>>> 641259b3
     SCIP_CALL_ABORT( SCIPreadProb(scip, "check/instances/bpp/N1C1W4_M.BPP.lp", "lp") );
     SCIP_CALL_ABORT( SCIPpresolve(scip) );
     SCIP_CALL_ABORT( DECdetectStructure(scip, &result) );
     SCIP_CALL_ABORT( SCIPsolve(scip) );

  }

  static void TearDownTestCase() {
     SCIP_CALL_ABORT( SCIPfree(&scip) );
  }

   virtual void SetUp() {

   }

   virtual void TearDown() {
   }
};

SCIP* GcgResultTest::scip = NULL;


TEST_F(GcgTest, StatusTest) {
   ASSERT_EQ(SCIP_STATUS_UNKNOWN, SCIPgetStatus(scip));
}

TEST_F(GcgTest, CreateTest) {
   ASSERT_FALSE(NULL == scip);
}

TEST_F(GcgTest, NameTest) {
   ASSERT_EQ(0, strcmp("test", SCIPgetProbName(scip)));
}

TEST_F(GcgTest, isGcgTest) {
   EXPECT_TRUE(GCGisOriginal(scip));
   EXPECT_TRUE(GCGisMaster(GCGrelaxGetMasterprob(scip)));
}

TEST_F(GcgTest, emptyProblem) {
   SCIP_SOL* bestsol;
   ASSERT_EQ(SCIP_OKAY, SCIPsolve(scip));
   ASSERT_EQ(0, SCIPgetNVars(scip));
   ASSERT_EQ(0, SCIPgetNConss(scip));
   ASSERT_EQ(SCIP_STATUS_OPTIMAL, SCIPgetStatus(scip));
   bestsol = SCIPgetBestSol(scip);
   ASSERT_TRUE(bestsol != NULL);
   ASSERT_FLOAT_EQ(0.0, SCIPgetSolTransObj(scip, bestsol));
}
TEST_F(GcgTest, detectEmptyProblem) {
   SCIP_RESULT result;
   ASSERT_EQ(SCIP_OKAY, DECdetectStructure(scip, &result));
   ASSERT_EQ(SCIP_DIDNOTRUN, result);
}

TEST_F(GcgResultTest, numberOfBlocks) {
   ASSERT_EQ(50, GCGrelaxGetNPricingprobs(scip) );
   ASSERT_EQ(50, GCGrelaxGetNIdenticalBlocks(scip, 0));
}

TEST_F(GcgResultTest, optimalSolutionValue) {
   ASSERT_NEAR(41.0, SCIPgetSolTransObj(scip, SCIPgetBestSol(scip)), SCIPfeastol(scip));
}

TEST_F(GcgResultTest, performanceTest) {
   // expect solving time less than 5 seconds in debug mode
   EXPECT_GT(5, SCIPgetSolvingTime(scip));
}


class GcgLibTest : public ::testing::Test {
 protected:
  static SCIP *scip;

  static void SetUpTestCase() {
  }

  static void TearDownTestCase() {
  }

   virtual void SetUp() {
      SCIP_CALL_ABORT( SCIPcreate(&scip) );
      SCIP_CALL_ABORT( SCIPincludeGcgPlugins(scip) );
      SCIP_CALL_ABORT( SCIPsetBoolParam(scip, "detectors/arrowheur/enabled", FALSE) );
      SCIP_CALL_ABORT( SCIPsetBoolParam(scip, "detectors/borderheur/enabled", FALSE) );
      SCIP_CALL_ABORT( SCIPsetBoolParam(scip, "detectors/random/enabled", FALSE) );
      SCIP_CALL_ABORT( SCIPsetBoolParam(scip, "detectors/staircase/enabled", FALSE) );
      SCIP_CALL_ABORT( SCIPcreateProb(scip, "test", NULL, NULL, NULL, NULL,NULL, NULL, NULL) );
      SCIP_CALL_ABORT( SCIPsetIntParam(scip, "display/verblevel", SCIP_VERBLEVEL_NONE) );
   }

   virtual void TearDown() {
     SCIP_CALL_ABORT( SCIPfree(&scip) );
   }
};

SCIP* GcgLibTest::scip = NULL;


TEST_F(GcgLibTest, FreeTransformTest) {
   SCIP_RESULT result;
   SCIP_CALL_EXPECT( SCIPreadProb(scip, "check/instances/bpp/N1C1W4_M.BPP.lp", "lp") );
   SCIP_CALL_EXPECT( SCIPsetBoolParam(scip, "detectors/borderheur/enabled", FALSE) );
   SCIP_CALL_EXPECT( SCIPsetBoolParam(scip, "detectors/arrowheur/enabled", FALSE) );
   SCIP_CALL_EXPECT( SCIPpresolve(scip) );
   SCIP_CALL_EXPECT( DECdetectStructure(scip, &result) );
   SCIP_CALL_EXPECT( SCIPsolve(scip) );
   ASSERT_NEAR(41.0, SCIPgetSolTransObj(scip, SCIPgetBestSol(scip)), SCIPfeastol(scip));

   SCIP_CALL_EXPECT( SCIPfreeTransform(scip) );

   ASSERT_EQ(SCIP_STAGE_PROBLEM, SCIPgetStage(scip));
   ASSERT_EQ(0, SCIPconshdlrDecompGetNDecdecomps(scip));
   SCIP_CALL_EXPECT( SCIPpresolve(scip) );
   SCIP_CALL_EXPECT( DECdetectStructure(scip, &result) );
   SCIP_CALL_EXPECT( SCIPsolve(scip) );
   ASSERT_NEAR(41.0, SCIPgetSolTransObj(scip, SCIPgetBestSol(scip)), SCIPfeastol(scip));

   ASSERT_EQ(SCIP_STATUS_OPTIMAL, SCIPgetStatus(scip));
}

TEST_F(GcgLibTest, FreeProbTest) {
   SCIP_RESULT result;
   SCIP_CALL_EXPECT( SCIPreadProb(scip, "check/instances/bpp/N1C1W4_M.BPP.lp", "lp") );
   SCIP_CALL_EXPECT( SCIPsetBoolParam(scip, "detectors/borderheur/enabled", FALSE) );
   SCIP_CALL_EXPECT( SCIPsetBoolParam(scip, "detectors/arrowheur/enabled", FALSE) );
   SCIP_CALL_EXPECT( SCIPpresolve(scip) );
   SCIP_CALL_EXPECT( DECdetectStructure(scip, &result) );
   SCIP_CALL_EXPECT( SCIPsolve(scip) );
   ASSERT_NEAR(41.0, SCIPgetSolTransObj(scip, SCIPgetBestSol(scip)), SCIPfeastol(scip));
   ASSERT_NEAR(41.0, SCIPgetSolTransObj(scip, SCIPgetBestSol(scip)), SCIPfeastol(scip));

   SCIP_CALL_EXPECT( SCIPfreeProb(scip) );

   ASSERT_EQ(0, SCIPconshdlrDecompGetNDecdecomps(scip));
   SCIP_CALL_EXPECT( SCIPreadProb(scip, "check/instances/bpp/N1C1W4_M.BPP.lp", "lp") );
   SCIP_CALL_EXPECT( SCIPpresolve(scip) );
   SCIP_CALL_EXPECT( DECdetectStructure(scip, &result) );
   SCIP_CALL_EXPECT( SCIPsolve(scip) );
   ASSERT_NEAR(41.0, SCIPgetSolTransObj(scip, SCIPgetBestSol(scip)), SCIPfeastol(scip));

   ASSERT_EQ(SCIP_STATUS_OPTIMAL, SCIPgetStatus(scip));
}

TEST_F(GcgLibTest, FreeSolveTest) {
   SCIP_RESULT result;
   SCIP_CALL_EXPECT( SCIPreadProb(scip, "check/instances/bpp/N1C1W4_M.BPP.lp", "lp") );
   SCIP_CALL_EXPECT( SCIPsetBoolParam(scip, "detectors/borderheur/enabled", FALSE) );
   SCIP_CALL_EXPECT( SCIPsetBoolParam(scip, "detectors/arrowheur/enabled", FALSE) );
   SCIP_CALL_EXPECT( SCIPpresolve(scip) );
   SCIP_CALL_EXPECT( DECdetectStructure(scip, &result) );
   SCIP_CALL_EXPECT( SCIPsolve(scip) );
   ASSERT_NEAR(41.0, SCIPgetSolTransObj(scip, SCIPgetBestSol(scip)), SCIPfeastol(scip));
   ASSERT_NEAR(41.0, SCIPgetSolTransObj(scip, SCIPgetBestSol(scip)), SCIPfeastol(scip));

   SCIP_CALL_EXPECT( SCIPfreeSolve(scip, FALSE) );

   ASSERT_EQ(SCIP_STAGE_TRANSFORMED, SCIPgetStage(scip));
   ASSERT_LE(1, SCIPconshdlrDecompGetNDecdecomps(scip));
   SCIP_CALL_EXPECT( SCIPpresolve(scip) );
  // SCIP_CALL_EXPECT( DECdetectStructure(scip, &result) );
   SCIP_CALL_EXPECT( SCIPsolve(scip) );
   ASSERT_NEAR(41.0, SCIPgetSolTransObj(scip, SCIPgetBestSol(scip)), SCIPfeastol(scip));

   ASSERT_EQ(SCIP_STATUS_OPTIMAL, SCIPgetStatus(scip));
}

class GcgDecTest : public ::testing::Test {
 protected:
  static SCIP *scip;

  static void SetUpTestCase() {
  }

  static void TearDownTestCase() {

  }

   virtual void SetUp() {
     SCIP_CALL_ABORT( SCIPcreate(&scip) );
     SCIP_CALL_ABORT( SCIPincludeGcgPlugins(scip) );
     SCIP_CALL_ABORT( SCIPsetIntParam(scip, "display/verblevel", SCIP_VERBLEVEL_NONE) );
     SCIP_CALL_ABORT( SCIPsetBoolParam(scip, "detectors/arrowheur/enabled", FALSE) );
     SCIP_CALL_ABORT( SCIPsetBoolParam(scip, "detectors/borderheur/enabled", FALSE) );
     SCIP_CALL_ABORT( SCIPsetBoolParam(scip, "detectors/random/enabled", FALSE) );
     SCIP_CALL_ABORT( SCIPsetBoolParam(scip, "detectors/staircase/enabled", FALSE) );
   }

   virtual void TearDown() {
     SCIP_CALL_ABORT( SCIPfree(&scip) );
   }
};

SCIP* GcgDecTest::scip = NULL;

TEST_F(GcgDecTest, ReadDecTest) {
   SCIP_RESULT result;
   SCIP_CALL_EXPECT( SCIPreadProb(scip, "check/instances/miplib/noswot.mps", "mps") );
   SCIP_CALL_EXPECT( SCIPreadDec(scip, "check/instances/miplib/noswot.dec", &result) );
   ASSERT_EQ(SCIP_SUCCESS, result);
   ASSERT_EQ(1, SCIPconshdlrDecompGetNDecdecomps(scip));
   SCIP_CALL_EXPECT( SCIPsetIntParam(scip, "presolving/maxrounds", 0) );
   SCIP_CALL_EXPECT( SCIPsolve(scip) );
   ASSERT_EQ(1, SCIPconshdlrDecompGetNDecdecomps(scip));
   ASSERT_NEAR(-41.0, SCIPgetSolTransObj(scip, SCIPgetBestSol(scip)), SCIPfeastol(scip));
}

TEST_F(GcgDecTest, ReadBlkTest) {
   SCIP_RESULT result;
   SCIP_CALL_EXPECT( SCIPreadProb(scip, "check/instances/bpp/N1C3W1_A.lp", "lp") );
   SCIP_CALL_EXPECT( SCIPreadBlk(scip, "check/instances/bpp/N1C3W1_A.blk", &result) );
   ASSERT_EQ(SCIP_SUCCESS, result);
   ASSERT_EQ(1, SCIPconshdlrDecompGetNDecdecomps(scip));
   SCIP_CALL_EXPECT( SCIPsetIntParam(scip, "presolving/maxrounds", 0) );
   SCIP_CALL_EXPECT( SCIPsolve(scip) );
   ASSERT_EQ(1, SCIPconshdlrDecompGetNDecdecomps(scip));
   ASSERT_NEAR(16.0, SCIPgetSolTransObj(scip, SCIPgetBestSol(scip)), SCIPfeastol(scip));
}

TEST_F(GcgDecTest, NoDecTest) {
   SCIP_CALL_EXPECT( SCIPreadProb(scip, "check/instances/bpp/N1C3W1_A.lp", "lp") );
   ASSERT_EQ(0, SCIPconshdlrDecompGetNDecdecomps(scip));
   SCIP_CALL_EXPECT( SCIPsetIntParam(scip, "presolving/maxrounds", 0) );
   SCIP_CALL_EXPECT( SCIPsetBoolParam(scip, "constraints/decomp/createbasicdecomp", 1) );
   SCIP_CALL_EXPECT( SCIPsetLongintParam(scip, "limits/nodes", 1L) );

   SCIP_CALL_EXPECT( SCIPsolve(scip) );
   ASSERT_EQ(1, SCIPconshdlrDecompGetNDecdecomps(scip));
   ASSERT_NEAR(15.873333333333, SCIPgetLowerbound(scip), SCIPfeastol(scip));
   SCIP_CALL_EXPECT( SCIPsetBoolParam(scip, "constraints/decomp/createbasicdecomp", 0) );
}

TEST_F(GcgDecTest, DISABLED_WrongDecompTest) {
   SCIP_RESULT result;

   SCIP_CALL_EXPECT( SCIPreadProb(scip, "check/instances/bpp/N1C3W1_A.lp", "lp") );
   SCIP_CALL_EXPECT( SCIPreadBlk(scip, "check/instances/miplib/noswot.dec", &result) );
   ASSERT_EQ(SCIP_SUCCESS, result);
}

TEST_F(GcgDecTest, MasterSpecificationTest) {
   SCIP_CONS** conss = NULL;
   DEC_DECOMP* decomp = NULL;
   int i = 0;
   char name[SCIP_MAXSTRLEN];

   SCIP_CALL_EXPECT( SCIPreadProb(scip, "check/instances/bpp/N1C3W1_A.lp", "lp") );
   SCIP_CALL_EXPECT( SCIPtransformProb(scip) );

   SCIP_CALL_EXPECT( SCIPallocMemoryArray(scip, &conss, 50) );

   for( i = 0; i < 50; ++i )
   {
      SCIP_CONS* cons;
      (void) SCIPsnprintf(name, SCIP_MAXSTRLEN, "Allocate_%d", i+1);
      cons = SCIPfindCons(scip, name);
      ASSERT_TRUE(cons != NULL);
      conss[i] = cons;
   }

   SCIP_CALL_EXPECT(DECcreateDecompFromMasterconss(scip, &decomp, conss, 50) );

 ASSERT_TRUE(decomp != NULL);
   ASSERT_EQ(24, DECdecompGetNBlocks(decomp));
   ASSERT_EQ(50, DECdecompGetNLinkingconss(decomp));
   ASSERT_EQ(0, DECdecompGetNLinkingvars(decomp));
   ASSERT_TRUE(DECdecompGetNSubscipconss(decomp) != NULL);

   for( i = 0; i < 24; ++i )
   {
      ASSERT_EQ(1, DECdecompGetNSubscipconss(decomp)[i]);
      ASSERT_EQ(51, DECdecompGetNSubscipvars(decomp)[i]);
   }

   SCIP_CALL_EXPECT( DECdecompFree(scip, &decomp) );
   SCIPfreeMemoryArray(scip, &conss);
}

int main(int argc, char** argv) {
  ::testing::InitGoogleTest(&argc, argv);
  return RUN_ALL_TESTS();
}<|MERGE_RESOLUTION|>--- conflicted
+++ resolved
@@ -47,16 +47,11 @@
      SCIP_CALL_ABORT( SCIPincludeGcgPlugins(scip) );
      SCIP_CALL_ABORT( SCIPcreateProb(scip, "test", NULL, NULL, NULL, NULL,NULL, NULL, NULL) );
      SCIP_CALL_ABORT( SCIPsetIntParam(scip, "display/verblevel", SCIP_VERBLEVEL_NONE) );
-<<<<<<< HEAD
-     SCIP_CALL_ABORT( SCIPsetBoolParam(scip, "detectors/borderheur/enabled", FALSE) );
-     SCIP_CALL_ABORT( SCIPsetBoolParam(scip, "detectors/arrowheur/enabled", FALSE) );
-=======
      SCIP_CALL_ABORT( SCIPsetBoolParam(scip, "detectors/arrowheur/enabled", FALSE) );
      SCIP_CALL_ABORT( SCIPsetBoolParam(scip, "detectors/borderheur/enabled", FALSE) );
      SCIP_CALL_ABORT( SCIPsetBoolParam(scip, "detectors/random/enabled", FALSE) );
      SCIP_CALL_ABORT( SCIPsetBoolParam(scip, "detectors/staircase/enabled", FALSE) );
 
->>>>>>> 641259b3
      SCIP_CALL_ABORT( SCIPreadProb(scip, "check/instances/bpp/N1C1W4_M.BPP.lp", "lp") );
      SCIP_CALL_ABORT( SCIPpresolve(scip) );
      SCIP_CALL_ABORT( DECdetectStructure(scip, &result) );
