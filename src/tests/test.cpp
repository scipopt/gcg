--- conflicted
+++ resolved
@@ -361,501 +361,6 @@
    SCIPfreeMemoryArray(scip, &conss);
 }
 
-<<<<<<< HEAD
-class GcgDecStatisticTest : public ::testing::Test {
- protected:
-  static SCIP *scip;
-  SCIP_VAR* vars[5];
-  SCIP_VAR* transvars[5];
-  SCIP_CONS* conss[3];
-  SCIP_CONS* transconss[3];
-  SCIP_Real curvals[3];
-  SCIP_VAR* curvars[3];
-  DEC_DECOMP* decomp;
-
-  static void SetUpTestCase() {
-  }
-
-  static void TearDownTestCase() {
-
-  }
-
-   virtual void SetUp() {
-      int i;
-      SCIP_HASHMAP* constoblock;
-      SCIP_CALL_ABORT( SCIPcreate(&scip) );
-      SCIP_CALL_ABORT( SCIPincludeGcgPlugins(scip) );
-      SCIP_CALL_ABORT( SCIPsetIntParam(scip, "display/verblevel", SCIP_VERBLEVEL_NONE) );
-
-      SCIP_CALL_ABORT( SCIPcreateProbBasic(scip, "prob") );
-     /*
-      * create problem
-      *
-      * min x1+x2+x3+x4+x5
-      * s.t.
-      *
-      * x1 -x2       +x5  = 1
-      *       -x3+x4 -x5 <= 1
-      * x1       -x4 +x5 >= 2
-      */
-
-      SCIP_CALL_ABORT( SCIPcreateVarBasic(scip, &(vars[0]), "x1", 0.0, 3.0, 1.0, SCIP_VARTYPE_INTEGER) );
-      SCIP_CALL_ABORT( SCIPcreateVarBasic(scip, &(vars[1]), "x2", 0.0, 1.0, 1.0, SCIP_VARTYPE_BINARY) );
-      SCIP_CALL_ABORT( SCIPcreateVarBasic(scip, &(vars[2]), "x3", 0.0, 3.0, 1.0, SCIP_VARTYPE_IMPLINT) );
-      SCIP_CALL_ABORT( SCIPcreateVarBasic(scip, &(vars[3]), "x4", 0.0, 1.0, 1.0, SCIP_VARTYPE_BINARY) );
-      SCIP_CALL_ABORT( SCIPcreateVarBasic(scip, &(vars[4]), "x5", 0.0, 3.0, 1.0, SCIP_VARTYPE_CONTINUOUS) );
-
-      curvars[0] = vars[0];
-      curvars[1] = vars[1];
-      curvars[2] = vars[4];
-      curvals[0] = 1.0;
-      curvals[1] = -1.0;
-      curvals[2] = 1.0;
-      SCIP_CALL_ABORT( SCIPcreateConsBasicLinear(scip, &(conss[0]), "c1", 3, curvars, curvals, 1.0, 1.0) );
-
-      curvars[0] = vars[2];
-      curvars[1] = vars[3];
-      curvars[2] = vars[4];
-      curvals[0] = -1.0;
-      curvals[1] = 1.0;
-      curvals[2] = -1.0;
-      SCIP_CALL_ABORT( SCIPcreateConsBasicLinear(scip, &(conss[1]), "c2", 3, curvars, curvals, -SCIPinfinity(scip), 1.0) );
-
-      curvars[0] = vars[0];
-      curvars[1] = vars[3];
-      curvars[2] = vars[4];
-      curvals[0] = 1.0;
-      curvals[1] = -1.0;
-      curvals[2] = 1.0;
-      SCIP_CALL_ABORT( SCIPcreateConsBasicLinear(scip, &(conss[2]), "c3", 3, curvars, curvals, 1.0, SCIPinfinity(scip)) );
-
-      for( i = 0; i < 5; ++i )
-      {
-         SCIP_CALL_ABORT( SCIPaddVar(scip, vars[i]));
-      }
-
-      for( i = 0; i < 3; ++i )
-      {
-         SCIP_CALL_ABORT( SCIPaddCons(scip, conss[i]));
-      }
-
-      SCIP_CALL_ABORT( SCIPtransformProb(scip) );
-
-      SCIP_CALL_ABORT( SCIPgetTransformedConss(scip, 3, conss, transconss) );
-      SCIP_CALL_ABORT( SCIPgetTransformedVars(scip, 5, vars, transvars) );
-
-      SCIP_CALL_ABORT( SCIPhashmapCreate(&constoblock, SCIPblkmem(scip), 3) );
-      SCIP_CALL_ABORT( SCIPhashmapInsert(constoblock, transconss[0], (void*) (size_t)1) );
-      SCIP_CALL_ABORT( SCIPhashmapInsert(constoblock, transconss[1], (void*) (size_t)2) );
-      SCIP_CALL_ABORT( SCIPhashmapInsert(constoblock, transconss[2], (void*) (size_t)3) );
-      SCIP_CALL_ABORT( DECdecompCreate(scip, &decomp) );
-
-      SCIP_CALL_ABORT( DECfilloutDecdecompFromConstoblock(scip, decomp, constoblock, 2, transvars, 5, transconss, 3, FALSE) );
-   }
-
-   virtual void TearDown() {
-      int i;
-      for( i = 0; i < 5; ++i )
-      {
-         SCIP_CALL_ABORT( SCIPreleaseVar(scip, &(vars[i])));
-      }
-
-      for( i = 0; i < 3; ++i )
-      {
-         SCIP_CALL_ABORT( SCIPreleaseCons(scip, &(conss[i])));
-      }
-      SCIP_CALL_ABORT( DECdecompFree(scip, &decomp) );
-
-
-      SCIP_CALL_ABORT( SCIPfree(&scip) );
-   }
-};
-
-SCIP* GcgDecStatisticTest::scip = NULL;
-
-TEST_F(GcgDecStatisticTest, BlockTest) {
-   ASSERT_EQ(2, DECdecompGetNBlocks(decomp));
-}
-
-TEST_F(GcgDecStatisticTest, SubscipSizeTest) {
-   ASSERT_EQ(2, DECdecompGetNBlocks(decomp));
-   ASSERT_EQ(2, DECdecompGetNSubscipvars(decomp)[0]);
-   ASSERT_EQ(2, DECdecompGetNSubscipvars(decomp)[1]);
-   ASSERT_EQ(1, DECdecompGetNLinkingvars(decomp));
-   ASSERT_EQ(1, DECdecompGetNSubscipconss(decomp)[0]);
-   ASSERT_EQ(1, DECdecompGetNSubscipconss(decomp)[0]);
-   ASSERT_EQ(1, DECdecompGetNLinkingconss(decomp));
-}
-
-TEST_F(GcgDecStatisticTest, DensityTest) {
-   int i;
-   SCIP_VAR* densvars[5];
-   SCIP_CONS* densconss[5];
-   int varsubprobdens[5];
-   int varmasterdens[5];
-   int conssubprobdens[3];
-   int consmasterdens[3];
-
-   SCIP_CALL_EXPECT(DECgetDensityData(scip, decomp, densvars, 5, densconss, 3, varsubprobdens, varmasterdens, conssubprobdens, consmasterdens) );
-   for( i = 0; i < 5; i++)
-   {
-      if( strcmp(SCIPvarGetName(densvars[i]), "t_x1") == 0)
-      {
-         ASSERT_EQ(1, varsubprobdens[i]);
-         ASSERT_EQ(1, varmasterdens[i]);
-      }
-      else if( strcmp(SCIPvarGetName(densvars[i]), "t_x2") == 0)
-      {
-         ASSERT_EQ(1, varsubprobdens[i]);
-         ASSERT_EQ(0, varmasterdens[i]);
-      }
-      else if( strcmp(SCIPvarGetName(densvars[i]), "t_x3") == 0)
-      {
-         ASSERT_EQ(1, varsubprobdens[i]);
-         ASSERT_EQ(0, varmasterdens[i]);
-      }
-      else if( strcmp(SCIPvarGetName(densvars[i]), "t_x4") == 0)
-      {
-         ASSERT_EQ(1, varsubprobdens[i]);
-         ASSERT_EQ(1, varmasterdens[i]);
-      }
-      else if( strcmp(SCIPvarGetName(densvars[i]), "t_x5") == 0)
-      {
-         ASSERT_EQ(2, varsubprobdens[i]);
-         ASSERT_EQ(1, varmasterdens[i]);
-      }
-      else
-      {
-         ASSERT_FALSE(true);
-      }
-   }
-   for( i = 0; i < 3; i++)
-   {
-      if( strcmp(SCIPconsGetName(densconss[i]), "c1") == 0)
-      {
-         ASSERT_EQ(2, conssubprobdens[i]);
-         ASSERT_EQ(1, consmasterdens[i]);
-      }
-      else if( strcmp(SCIPconsGetName(densconss[i]), "c2") == 0)
-      {
-         ASSERT_EQ(2, conssubprobdens[i]);
-         ASSERT_EQ(1, consmasterdens[i]);
-      }
-      else if( strcmp(SCIPconsGetName(densconss[i]), "c3") == 0)
-      {
-         ASSERT_EQ(0, conssubprobdens[i]);
-         ASSERT_EQ(3, consmasterdens[i]);
-      }
-      else
-      {
-         ASSERT_FALSE(true);
-      }
-   }
-}
-
-TEST_F(GcgDecStatisticTest, VarsDataTest) {
-   int nvars[2];
-   int nbinvars[2];
-   int nintvars[2];
-   int nimplvars[2];
-   int ncontvars[2];
-
-   DECgetSubproblemVarsData(scip, decomp, nvars, nbinvars, nintvars, nimplvars, ncontvars, 2);
-   ASSERT_EQ(2, nvars[0]);
-   ASSERT_EQ(2, nvars[1]);
-   ASSERT_EQ(1, nintvars[0]);
-   ASSERT_EQ(0, nintvars[1]);
-   ASSERT_EQ(1, nbinvars[0]);
-   ASSERT_EQ(1, nbinvars[1]);
-   ASSERT_EQ(0, nimplvars[0]);
-   ASSERT_EQ(1, nimplvars[1]);
-   ASSERT_EQ(0, ncontvars[0]);
-   ASSERT_EQ(0, ncontvars[1]);
-
-   DECgetLinkingVarsData(scip, decomp, nvars, nbinvars, nintvars, nimplvars, ncontvars);
-   ASSERT_EQ(1, nvars[0]);
-   ASSERT_EQ(0, nintvars[0]);
-   ASSERT_EQ(0, nbinvars[0]);
-   ASSERT_EQ(0, nimplvars[0]);
-   ASSERT_EQ(1, ncontvars[0]);
-}
-
-TEST_F(GcgDecStatisticTest, VarlockTest) {
-   SCIP_VAR* lockvars[5];
-   int* sublockdown[2];
-   int* sublockup[2];
-   int masterlockdown[5];
-   int masterlockup[5];
-   int i;
-
-   for( i = 0; i < 2; ++i)
-   {
-      sublockdown[i] = new int[5];
-      sublockup[i] = new int[5];
-   }
-
-   SCIP_CALL_EXPECT( DECgetVarLockData(scip, decomp, lockvars, 5, 2, sublockdown, sublockup, masterlockdown, masterlockup) );
-   for( i = 0; i < 5; i++)
-   {
-      if( strcmp(SCIPvarGetName(lockvars[i]), "t_x1") == 0)
-      {
-         ASSERT_EQ(1, sublockdown[0][i]);
-         ASSERT_EQ(0, sublockdown[1][i]);
-         ASSERT_EQ(1, sublockup[0][i]);
-         ASSERT_EQ(0, sublockup[1][i]);
-         ASSERT_EQ(1, masterlockdown[i]);
-         ASSERT_EQ(0, masterlockup[i]);
-      }
-      else if( strcmp(SCIPvarGetName(lockvars[i]), "t_x2") == 0)
-      {
-         ASSERT_EQ(1, sublockdown[0][i]);
-         ASSERT_EQ(0, sublockdown[1][i]);
-         ASSERT_EQ(1, sublockup[0][i]);
-         ASSERT_EQ(0, sublockup[1][i]);
-         ASSERT_EQ(0, masterlockdown[i]);
-         ASSERT_EQ(0, masterlockup[i]);
-      }
-      else if( strcmp(SCIPvarGetName(lockvars[i]), "t_x3") == 0)
-      {
-         ASSERT_EQ(0, sublockdown[0][i]);
-         ASSERT_EQ(1, sublockdown[1][i]);
-         ASSERT_EQ(0, sublockup[0][i]);
-         ASSERT_EQ(0, sublockup[1][i]);
-         ASSERT_EQ(0, masterlockdown[i]);
-         ASSERT_EQ(0, masterlockup[i]);
-      }
-      else if( strcmp(SCIPvarGetName(lockvars[i]), "t_x4") == 0)
-      {
-         ASSERT_EQ(0, sublockdown[0][i]);
-         ASSERT_EQ(0, sublockdown[1][i]);
-         ASSERT_EQ(0, sublockup[0][i]);
-         ASSERT_EQ(1, sublockup[1][i]);
-         ASSERT_EQ(0, masterlockdown[i]);
-         ASSERT_EQ(1, masterlockup[i]);
-      }
-      else if( strcmp(SCIPvarGetName(lockvars[i]), "t_x5") == 0)
-      {
-         ASSERT_EQ(1, sublockdown[0][i]);
-         ASSERT_EQ(1, sublockdown[1][i]);
-         ASSERT_EQ(1, sublockup[0][i]);
-         ASSERT_EQ(0, sublockup[1][i]);
-         ASSERT_EQ(1, masterlockdown[i]);
-         ASSERT_EQ(0, masterlockup[i]);
-      }
-      else
-      {
-         ASSERT_FALSE(true);
-      }
-   }
-   for( i = 0; i < 2; ++i)
-   {
-      delete[] sublockdown[i];
-      delete[] sublockup[i];
-   }
-}
-
-class GcgAggregationTest : public ::testing::Test {
- protected:
-  static SCIP *scip;
-
-  static void SetUpTestCase() {
-  }
-
-  static void TearDownTestCase() {
-
-  }
-
-   virtual void SetUp() {
-     SCIP_CALL_ABORT( SCIPcreate(&scip) );
-     SCIP_CALL_ABORT( SCIPincludeGcgPlugins(scip) );
-     SCIP_CALL_ABORT( SCIPsetIntParam(scip, "display/verblevel", SCIP_VERBLEVEL_NONE) );
-     SCIP_CALL_ABORT( SCIPsetBoolParam(scip, "detectors/arrowheur/enabled", FALSE) );
-     SCIP_CALL_ABORT( SCIPsetBoolParam(scip, "detectors/borderheur/enabled", FALSE) );
-     SCIP_CALL_ABORT( SCIPsetBoolParam(scip, "detectors/random/enabled", FALSE) );
-     SCIP_CALL_ABORT( SCIPsetBoolParam(scip, "detectors/staircase/enabled", FALSE) );
-     SCIP_CALL_ABORT( SCIPsetPresolving(scip, SCIP_PARAMSETTING_OFF, TRUE) );
-     SCIP_CALL_ABORT( SCIPcreateProbBasic(scip, "prob") );
-   }
-
-   virtual void TearDown() {
-     SCIP_CALL_ABORT( SCIPfree(&scip) );
-   }
-
-   SCIP_RETCODE createVar(const char * str) {
-      SCIP_VAR* var;
-      SCIP_Bool success;
-      SCIP_CALL( SCIPparseVar(scip, &var, str, TRUE, FALSE, NULL, NULL, NULL, NULL, NULL, &success) );
-      assert(success);
-      SCIP_CALL( SCIPaddVar(scip, var) );
-      SCIP_CALL( SCIPreleaseVar(scip, &var) );
-      return SCIP_OKAY;
-   }
-
-   SCIP_RETCODE createCons(const char * str) {
-      SCIP_CONS* cons;
-      SCIP_Bool success;
-      SCIP_CALL( SCIPparseCons(scip, &cons, str, TRUE, TRUE, TRUE, TRUE, TRUE, FALSE, FALSE, FALSE, FALSE, FALSE, &success) );
-      assert(success);
-      SCIP_CALL( SCIPaddCons(scip, cons) );
-      SCIP_CALL( SCIPreleaseCons(scip, &cons) );
-      return SCIP_OKAY;
-   }
-};
-
-SCIP* GcgAggregationTest::scip = NULL;
-
-TEST_F(GcgAggregationTest, AggregateTest) {
-   DEC_DECOMP* decomp;
-   SCIP_CONS* mastercons;
-   SCIP_CALL_EXPECT( createVar("[integer] <x1>: obj=2.0, original bounds=[0,1]") );
-   SCIP_CALL_EXPECT( createVar("[integer] <x2>: obj=2.0, original bounds=[0,3]") );
-   SCIP_CALL_EXPECT( createVar("[integer] <x3>: obj=2.0, original bounds=[0,1]") );
-   SCIP_CALL_EXPECT( createVar("[integer] <x4>: obj=2.0, original bounds=[0,3]") );
-
-   SCIP_CALL_EXPECT( createCons("[linear] <c1>: 2<x1>[I] +2<x2>[I] <= 5") );
-   SCIP_CALL_EXPECT( createCons("[linear] <c2>: 2<x3>[I] +2<x4>[I] <= 5") );
-   SCIP_CALL_EXPECT( createCons("[linear] <c3>: <x1>[I] +<x3>[I] == 1") );
-
-   SCIP_CALL_EXPECT( SCIPtransformProb(scip) );
-   mastercons = SCIPfindCons(scip, "c3");
-   SCIP_CALL_EXPECT( DECcreateDecompFromMasterconss(scip, &decomp, &(mastercons), 1) );
-   SCIP_CALL_EXPECT( SCIPconshdlrDecompAddDecdecomp(scip, decomp) );
-   SCIP_CALL_EXPECT( SCIPsolve(scip) );
-
-   ASSERT_EQ(2, GCGrelaxGetNPricingprobs(scip) );
-   ASSERT_EQ(2, GCGrelaxGetNIdenticalBlocks(scip, 0));
-   ASSERT_EQ(0, GCGrelaxGetNIdenticalBlocks(scip, 1));
-   ASSERT_EQ(FALSE, GCGrelaxIsPricingprobRelevant(scip, 1));
-   ASSERT_EQ(TRUE, GCGrelaxIsPricingprobRelevant(scip, 0));
-}
-
-
-TEST_F(GcgAggregationTest, WrongObjTest) {
-   SCIP_RESULT result;
-   SCIP_CALL_EXPECT( createVar("[integer] <x1>: obj=2.0, original bounds=[0,1]") );
-   SCIP_CALL_EXPECT( createVar("[integer] <x2>: obj=2.0, original bounds=[0,3]") );
-   SCIP_CALL_EXPECT( createVar("[integer] <x3>: obj=2.0, original bounds=[0,1]") );
-   SCIP_CALL_EXPECT( createVar("[integer] <x4>: obj=1.0, original bounds=[0,3]") );
-
-   SCIP_CALL_EXPECT( createCons("[linear] <c1>: 2<x1>[I] +2<x2>[I] <= 5") );
-   SCIP_CALL_EXPECT( createCons("[linear] <c2>: 2<x3>[I] +2<x4>[I] <= 5") );
-   SCIP_CALL_EXPECT( createCons("[linear] <c3>: <x1>[I] +<x3>[I] == 1") );
-
-   SCIP_CALL_EXPECT( SCIPtransformProb(scip) );
-   SCIP_CALL_EXPECT( DECdetectStructure(scip, &result) );
-   ASSERT_EQ(SCIP_SUCCESS, result);
-
-   SCIP_CALL_EXPECT( SCIPsolve(scip) );
-   ASSERT_EQ(2, GCGrelaxGetNPricingprobs(scip) );
-   ASSERT_EQ(1, GCGrelaxGetNIdenticalBlocks(scip, 0));
-   ASSERT_EQ(1, GCGrelaxGetNIdenticalBlocks(scip, 1));
-   ASSERT_EQ(TRUE, GCGrelaxIsPricingprobRelevant(scip, 1));
-   ASSERT_EQ(TRUE, GCGrelaxIsPricingprobRelevant(scip, 0));
-}
-
-TEST_F(GcgAggregationTest, WrongTypeTest) {
-   DEC_DECOMP* decomp;
-   SCIP_CONS* mastercons;
-   SCIP_CALL_EXPECT( createVar("[integer] <x1>: obj=2.0, original bounds=[0,1]") );
-   SCIP_CALL_EXPECT( createVar("[integer] <x2>: obj=2.0, original bounds=[0,3]") );
-   SCIP_CALL_EXPECT( createVar("[integer] <x3>: obj=2.0, original bounds=[0,1]") );
-   SCIP_CALL_EXPECT( createVar("[continuous] <x4>: obj=1.0, original bounds=[0,3]") );
-
-   SCIP_CALL_EXPECT( createCons("[linear] <c1>: 2<x1>[I] +2<x2>[I] <= 5") );
-   SCIP_CALL_EXPECT( createCons("[linear] <c2>: 2<x3>[I] +2<x4>[I] <= 5") );
-   SCIP_CALL_EXPECT( createCons("[linear] <c3>: <x1>[I] +<x2>[C] == 1") );
-
-   SCIP_CALL_EXPECT( SCIPtransformProb(scip) );
-   mastercons = SCIPfindCons(scip, "c3");
-   SCIP_CALL_EXPECT( DECcreateDecompFromMasterconss(scip, &decomp, &(mastercons), 1) );
-   SCIP_CALL_EXPECT( SCIPconshdlrDecompAddDecdecomp(scip, decomp) );
-   SCIP_CALL_EXPECT( SCIPsolve(scip) );
-   ASSERT_EQ(2, GCGrelaxGetNPricingprobs(scip) );
-   ASSERT_EQ(1, GCGrelaxGetNIdenticalBlocks(scip, 0));
-   ASSERT_EQ(1, GCGrelaxGetNIdenticalBlocks(scip, 1));
-   ASSERT_EQ(TRUE, GCGrelaxIsPricingprobRelevant(scip, 1));
-   ASSERT_EQ(TRUE, GCGrelaxIsPricingprobRelevant(scip, 0));
-}
-
-TEST_F(GcgAggregationTest, WrongBoundTest) {
-   DEC_DECOMP* decomp;
-   SCIP_CONS* mastercons;
-   SCIP_CALL_EXPECT( createVar("[integer] <x1>: obj=2.0, original bounds=[0,1]") );
-   SCIP_CALL_EXPECT( createVar("[integer] <x2>: obj=2.0, original bounds=[0,3]") );
-   SCIP_CALL_EXPECT( createVar("[integer] <x3>: obj=2.0, original bounds=[0,1]") );
-   SCIP_CALL_EXPECT( createVar("[integer] <x4>: obj=2.0, original bounds=[0,2]") );
-
-   SCIP_CALL_EXPECT( createCons("[linear] <c1>: 1<x1>[I] +1<x2>[I] <= 5") );
-   SCIP_CALL_EXPECT( createCons("[linear] <c2>: 1<x3>[I] +1<x4>[I] <= 5") );
-   SCIP_CALL_EXPECT( createCons("[linear] <c3>: <x1>[I] +<x3>[I] == 1") );
-
-   SCIP_CALL_EXPECT( SCIPtransformProb(scip) );
-   mastercons = SCIPfindCons(scip, "c3");
-   SCIP_CALL_EXPECT( DECcreateDecompFromMasterconss(scip, &decomp, &(mastercons), 1) );
-   SCIP_CALL_EXPECT( SCIPconshdlrDecompAddDecdecomp(scip, decomp) );
-   SCIP_CALL_EXPECT( SCIPsolve(scip) );
-
-   ASSERT_EQ(2, GCGrelaxGetNPricingprobs(scip) );
-   ASSERT_EQ(1, GCGrelaxGetNIdenticalBlocks(scip, 0));
-   ASSERT_EQ(1, GCGrelaxGetNIdenticalBlocks(scip, 1));
-   ASSERT_EQ(TRUE, GCGrelaxIsPricingprobRelevant(scip, 1));
-   ASSERT_EQ(TRUE, GCGrelaxIsPricingprobRelevant(scip, 0));
-}
-
-TEST_F(GcgAggregationTest, WrongCoeffSubproblemTest) {
-   DEC_DECOMP* decomp;
-   SCIP_CONS* mastercons;
-   SCIP_CALL_EXPECT( createVar("[integer] <x1>: obj=2.0, original bounds=[0,1]") );
-   SCIP_CALL_EXPECT( createVar("[integer] <x2>: obj=2.0, original bounds=[0,3]") );
-   SCIP_CALL_EXPECT( createVar("[integer] <x3>: obj=2.0, original bounds=[0,1]") );
-   SCIP_CALL_EXPECT( createVar("[integer] <x4>: obj=2.0, original bounds=[0,3]") );
-
-   SCIP_CALL_EXPECT( createCons("[linear] <c1>: 2<x1>[I] +2<x2>[I] <= 5") );
-   SCIP_CALL_EXPECT( createCons("[linear] <c2>: 2<x3>[I] +4<x4>[I] <= 5") );
-   SCIP_CALL_EXPECT( createCons("[linear] <c3>: <x1>[I] +<x3>[I] == 1") );
-
-   SCIP_CALL_EXPECT( SCIPtransformProb(scip) );
-   mastercons = SCIPfindCons(scip, "c3");
-   SCIP_CALL_EXPECT( DECcreateDecompFromMasterconss(scip, &decomp, &(mastercons), 1) );
-   SCIP_CALL_EXPECT( SCIPconshdlrDecompAddDecdecomp(scip, decomp) );
-   SCIP_CALL_EXPECT( SCIPsolve(scip) );
-
-   ASSERT_EQ(2, GCGrelaxGetNPricingprobs(scip) );
-   ASSERT_EQ(1, GCGrelaxGetNIdenticalBlocks(scip, 0));
-   ASSERT_EQ(1, GCGrelaxGetNIdenticalBlocks(scip, 1));
-   ASSERT_EQ(TRUE, GCGrelaxIsPricingprobRelevant(scip, 1));
-   ASSERT_EQ(TRUE, GCGrelaxIsPricingprobRelevant(scip, 0));
-}
-
-TEST_F(GcgAggregationTest, WrongCoeffMasterTest) {
-   DEC_DECOMP* decomp;
-   SCIP_CONS* mastercons;
-   SCIP_CALL_EXPECT( createVar("[integer] <x1>: obj=2.0, original bounds=[0,4]") );
-   SCIP_CALL_EXPECT( createVar("[integer] <x2>: obj=2.0, original bounds=[0,3]") );
-   SCIP_CALL_EXPECT( createVar("[integer] <x3>: obj=2.0, original bounds=[0,4]") );
-   SCIP_CALL_EXPECT( createVar("[integer] <x4>: obj=2.0, original bounds=[0,3]") );
-
-   SCIP_CALL_EXPECT( createCons("[linear] <c1>: 2<x1>[I] +2<x2>[I] >= 3") );
-   SCIP_CALL_EXPECT( createCons("[linear] <c2>: 2<x3>[I] +2<x4>[I] >= 3") );
-   SCIP_CALL_EXPECT( createCons("[linear] <c3>: 3<x1>[I] +2<x3>[I] <= 4") );
-
-   SCIP_CALL_EXPECT( SCIPtransformProb(scip) );
-   mastercons = SCIPfindCons(scip, "c3");
-   SCIP_CALL_EXPECT( DECcreateDecompFromMasterconss(scip, &decomp, &(mastercons), 1) );
-   SCIP_CALL_EXPECT( SCIPconshdlrDecompAddDecdecomp(scip, decomp) );
-   SCIP_CALL_EXPECT( SCIPsolve(scip) );
-
-   ASSERT_EQ(2, GCGrelaxGetNPricingprobs(scip) );
-   ASSERT_EQ(1, GCGrelaxGetNIdenticalBlocks(scip, 0));
-   ASSERT_EQ(1, GCGrelaxGetNIdenticalBlocks(scip, 1));
-   ASSERT_EQ(TRUE, GCGrelaxIsPricingprobRelevant(scip, 1));
-   ASSERT_EQ(TRUE, GCGrelaxIsPricingprobRelevant(scip, 0));
-}
-
-
-
-=======
->>>>>>> 6d96f2d7
 int main(int argc, char** argv) {
   ::testing::InitGoogleTest(&argc, argv);
   return RUN_ALL_TESTS();
