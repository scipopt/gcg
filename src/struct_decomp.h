/* * * * * * * * * * * * * * * * * * * * * * * * * * * * * * * * * * * * * * */
/*                                                                           */
/*                  This file is part of the program                         */
/*          GCG --- Generic Column Generation                                */
/*                  a Dantzig-Wolfe decomposition based extension            */
/*                  of the branch-cut-and-price framework                    */
/*         SCIP --- Solving Constraint Integer Programs                      */
/*                                                                           */
/* * * * * * * * * * * * * * * * * * * * * * * * * * * * * * * * * * * * * * */

/**@file   struct_decomp.h
 * @brief  structure information for decomposition information in GCG projects
 * @author Martin Bergner
 */

/*---+----1----+----2----+----3----+----4----+----5----+----6----+----7----+----8----+----9----+----0----+----1----+----2*/

#ifndef STRUCT_DECOMP_H_
#define STRUCT_DECOMP_H_
#include "scip/scip.h"
#include "type_decomp.h"
#include "type_detector.h"

#ifdef __cplusplus
extern "C" {
#endif


/** decomposition structure information */
struct DecDecomp
{
<<<<<<< HEAD
   int            nblocks;                /**< number of blocks in this decomposition */
   SCIP_VAR***    subscipvars;            /**< two dimensional array of variables in each block */
   int*           nsubscipvars;           /**< array of number of variables in each block */
   SCIP_CONS***   subscipconss;           /**< two dimensional array of constraints in each block */
   int*           nsubscipconss;          /**< array of number of constraints in each block */
   SCIP_CONS**    linkingconss;           /**< array of constraints linking the blocks */
   int            nlinkingconss;          /**< number of linking constraints */
   SCIP_VAR**     linkingvars;            /**< array of variables linking the blocks */
   int            nlinkingvars;           /**< number of linking variables */
   SCIP_VAR***    stairlinkingvars;       /**< array of variables staircaslinking the blocks */
   int*           nstairlinkingvars;      /**< number of staircaslinking variables */
   SCIP_HASHMAP*  vartoblock;             /**< hashmap mapping variables to their blocks (from 1 to nblocks) */
   SCIP_HASHMAP*  constoblock;            /**< hashmap mapping constraints to their blocks (from 1 to nblocks) */
   SCIP_HASHMAP*  varindex;               /**< hashmap mapping variables to indeces for a visual ordering */
   SCIP_HASHMAP*  consindex;              /**< hashmap mapping constraints to indices for visual ordering */
   DEC_DECTYPE    type;                   /**< type of the decomposition */
   DEC_DETECTOR*  detector;               /**< detector that found this decomposition */
=======
   int                   nblocks;            /**< number of blocks in this decomposition */
   SCIP_VAR***           subscipvars;        /**< two dimensional array of variables in each block */
   int*                  nsubscipvars;       /**< array of number of variables in each block */
   SCIP_CONS***          subscipconss;       /**< two dimensional array of constraints in each block */
   int*                  nsubscipconss;      /**< array of number of constraints in each block */
   SCIP_CONS**           linkingconss;       /**< array of constraints linking the blocks */
   int                   nlinkingconss;      /**< number of linking constraints */
   SCIP_VAR**            linkingvars;        /**< array of variables linking the blocks */
   int                   nlinkingvars;       /**< number of linking variables */
   SCIP_HASHMAP*         vartoblock;         /**< hashmap mapping variables to their blocks (from 1 to nblocks) */
   SCIP_HASHMAP*         constoblock;        /**< hashmap mapping constraints to their blocks (from 1 to nblocks) */
   SCIP_HASHMAP*         varindex;           /**< hashmap mapping variables to indices for a visual ordering */
   SCIP_HASHMAP*         consindex;          /**< hashmap mapping constraints to indices for visual ordering */
   DEC_DECTYPE           type;               /**< type of the decomposition */
   DEC_DETECTOR*         detector;           /**< detector that found this decomposition */
>>>>>>> ebf36e80
};

#ifdef __cplusplus
}
#endif

#endif /* STRUCT_DECOMP_H_ */<|MERGE_RESOLUTION|>--- conflicted
+++ resolved
@@ -29,25 +29,6 @@
 /** decomposition structure information */
 struct DecDecomp
 {
-<<<<<<< HEAD
-   int            nblocks;                /**< number of blocks in this decomposition */
-   SCIP_VAR***    subscipvars;            /**< two dimensional array of variables in each block */
-   int*           nsubscipvars;           /**< array of number of variables in each block */
-   SCIP_CONS***   subscipconss;           /**< two dimensional array of constraints in each block */
-   int*           nsubscipconss;          /**< array of number of constraints in each block */
-   SCIP_CONS**    linkingconss;           /**< array of constraints linking the blocks */
-   int            nlinkingconss;          /**< number of linking constraints */
-   SCIP_VAR**     linkingvars;            /**< array of variables linking the blocks */
-   int            nlinkingvars;           /**< number of linking variables */
-   SCIP_VAR***    stairlinkingvars;       /**< array of variables staircaslinking the blocks */
-   int*           nstairlinkingvars;      /**< number of staircaslinking variables */
-   SCIP_HASHMAP*  vartoblock;             /**< hashmap mapping variables to their blocks (from 1 to nblocks) */
-   SCIP_HASHMAP*  constoblock;            /**< hashmap mapping constraints to their blocks (from 1 to nblocks) */
-   SCIP_HASHMAP*  varindex;               /**< hashmap mapping variables to indeces for a visual ordering */
-   SCIP_HASHMAP*  consindex;              /**< hashmap mapping constraints to indices for visual ordering */
-   DEC_DECTYPE    type;                   /**< type of the decomposition */
-   DEC_DETECTOR*  detector;               /**< detector that found this decomposition */
-=======
    int                   nblocks;            /**< number of blocks in this decomposition */
    SCIP_VAR***           subscipvars;        /**< two dimensional array of variables in each block */
    int*                  nsubscipvars;       /**< array of number of variables in each block */
@@ -57,13 +38,14 @@
    int                   nlinkingconss;      /**< number of linking constraints */
    SCIP_VAR**            linkingvars;        /**< array of variables linking the blocks */
    int                   nlinkingvars;       /**< number of linking variables */
+   SCIP_VAR***           stairlinkingvars;   /**< array of variables staircaslinking the blocks */
+   int*                  nstairlinkingvars;  /**< number of staircaslinking variables */
    SCIP_HASHMAP*         vartoblock;         /**< hashmap mapping variables to their blocks (from 1 to nblocks) */
    SCIP_HASHMAP*         constoblock;        /**< hashmap mapping constraints to their blocks (from 1 to nblocks) */
    SCIP_HASHMAP*         varindex;           /**< hashmap mapping variables to indices for a visual ordering */
    SCIP_HASHMAP*         consindex;          /**< hashmap mapping constraints to indices for visual ordering */
    DEC_DECTYPE           type;               /**< type of the decomposition */
    DEC_DETECTOR*         detector;           /**< detector that found this decomposition */
->>>>>>> ebf36e80
 };
 
 #ifdef __cplusplus
