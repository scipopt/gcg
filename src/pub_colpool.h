--- conflicted
+++ resolved
@@ -120,13 +120,8 @@
    SCIP_Bool             freecol             /**< should the col be freed? */
    );
 
-<<<<<<< HEAD
-/** gets array of cols in the col pool */
+/** update node at which columns of column pool are feasible */
 SCIP_EXPORT
-=======
-/** update node at which columns of column pool are feasible */
-EXTERN
->>>>>>> 68717564
 SCIP_RETCODE GCGcolpoolUpdateNode(
    GCG_COLPOOL*         colpool             /**< col pool */
    );
