/* * * * * * * * * * * * * * * * * * * * * * * * * * * * * * * * * * * * * * */
/*                                                                           */
/*                  This file is part of the program                         */
/*          GCG --- Generic Column Generation                                */
/*                  a Dantzig-Wolfe decomposition based extension            */
/*                  of the branch-cut-and-price framework                    */
/*         SCIP --- Solving Constraint Integer Programs                      */
/*                                                                           */
/* Copyright (C) 2010-2018 Operations Research, RWTH Aachen University       */
/*                         Zuse Institute Berlin (ZIB)                       */
/*                                                                           */
/* This program is free software; you can redistribute it and/or             */
/* modify it under the terms of the GNU Lesser General Public License        */
/* as published by the Free Software Foundation; either version 3            */
/* of the License, or (at your option) any later version.                    */
/*                                                                           */
/* This program is distributed in the hope that it will be useful,           */
/* but WITHOUT ANY WARRANTY; without even the implied warranty of            */
/* MERCHANTABILITY or FITNESS FOR A PARTICULAR PURPOSE.  See the             */
/* GNU Lesser General Public License for more details.                       */
/*                                                                           */
/* You should have received a copy of the GNU Lesser General Public License  */
/* along with this program; if not, write to the Free Software               */
/* Foundation, Inc., 51 Franklin St, Fifth Floor, Boston, MA 02110-1301, USA.*/
/*                                                                           */
/* * * * * * * * * * * * * * * * * * * * * * * * * * * * * * * * * * * * * * */

/**@file   pub_gcgvar.h
 * @ingroup PUBLICMETHODS
 * @brief  public methods for GCG variables
 * @author Martin Bergner
 * @author Christian Puchert
 */

/*---+----1----+----2----+----3----+----4----+----5----+----6----+----7----+----8----+----9----+----0----+----1----+----2*/

#ifndef GCG_PUB_GCGVAR_H__
#define GCG_PUB_GCGVAR_H__


#include "scip/scip.h"

#ifdef __cplusplus
extern "C" {
#endif

/** returns TRUE or FALSE whether variable is a pricing variable or not */
extern
SCIP_Bool GCGvarIsPricing(
   SCIP_VAR*             var                 /**< SCIP variable structure */
   );

/** returns TRUE or FALSE whether variable is a original variable or not */
extern
SCIP_Bool GCGvarIsOriginal(
   SCIP_VAR*             var                 /**< SCIP variable structure */
   );

/** returns TRUE or FALSE whether variable is a master variable or not */
extern
SCIP_Bool GCGvarIsMaster(
   SCIP_VAR*             var                 /**< SCIP variable structure */
   );

/** returns TRUE or FALSE whether variable is a linking variable or not */
extern
SCIP_Bool GCGoriginalVarIsLinking(
   SCIP_VAR*             var                 /**< SCIP variable structure */
   );

/** returns TRUE or FALSE whether variable is a directly transferred variable or not */
extern
SCIP_Bool GCGoriginalVarIsTransVar(
   SCIP_VAR*             var                 /**< SCIP variable structure */
   );

/** returns the original var of a pricing variable */
extern
SCIP_VAR* GCGpricingVarGetOriginalVar(
   SCIP_VAR*             var                 /**< SCIP variable structure */
   );

/** adds the original var to the pricing variable */
extern
SCIP_RETCODE GCGpricingVarAddOrigVar(
   SCIP*                 scip,               /**< SCIP variable structure */
   SCIP_VAR*             pricingvar,         /**< pricing variable */
   SCIP_VAR*             origvar             /**< original pricing variable */
   );

/** returns the pricing var of an original variable */
extern
SCIP_VAR* GCGoriginalVarGetPricingVar(
   SCIP_VAR*             var                 /**< variable data structure */
   );

/** returns the pricing var of an original variable */
extern
void GCGoriginalVarSetPricingVar(
   SCIP_VAR*             var,                /**< SCIP variable structure */
   SCIP_VAR*             pricingvar          /**< SCIP variable structure */
   );

/** returns the pricing variables of an linking variable */
extern
SCIP_VAR** GCGlinkingVarGetPricingVars(
   SCIP_VAR*             var                 /**< SCIP variable structure */
   );

/** sets the pricing var of the corresponding linking variable at the specified position */
extern
void GCGlinkingVarSetPricingVar(
   SCIP_VAR*             origvar,            /**< original variable */
   int                   pricingprobnr,      /**< number of pricing problem */
   SCIP_VAR*             var                 /**< pricing variable */
   );

/** returns the number of master variables the original variable is contained in */
extern
int GCGoriginalVarGetNMastervars(
   SCIP_VAR*             var                 /**< variable data structure */
   );

/** returns the master variables the original variable is contained in */
extern
SCIP_VAR** GCGoriginalVarGetMastervars(
   SCIP_VAR*             var                 /**< variable data structure */
   );

/** returns the fraction of master variables the original variable is contained in */
extern
SCIP_Real* GCGoriginalVarGetMastervals(
   SCIP_VAR*             var                 /**< variable data structure */
   );

/** returns the fraction of master variables the original variable is contained in */
extern
SCIP_Real* GCGoriginalVarGetCoefs(
   SCIP_VAR*             var                 /**< variable data structure */
   );

/** returns the fraction of master variables the original variable is contained in */
extern
SCIP_CONS** GCGoriginalVarGetMasterconss(
   SCIP_VAR*             var                 /**< variable data structure */
   );

/** adds a coefficient of the master variable to the coefs array for the resp. constraint */
extern
SCIP_RETCODE GCGoriginalVarAddCoef(
   SCIP*                 scip,               /**< SCIP data structure */
   SCIP_VAR*             var,                /**< variable to add coef */
   SCIP_Real             val,                /**< coefficent to set */
   SCIP_CONS*            cons                /**< constraint the variable is in */
   );

/** adds variable to a new block, making a linkingvariable out of it, if necessary */
extern
SCIP_RETCODE GCGoriginalVarAddBlock(
   SCIP*                 scip,               /**< SCIP data structure */
   SCIP_VAR*             var,                /**< var that is added to a block */
   int                   newblock,           /**< the new block the variable will be in */
   int                   nblocks,            /**< total number of pricing problems */
   int                   mode                /**< the decomposition mode */
   );


/** returns the linking constraints */
extern
SCIP_CONS** GCGlinkingVarGetLinkingConss(
   SCIP_VAR*             var                 /**< variable data structure */
   );

/** sets the linking constraints*/
extern
void GCGlinkingVarSetLinkingCons(
   SCIP_VAR*             var,                /**< variable data structure */
   SCIP_CONS*            cons,               /**< linking constraint */
   int                   index               /**< index of pricing problem */
   );

/** returns the blocks the linking variable is in */
extern
SCIP_RETCODE GCGlinkingVarGetBlocks(
   SCIP_VAR*             var,                /**< SCIP variable structure */
   int                   nblocks,            /**< number of blocks the linking variable is in */
   int*                  blocks              /**< array to store the blocks of the linking variable */
   );

/** returns the number of blocks the linking variable is in */
extern
int GCGlinkingVarGetNBlocks(
   SCIP_VAR*             var                 /**< SCIP variable structure */
   );

/** returns the number of coefficients of master constraints the original variable is contained in */
extern
int GCGoriginalVarGetNCoefs(
   SCIP_VAR*             var                 /**< SCIP variable structure */
   );

/** sets the number of master variables the original variable is contained in */
extern
void GCGoriginalVarSetNCoefs(
   SCIP_VAR*             var,                /**< SCIP variable structure */
   int                   coef                /**< number of coefficient to set */
   );

/** returns TRUE or FALSE whether a master variable is a direct copy of a linking variable or not */
extern
SCIP_Bool GCGmasterVarIsLinking(
   SCIP_VAR*             var                 /**< variable data structure */
   );

/** returns whether the master variable is a ray */
extern
SCIP_Bool GCGmasterVarIsRay(
   SCIP_VAR*             var                 /**< variable data structure */
   );

<<<<<<< HEAD
/** returns whether the master variable is a copy of an original variable */
extern
SCIP_Bool GCGmasterVarIsOriginalCopy(
=======
/** returns TRUE or FALSE whether a master variable is an artificial variable */
extern
SCIP_Bool GCGmasterVarIsArtificial(
>>>>>>> fb07abaa
   SCIP_VAR*             var                 /**< variable data structure */
   );

/** returns the number of original variables the master variable is contained in */
extern
int GCGmasterVarGetNOrigvars(
   SCIP_VAR*             var                 /**< variable data structure */
   );

/** returns the original variables the master variable is contained in */
extern
SCIP_VAR** GCGmasterVarGetOrigvars(
   SCIP_VAR*             var                 /**< variable data structure */
   );

/** returns the fraction of original variables the master variable is contained in */
extern
SCIP_Real* GCGmasterVarGetOrigvals(
   SCIP_VAR*             var                 /**< variable data structure */
   );

/** returns the number of original variables the pricing variable is contained in */
extern
int GCGpricingVarGetNOrigvars(
   SCIP_VAR*             var                 /**< variable data structure */
   );

/** returns the original variables the pricing variable is contained in */
extern
SCIP_VAR** GCGpricingVarGetOrigvars(
   SCIP_VAR*             var                 /**< variable data structure */
   );

/** returns the block of the variable */
extern
int GCGvarGetBlock(
   SCIP_VAR*             var                 /**< variable data structure */
   );

/** sets the block of the variable */
extern
void GCGvarSetBlock(
   SCIP_VAR*             var,                /**< variable to set block for */
   int                   block               /**< block to set */
   );

/** creates the data for all variables of the original program */
extern
SCIP_RETCODE GCGcreateOrigVarsData(
   SCIP*                 scip                /**< SCIP data structure */
   );

/** creates the data for a variable of the original program */
extern
SCIP_RETCODE GCGorigVarCreateData(
   SCIP*                 scip,               /**< SCIP data structure */
   SCIP_VAR*             var                 /**< pointer to variable object */
   );

/** returns TRUE if the linking variable is in the block, FALSE otherwise */
extern
SCIP_Bool GCGisLinkingVarInBlock(
   SCIP_VAR*             var,                /**< variable data structure */
   int                   block               /**< pricing problem number */
   );

/** determines if the master variable is in the given block */
extern
SCIP_Bool GCGisMasterVarInBlock(
   SCIP_VAR*             mastervar,          /**< master variable */
   int                   blocknr             /**< block number to check */
   );

/** informs an original variable, that a variable in the master problem was created,
 * that contains a part of the original variable.
 * Saves this information in the original variable's data
 */
extern
SCIP_RETCODE GCGoriginalVarAddMasterVar(
   SCIP*                 scip,               /**< SCIP data structure */
   SCIP_VAR*             origvar,            /**< original variable */
   SCIP_VAR*             var,                /**< master variable */
   SCIP_Real             val                 /**< fraction of the original variable */
   );

/* informs an original variable, that a variable in the master problem was deleted,
 * that contains a part of the original variable.
 * Update the information in the original variable's data
 */
extern
SCIP_RETCODE GCGoriginalVarRemoveMasterVar(
   SCIP*                 scip,               /**< SCIP data structure */
   SCIP_VAR*             origvar,            /**< original variable */
   SCIP_VAR*             var                 /**< master variable */
   );


/** creates the corresponding pricing variable for the given original variable */
extern
SCIP_RETCODE GCGoriginalVarCreatePricingVar(
   SCIP*                 scip,               /**< SCIP data structure */
   SCIP_VAR*             origvar,            /**< original variable */
   SCIP_VAR**            var                 /**< pricing variable */
   );

/** creates the corresponding pricing variable for the given original variable */
extern
SCIP_RETCODE GCGlinkingVarCreatePricingVar(
   SCIP*                 pricingscip,        /**< pricing problem SCIP data structure */
   int                   pricingprobnr,      /**< number of the pricing problem */
   SCIP_VAR*             origvar,            /**< original variable */
   SCIP_VAR**            var                 /**< pointer to store new pricing variable */
   );

/** creates the corresponding constraint in the master problem for the linking variable */
extern
SCIP_RETCODE GCGlinkingVarCreateMasterCons(
   SCIP*                 masterscip,         /**< master problem SCIP data structure */
   int                   pricingprobnr,      /**< number of the pricing problem */
   SCIP_VAR*             origvar,            /**< original variable */
   SCIP_CONS**           linkcons            /**< constraint linking pricing variables */
   );

/** creates the master var and initializes the vardata */
extern
SCIP_RETCODE GCGcreateMasterVar(
   SCIP*                 scip,               /**< SCIP data structure */
   SCIP*                 origscip,           /**< original SCIP data structure */
   SCIP*                 pricingscip,        /**< pricing problem SCIP data structure */
   SCIP_VAR**            newvar,             /**< pointer to store new master variable */
   const char*           varname,            /**< new variable name */
   SCIP_Real             objcoeff,           /**< new objective coeffient */
   SCIP_VARTYPE          vartype,            /**< new variable type */
   SCIP_Bool             solisray,           /**< indicates whether new variable is a ray */
   int                   prob,               /**< number of pricing problem that created this variable */
   int                   nsolvars,           /**< number of variables in the solution */
   SCIP_Real*            solvals,            /**< values of variables in the solution */
   SCIP_VAR**            solvars,            /**< variables with non zero coefficient in the solution */
   SCIP_Bool             auxiliaryvar        /**< is new variable an Benders' auxiliary variables? */
   );

/** creates initial master variables and the vardata */
SCIP_RETCODE GCGcreateInitialMasterVar(
   SCIP*                 scip,               /**< SCIP data structure */
   SCIP_VAR*             var,                /**< original variable */
   SCIP_VAR**            newvar              /**< pointer to store new variable */
   );

<<<<<<< HEAD
/* adds the vardata to the auxiliary variable */
extern
SCIP_RETCODE GCGaddDataAuxiliaryVar(
   SCIP*                 scip,               /**< SCIP data structure */
   SCIP_VAR*             auxiliaryvar,       /**< the auxiliary variable */
   int                   probnumber          /**< the subproblem number */
=======
/** creates artificial variable and the vardata */
SCIP_RETCODE GCGcreateArtificialVar(
   SCIP*                 scip,               /**< SCIP data structure */
   SCIP_VAR**            newvar,              /**< pointer to store new variable */
   const char*           name,               /**< name of variable, or NULL for automatic name creation */
   SCIP_Real             objcoef             /**< objective coefficient of artificial variable */
>>>>>>> fb07abaa
   );

/** sets the creation node of this var */
extern
void GCGsetCreationNode(
   SCIP*                 scip,               /**< SCIP data structure */
   SCIP_VAR*             var,                /**< created variable */
   SCIP_Longint          creationNode        /**< node */
   );

/** returns the creation node of this var */
extern
long long int GCGgetCreationNode(
   SCIP*                 scip,               /**< SCIP data structure */
   SCIP_VAR*             var                 /**< created variable */
   );

/** sets the creation time of this var */
extern
void GCGsetCreationTime(
   SCIP*                 scip,               /**< SCIP data structure */
   SCIP_VAR*             var,                /**< created variable */
   SCIP_Real             time                /**< creation time */
   );

/** returns the creation time of this var */
extern
SCIP_Real GCGgetCreationTime(
   SCIP*                 scip,               /**< SCIP data structure */
   SCIP_VAR*             var                 /**< created variable */
   );

/** store pricing reduced cost call */
extern
void GCGsetRootRedcostCall(
   SCIP*                 scip,               /**< SCIP data structure */
   SCIP_VAR*             var,                /**< variable data structure */
   SCIP_Longint          rootredcostcall     /**< iteration at which the variable is created */
   );

/** return stored pricing reduced cost call */
extern
SCIP_Longint GCGgetRootRedcostCall(
   SCIP*                 scip,               /**< SCIP data structure */
   SCIP_VAR*             var                 /**< variable data structure */
   );

/** returns the iteration when the var was created */
extern
SCIP_Longint GCGgetIteration(
   SCIP*                 scip,               /**< SCIP data structure */
   SCIP_VAR*             var                 /**< created variable */
   );

/** sets the iteration when the var was created */
extern
void GCGsetIteration(
   SCIP*                 scip,               /**< SCIP data structure */
   SCIP_VAR*             var,                /**< created variable */
   SCIP_Longint          iteration           /**< iteration that this var was created */
   );

/** store gap */
void GCGsetGap(
   SCIP*                 scip,               /**< SCIP data structure */
   SCIP_VAR*             var,                /**< variable data structure */
   SCIP_Real             gap                 /**< present gap when variable is created */
   );

/** return stored gap */
SCIP_Real GCGgetGap(
   SCIP*                 scip,               /**< SCIP data structure */
   SCIP_VAR*             var                 /**< variable data structure */
   );

/** store reduced cost */
void GCGsetRedcost(
   SCIP*                 scip,               /**< SCIP data structure */
   SCIP_VAR*             var,                /**< variable data structure */
   SCIP_Real             redcost             /**< reduced cost of the variable at creation */
   );

/** return stored reduced cost */
SCIP_Real GCGgetRedcost(
   SCIP*                 scip,               /**< SCIP data structure */
   SCIP_VAR*             var                 /**< variable data structure */
   );

/** updates the statistics part of the variable */
void GCGupdateVarStatistics(
    SCIP*                scip,               /**< master SCIP data structure */
    SCIP*                origprob,           /**< original SCIP data structure */
    SCIP_VAR*            newvar,             /**< new variable for statistic update */
    SCIP_Real            redcost             /**< reduced cost of the variable */
   );

/** prints the given variable: name, type (original, master or pricing) block number,
 * and the list of all variables related to the given variable */
extern
void GCGprintVar(
   SCIP*                 scip,               /**< SCIP data structure */
   FILE*                 file,               /**< File to write information to, or NULL for stdout */
   SCIP_VAR*             var                 /**< variable that should be printed */
   );

#ifdef __cplusplus
}
#endif

#endif<|MERGE_RESOLUTION|>--- conflicted
+++ resolved
@@ -218,15 +218,9 @@
    SCIP_VAR*             var                 /**< variable data structure */
    );
 
-<<<<<<< HEAD
-/** returns whether the master variable is a copy of an original variable */
-extern
-SCIP_Bool GCGmasterVarIsOriginalCopy(
-=======
 /** returns TRUE or FALSE whether a master variable is an artificial variable */
 extern
 SCIP_Bool GCGmasterVarIsArtificial(
->>>>>>> fb07abaa
    SCIP_VAR*             var                 /**< variable data structure */
    );
 
@@ -375,21 +369,20 @@
    SCIP_VAR**            newvar              /**< pointer to store new variable */
    );
 
-<<<<<<< HEAD
-/* adds the vardata to the auxiliary variable */
-extern
-SCIP_RETCODE GCGaddDataAuxiliaryVar(
-   SCIP*                 scip,               /**< SCIP data structure */
-   SCIP_VAR*             auxiliaryvar,       /**< the auxiliary variable */
-   int                   probnumber          /**< the subproblem number */
-=======
 /** creates artificial variable and the vardata */
 SCIP_RETCODE GCGcreateArtificialVar(
    SCIP*                 scip,               /**< SCIP data structure */
    SCIP_VAR**            newvar,              /**< pointer to store new variable */
    const char*           name,               /**< name of variable, or NULL for automatic name creation */
    SCIP_Real             objcoef             /**< objective coefficient of artificial variable */
->>>>>>> fb07abaa
+   );
+
+/* adds the vardata to the auxiliary variable */
+extern
+SCIP_RETCODE GCGaddDataAuxiliaryVar(
+   SCIP*                 scip,               /**< SCIP data structure */
+   SCIP_VAR*             auxiliaryvar,       /**< the auxiliary variable */
+   int                   probnumber          /**< the subproblem number */
    );
 
 /** sets the creation node of this var */
