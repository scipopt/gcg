--- conflicted
+++ resolved
@@ -71,11 +71,8 @@
 HMETIS      =   false
 OPENMP      =   true
 GSL         =   false
-<<<<<<< HEAD
+JSON        =   true
 HIGHS       =   false
-=======
-JSON        =   true
->>>>>>> 2a189838
 LASTSETTINGS	=	$(OBJDIR)/make.lastsettings
 LINKSMARKERFILE	=	$(LIBDIR)/linkscreated.$(BLISS).$(CLIQUER).$(HIGHS)
 
@@ -209,7 +206,15 @@
 endif
 
 #-----------------------------------------------------------------------------
-<<<<<<< HEAD
+# Jansson
+#-----------------------------------------------------------------------------
+
+ifeq ($(JSON),true)
+LDFLAGS		+=	-ljansson
+FLAGS		+=	-DWITH_JSON
+endif
+
+#-----------------------------------------------------------------------------
 # HiGHS
 #-----------------------------------------------------------------------------
 
@@ -230,14 +235,6 @@
 LINKMSG		+=	"HiGHS library (disable by compiling with \"make HIGHS=false\"):\n"
 LINKMSG		+=	" -> highs is the path to the highs include files, e.g., \"highs\"\n"
 LINKMSG		+=	" -> \"libhighs.so\" is the path to the HiGHS library, e.g., \"highs/lib/libhighs.so\"\n"
-=======
-# Jansson
-#-----------------------------------------------------------------------------
-
-ifeq ($(JSON),true)
-LDFLAGS		+=	-ljansson
-FLAGS		+=	-DWITH_JSON
->>>>>>> 2a189838
 endif
 
 #-----------------------------------------------------------------------------
