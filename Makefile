--- conflicted
+++ resolved
@@ -251,7 +251,6 @@
 			dialog_graph.o \
 			gcgpqueue.o \
 			gcgcol.o \
-<<<<<<< HEAD
 			class_seeed.o \
 			class_seeedpool.o \
 			class_miscvisualization.o \
@@ -274,8 +273,6 @@
 			class_consclassifier.o \
 			class_varclassifier.o \
 			presol_roundbound.o \
-=======
->>>>>>> 00072229
 			colpool.o \
 			pricestore_gcg.o
 
