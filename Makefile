--- conflicted
+++ resolved
@@ -262,10 +262,6 @@
 			gcg/branch_ryanfoster.o \
 			gcg/branch_bpstrong.o \
 			gcg/branch_compbnd.o \
-<<<<<<< HEAD
-			gcg/branch_staticvar.o \
-=======
->>>>>>> 34a553f7
 			gcg/class_conspartition.o \
 			gcg/class_indexpartition.o \
 			gcg/class_pricingcontroller.o \
@@ -368,19 +364,12 @@
 			gcg/heur_setcover.o \
 			gcg/heur_xpcrossover.o \
 			gcg/heur_xprins.o \
-<<<<<<< HEAD
-			gcg/mastercutdata.o \
 			gcg/mastersepacut.o  \
-			gcg/masterplugins.o \
-			gcg/bendersplugins.o \
-			gcg/misc_varhistory.o \
-=======
 			gcg/extendedmasterconsdata.o \
 			gcg/masterplugins.o \
 			gcg/bendersplugins.o \
 			gcg/gcg.o \
 			gcg/gcgvarhistory.o \
->>>>>>> 34a553f7
 			gcg/misc.o \
 			gcg/miscvisualization.o \
 			gcg/nodesel_master.o \
@@ -412,10 +401,7 @@
 			gcg/score.o \
 			gcg/sepa_basis.o \
 			gcg/sepa_original.o \
-<<<<<<< HEAD
 			gcg/sepa_subsetrow.o \
-=======
->>>>>>> 34a553f7
 			gcg/solver.o \
 			gcg/solver_gcg.o \
 			gcg/solver_knapsack.o \
