#* * * * * * * * * * * * * * * * * * * * * * * * * * * * * * * * * * * * * * *
#*                                                                           *
#*                  This file is part of the program                         *
#*          GCG --- Generic Column Generation                                *
#*                  a Dantzig-Wolfe decomposition based extension            *
#*                  of the branch-cut-and-price framework                    *
#*         SCIP --- Solving Constraint Integer Programs                      *
#*                                                                           *
#* * * * * * * * * * * * * * * * * * * * * * * * * * * * * * * * * * * * * * *

#@file    Makefile
#@brief   Makefile for generic column generation code using SCIP as a callable library
#@author  Gerald Gamrath
#@author  Martin Bergner
#@author  Christian Puchert

#-----------------------------------------------------------------------------
# paths
#-----------------------------------------------------------------------------
VERSION         :=	1.1.0.1
SCIPDIR         =   lib/scip
#-----------------------------------------------------------------------------
# necessary information
#-----------------------------------------------------------------------------


LIBDIR          =	lib
DIRECTORIES     =	$(LIBDIR) $(LIBOBJDIR) $(addprefix $(LIBOBJDIR)/,$(LIBOBJSUBDIRS))
MAKESOFTLINKS	=	true

SHELL		= 	bash
READ		=	read -e
LN_s		= 	ln -s
GCGDIR		=	$(realpath .)
TIME		=	3600
DIP			=	dip

VALGRIND	=	false
MODE		=	readdec
GTEST		=	true
PARASCIP	= 	true
BLISS       =   true
#-----------------------------------------------------------------------------
# include default project Makefile from SCIP
#-----------------------------------------------------------------------------
-include $(SCIPDIR)/make/make.project

#-----------------------------------------------------------------------------
# SCIP
#-----------------------------------------------------------------------------

SOFTLINKS	+=	$(LIBDIR)/scip
LPIINSTMSG	=	"  -> \"scip\" is the path to the SCIP directory, e.g., \"scipoptsuite-3.0.0/scip-3.0.0/\"\n"
LINKSMARKERFILE	=	$(LIBDIR)/linkscreated.scip

#-----------------------------------------------------------------------------
# BLISS
#-----------------------------------------------------------------------------

ifeq ($(BLISS),false)
FLAGS		+=	-DNBLISS
else
LDFLAGS		+= 	-lbliss
FLAGS		+=	-I$(LIBDIR)/blissinc
SOFTLINKS	+=	$(LIBDIR)/blissinc
SOFTLINKS	+=	$(LIBDIR)/libbliss.$(STATICLIBEXT)
LPIINSTMSG	+=  " -> blissinc is the path to the bliss include files, e.g., \"bliss-0.72\"\n"
LPIINSTMSG	+=  " -> \"libbliss.*\" is the path to the bliss library, e.g., \"blissinc/libbliss.a\"\n"
endif

#-----------------------------------------------------------------------------
# Main Program
#-----------------------------------------------------------------------------

MAINNAME	=	gcg

LIBOBJ		=	reader_blk.o \
			reader_dec.o \
			reader_ref.o \
			gcgplugins.o \
			relax_gcg.o \
			pricer_gcg.o \
			branch_orig.o \
			branch_ryanfoster.o \
			branch_generic.o \
			event_genericbranchvaradd.o \
			cons_origbranch.o \
			cons_masterbranch.o \
			cons_integralorig.o \
			heur_gcgcoefdiving.o \
			heur_gcgfracdiving.o \
			heur_gcgguideddiving.o \
			heur_gcglinesdiving.o \
			heur_gcgpscostdiving.o \
			heur_gcgrens.o \
			heur_gcgrins.o \
			heur_gcgrounding.o \
			heur_gcgsimplerounding.o \
			heur_gcgshifting.o \
			heur_gcgveclendiving.o \
			heur_gcgzirounding.o \
			heur_greedycolsel.o \
			heur_relaxcolsel.o \
			heur_restmaster.o \
			heur_xpcrossover.o \
			heur_xprins.o \
			branch_empty.o \
			branch_relpsprob.o \
			masterplugins.o \
			nodesel_master.o \
			sepa_master.o \
			disp_gcg.o \
			disp_master.o \
			dialog_gcg.o \
			dialog_master.o \
			event_solvingstats.o \
			solver_mip.o \
			solver_knapsack.o \
			cons_decomp.o \
			decomp.o \
			dec_arrowheur.o \
			dec_borderheur.o \
			dec_stairheur.o \
			dec_connected.o \
			dec_cutpacking.o \
			dec_staircase.o \
			dec_random.o \
			gcggithash.o \
			reader_gp.o \
			scip_misc.o \
			misc.o \
			gcgvar.o \
			class_pricingtype.o \
<<<<<<< HEAD
=======
			class_stabilization.o \
>>>>>>> 41eca0a5
			graph/graph.o \
			graph/bipartitegraph.o \
			graph/hyperrowcolgraph.o \
			graph/hypercolgraph.o \
			graph/hyperrowgraph.o \
			graph/rowgraph.o \
			graph/columngraph.o \
			graph/weights.o \
			stat.o \
			objdialog.o \
			dialog_graph.o

ifeq ($(BLISS),true)
LIBOBJ		+=	bliss_automorph.o
endif


MAINOBJ		=	main.o

MAINSRC		=	$(filter $(wildcard $(SRCDIR)/*.c),$(addprefix $(SRCDIR)/,$(MAINOBJ:.o=.c))) $(filter $(wildcard $(SRCDIR)/*.cpp),$(addprefix $(SRCDIR)/,$(MAINOBJ:.o=.cpp)))
MAINDEP		=	$(SRCDIR)/depend.cmain.$(OPT)

MAIN		=	$(MAINNAME).$(BASE).$(LPS)$(EXEEXTENSION)
MAINFILE	=	$(BINDIR)/$(MAIN)
MAINSHORTLINK	=	$(BINDIR)/$(MAINNAME)
MAINOBJFILES	=	$(addprefix $(OBJDIR)/,$(MAINOBJ))

# GCG Library
LIBOBJDIR	=	$(OBJDIR)/lib
LIBOBJSUBDIRS  = graph

GCGLIBSHORTNAME =	gcg
GCGLIBNAME	=	$(GCGLIBSHORTNAME)-$(VERSION)

GCGLIBOBJ	=	${LIBOBJ}
GCGLIB		=	$(GCGLIBNAME).$(BASE)
GCGLIBFILE	=	$(LIBDIR)/lib$(GCGLIB).$(LIBEXT)
GCGLIBOBJFILES	=	$(addprefix $(LIBOBJDIR)/,$(GCGLIBOBJ))
GCGLIBSRC	=	$(filter $(wildcard $(SRCDIR)/*.c),$(addprefix $(SRCDIR)/,$(GCGLIBOBJ:.o=.c))) $(filter $(wildcard $(SRCDIR)/*.cpp),$(addprefix $(SRCDIR)/,$(GCGLIBOBJ:.o=.cpp)))
GCGLIBSRC	+=	$(filter $(wildcard $(SRCDIR)/*/*.c),$(addprefix $(SRCDIR)/,$(GCGLIBOBJ:.o=.c))) $(filter $(wildcard */*/*.cpp),$(addprefix $(SRCDIR)/,$(GCGLIBOBJ:.o=.cpp)))
GCGLIBDEP	=	$(SRCDIR)/depend.gcglib.$(OPT)
GCGLIBLINK	=	$(LIBDIR)/lib$(GCGLIBSHORTNAME).$(BASE).$(LIBEXT)
GCGLIBSHORTLINK = 	$(LIBDIR)/lib$(GCGLIBSHORTNAME).$(LIBEXT)

ALLSRC		=	$(MAINSRC) $(GCGLIBSRC)
LDFLAGS		+=	$(LINKCXX_L)$(LIBDIR)
SPLINT		=       splint
#SPLINTFLAGS	=	-UNDEBUG -UWITH_READLINE -UROUNDING_FE -UWITH_GMP -UWITH_ZLIB -preproc -formatcode +skip-sys-headers -weak +relaxtypes
SPLINTFLAGS	=	-UNDEBUG -UWITH_READLINE -UROUNDING_FE -UWITH_GMP -UWITH_ZLIB -which-lib -warn-posix-headers +skip-sys-headers -preproc -formatcode -weak \
			-redef +export-header +export-local +decl-undef +relaxtypes

#-----------------------------------------------------------------------------
# Rules
#-----------------------------------------------------------------------------
.PHONY: all
all:       githash $(SCIPDIR) $(MAINFILE) $(MAINSHORTLINK)

-include make/local/make.targets

ifeq ($(VERBOSE),false)
.SILENT:	$(MAINFILE) $(MAINOBJFILES) $(MAINSHORTLINK) ${GCGLIBFILE} ${GCGLIB} ${GCGLIBSHORTLINK} ${TESTSHORTLINK} ${GCGLIBOBJFILES} $(TESTOBJFILES) ${TESTFILE} ${TESTMAIN}
endif

ifeq ($(OPENMP),true)
CFLAGS+=-fopenmp
LDFLAGS+=-fopenmp
CXXFLAGS+=-fopenmp
endif

$(SCIPDIR)/make/make.project: $(LINKSMARKERFILE);

.PHONY: libs
libs:		$(GCGLIBFILE) $(GCGLIBSHORTLINK)

.PHONY: lint
lint:		$(ALLSRC)
		-rm -f lint.out
ifeq ($(FILES),)
		$(SHELL) -ec 'for i in $^; \
			do \
			echo $$i; \
			$(LINT) lint/$(MAINNAME).lnt +os\(lint.out\) -u -zero \
			$(FLAGS) -UNDEBUG -UWITH_READLINE -UROUNDING_FE $$i; \
			done'
else
		$(SHELL) -ec  'for i in $(FILES); \
			do \
			echo $$i; \
			$(LINT) lint/$(MAINNAME).lnt +os\(lint.out\) -u -zero \
			$(FLAGS) -UNDEBUG -UWITH_READLINE -UROUNDING_FE $$i; \
			done'
endif

.PHONY: scip
scip:
		@$(MAKE) -C $(SCIPDIR) $^ libs

.PHONY: scip_clean
scip_clean:
		@$(MAKE) -C $(SCIPDIR) $^ clean

.PHONY: splint
splint:		$(ALLSRC)
		-rm -f splint.out
ifeq ($(FILES),)
		$(SHELL) -c '$(SPLINT) -I$(SRCDIR) -I/usr/include/linux $(FLAGS) $(SPLINTFLAGS)  $(filter %.c %.h,$^) &>> splint.out;'
else
		$(SHELL) -c '$(SPLINT) -I$(SRCDIR) -I/usr/include/linux $(FLAGS) $(SPLINTFLAGS) $(FILES %.c %.h,$^) &>> splint.out;'
endif


.PHONY: doc
doc:
		cd doc; $(DOXY) $(MAINNAME).dxy; cp tabs.css html/

$(MAINSHORTLINK):	$(MAINFILE)
		@rm -f $@
		cd $(dir $@) && ln -s $(notdir $(MAINFILE)) $(notdir $@)

$(OBJDIR):
		@-mkdir -p $(OBJDIR)

$(BINDIR):
		@-mkdir -p $(BINDIR)

# include target to detect the current git hash
-include make/local/make.detectgithash

# this empty target is needed for the SCIP release versions
githash::   # do not remove the double-colon

.PHONY: test
test:
		cd check; \
		$(SHELL) ./check.sh $(TEST) $(BINDIR)/gcg.$(BASE).$(LPS) $(SETTINGS) $(notdir $(BINDIR)/$(GCGLIBNAME).$(BASE).$(LPS)).$(HOSTNAME) $(TIME) $(NODES) $(MEM) $(THREADS) $(FEASTOL) $(DISPFREQ) $(CONTINUE) $(LOCK) $(VERSION) $(LPS) $(VALGRIND) $(MODE);

.PHONY: eval
eval:
		cd check; \
		$(SHELL) ./eval.sh $(TEST) $(BINDIR)/gcg.$(BASE).$(LPS) $(SETTINGS) $(notdir $(BINDIR)/$(GCGLIBNAME).$(BASE).$(LPS)).$(HOSTNAME) $(TIME) $(NODES) $(MEM) $(THREADS) $(FEASTOL) $(DISPFREQ) $(CONTINUE) $(LOCK) $(VERSION) $(LPS) $(VALGRIND);


.PHONY: cleanbin
cleanbin:       $(BINDIR)
		@echo "-> remove binary $(MAINFILE)"
		@-rm -f $(MAINFILE) $(MAINLINK) $(MAINSHORTLINK)

<<<<<<< HEAD

.PHONY: cleanbin
cleanbin:       $(BINDIR)
		@echo "-> remove binary $(MAINFILE)"
		@-rm -f $(MAINFILE) $(MAINLINK) $(MAINSHORTLINK)

=======
>>>>>>> 41eca0a5
.PHONY: cleanlib
cleanlib:       $(LIBDIR)
		@echo "-> remove library $(GCGLIBFILE)"
		@-rm -f $(GCGLIBFILE) $(GCGLIBLINK) $(GCGLIBSHORTLINK)

.PHONY: cleantest
cleantest:
ifneq ($(OBJDIR),)
		@-(rm -f $(OBJDIR)/tests/*.o)
		@-(cd $(OBJDIR) && rmdir tests);
endif
.PHONY: clean
clean:          cleantest cleanlib cleanbin  $(LIBOBJDIR) $(LIBOBJSUBDIRS) $(OBJDIR)
ifneq ($(LIBOBJDIR),)
		@-(rm -f $(LIBOBJDIR)/*.o)
		@-(cd $(LIBOBJDIR) && rm -f */*.o && rmdir $(LIBOBJSUBDIRS));
		@-rmdir $(LIBOBJDIR);
endif
ifneq ($(OBJDIR),)
		@-(rm -f $(OBJDIR)/*.o);
		@-(rmdir $(OBJDIR));
endif


.PHONY: tags
tags:
		cd src/; rm -f TAGS; etags *.cpp *.c *.h ../$(SCIPDIR)/src/scip/*.c ../$(SCIPDIR)/src/scip/*.h ../$(SCIPDIR)/src/objscip/*.cpp ../$(SCIPDIR)/src/objscip/*.h;

.PHONY: depend
depend:		$(SCIPDIR) gcglibdepend testdepend
		$(SHELL) -ec '$(DCC) $(FLAGS) $(DFLAGS) $(MAINSRC) \
		| sed '\''s|^\([0-9A-Za-z\_]\{1,\}\)\.o *: *$(SRCDIR)/\([0-9A-Za-z\_]*\).c|$$\(OBJDIR\)/\2.o: $(SRCDIR)/\2.c|g'\'' \
		>$(MAINDEP)'
-include	$(MAINDEP)

.PHONY: gcglibdepend
gcglibdepend:
		$(SHELL) -ec '$(DCC) $(FLAGS) $(DFLAGS) $(GCGLIBSRC) \
		| sed '\''s|^\([0-9A-Za-z\_]\{1,\}\)\.o *: *$(SRCDIR)/\([0-9A-Za-z_/]*\).c|$$\(LIBOBJDIR\)/\2.o: $(SRCDIR)/\2.c|g'\'' \
		>$(GCGLIBDEP)'
-include	$(GCGLIBDEP)

.PHONY: testdepend
testdepend:: # do not remove double colon

tests:: #do not remove double colon

$(MAINFILE):	$(BINDIR) $(OBJDIR) $(SCIPLIBFILE) $(LPILIBFILE) $(NLPILIBFILE) $(MAINOBJFILES) libs
		@echo "-> linking $@"
		$(LINKCXX) $(MAINOBJFILES) \
		$(LINKCXX_l)$(GCGLIB) \
		$(LINKCXX_L)$(SCIPDIR)/lib $(LINKCXX_l)$(SCIPLIB)$(LINKLIBSUFFIX) \
                $(LINKCXX_l)$(OBJSCIPLIB)$(LINKLIBSUFFIX) $(LINKCXX_l)$(LPILIB)$(LINKLIBSUFFIX) \
		$(LINKCXX_l)$(NLPILIB)$(LINKLIBSUFFIX) \
		$(OFLAGS) $(LPSLDFLAGS) \
		$(LDFLAGS) $(LINKCXX_o)$@

$(LIBOBJDIR)/%.o:	$(SRCDIR)/%.c
		@echo "-> compiling $@"
		$(CC) $(FLAGS) $(OFLAGS) $(LIBOFLAGS) $(CFLAGS) $(CC_c)$< $(CC_o)$@

$(LIBOBJDIR)/%.o:	$(SRCDIR)/%.cpp
		@echo "-> compiling $@"
		$(CXX) $(FLAGS) $(OFLAGS) $(LIBOFLAGS) $(CXXFLAGS) $(CXX_c)$< $(CXX_o)$@

$(LIBOBJSUBDIRS):	$(LIBOBJDIR)
		@-mkdir -p $(LIBOBJDIR)/$@

$(OBJDIR)/%.o:	$(SRCDIR)/%.c
		@echo "-> compiling $@"
		$(CC) $(FLAGS) $(OFLAGS) $(BINOFLAGS) $(CFLAGS) -c $< $(CC_o)$@

$(OBJDIR)/%.o:	$(SRCDIR)/%.cpp
		@echo "-> compiling $@"
		$(CXX) $(FLAGS) $(OFLAGS) $(BINOFLAGS) $(CXXFLAGS) -c $< $(CXX_o)$@

$(GCGLIBFILE):	$(LIBOBJDIR) $(LIBDIR) $(LIBOBJSUBDIRS)  $(GCGLIBOBJFILES)
		@echo "-> generating library $@"
		-rm -f $@
		$(LIBBUILD) $(LIBBUILDFLAGS) $(LIBBUILD_o)$@ $(GCGLIBOBJFILES)
ifneq ($(RANLIB),)
		$(RANLIB) $@
endif

$(GCGLIBSHORTLINK):	$(GCGLIBFILE)
		@rm -f $@
		cd $(dir $@) && $(LN_s) $(notdir $(GCGLIBFILE)) $(notdir $@)


$(LINKSMARKERFILE): links
#		@$(MAKE) links

.PHONY: links
links:		$(LIBDIR) $(SOFTLINKS)
		@rm -f $(LINKSMARKERFILE)
		@echo "this is only a marker" > $(LINKSMARKERFILE)

$(DIRECTORIES):
		@echo
		@echo "- creating directory \"$@\""
		@-mkdir -p $@

.PHONY: $(SOFTLINKS)
$(SOFTLINKS):
ifeq ($(MAKESOFTLINKS), true)
		@$(SHELL) -ec 'if test ! -e $@ ; \
			then \
				DIRNAME=`dirname $@` ; \
				echo ; \
		                echo "* GCG needs a softlink to SCIP" ; \
		                echo "* Please insert the paths to scip below." ; \
		                echo "* The link will be installed in the 'lib' directory." ; \
		                echo "* For more information and if you experience problems see the INSTALL file." ; \
		                echo ; \
		                echo -e $(LPIINSTMSG) ; \
				echo "> Enter soft-link target file or directory for \"$@\" (return if not needed): " ; \
				echo -n "> " ; \
				cd $$DIRNAME ; \
				eval $(READ) TARGET ; \
				cd $(GCGDIR) ; \
				if test "$$TARGET" != "" ; \
				then \
					echo "-> creating softlink \"$@\" -> \"$$TARGET\"" ; \
					pwd;\
					rm -f $@ ; \
					$(LN_s) $$TARGET $@ ; \
				else \
					echo "* skipped creation of softlink \"$@\". Call \"make links\" if needed later." ; \
				fi ; \
				echo ; \
			fi'
endif


#---- EOF --------------------------------------------------------------------<|MERGE_RESOLUTION|>--- conflicted
+++ resolved
@@ -131,10 +131,7 @@
 			misc.o \
 			gcgvar.o \
 			class_pricingtype.o \
-<<<<<<< HEAD
-=======
 			class_stabilization.o \
->>>>>>> 41eca0a5
 			graph/graph.o \
 			graph/bipartitegraph.o \
 			graph/hyperrowcolgraph.o \
@@ -282,15 +279,6 @@
 		@echo "-> remove binary $(MAINFILE)"
 		@-rm -f $(MAINFILE) $(MAINLINK) $(MAINSHORTLINK)
 
-<<<<<<< HEAD
-
-.PHONY: cleanbin
-cleanbin:       $(BINDIR)
-		@echo "-> remove binary $(MAINFILE)"
-		@-rm -f $(MAINFILE) $(MAINLINK) $(MAINSHORTLINK)
-
-=======
->>>>>>> 41eca0a5
 .PHONY: cleanlib
 cleanlib:       $(LIBDIR)
 		@echo "-> remove library $(GCGLIBFILE)"
