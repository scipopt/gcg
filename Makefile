#* * * * * * * * * * * * * * * * * * * * * * * * * * * * * * * * * * * * * * *
#*                                                                           *
#*                  This file is part of the program                         *
#*          GCG --- Generic Column Generation                                *
#*                  a Dantzig-Wolfe decomposition based extension            *
#*                  of the branch-cut-and-price framework                    *
#*         SCIP --- Solving Constraint Integer Programs                      *
#*                                                                           *
#* Copyright (C) 2010-2017 Operations Research, RWTH Aachen University       *
#*                         Zuse Institute Berlin (ZIB)                       *
#*                                                                           *
#* This program is free software; you can redistribute it and/or             *
#* modify it under the terms of the GNU Lesser General Public License        *
#* as published by the Free Software Foundation; either version 3            *
#* of the License, or (at your option) any later version.                    *
#*                                                                           *
#* This program is distributed in the hope that it will be useful,           *
#* but WITHOUT ANY WARRANTY; without even the implied warranty of            *
#* MERCHANTABILITY or FITNESS FOR A PARTICULAR PURPOSE.  See the             *
#* GNU Lesser General Public License for more details.                       *
#*                                                                           *
#* You should have received a copy of the GNU Lesser General Public License  *
#* along with this program; if not, write to the Free Software               *
#* Foundation, Inc., 51 Franklin St, Fifth Floor, Boston, MA 02110-1301, USA.*
#*                                                                           *
#* * * * * * * * * * * * * * * * * * * * * * * * * * * * * * * * * * * * * * *

#@file    Makefile
#@brief   Makefile for generic column generation code using SCIP as a callable library
#@author  Gerald Gamrath
#@author  Martin Bergner
#@author  Christian Puchert

#-----------------------------------------------------------------------------
# paths
#-----------------------------------------------------------------------------
VERSION         :=	2.1.3
GCGGITHASH	=
SCIPDIR         =   lib/scip

#-----------------------------------------------------------------------------
# necessary information
#-----------------------------------------------------------------------------
LIBDIR          =	lib
DIRECTORIES     =	$(LIBDIR) $(LIBOBJDIR) $(LIBOBJSUBDIRS)
SOFTLINKS	=
MAKESOFTLINKS	=	true

SHELL		= 	bash
READ		=	read -e
LN_s		= 	ln -s
GCGDIR		=	$(realpath .)
TIME		=	3600
DIP			=	dip
MASTERSETTINGS	=	default

VALGRIND	=	false
MODE		=	readdec
PROJECT		=	none
GTEST		=	true
PARASCIP	= 	true
BLISS      	=   true
OPENMP      =   false
GSL         =   false
LASTSETTINGS	=	$(OBJDIR)/make.lastsettings
LINKSMARKERFILE	=	$(LIBDIR)/linkscreated.$(BLISS)

# overriding SCIP PARASCIP setting if compiled with OPENMP
ifeq ($(OPENMP),true)
override PARASCIP=true
endif

# overriding SCIP LPS setting if compiled with CPLEXSOLVER
ifeq ($(CPLEXSOLVER),true)
override LPS =  cpx
endif


#-----------------------------------------------------------------------------
# include default project Makefile from SCIP
#-----------------------------------------------------------------------------
-include $(SCIPDIR)/make/make.project

#-----------------------------------------------------------------------------
# BLISS
#-----------------------------------------------------------------------------

ifeq ($(BLISS),false)
FLAGS		+=	-DNBLISS
else
LDFLAGS		+= 	-lbliss
ifeq ($(COMP),gnu)
FLAGS		+=	-isystem$(LIBDIR)/blissinc
else
FLAGS		+=	-I$(LIBDIR)/blissinc
endif
SOFTLINKS	+=	$(LIBDIR)/blissinc
SOFTLINKS	+=	$(LIBDIR)/libbliss.$(STATICLIBEXT)
LINKMSG		+=	"bliss graph isomorphism framework (disable by compiling with \"make BLISS=false\"):\n"
LINKMSG		+=	" -> blissinc is the path to the bliss include files, e.g., \"bliss-0.72\"\n"
LINKMSG		+=	" -> \"libbliss.$(STATICLIBEXT)\" is the path to the bliss library, e.g., \"blissinc/libbliss.$(STATICLIBEXT)\"\n"
endif

#-----------------------------------------------------------------------------
# GSL
#-----------------------------------------------------------------------------
ifeq ($(GSL),true)
LDFLAGS                +=      -lgsl -lgslcblas -lm
FLAGS		           +=	   -DGSL
endif

#-----------------------------------------------------------------------------
# CPLEX pricing solver
#-----------------------------------------------------------------------------

ifeq ($(CPLEXSOLVER),true)
FLAGS		+=	-DCPLEXSOLVER -I$(SCIPDIR)/lib/include/cpxinc
else
FLAGS		+=	-DNCPLEXSOLVER
endif

#-----------------------------------------------------------------------------
# GCG statistics
#-----------------------------------------------------------------------------

ifeq ($(STATISTICS),true)
FLAGS		+=	-DSCIP_STATISTIC
endif

#-----------------------------------------------------------------------------
# Main Program
#-----------------------------------------------------------------------------

MAINNAME	=	gcg

LIBOBJ		=	reader_blk.o \
			reader_dec.o \
			reader_ref.o \
			gcgplugins.o \
			relax_gcg.o \
			pricer_gcg.o \
			branch_orig.o \
			branch_ryanfoster.o \
			branch_generic.o \
			cons_origbranch.o \
			cons_masterbranch.o \
			cons_integralorig.o \
			heur_gcgcoefdiving.o \
			heur_gcgdins.o \
			heur_gcgfeaspump.o \
			heur_gcgfracdiving.o \
			heur_gcgguideddiving.o \
			heur_gcglinesdiving.o \
			heur_gcgpscostdiving.o \
			heur_gcgrens.o \
			heur_gcgrins.o \
			heur_gcgrounding.o \
			heur_gcgsimplerounding.o \
			heur_gcgshifting.o \
			heur_gcgveclendiving.o \
			heur_gcgzirounding.o \
			heur_greedycolsel.o \
			heur_masterdiving.o \
			heur_mastercoefdiving.o \
			heur_masterfracdiving.o \
			heur_masterlinesdiving.o \
			heur_mastervecldiving.o \
			heur_origdiving.o \
			heur_relaxcolsel.o \
			heur_restmaster.o \
			heur_setcover.o \
			heur_xpcrossover.o \
			heur_xprins.o \
			branch_empty.o \
			branch_relpsprob.o \
			masterplugins.o \
			nodesel_master.o \
			sepa_master.o \
			sepa_basis.o \
			disp_gcg.o \
			disp_master.o \
			dialog_gcg.o \
			dialog_master.o \
			event_bestsol.o \
			event_mastersol.o \
			event_relaxsol.o \
			event_solvingstats.o \
			event_display.o \
			solver_mip.o \
			solver_knapsack.o \
			cons_decomp.o \
			decomp.o \
			dec_arrowheur.o \
			dec_stairheur.o \
			dec_connected.o \
			dec_consname.o \
			dec_cutpacking.o \
			dec_staircase.o \
			dec_random.o \
			dec_colors.o \
			gcggithash.o \
			reader_gp.o \
			scip_misc.o \
			misc.o \
			gcgheur.o \
			gcgvar.o \
			class_pricingtype.o \
			class_stabilization.o \
			graph/weights.o \
			graph/inst.o \
			graph/graph_tclique.o \
			stat.o \
			objdialog.o \
			dialog_graph.o \
<<<<<<< HEAD
			gcgcol.o \
			gcgsort.o
=======
			gcgpqueue.o \
			gcgcol.o \
			colpool.o \
			pricestore_gcg.o
>>>>>>> fe25bddd

ifeq ($(BLISS),true)
LIBOBJ		+=	bliss_automorph.o \
			dec_isomorph.o \
			bliss.o
endif

ifeq ($(CPLEXSOLVER),true)
LIBOBJ		+=	solver_cplex.o
endif

MAINOBJ		=	main.o

MAINSRC		=	$(filter $(wildcard $(SRCDIR)/*.c),$(addprefix $(SRCDIR)/,$(MAINOBJ:.o=.c))) $(filter $(wildcard $(SRCDIR)/*.cpp),$(addprefix $(SRCDIR)/,$(MAINOBJ:.o=.cpp)))
MAINDEP		=	$(SRCDIR)/depend.cmain.$(OPT)

MAIN		=	$(MAINNAME)-$(VERSION).$(BASE).$(LPS)$(EXEEXTENSION)
MAINFILE	=	$(BINDIR)/$(MAIN)
MAINSHORTLINK	=	$(BINDIR)/$(MAINNAME)
MAINOBJFILES	=	$(addprefix $(OBJDIR)/,$(MAINOBJ))

# GCG Library
LIBOBJDIR	=	$(OBJDIR)/lib
OBJSUBDIRS	= 	graph
LIBOBJSUBDIRS   =       $(addprefix $(LIBOBJDIR)/,$(OBJSUBDIRS))

GCGLIBSHORTNAME =	gcg
GCGLIBNAME	=	$(GCGLIBSHORTNAME)-$(VERSION)

GCGLIBOBJ	=	${LIBOBJ}
GCGLIB		=	$(GCGLIBNAME).$(BASE)
GCGLIBFILE	=	$(LIBDIR)/lib$(GCGLIB).$(LIBEXT)
GCGLIBOBJFILES	=	$(addprefix $(LIBOBJDIR)/,$(GCGLIBOBJ))
GCGLIBSRC	=	$(filter $(wildcard $(SRCDIR)/*.c),$(addprefix $(SRCDIR)/,$(GCGLIBOBJ:.o=.c))) $(filter $(wildcard $(SRCDIR)/*.cpp),$(addprefix $(SRCDIR)/,$(GCGLIBOBJ:.o=.cpp)))
GCGLIBSRC	+=	$(filter $(wildcard $(SRCDIR)/*/*.c),$(addprefix $(SRCDIR)/,$(GCGLIBOBJ:.o=.c))) $(filter $(wildcard */*/*.cpp),$(addprefix $(SRCDIR)/,$(GCGLIBOBJ:.o=.cpp)))
GCGLIBDEP	=	$(SRCDIR)/depend.gcglib.$(OPT)
GCGLIBLINK	=	$(LIBDIR)/lib$(GCGLIBSHORTNAME).$(BASE).$(LIBEXT)
GCGLIBSHORTLINK = 	$(LIBDIR)/lib$(GCGLIBSHORTNAME).$(LIBEXT)

ALLSRC		=	$(MAINSRC) $(GCGLIBSRC)
LDFLAGS		+=	$(LINKCXX_L)$(LIBDIR)
SPLINT		=       splint
#SPLINTFLAGS	=	-UNDEBUG -UWITH_READLINE -UROUNDING_FE -UWITH_GMP -UWITH_ZLIB -preproc -formatcode +skip-sys-headers -weak +relaxtypes
SPLINTFLAGS	=	-UNDEBUG -UWITH_READLINE -UROUNDING_FE -UWITH_GMP -UWITH_ZLIB -which-lib -warn-posix-headers +skip-sys-headers -preproc -formatcode -weak \
			-redef +export-header +export-local +decl-undef +relaxtypes

GCGGITHASHFILE	= 	$(SRCDIR)/githash.c

#-----------------------------------------------------------------------------
# Flags
#-----------------------------------------------------------------------------

ifeq ($(OPENMP),true)
CFLAGS		+=	-fopenmp
LDFLAGS		+=	-fopenmp
CXXFLAGS	+=	-fopenmp
endif

ifeq ($(COMP),gnu)
CXXFLAGS	+=	-Wno-variadic-macros
endif

#-----------------------------------------------------------------------------
# Rules
#-----------------------------------------------------------------------------

.PHONY: all
all:       	$(SCIPDIR)
		@-$(MAKE) libs
		@-$(MAKE) mainfiles

.PHONY: mainfiles
mainfiles:
		@-$(MAKE) $(MAINFILE) $(MAINLINK) $(MAINSHORTLINK)

$(SCIPDIR)/make/make.project: |$(SCIPDIR)

-include make/local/make.targets

ifeq ($(VERBOSE),false)
.SILENT:	$(MAINFILE) $(MAINOBJFILES) $(MAINSHORTLINK) ${GCGLIBFILE} ${GCGLIB} $(GCGLIBLINK) ${GCGLIBSHORTLINK} ${TESTSHORTLINK} ${GCGLIBOBJFILES} $(TESTOBJFILES) ${TESTFILE} ${TESTMAIN}
endif

.PHONY: libs
libs:		$(LINKSMARKERFILE) makegcglibfile $(GCGLIBLINK) $(GCGLIBSHORTLINK)

.PHONY: lint
lint:		$(ALLSRC)
		-rm -f lint.out
ifeq ($(FILES),)
		$(SHELL) -ec 'for i in $^; \
			do \
			echo $$i; \
			$(LINT) lint/$(MAINNAME).lnt +os\(lint.out\) -u -zero \
			$(FLAGS) -UNDEBUG -UWITH_READLINE -UROUNDING_FE $$i; \
			done'
else
		$(SHELL) -ec  'for i in $(FILES); \
			do \
			echo $$i; \
			$(LINT) lint/$(MAINNAME).lnt +os\(lint.out\) -u -zero \
			$(FLAGS) -UNDEBUG -UWITH_READLINE -UROUNDING_FE $$i; \
			done'
endif

.PHONY: scip
scip:
		@$(MAKE) -C $(SCIPDIR) $^ libs

.PHONY: scip_clean
scip_clean:
		@$(MAKE) -C $(SCIPDIR) $^ clean

.PHONY: splint
splint:		$(ALLSRC)
		-rm -f splint.out
ifeq ($(FILES),)
		$(SHELL) -c '$(SPLINT) -I$(SRCDIR) -I/usr/include/linux $(FLAGS) $(SPLINTFLAGS)  $(filter %.c %.h,$^) &>> splint.out;'
else
		$(SHELL) -c '$(SPLINT) -I$(SRCDIR) -I/usr/include/linux $(FLAGS) $(SPLINTFLAGS) $(FILES %.c %.h,$^) &>> splint.out;'
endif

.PHONY: doc
doc:
		cd doc; $(DOXY) $(MAINNAME).dxy;

.PHONY: $(MAINSHORTLINK)
$(MAINSHORTLINK):	$(MAINFILE)
		@rm -f $@
		cd $(dir $@) && ln -s $(notdir $(MAINFILE)) $(notdir $@)

$(OBJDIR):
		@-mkdir -p $(OBJDIR)

$(BINDIR):
		@-mkdir -p $(BINDIR)

# include target to detect the current git hash
-include make/local/make.detectgithash

# this empty target is needed for the SCIP release versions
githash::   # do not remove the double-colon

.PHONY: test
test:
		cd check; \
		$(SHELL) ./check.sh $(TEST) $(MAINFILE) $(SETTINGS) $(MASTERSETTINGS) $(notdir $(BINDIR)/$(GCGLIBNAME).$(BASE).$(LPS)).$(HOSTNAME) $(TIME) $(NODES) $(MEM) $(THREADS) $(FEASTOL) $(DISPFREQ) $(CONTINUE) $(LOCK) $(VERSION) $(LPS) $(VALGRIND) $(MODE) $(SETCUTOFF) $(STATISTICS);

.PHONY: eval
eval:
		cd check; \
		$(SHELL) ./eval.sh $(TEST) $(MAINFILE) $(SETTINGS) $(notdir $(BINDIR)/$(GCGLIBNAME).$(BASE).$(LPS)).$(HOSTNAME) $(TIME) $(NODES) $(MEM) $(THREADS) $(FEASTOL) $(DISPFREQ) $(CONTINUE) $(LOCK) $(VERSION) $(LPS) $(VALGRIND);


.PHONY: cleanbin
cleanbin:       $(BINDIR)
		@echo "-> remove binary $(MAINFILE)"
		@-rm -f $(MAINFILE) $(MAINLINK) $(MAINSHORTLINK)

.PHONY: cleanlib
cleanlib:       $(LIBDIR)
		@echo "-> remove library $(GCGLIBFILE)"
		@-rm -f $(GCGLIBFILE) $(GCGLIBLINK) $(GCGLIBSHORTLINK)

.PHONY: cleantest
cleantest:
ifneq ($(OBJDIR),)
		@$(SHELL) -ec 'if test -d $(OBJDIR)/tests/; \
			then \
				echo "-> remove $(OBJDIR)/tests/"; \
				rm -f -f $(OBJDIR)/tests/*.o ; \
				cd $(OBJDIR) && rmdir tests ; \
			fi'
endif

.PHONY: clean
clean:          cleantest cleanlib cleanbin  $(DIRECTORIES)
		@-rm -f $(LASTSETTINGS)
ifneq ($(LIBOBJDIR),)
		@-(rm -f $(LIBOBJDIR)/*.o)
		@-(cd $(LIBOBJDIR) && rm -f */*.o && rmdir $(OBJSUBDIRS));
		@-rmdir $(LIBOBJDIR);
endif
ifneq ($(OBJDIR),)
		@-(rm -f $(OBJDIR)/*.o);
		@-(rmdir $(OBJDIR));
endif


.PHONY: tags
tags:
		cd src/; rm -f TAGS; etags *.cpp *.c *.h ../$(SCIPDIR)/src/scip/*.c ../$(SCIPDIR)/src/scip/*.h ../$(SCIPDIR)/src/objscip/*.cpp ../$(SCIPDIR)/src/objscip/*.h;

.PHONY: depend
depend:		gcglibdepend testdepend | $(SCIPDIR)
		$(SHELL) -ec '$(DCC) $(subst isystem,I,$(FLAGS)) $(DFLAGS) $(MAINSRC) \
		| sed '\''s|^\([0-9A-Za-z\_]\{1,\}\)\.o *: *$(SRCDIR)/\([0-9A-Za-z\_]*\).c|$$\(OBJDIR\)/\2.o: $(SRCDIR)/\2.c|g'\'' \
		>$(MAINDEP)'
-include	$(MAINDEP)

.PHONY: gcglibdepend
gcglibdepend:
		$(SHELL) -ec '$(DCC) $(subst isystem,I,$(FLAGS)) $(DFLAGS) $(GCGLIBSRC) \
		| sed '\''s|^\([0-9A-Za-z\_]\{1,\}\)\.o *: *$(SRCDIR)/\([0-9A-Za-z_/]*\).c|$$\(LIBOBJDIR\)/\2.o: $(SRCDIR)/\2.c|g'\'' \
		>$(GCGLIBDEP)'
-include	$(GCGLIBDEP)

.PHONY: testdepend
testdepend:: # do not remove double colon

tests:: #do not remove double colon

$(GCGLIBLINK):	$(GCGLIBFILE)
		@rm -f $@
		cd $(dir $@) && $(LN_s) $(notdir $(GCGLIBFILE)) $(notdir $@)


$(MAINFILE):	$(SCIPLIBFILE) $(LPILIBFILE) $(NLPILIBFILE) $(TPILIBFILE) $(MAINOBJFILES) $(GCGLIBFILE) | $(BINDIR)
		@echo "-> linking $@"
		$(LINKCXX) $(MAINOBJFILES) \
		$(LINKCXX_l)$(GCGLIB)$(LINKLIBSUFFIX) \
		$(LINKCXX_L)$(SCIPDIR)/lib/static $(LINKCXX_l)$(SCIPLIB)$(LINKLIBSUFFIX) \
                $(LINKCXX_l)$(OBJSCIPLIB)$(LINKLIBSUFFIX) $(LINKCXX_l)$(LPILIB)$(LINKLIBSUFFIX) \
		$(LINKCXX_l)$(NLPILIB)$(LINKLIBSUFFIX) $(LINKCXX_l)$(TPILIB)$(LINKLIBSUFFIX) \
		$(OFLAGS) $(LPSLDFLAGS) \
		$(LDFLAGS) $(LINKCXX_o)$@

$(LIBOBJDIR)/%.o:	$(SRCDIR)/%.c | $(LIBOBJDIR) $(LIBOBJSUBDIRS)
		@echo "-> compiling $@"
		$(CC) $(FLAGS) $(OFLAGS) $(LIBOFLAGS) $(CFLAGS) $(CC_c)$< $(CC_o)$@

$(LIBOBJDIR)/%.o:	$(SRCDIR)/%.cpp | $(LIBOBJDIR) $(LIBOBJSUBDIRS)
		@echo "-> compiling $@"
		$(CXX) $(FLAGS) $(OFLAGS) $(LIBOFLAGS) $(CXXFLAGS) $(CXX_c)$< $(CXX_o)$@

$(OBJDIR)/%.o:	$(SRCDIR)/%.c | $(OBJDIR) $(LIBOBJSUBDIRS)
		@echo "-> compiling $@"
		$(CC) $(FLAGS) $(OFLAGS) $(BINOFLAGS) $(CFLAGS) -c $< $(CC_o)$@

$(OBJDIR)/%.o:	$(SRCDIR)/%.cpp | $(OBJDIR) $(LIBOBJSUBDIRS)
		@echo "-> compiling $@"
		$(CXX) $(FLAGS) $(OFLAGS) $(BINOFLAGS) $(CXXFLAGS) -c $< $(CXX_o)$@

.PHONY: makegcglibfile
makegcglibfile:  touchexternal $(GCGLIBFILE)

$(GCGLIBFILE):	$(GCGLIBOBJFILES)
		@echo "-> generating library $@"
		-rm -f $@
		$(LIBBUILD) $(LIBBUILDFLAGS) $(LIBBUILD_o)$@ $(GCGLIBOBJFILES)
ifneq ($(RANLIB),)
		$(RANLIB) $@
endif

.PHONY: $(GCGLIBSHORTLINK)
$(GCGLIBSHORTLINK):	$(GCGLIBFILE)
		@rm -f $@
		cd $(dir $@) && $(LN_s) $(notdir $(GCGLIBFILE)) $(notdir $@)


$(LINKSMARKERFILE):
		@$(MAKE) links

.PHONY: links
links:		$(SOFTLINKS) | $(LIBDIR)
		@rm -f $(LINKSMARKERFILE)
		@echo "this is only a marker" > $(LINKSMARKERFILE)

$(DIRECTORIES):
		@echo
		@echo "- creating directory \"$@\""
		@-mkdir -p $@
-include $(LASTSETTINGS)

.PHONY: touchexternal
touchexternal: | $(LIBOBJDIR)
ifneq ($(LAST_CPLEXSOLVER),$(CPLEXSOLVER))
		@-touch $(SRCDIR)/solver_cplex.c
endif
ifneq ($(LAST_STATISTICS),$(STATISTICS))
		@-touch $(SRCDIR)/pricer_gcg.h
		@-touch $(SRCDIR)/pricer_gcg.cpp
		@-touch $(SRCDIR)/stat.c
		@-touch $(SRCDIR)/event_bestsol.h
endif

ifneq ($(LAST_BLISS),$(BLISS))
		@-touch $(SRCDIR)/dec_isomorph.cpp
		@-touch $(SRCDIR)/relax_gcg.c
		@-touch $(SRCDIR)/gcgplugins.c
endif
ifneq ($(USRFLAGS),$(LAST_USRFLAGS))
		@-touch $(ALLSRC)
endif
ifneq ($(USROFLAGS),$(LAST_USROFLAGS))
		@-touch $(ALLSRC)
endif
ifneq ($(USRCFLAGS),$(LAST_USRCFLAGS))
		@-touch $(ALLSRC)
endif
ifneq ($(USRCXXFLAGS),$(LAST_USRCXXFLAGS))
		@-touch $(ALLSRC)
endif
ifneq ($(USRLDFLAGS),$(LAST_USRLDFLAGS))
		@-touch -c $(GCGLIBOBJFILES) $(MAINOBJFILES)
endif
ifneq ($(USRARFLAGS),$(LAST_USRARFLAGS))
		@-touch -c $(GCGLIBOBJFILES) $(MAINOBJFILES)
endif
ifneq ($(OPENMP),$(LAST_OPENMP))
		@-touch $(ALLSRC)
endif
ifneq ($(GCGGITHASH),$(LAST_GCGGITHASH))
		@-$(MAKE) githash
endif
		@$(SHELL) -ec 'if test ! -e $(GCGGITHASHFILE) ; \
			then \
				echo "-> generating $(GCGGITHASHFILE)" ; \
				$(MAKE) githash ; \
			fi'
		@-rm -f $(LASTSETTINGS)
		@echo "LAST_GCGGITHASH=$(GCGGITHASH)" >> $(LASTSETTINGS)
		@echo "LAST_LPS=$(LPS)" >> $(LASTSETTINGS)
		@echo "LAST_BLISS=$(BLISS)" >> $(LASTSETTINGS)
		@echo "LAST_USRFLAGS=$(USRFLAGS)" >> $(LASTSETTINGS)
		@echo "LAST_USROFLAGS=$(USROFLAGS)" >> $(LASTSETTINGS)
		@echo "LAST_USRCFLAGS=$(USRCFLAGS)" >> $(LASTSETTINGS)
		@echo "LAST_USRCXXFLAGS=$(USRCXXFLAGS)" >> $(LASTSETTINGS)
		@echo "LAST_USRLDFLAGS=$(USRLDFLAGS)" >> $(LASTSETTINGS)
		@echo "LAST_USRARFLAGS=$(USRARFLAGS)" >> $(LASTSETTINGS)
		@echo "LAST_USRDFLAGS=$(USRDFLAGS)" >> $(LASTSETTINGS)
		@echo "LAST_OPENMP=$(OPENMP)" >> $(LASTSETTINGS)
		@echo "LAST_CPLEXSOLVER=$(CPLEXSOLVER)" >> $(LASTSETTINGS)
		@echo "LAST_STATISTICS=$(STATISTICS)" >> $(LASTSETTINGS)

.PHONY: $(SOFTLINKS)
$(SOFTLINKS):
ifeq ($(MAKESOFTLINKS), true)
		@$(SHELL) -ec 'if test ! -e $@ ; \
			then \
				DIRNAME=`dirname $@` ; \
				echo ; \
		                echo "* GCG needs links to external libraries" ; \
		                echo "* Please insert the paths to the libaries below." ; \
		                echo "* The links will be installed in the 'lib' directory." ; \
		                echo ; \
		                echo -e $(LINKMSG) ; \
				echo "> Enter soft-link target file or directory for \"$@\" (return if not needed): " ; \
				echo -n "> " ; \
				cd $$DIRNAME ; \
				eval $(READ) TARGET ; \
				cd $(GCGDIR) ; \
				if test "$$TARGET" != "" ; \
				then \
					echo "-> creating softlink \"$@\" -> \"$$TARGET\"" ; \
					pwd;\
					rm -f $@ ; \
					$(LN_s) $$TARGET $@ ; \
				else \
					echo "* skipped creation of softlink \"$@\". Call \"make links\" if needed later." ; \
				fi ; \
				echo ; \
			fi'
endif

$(SCIPDIR): |$(LIBDIR)
ifeq ($(MAKESOFTLINKS), true)
		@$(SHELL) -ec 'if test ! -e $@ ; \
			then \
				DIRNAME=`dirname $@` ; \
				echo ; \
		                echo "* GCG needs a link to SCIP" ; \
		                echo "* Please insert the paths to SCIP below." ; \
		                echo "* The link will be installed in the 'lib' directory." ; \
		                echo ; \
				echo "> Enter soft-link target file or directory for \"scip\" (e.g., scipoptsuite-4.0.0/scip-4.0.0):" ; \
				echo -n "> " ; \
				cd $$DIRNAME ; \
				eval $(READ) TARGET ; \
				cd $(GCGDIR) ; \
				if test "$$TARGET" != "" ; \
				then \
					echo "-> creating softlink \"$@\" -> \"$$TARGET\"" ; \
					pwd;\
					rm -f $@ ; \
					$(LN_s) $$TARGET $@ ; \
				else \
					echo "* skipped creation of softlink \"$@\". Call \"make links\" if needed later." ; \
				fi ; \
				echo ; \
			fi'
endif


#---- EOF --------------------------------------------------------------------<|MERGE_RESOLUTION|>--- conflicted
+++ resolved
@@ -212,15 +212,11 @@
 			stat.o \
 			objdialog.o \
 			dialog_graph.o \
-<<<<<<< HEAD
-			gcgcol.o \
-			gcgsort.o
-=======
+			gcgsort.o \
 			gcgpqueue.o \
 			gcgcol.o \
 			colpool.o \
 			pricestore_gcg.o
->>>>>>> fe25bddd
 
 ifeq ($(BLISS),true)
 LIBOBJ		+=	bliss_automorph.o \
