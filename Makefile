#* * * * * * * * * * * * * * * * * * * * * * * * * * * * * * * * * * * * * * *
#*                                                                           *
#*                  This file is part of the program                         *
#*          GCG --- Generic Column Generation                                *
#*                  a Dantzig-Wolfe decomposition based extension            *
#*                  of the branch-cut-and-price framework                    *
#*         SCIP --- Solving Constraint Integer Programs                      *
#*                                                                           *
#* * * * * * * * * * * * * * * * * * * * * * * * * * * * * * * * * * * * * * *
# $Id$

#@file    Makefile
#@brief   Makefile for generic column generation code using SCIP as a callable library
#@author  Thorsten Koch
#@author  Tobias Achterberg
#@author  Marc Pfetsch
#@author  Gerald Gamrath


#-----------------------------------------------------------------------------
# paths
#-----------------------------------------------------------------------------

SCIPDIR         =       lib/scip


#-----------------------------------------------------------------------------
# include default project Makefile from SCIP
#-----------------------------------------------------------------------------
include $(SCIPDIR)/make/make.project




#-----------------------------------------------------------------------------
# Main Program
#-----------------------------------------------------------------------------

MAINNAME	=	gcg
MAINOBJ		=	reader_blk.o \
			reader_dec.o \
	 		reader_ref.o \
			gcgplugins.o \
			relax_gcg.o \
			pricer_gcg.o \
			branch_orig.o \
			branch_ryanfoster.o \
			cons_origbranch.o \
			cons_masterbranch.o \
			cons_integralOrig.o \
			heur_clasfeaspump.o \
			heur_colgenfeaspump.o \
			heur_extremepoints.o \
			heur_gcgcoefdiving.o \
			heur_gcgfracdiving.o \
			heur_gcgguideddiving.o \
			heur_gcglinesdiving.o \
			heur_gcgpscostdiving.o \
			heur_gcgrens.o \
			heur_gcgrins.o \
			heur_gcgrounding.o \
			heur_gcgsimplerounding.o \
			heur_gcgshifting.o \
			heur_gcgveclendiving.o \
			heur_gcgzirounding.o \
			heur_greedycolsel.o \
			heur_relaxcolsel.o \
			heur_restmaster.o \
			branch_master.o \
			branch_relpsprob.o \
			masterplugins.o \
			pricingplugins.o \
			nodesel_master.o \
			sepa_master.o \
			disp_gcg.o \
			disp_master.o \
			dialog_gcg.o \
			solver_mip.o \
			solver_knapsack.o \
			cons_decomp.o \
			dec_arrowheur.o \
			dec_borderheur.o \
<<<<<<< HEAD
			dec_stairheur.o \
=======
			cons_connected.o \
>>>>>>> 11d89920
			gcggithash.o \
			reader_gp.o \
			scip_misc.o \
			gcgvar.o \
			main.o

MAINSRC		=	$(addprefix $(SRCDIR)/,$(MAINOBJ:.o=.c))
MAINDEP		=	$(SRCDIR)/depend.cmain.$(OPT)

MAIN		=	$(MAINNAME).$(BASE).$(LPS)$(EXEEXTENSION)
MAINFILE	=	$(BINDIR)/$(MAIN)
MAINSHORTLINK	=	$(BINDIR)/$(MAINNAME)
MAINOBJFILES	=	$(addprefix $(OBJDIR)/,$(MAINOBJ))


#-----------------------------------------------------------------------------
# Rules
#-----------------------------------------------------------------------------

ifeq ($(VERBOSE),false)
.SILENT:	$(MAINFILE) $(MAINOBJFILES) $(MAINSHORTLINK)
endif


.PHONY: all
all:       githash $(SCIPDIR) $(MAINFILE) $(MAINSHORTLINK)

.PHONY: lint
lint:		$(MAINSRC)
		-rm -f lint.out
		$(SHELL) -ec 'for i in $^; \
			do \
			echo $$i; \
			$(LINT) lint/$(MAINNAME).lnt +os\(lint.out\) -u -zero \
			$(FLAGS) -UNDEBUG -UWITH_READLINE -UROUNDING_FE $$i; \
			done'

.PHONY: scip
scip:
		@$(MAKE) -C $(SCIPDIR) libs $^


.PHONY: doc
doc:
		cd doc; $(DOXY) $(MAINNAME).dxy

$(MAINSHORTLINK):	$(MAINFILE)
		@rm -f $@
		cd $(dir $@) && ln -s $(notdir $(MAINFILE)) $(notdir $@)

$(OBJDIR):
		@-mkdir -p $(OBJDIR)

$(BINDIR):
		@-mkdir -p $(BINDIR)

# include target to detect the current git hash
-include make.detectgithash

# this empty target is needed for the SCIP release versions
githash::   # do not remove the double-colon

.PHONY: test
test:		
		cd check; \
		$(SHELL) ./check.sh $(TEST) $(BINDIR)/gcg.$(BASE).$(LPS) $(SETTINGS) $(notdir $(BINDIR)/gcg.$(BASE).$(LPS)).$(HOSTNAME) $(TIME) $(NODES) $(MEM) $(FEASTOL) $(DISPFREQ) $(CONTINUE) $(LOCK);

.PHONY: eval
eval:	
		cd check; \
		$(SHELL) ./eval.sh $(TEST) $(BINDIR)/gcg.$(BASE).$(LPS) $(SETTINGS) $(notdir $(BINDIR)/gcg.$(BASE).$(LPS)).$(HOSTNAME) $(TIME) $(NODES) $(MEM) $(FEASTOL) $(DISPFREQ) $(CONTINUE) $(LOCK);

.PHONY: clean
clean:
ifneq ($(OBJDIR),)
		-rm -rf $(OBJDIR)/*
endif
		-rm -f $(MAINFILE)

.PHONY: tags
tags:
		cd src/; rm -f TAGS; etags *.c *.h ../$(SCIPDIR)/src/scip/*.c ../$(SCIPDIR)/src/scip/*.h;

.PHONY: depend
depend:		$(SCIPDIR)
		$(SHELL) -ec '$(DCC) $(FLAGS) $(DFLAGS) $(MAINSRC) \
		| sed '\''s|^\([0-9A-Za-z\_]\{1,\}\)\.o *: *$(SRCDIR)/\([0-9A-Za-z\_]*\).c|$$\(OBJDIR\)/\2.o: $(SRCDIR)/\2.c|g'\'' \
		>$(MAINDEP)'

-include	$(MAINDEP)

$(MAINFILE):	$(BINDIR) $(OBJDIR) $(SCIPLIBFILE) $(LPILIBFILE) $(NLPILIBFILE) $(MAINOBJFILES)
		@echo "-> linking $@"
		$(LINKCXX) $(MAINOBJFILES) \
		$(LINKCXX_L)$(SCIPDIR)/lib $(LINKCXX_l)$(SCIPLIB)$(LINKLIBSUFFIX) \
                $(LINKCXX_l)$(OBJSCIPLIB)$(LINKLIBSUFFIX) $(LINKCXX_l)$(LPILIB)$(LINKLIBSUFFIX) \
		$(LINKCXX_l)$(NLPILIB)$(LINKLIBSUFFIX) \
		$(OFLAGS) $(LPSLDFLAGS) \
		$(LDFLAGS) $(LINKCXX_o)$@

$(OBJDIR)/%.o:	$(SRCDIR)/%.c
		@echo "-> compiling $@"
		$(CC) $(FLAGS) $(OFLAGS) $(BINOFLAGS) $(CFLAGS) -c $< $(CC_o)$@

$(OBJDIR)/%.o:	$(SRCDIR)/%.cpp
		@echo "-> compiling $@"
		$(CXX) $(FLAGS) $(OFLAGS) $(BINOFLAGS) $(CXXFLAGS) -c $< $(CXX_o)$@

#---- EOF --------------------------------------------------------------------<|MERGE_RESOLUTION|>--- conflicted
+++ resolved
@@ -80,11 +80,8 @@
 			cons_decomp.o \
 			dec_arrowheur.o \
 			dec_borderheur.o \
-<<<<<<< HEAD
 			dec_stairheur.o \
-=======
 			cons_connected.o \
->>>>>>> 11d89920
 			gcggithash.o \
 			reader_gp.o \
 			scip_misc.o \
