#* * * * * * * * * * * * * * * * * * * * * * * * * * * * * * * * * * * * * * *
#*                                                                           *
#*                  This file is part of the program                         *
#*          GCG --- Generic Column Generation                                *
#*                  a Dantzig-Wolfe decomposition based extension            *
#*                  of the branch-cut-and-price framework                    *
#*         SCIP --- Solving Constraint Integer Programs                      *
#*                                                                           *
#* * * * * * * * * * * * * * * * * * * * * * * * * * * * * * * * * * * * * * *

#@file    Makefile
#@brief   Makefile for generic column generation code using SCIP as a callable library
#@author  Gerald Gamrath
#@author  Martin Bergner
#@author  Christian Puchert

#-----------------------------------------------------------------------------
# paths
#-----------------------------------------------------------------------------
VERSION         :=	1.1.0.1
SCIPDIR         =   lib/scip
#-----------------------------------------------------------------------------
# necessary information
#-----------------------------------------------------------------------------


LIBDIR          =	lib
DIRECTORIES     =	$(LIBDIR) $(LIBOBJDIR) $(addprefix $(LIBOBJDIR)/,$(LIBOBJSUBDIRS))
SOFTLINKS	=
MAKESOFTLINKS	=	true

SHELL		= 	bash
READ		=	read -e
LN_s		= 	ln -s
GCGDIR		=	$(realpath .)
TIME		=	3600
DIP			=	dip
MASTERSETTINGS	=	default

VALGRIND	=	false
MODE		=	readdec
GTEST		=	true
PARASCIP	= 	true
BLISS       	=   	true
CPLEXSOLVER	=	true
#-----------------------------------------------------------------------------
# include default project Makefile from SCIP
#-----------------------------------------------------------------------------
-include $(SCIPDIR)/make/make.project

#-----------------------------------------------------------------------------
# SCIP
#-----------------------------------------------------------------------------

SOFTLINKS	+=	$(LIBDIR)/scip
LINKMSG		=	"  -> \"scip\" is the path to the SCIP directory, e.g., \"scipoptsuite-3.0.0/scip-3.0.0/\"\n"
LINKSMARKERFILE	=	$(LIBDIR)/linkscreated.$(BLISS).$(CPLEXSOLVER)

#-----------------------------------------------------------------------------
# BLISS
#-----------------------------------------------------------------------------

ifeq ($(BLISS),false)
FLAGS		+=	-DNBLISS
else
LDFLAGS		+= 	-lbliss
FLAGS		+=	-I$(LIBDIR)/blissinc
SOFTLINKS	+=	$(LIBDIR)/blissinc
SOFTLINKS	+=	$(LIBDIR)/libbliss.$(STATICLIBEXT)
LINKMSG		+=  " -> blissinc is the path to the bliss include files, e.g., \"bliss-0.72\"\n"
LINKMSG		+=  " -> \"libbliss.*\" is the path to the bliss library, e.g., \"blissinc/libbliss.a\"\n"
endif

#-----------------------------------------------------------------------------
# CPLEX pricing solver
#-----------------------------------------------------------------------------

ifeq ($(CPLEXSOLVER),false)
FLAGS		+=	-DNCPLEXSOLVER
else
LPSLDFLAGS	+=	$(LINKCC_l)cplex.$(OSTYPE).$(ARCH).$(COMP)$(LINKLIBSUFFIX) \
                        $(LINKCC_l)pthread$(LINKLIBSUFFIX)
FLAGS		+=	-I$(LIBDIR)/cpxinc
SOFTLINKS	+=	$(LIBDIR)/cpxinc
SOFTLINKS	+=	$(LIBDIR)/libcplex.$(OSTYPE).$(ARCH).$(COMP).$(STATICLIBEXT)
SOFTLINKS	+=	$(LIBDIR)/libcplex.$(OSTYPE).$(ARCH).$(COMP).$(SHAREDLIBEXT)
LINKMSG		=	"  -> \"cpxinc\" is the path to the CPLEX \"include\" directory, e.g., \"<CPLEX-path>/include/ilcplex\".\n"
LINKMSG		+=	" -> \"libcplex.*\" is the path to the CPLEX library, e.g., \"<CPLEX-path>/lib/x86_rhel4.0_3.4/static_pic/libcplex.a\""
endif

#-----------------------------------------------------------------------------
# Main Program
#-----------------------------------------------------------------------------

MAINNAME	=	gcg

LIBOBJ		=	reader_blk.o \
			reader_dec.o \
			reader_ref.o \
			gcgplugins.o \
			relax_gcg.o \
			pricer_gcg.o \
			branch_orig.o \
			branch_ryanfoster.o \
			branch_generic.o \
			event_genericbranchvaradd.o \
			cons_origbranch.o \
			cons_masterbranch.o \
			cons_integralorig.o \
			heur_gcgcoefdiving.o \
			heur_gcgdins.o \
			heur_gcgfeaspump.o \
			heur_gcgfracdiving.o \
			heur_gcgguideddiving.o \
			heur_gcglinesdiving.o \
			heur_gcgpscostdiving.o \
			heur_gcgrens.o \
			heur_gcgrins.o \
			heur_gcgrounding.o \
			heur_gcgsimplerounding.o \
			heur_gcgshifting.o \
			heur_gcgveclendiving.o \
			heur_gcgzirounding.o \
			heur_greedycolsel.o \
			heur_masterdiving.o \
			heur_mastercoefdiving.o \
			heur_masterfracdiving.o \
			heur_masterlinesdiving.o \
			heur_mastervecldiving.o \
			heur_origdiving.o \
			heur_relaxcolsel.o \
			heur_restmaster.o \
			heur_xpcrossover.o \
			heur_xprins.o \
			branch_empty.o \
			branch_relpsprob.o \
			masterplugins.o \
			nodesel_master.o \
			sepa_master.o \
			disp_gcg.o \
			disp_master.o \
			dialog_gcg.o \
			dialog_master.o \
			event_bestsol.o \
			event_solvingstats.o \
			solver_mip.o \
			solver_knapsack.o \
			cons_decomp.o \
			decomp.o \
			dec_arrowheur.o \
			dec_borderheur.o \
			dec_stairheur.o \
			dec_connected.o \
			dec_cutpacking.o \
			dec_staircase.o \
			dec_random.o \
			dec_colors.o \
			gcggithash.o \
			reader_gp.o \
			scip_misc.o \
			misc.o \
			gcgvar.o \
			class_pricingtype.o \
			class_stabilization.o \
			graph/weights.o \
			graph/inst.o \
			graph/graph_tclique.o \
			stat.o \
			objdialog.o \
			dialog_graph.o
#			graph/graph.o \
			graph/bipartitegraph.o \
			graph/hyperrowcolgraph.o \
			graph/hypercolgraph.o \
			graph/hyperrowgraph.o \
			graph/rowgraph.o \
			graph/columngraph.o \

ifeq ($(BLISS),true)
LIBOBJ		+=	bliss_automorph.o
endif
ifeq ($(CPLEXSOLVER),true)
LIBOBJ		+=	solver_cplex.o
endif

MAINOBJ		=	main.o

MAINSRC		=	$(filter $(wildcard $(SRCDIR)/*.c),$(addprefix $(SRCDIR)/,$(MAINOBJ:.o=.c))) $(filter $(wildcard $(SRCDIR)/*.cpp),$(addprefix $(SRCDIR)/,$(MAINOBJ:.o=.cpp)))
MAINDEP		=	$(SRCDIR)/depend.cmain.$(OPT)

MAIN		=	$(MAINNAME)-$(VERSION).$(BASE).$(LPS)$(EXEEXTENSION)
MAINFILE	=	$(BINDIR)/$(MAIN)
MAINSHORTLINK	=	$(BINDIR)/$(MAINNAME)
MAINOBJFILES	=	$(addprefix $(OBJDIR)/,$(MAINOBJ))

# GCG Library
LIBOBJDIR	=	$(OBJDIR)/lib
LIBOBJSUBDIRS  = graph

GCGLIBSHORTNAME =	gcg
GCGLIBNAME	=	$(GCGLIBSHORTNAME)-$(VERSION)

GCGLIBOBJ	=	${LIBOBJ}
GCGLIB		=	$(GCGLIBNAME).$(BASE)
GCGLIBFILE	=	$(LIBDIR)/lib$(GCGLIB).$(LIBEXT)
GCGLIBOBJFILES	=	$(addprefix $(LIBOBJDIR)/,$(GCGLIBOBJ))
GCGLIBSRC	=	$(filter $(wildcard $(SRCDIR)/*.c),$(addprefix $(SRCDIR)/,$(GCGLIBOBJ:.o=.c))) $(filter $(wildcard $(SRCDIR)/*.cpp),$(addprefix $(SRCDIR)/,$(GCGLIBOBJ:.o=.cpp)))
GCGLIBSRC	+=	$(filter $(wildcard $(SRCDIR)/*/*.c),$(addprefix $(SRCDIR)/,$(GCGLIBOBJ:.o=.c))) $(filter $(wildcard */*/*.cpp),$(addprefix $(SRCDIR)/,$(GCGLIBOBJ:.o=.cpp)))
GCGLIBDEP	=	$(SRCDIR)/depend.gcglib.$(OPT)
GCGLIBLINK	=	$(LIBDIR)/lib$(GCGLIBSHORTNAME).$(BASE).$(LIBEXT)
GCGLIBSHORTLINK = 	$(LIBDIR)/lib$(GCGLIBSHORTNAME).$(LIBEXT)

ALLSRC		=	$(MAINSRC) $(GCGLIBSRC)
LDFLAGS		+=	$(LINKCXX_L)$(LIBDIR)
SPLINT		=       splint
#SPLINTFLAGS	=	-UNDEBUG -UWITH_READLINE -UROUNDING_FE -UWITH_GMP -UWITH_ZLIB -preproc -formatcode +skip-sys-headers -weak +relaxtypes
SPLINTFLAGS	=	-UNDEBUG -UWITH_READLINE -UROUNDING_FE -UWITH_GMP -UWITH_ZLIB -which-lib -warn-posix-headers +skip-sys-headers -preproc -formatcode -weak \
			-redef +export-header +export-local +decl-undef +relaxtypes

#-----------------------------------------------------------------------------
# Rules
#-----------------------------------------------------------------------------
.PHONY: all
all:       githash $(SCIPDIR) $(MAINFILE) $(MAINSHORTLINK)

-include make/local/make.targets

ifeq ($(VERBOSE),false)
.SILENT:	$(MAINFILE) $(MAINOBJFILES) $(MAINSHORTLINK) ${GCGLIBFILE} ${GCGLIB} ${GCGLIBSHORTLINK} ${TESTSHORTLINK} ${GCGLIBOBJFILES} $(TESTOBJFILES) ${TESTFILE} ${TESTMAIN}
endif

ifeq ($(OPENMP),true)
CFLAGS+=-fopenmp
LDFLAGS+=-fopenmp
CXXFLAGS+=-fopenmp
endif

#$(SCIPDIR)/make/make.project: $(LINKSMARKERFILE);

.PHONY: libs
libs:		$(LINKSMARKERFILE) $(GCGLIBFILE) $(GCGLIBSHORTLINK)

.PHONY: lint
lint:		$(ALLSRC)
		-rm -f lint.out
ifeq ($(FILES),)
		$(SHELL) -ec 'for i in $^; \
			do \
			echo $$i; \
			$(LINT) lint/$(MAINNAME).lnt +os\(lint.out\) -u -zero \
			$(FLAGS) -UNDEBUG -UWITH_READLINE -UROUNDING_FE $$i; \
			done'
else
		$(SHELL) -ec  'for i in $(FILES); \
			do \
			echo $$i; \
			$(LINT) lint/$(MAINNAME).lnt +os\(lint.out\) -u -zero \
			$(FLAGS) -UNDEBUG -UWITH_READLINE -UROUNDING_FE $$i; \
			done'
endif

.PHONY: scip
scip:
		@$(MAKE) -C $(SCIPDIR) $^ libs

.PHONY: scip_clean
scip_clean:
		@$(MAKE) -C $(SCIPDIR) $^ clean

.PHONY: splint
splint:		$(ALLSRC)
		-rm -f splint.out
ifeq ($(FILES),)
		$(SHELL) -c '$(SPLINT) -I$(SRCDIR) -I/usr/include/linux $(FLAGS) $(SPLINTFLAGS)  $(filter %.c %.h,$^) &>> splint.out;'
else
		$(SHELL) -c '$(SPLINT) -I$(SRCDIR) -I/usr/include/linux $(FLAGS) $(SPLINTFLAGS) $(FILES %.c %.h,$^) &>> splint.out;'
endif


.PHONY: doc
doc:
		cd doc; $(DOXY) $(MAINNAME).dxy; cp tabs.css html/

$(MAINSHORTLINK):	$(MAINFILE)
		@rm -f $@
		cd $(dir $@) && ln -s $(notdir $(MAINFILE)) $(notdir $@)

$(OBJDIR):
		@-mkdir -p $(OBJDIR)

$(BINDIR):
		@-mkdir -p $(BINDIR)

# include target to detect the current git hash
-include make/local/make.detectgithash

# this empty target is needed for the SCIP release versions
githash::   # do not remove the double-colon

.PHONY: test
test:
		cd check; \
<<<<<<< HEAD
		$(SHELL) ./check.sh $(TEST) $(MAINFILE) $(SETTINGS) $(MASTERSETTINGS) $(notdir $(BINDIR)/$(GCGLIBNAME).$(BASE).$(LPS)).$(HOSTNAME) $(TIME) $(NODES) $(MEM) $(THREADS) $(FEASTOL) $(DISPFREQ) $(CONTINUE) $(LOCK) $(VERSION) $(LPS) $(VALGRIND) $(MODE);
=======
		$(SHELL) ./check.sh $(TEST) $(MAINFILE) $(SETTINGS) $(notdir $(BINDIR)/$(GCGLIBNAME).$(BASE).$(LPS)).$(HOSTNAME) $(TIME) $(NODES) $(MEM) $(THREADS) $(FEASTOL) $(DISPFREQ) $(CONTINUE) $(LOCK) $(VERSION) $(LPS) $(VALGRIND) $(MODE);
>>>>>>> 5a4dc766

.PHONY: eval
eval:
		cd check; \
		$(SHELL) ./eval.sh $(TEST) $(MAINFILE) $(SETTINGS) $(notdir $(BINDIR)/$(GCGLIBNAME).$(BASE).$(LPS)).$(HOSTNAME) $(TIME) $(NODES) $(MEM) $(THREADS) $(FEASTOL) $(DISPFREQ) $(CONTINUE) $(LOCK) $(VERSION) $(LPS) $(VALGRIND);


.PHONY: cleanbin
cleanbin:       $(BINDIR)
		@echo "-> remove binary $(MAINFILE)"
		@-rm -f $(MAINFILE) $(MAINLINK) $(MAINSHORTLINK)

.PHONY: cleanlib
cleanlib:       $(LIBDIR)
		@echo "-> remove library $(GCGLIBFILE)"
		@-rm -f $(GCGLIBFILE) $(GCGLIBLINK) $(GCGLIBSHORTLINK)

.PHONY: cleantest
cleantest:
ifneq ($(OBJDIR),)
		@$(SHELL) -ec 'if test -d $(OBJDIR)/tests/; \
			then \
				echo "-> remove $(OBJDIR)/tests/"; \
				rm -f -f $(OBJDIR)/tests/*.o ; \
				cd $(OBJDIR) && rmdir tests ; \
			fi'
endif

.PHONY: clean
clean:          cleantest cleanlib cleanbin  $(LIBOBJDIR) $(LIBOBJSUBDIRS) $(OBJDIR)
ifneq ($(LIBOBJDIR),)
		@-(rm -f $(LIBOBJDIR)/*.o)
		@-(cd $(LIBOBJDIR) && rm -f */*.o && rmdir $(LIBOBJSUBDIRS));
		@-rmdir $(LIBOBJDIR);
endif
ifneq ($(OBJDIR),)
		@-(rm -f $(OBJDIR)/*.o);
		@-(rmdir $(OBJDIR));
endif


.PHONY: tags
tags:
		cd src/; rm -f TAGS; etags *.cpp *.c *.h ../$(SCIPDIR)/src/scip/*.c ../$(SCIPDIR)/src/scip/*.h ../$(SCIPDIR)/src/objscip/*.cpp ../$(SCIPDIR)/src/objscip/*.h;

.PHONY: depend
depend:		$(SCIPDIR) gcglibdepend testdepend
		$(SHELL) -ec '$(DCC) $(FLAGS) $(DFLAGS) $(MAINSRC) \
		| sed '\''s|^\([0-9A-Za-z\_]\{1,\}\)\.o *: *$(SRCDIR)/\([0-9A-Za-z\_]*\).c|$$\(OBJDIR\)/\2.o: $(SRCDIR)/\2.c|g'\'' \
		>$(MAINDEP)'
-include	$(MAINDEP)

.PHONY: gcglibdepend
gcglibdepend:
		$(SHELL) -ec '$(DCC) $(FLAGS) $(DFLAGS) $(GCGLIBSRC) \
		| sed '\''s|^\([0-9A-Za-z\_]\{1,\}\)\.o *: *$(SRCDIR)/\([0-9A-Za-z_/]*\).c|$$\(LIBOBJDIR\)/\2.o: $(SRCDIR)/\2.c|g'\'' \
		>$(GCGLIBDEP)'
-include	$(GCGLIBDEP)

.PHONY: testdepend
testdepend:: # do not remove double colon

tests:: #do not remove double colon

$(MAINFILE):	$(BINDIR) $(OBJDIR) $(SCIPLIBFILE) $(LPILIBFILE) $(NLPILIBFILE) $(MAINOBJFILES) libs
		@echo "-> linking $@"
		$(LINKCXX) $(MAINOBJFILES) \
		$(LINKCXX_l)$(GCGLIB) \
		$(LINKCXX_L)$(SCIPDIR)/lib $(LINKCXX_l)$(SCIPLIB)$(LINKLIBSUFFIX) \
                $(LINKCXX_l)$(OBJSCIPLIB)$(LINKLIBSUFFIX) $(LINKCXX_l)$(LPILIB)$(LINKLIBSUFFIX) \
		$(LINKCXX_l)$(NLPILIB)$(LINKLIBSUFFIX) \
		$(OFLAGS) $(LPSLDFLAGS) \
		$(LDFLAGS) $(LINKCXX_o)$@

$(LIBOBJDIR)/%.o:	$(SRCDIR)/%.c
		@echo "-> compiling $@"
		$(CC) $(FLAGS) $(OFLAGS) $(LIBOFLAGS) $(CFLAGS) $(CC_c)$< $(CC_o)$@

$(LIBOBJDIR)/%.o:	$(SRCDIR)/%.cpp
		@echo "-> compiling $@"
		$(CXX) $(FLAGS) $(OFLAGS) $(LIBOFLAGS) $(CXXFLAGS) $(CXX_c)$< $(CXX_o)$@

$(LIBOBJSUBDIRS):	$(LIBOBJDIR)
		@-mkdir -p $(LIBOBJDIR)/$@

$(OBJDIR)/%.o:	$(SRCDIR)/%.c
		@echo "-> compiling $@"
		$(CC) $(FLAGS) $(OFLAGS) $(BINOFLAGS) $(CFLAGS) -c $< $(CC_o)$@

$(OBJDIR)/%.o:	$(SRCDIR)/%.cpp
		@echo "-> compiling $@"
		$(CXX) $(FLAGS) $(OFLAGS) $(BINOFLAGS) $(CXXFLAGS) -c $< $(CXX_o)$@

$(GCGLIBFILE):	$(LIBOBJDIR) $(LIBDIR) $(LIBOBJSUBDIRS)  $(GCGLIBOBJFILES)
		@echo "-> generating library $@"
		-rm -f $@
		$(LIBBUILD) $(LIBBUILDFLAGS) $(LIBBUILD_o)$@ $(GCGLIBOBJFILES)
ifneq ($(RANLIB),)
		$(RANLIB) $@
endif

$(GCGLIBSHORTLINK):	$(GCGLIBFILE)
		@rm -f $@
		cd $(dir $@) && $(LN_s) $(notdir $(GCGLIBFILE)) $(notdir $@)


$(LINKSMARKERFILE):
		@$(MAKE) links

.PHONY: links
links:		$(LIBDIR) $(SOFTLINKS)
		@rm -f $(LINKSMARKERFILE)
		@echo "this is only a marker" > $(LINKSMARKERFILE)

$(DIRECTORIES):
		@echo
		@echo "- creating directory \"$@\""
		@-mkdir -p $@

.PHONY: $(SOFTLINKS)
$(SOFTLINKS):
ifeq ($(MAKESOFTLINKS), true)
		@$(SHELL) -ec 'if test ! -e $@ ; \
			then \
				DIRNAME=`dirname $@` ; \
				echo ; \
		                echo "* GCG needs a softlink to SCIP" ; \
		                echo "* Please insert the paths to scip below." ; \
		                echo "* The link will be installed in the 'lib' directory." ; \
		                echo "* For more information and if you experience problems see the INSTALL file." ; \
		                echo ; \
		                echo -e $(LINKMSG) ; \
				echo "> Enter soft-link target file or directory for \"$@\" (return if not needed): " ; \
				echo -n "> " ; \
				cd $$DIRNAME ; \
				eval $(READ) TARGET ; \
				cd $(GCGDIR) ; \
				if test "$$TARGET" != "" ; \
				then \
					echo "-> creating softlink \"$@\" -> \"$$TARGET\"" ; \
					pwd;\
					rm -f $@ ; \
					$(LN_s) $$TARGET $@ ; \
				else \
					echo "* skipped creation of softlink \"$@\". Call \"make links\" if needed later." ; \
				fi ; \
				echo ; \
			fi'
endif


#---- EOF --------------------------------------------------------------------<|MERGE_RESOLUTION|>--- conflicted
+++ resolved
@@ -300,11 +300,7 @@
 .PHONY: test
 test:
 		cd check; \
-<<<<<<< HEAD
 		$(SHELL) ./check.sh $(TEST) $(MAINFILE) $(SETTINGS) $(MASTERSETTINGS) $(notdir $(BINDIR)/$(GCGLIBNAME).$(BASE).$(LPS)).$(HOSTNAME) $(TIME) $(NODES) $(MEM) $(THREADS) $(FEASTOL) $(DISPFREQ) $(CONTINUE) $(LOCK) $(VERSION) $(LPS) $(VALGRIND) $(MODE);
-=======
-		$(SHELL) ./check.sh $(TEST) $(MAINFILE) $(SETTINGS) $(notdir $(BINDIR)/$(GCGLIBNAME).$(BASE).$(LPS)).$(HOSTNAME) $(TIME) $(NODES) $(MEM) $(THREADS) $(FEASTOL) $(DISPFREQ) $(CONTINUE) $(LOCK) $(VERSION) $(LPS) $(VALGRIND) $(MODE);
->>>>>>> 5a4dc766
 
 .PHONY: eval
 eval:
