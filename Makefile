#* * * * * * * * * * * * * * * * * * * * * * * * * * * * * * * * * * * * * * *
#*                                                                           *
#*                  This file is part of the program                         *
#*          GCG --- Generic Column Generation                                *
#*                  a Dantzig-Wolfe decomposition based extension            *
#*                  of the branch-cut-and-price framework                    *
#*         SCIP --- Solving Constraint Integer Programs                      *
#*                                                                           *
#* Copyright (C) 2010-2023 Operations Research, RWTH Aachen University       *
#*                         Zuse Institute Berlin (ZIB)                       *
#*                                                                           *
#* This program is free software; you can redistribute it and/or             *
#* modify it under the terms of the GNU Lesser General Public License        *
#* as published by the Free Software Foundation; either version 3            *
#* of the License, or (at your option) any later version.                    *
#*                                                                           *
#* This program is distributed in the hope that it will be useful,           *
#* but WITHOUT ANY WARRANTY; without even the implied warranty of            *
#* MERCHANTABILITY or FITNESS FOR A PARTICULAR PURPOSE.  See the             *
#* GNU Lesser General Public License for more details.                       *
#*                                                                           *
#* You should have received a copy of the GNU Lesser General Public License  *
#* along with this program; if not, write to the Free Software               *
#* Foundation, Inc., 51 Franklin St, Fifth Floor, Boston, MA 02110-1301, USA.*
#*                                                                           *
#* * * * * * * * * * * * * * * * * * * * * * * * * * * * * * * * * * * * * * *

#@file    Makefile
#@brief   Makefile for generic column generation code using SCIP as a callable library
#@author  Gerald Gamrath
#@author  Martin Bergner
#@author  Christian Puchert
#@author  Matthias Walter

#-----------------------------------------------------------------------------
# paths
#-----------------------------------------------------------------------------
VERSION         :=	4.0.0
GCGGITHASH	=
SCIPDIR         =   lib/scip

#-----------------------------------------------------------------------------
# necessary information
#-----------------------------------------------------------------------------
LIBDIR          =	lib
DIRECTORIES     =	$(LIBDIR) $(LIBDIR)/shared $(LIBDIR)/include $(LIBDIR)/static $(LIBOBJDIR) $(LIBOBJSUBDIRS)
SOFTLINKS	=
MAKESOFTLINKS	=	true

SHELL		= 	bash
READ		=	read -e
LN_s		= 	ln -s
GCGDIR		=	$(realpath .)
TIME		=	3600
DIP			=	dip
MASTERSETTINGS	=	default
VISUSETTINGS 	= 	none
DATADIR 		= 	none
OBJDIR		= obj

VALGRIND	=	false
MODE		=	readdec
VISU 		= 	false
DETECTIONSTATISTICS = 	false
STATISTICS  =  	false
PROJECT		=	none
GTEST		=	false
PARASCIP	= 	true
BLISS      	=   true
CLIQUER     =   false
HMETIS      =   false
OPENMP      =   false
GSL         =   false
<<<<<<< HEAD
YAML        =   false
=======
JSON        =   true
>>>>>>> eff113d3
LASTSETTINGS	=	$(OBJDIR)/make.lastsettings
LINKSMARKERFILE	=	$(LIBDIR)/linkscreated.$(BLISS).$(CLIQUER)

# overriding SCIP PARASCIP setting if compiled with OPENMP
ifeq ($(OPENMP),true)
override PARASCIP=true
MAKEOVERRIDES += PARASCIP=true
endif

# overriding SCIP LPS setting if compiled with CPLEXSOLVER
ifeq ($(CPLEXSOLVER),true)
override LPS =  cpx
MAKEOVERRIDES += LPS=cpx
endif

# overriding SCIP SYM setting if compiled with BLISS
ifeq ($(BLISS),true)
override SYM=sbliss
MAKEOVERRIDES += SYM=sbliss
endif

#-----------------------------------------------------------------------------
# include default project Makefile from SCIP (need to do this twice, once to
# find the correct binary, then, after getting the correct flags from the
# binary (which is necessary since the ZIMPL flags differ from the default
# if compiled with the SCIP Optsuite instead of SCIP), we need to set the
# compile flags, e.g., for the ZIMPL library, which is again done in make.project.
# If the include fails (silently), then the code below the inclusion is not
# supposed to be run.
#-----------------------------------------------------------------------------
-include $(SCIPDIR)/make/make.project
ifneq ($(wildcard $(SCIPDIR)/bin/scip.$(BASE).$(LPS).$(TPI)$(EXEEXTENSION)), )
SCIPVERSION       :=$(shell $(SCIPDIR)/bin/scip.$(BASE).$(LPS).$(TPI)$(EXEEXTENSION) -v | sed -e 's/$$/@/')
override ARCH     :=$(shell echo "$(SCIPVERSION)" | sed -e 's/.* ARCH=\([^@]*\).*/\1/')
override EXPRINT  :=$(shell echo "$(SCIPVERSION)" | sed -e 's/.* EXPRINT=\([^@]*\).*/\1/')
override GAMS     :=$(shell echo "$(SCIPVERSION)" | sed -e 's/.* GAMS=\([^@]*\).*/\1/')
override GMP      :=$(shell echo "$(SCIPVERSION)" | sed -e 's/.* GMP=\([^@]*\).*/\1/')
override SYM      :=$(shell echo "$(SCIPVERSION)" | sed -e 's/.* SYM=\([^@]*\).*/\1/')
override IPOPT    :=$(shell echo "$(SCIPVERSION)" | sed -e 's/.* IPOPT=\([^@]*\).*/\1/')
override IPOPTOPT :=$(shell echo "$(SCIPVERSION)" | sed -e 's/.* IPOPTOPT=\([^@]*\).*/\1/')
override LPSCHECK :=$(shell echo "$(SCIPVERSION)" | sed -e 's/.* LPSCHECK=\([^@]*\).*/\1/')
override LPSOPT   :=$(shell echo "$(SCIPVERSION)" | sed -e 's/.* LPSOPT=\([^@]*\).*/\1/')
override NOBLKBUFMEM :=$(shell echo "$(SCIPVERSION)" | sed -e 's/.* NOBLKBUFMEM=\([^@]*\).*/\1/')
override NOBLKMEM :=$(shell echo "$(SCIPVERSION)" | sed -e 's/.* NOBLKMEM=\([^@]*\).*/\1/')
override NOBUFMEM :=$(shell echo "$(SCIPVERSION)" | sed -e 's/.* NOBUFMEM=\([^@]*\).*/\1/')
override PARASCIP :=$(shell echo "$(SCIPVERSION)" | sed -e 's/.* PARASCIP=\([^@]*\).*/\1/')
override READLINE :=$(shell echo "$(SCIPVERSION)" | sed -e 's/.* READLINE=\([^@]*\).*/\1/')
override SANITIZE :=$(shell echo "$(SCIPVERSION)" | sed -e 's/.* SANITIZE=\([^@]*\).*/\1/')
override ZIMPL    :=$(shell echo "$(SCIPVERSION)" | sed -e 's/.* ZIMPL=\([^@]*\).*/\1/')
override ZIMPLOPT :=$(shell echo "$(SCIPVERSION)" | sed -e 's/.* ZIMPLOPT=\([^@]*\).*/\1/')
override ZLIB     :=$(shell echo "$(SCIPVERSION)" | sed -e 's/.* ZLIB=\([^@]*\).*/\1/')
include $(SCIPDIR)/make/make.project
endif

#-----------------------------------------------------------------------------
# BLISS
#-----------------------------------------------------------------------------

ifeq ($(BLISS),true)
FLAGS		+=	-DWITH_BLISS
LDFLAGS		+= 	-lbliss
ifeq ($(COMP),gnu)
FLAGS		+=	-isystem$(LIBDIR)/include
else
FLAGS		+=	-I$(LIBDIR)/include
endif
SOFTLINKS	+=	$(LIBDIR)/include/bliss
SOFTLINKS	+=	$(LIBDIR)/static/libbliss.$(STATICLIBEXT)
LINKMSG		+=	"bliss graph isomorphism framework (disable by compiling with \"make BLISS=false\"):\n"
LINKMSG		+=	" -> bliss is the path to the bliss include files, e.g., \"bliss-0.72\"\n"
LINKMSG		+=	" -> \"libbliss.$(STATICLIBEXT)\" is the path to the bliss library, e.g., \"bliss-0.72/libbliss.$(STATICLIBEXT)\"\n"
endif

#-----------------------------------------------------------------------------
# Cliquer
#-----------------------------------------------------------------------------

ifeq ($(CLIQUER),true)
FLAGS		+=	-DWITH_CLIQUER
LDFLAGS		+= 	-lcliquer
ifeq ($(COMP),gnu)
FLAGS		+=	-isystem$(LIBDIR)/include
else
FLAGS		+=	-I$(LIBDIR)/include
endif
SOFTLINKS	+=	$(LIBDIR)/include/cliquer
SOFTLINKS	+=	$(LIBDIR)/static/libcliquer.$(STATICLIBEXT)
LINKMSG		+=	"cliquer library (disable by compiling with \"make CLIQUER=false\"):\n"
LINKMSG		+=	" -> cliquer is the path to the cliquer include files, e.g., \"cliquer-1.21\"\n"
LINKMSG		+=	" -> \"libcliquer.$(STATICLIBEXT)\" is the path to the cliquer library, e.g., \"cliquerinc/libcliquer.$(STATICLIBEXT)\"\n"
endif

#-----------------------------------------------------------------------------
# hmetis
#-----------------------------------------------------------------------------

ifeq ($(HMETIS),true)
FLAGS		+=	-DWITH_HMETIS
endif

#-----------------------------------------------------------------------------
# GSL
#-----------------------------------------------------------------------------
ifeq ($(GSL),true)
LDFLAGS                +=      -lgsl -lgslcblas -lm
FLAGS		           +=	   -DWITH_GSL
endif

#-----------------------------------------------------------------------------
# CPLEX pricing solver
#-----------------------------------------------------------------------------

ifeq ($(CPLEXSOLVER),true)
FLAGS		+=	-DWITH_CPLEXSOLVER -I$(SCIPDIR)/lib/include/cpxinc
endif

#-----------------------------------------------------------------------------
<<<<<<< HEAD
# YAML
#-----------------------------------------------------------------------------

ifeq ($(YAML),true)
FLAGS		+=	-DWITH_YAML
LDFLAGS		+= 	-lyaml
ifeq ($(COMP),gnu)
FLAGS		+=	-isystem$(LIBDIR)/include
else
FLAGS		+=	-I$(LIBDIR)/include
endif
SOFTLINKS	+=	$(LIBDIR)/include/yaml
SOFTLINKS	+=	$(LIBDIR)/static/libyaml.$(STATICLIBEXT)
LINKMSG		+=	"LibYAML library (disable by compiling with \"make YAML=false\"):\n"
LINKMSG		+=	" -> yaml is the path to the yaml include files\n"
LINKMSG		+=	" -> \"libyaml.$(STATICLIBEXT)\" is the path to the yaml library\n"
=======
# json-c
#-----------------------------------------------------------------------------

ifeq ($(JSON),true)
LDFLAGS		+= 	-ljson-c
FLAGS		+=	-DWITH_JSON
>>>>>>> eff113d3
endif

#-----------------------------------------------------------------------------
# GCG statistics
#-----------------------------------------------------------------------------

ifeq ($(STATISTICS),true)
FLAGS		+=	-DSCIP_STATISTIC
endif

#-----------------------------------------------------------------------------
# Main Program
#-----------------------------------------------------------------------------

MAINNAME	=	gcg

LIBOBJ = \
			gcg/branch_empty.o \
			gcg/branch_generic.o \
			gcg/benders_gcg.o \
			gcg/branch_orig.o \
			gcg/branch_relpsprob.o \
			gcg/branch_ryanfoster.o \
			gcg/branch_bpstrong.o \
			gcg/class_conspartition.o \
			gcg/class_indexpartition.o \
			gcg/class_pricingcontroller.o \
			gcg/class_pricingtype.o \
			gcg/class_partialdecomp.o \
			gcg/class_detprobdata.o \
			gcg/class_stabilization.o \
			gcg/class_varpartition.o \
			gcg/clscons_miplibconstypes.o \
			gcg/clscons_nnonzeros.o \
			gcg/clscons_consnamenonumbers.o \
			gcg/clscons_consnamelevenshtein.o \
			gcg/clscons_scipconstypes.o \
			gcg/clscons_gamsdomain.o \
			gcg/clscons_gamssymbol.o \
			gcg/clscons.o \
			gcg/clsvar_gamsdomain.o \
			gcg/clsvar_gamssymbol.o \
			gcg/clsvar_objvalues.o \
			gcg/clsvar_scipvartypes.o \
			gcg/clsvar_objvaluesigns.o \
			gcg/clsvar.o \
			gcg/colpool.o \
			gcg/cons_decomp.o \
			gcg/cons_integralorig.o \
			gcg/cons_masterbranch.o \
			gcg/cons_origbranch.o \
			gcg/dec_compgreedily.o \
			gcg/dec_connected_noNewLinkingVars.o \
			gcg/dec_connectedbase.o \
			gcg/dec_consclass.o \
			gcg/dec_constype.o \
			gcg/dec_dbscan.o \
			gcg/dec_densemasterconss.o \
			gcg/dec_generalmastersetcover.o \
			gcg/dec_generalmastersetpack.o \
			gcg/dec_generalmastersetpart.o \
			gcg/dec_hcgpartition.o \
			gcg/dec_hrcgpartition.o \
			gcg/dec_hrgpartition.o \
			gcg/dec_mastersetcover.o \
			gcg/dec_mastersetpack.o \
			gcg/dec_mastersetpart.o \
			gcg/dec_mst.o \
			gcg/dec_neighborhoodmaster.o \
			gcg/dec_postprocess.o \
			gcg/dec_staircase_lsp.o \
			gcg/dec_stairheur.o \
			gcg/dec_varclass.o \
			gcg/decomp.o \
			gcg/dialog_explore.o \
			gcg/dialog_gcg.o \
			gcg/dialog_graph.o \
			gcg/dialog_master.o \
			gcg/disp_gcg.o \
			gcg/disp_master.o \
			gcg/event_bestsol.o \
			gcg/event_display.o \
			gcg/event_mastersol.o \
			gcg/event_relaxsol.o \
			gcg/event_solvingstats.o \
			gcg/gcgcol.o \
			gcg/gcg_general.o \
			gcg/gcggithash.o \
			gcg/gcgheur.o \
			gcg/gcgsepa.o \
			gcg/gcgplugins.o \
			gcg/gcgpqueue.o \
			gcg/gcgsort.o \
			gcg/gcgvar.o \
			graph/graph_gcg.o \
			graph/graph_tclique.o \
			graph/inst.o \
			graph/weights.o \
			gcg/heur_gcgcoefdiving.o \
			gcg/heur_gcgdins.o \
			gcg/heur_gcgfeaspump.o \
			gcg/heur_gcgfracdiving.o \
			gcg/heur_gcgguideddiving.o \
			gcg/heur_gcglinesdiving.o \
			gcg/heur_gcgpscostdiving.o \
			gcg/heur_gcgrens.o \
			gcg/heur_gcgrins.o \
			gcg/heur_gcgrounding.o \
			gcg/heur_gcgshifting.o \
			gcg/heur_gcgsimplerounding.o \
			gcg/heur_gcgveclendiving.o \
			gcg/heur_gcgzirounding.o \
			gcg/heur_greedycolsel.o \
			gcg/heur_mastercoefdiving.o \
			gcg/heur_masterdiving.o \
			gcg/heur_masterfracdiving.o \
			gcg/heur_masterlinesdiving.o \
			gcg/heur_mastervecldiving.o \
			gcg/heur_origdiving.o \
			gcg/heur_relaxcolsel.o \
			gcg/heur_restmaster.o \
			gcg/heur_setcover.o \
			gcg/heur_xpcrossover.o \
			gcg/heur_xprins.o \
			gcg/masterplugins.o \
			gcg/bendersplugins.o \
			gcg/misc.o \
			gcg/miscvisualization.o \
			gcg/nodesel_master.o \
			gcg/objdialog.o \
			gcg/params_visu.o \
			gcg/presol_roundbound.o \
			gcg/pricer_gcg.o \
			gcg/pricestore_gcg.o \
			gcg/pricingjob.o \
			gcg/pricingprob.o \
			gcg/reader_blk.o \
			gcg/reader_cls.o \
			gcg/reader_dec.o \
			gcg/reader_gp.o \
			gcg/reader_ref.o \
			gcg/reader_tex.o \
			gcg/relax_gcg.o \
			gcg/scip_misc.o \
			gcg/score_bender.o \
			gcg/score_border.o \
			gcg/score_classic.o \
			gcg/score_fawh.o \
			gcg/score_forswh.o \
			gcg/score_maxwhite.o \
			gcg/score_spfawh.o \
			gcg/score_spfwh.o \
			gcg/score_strong.o \
			gcg/score.o \
			gcg/sepa_basis.o \
			gcg/sepa_master.o \
			gcg/solver.o \
			gcg/solver_gcg.o \
			gcg/solver_knapsack.o \
			gcg/solver_mip.o \
			gcg/stat.o \

ifeq ($(BLISS),true)
LIBOBJ		+=	gcg/bliss_automorph.o \
			gcg/dec_isomorph.o \
			gcg/bliss.o
endif

ifeq ($(CLIQUER),true)
LIBOBJ		+=	gcg/solver_cliquer.o
endif

ifeq ($(CPLEXSOLVER),true)
LIBOBJ		+=	gcg/solver_cplex.o
endif

MAINOBJ		=	main.o

MAINSRC		=	$(filter $(wildcard $(SRCDIR)/*.c),$(addprefix $(SRCDIR)/,$(MAINOBJ:.o=.c))) $(filter $(wildcard $(SRCDIR)/*.cpp),$(addprefix $(SRCDIR)/,$(MAINOBJ:.o=.cpp)))
MAINDEP		=	$(SRCDIR)/depend.cmain.$(OPT)

MAIN		=	$(MAINNAME)-$(VERSION).$(BASE).$(LPS)$(EXEEXTENSION)
MAINFILE	=	$(BINDIR)/$(MAIN)
MAINSHORTLINK	=	$(BINDIR)/$(MAINNAME)
MAINOBJFILES	=	$(addprefix $(OBJDIR)/,$(MAINOBJ))

# GCG Library
LIBOBJDIR	=	$(OBJDIR)/lib
OBJSUBDIRS	= 	gcg graph
LIBOBJSUBDIRS   =       $(addprefix $(LIBOBJDIR)/,$(OBJSUBDIRS))

GCGLIBSHORTNAME =	gcg
GCGLIBNAME	=	$(GCGLIBSHORTNAME)-$(VERSION)

GCGLIBOBJ	=	${LIBOBJ}
GCGLIB		=	$(GCGLIBNAME).$(BASE)
ifeq ($(SHARED),true)
GCGLIBFILE	=	$(LIBDIR)/shared/lib$(GCGLIB).$(LIBEXT)
GCGLIBLINK	=	$(LIBDIR)/shared/lib$(GCGLIBSHORTNAME).$(BASE).$(LIBEXT)
GCGLIBSHORTLINK = 	$(LIBDIR)/shared/lib$(GCGLIBSHORTNAME).$(LIBEXT)
LDFLAGS		+=	$(LINKCXX_L)$(LIBDIR)/shared/
else
GCGLIBFILE	=	$(LIBDIR)/static/lib$(GCGLIB).$(LIBEXT)
GCGLIBLINK	=	$(LIBDIR)/static/lib$(GCGLIBSHORTNAME).$(BASE).$(LIBEXT)
GCGLIBSHORTLINK = 	$(LIBDIR)/static/lib$(GCGLIBSHORTNAME).$(LIBEXT)
LDFLAGS		+=	$(LINKCXX_L)$(LIBDIR)/static/
endif
GCGLIBOBJFILES	=	$(addprefix $(LIBOBJDIR)/,$(GCGLIBOBJ))
GCGLIBSRC	=	$(filter $(wildcard $(SRCDIR)/*.c),$(addprefix $(SRCDIR)/,$(GCGLIBOBJ:.o=.c))) $(filter $(wildcard $(SRCDIR)/*.cpp),$(addprefix $(SRCDIR)/,$(GCGLIBOBJ:.o=.cpp)))
GCGLIBSRC	+=	$(filter $(wildcard $(SRCDIR)/*/*.c),$(addprefix $(SRCDIR)/,$(GCGLIBOBJ:.o=.c))) $(filter $(wildcard */*/*.cpp),$(addprefix $(SRCDIR)/,$(GCGLIBOBJ:.o=.cpp)))
GCGLIBDEP	=	$(SRCDIR)/depend.gcglib.$(OPT)

ALLSRC		=	$(MAINSRC) $(GCGLIBSRC)
SPLINT		=       splint
#SPLINTFLAGS	=	-UNDEBUG -UWITH_READLINE -UROUNDING_FE -UWITH_GMP -UWITH_ZLIB -preproc -formatcode +skip-sys-headers -weak +relaxtypes
SPLINTFLAGS	=	-UNDEBUG -UWITH_READLINE -UROUNDING_FE -UWITH_GMP -UWITH_ZLIB -which-lib -warn-posix-headers +skip-sys-headers -preproc -formatcode -weak \
			-redef +export-header +export-local +decl-undef +relaxtypes

GCGGITHASHFILE	= 	$(SRCDIR)/githash.c

#-----------------------------------------------------------------------------
# Flags
#-----------------------------------------------------------------------------

ifeq ($(OPENMP),true)
CFLAGS		+=	-fopenmp
LDFLAGS		+=	-fopenmp
CXXFLAGS	+=	-fopenmp
endif

ifeq ($(COMP),gnu)
CXXFLAGS	+=	-Wno-variadic-macros
endif

# WORKAROUND for missing DCXXFLAGS (C++ flags for dependency calls):
DCXXFLAGS=$(CXXFLAGS)

#-----------------------------------------------------------------------------
# Rules
#-----------------------------------------------------------------------------

.PHONY: all
all:       	$(SCIPDIR)
		@-$(MAKE) libs
		@-$(MAKE) mainfiles

.PHONY: mainfiles
mainfiles:
		@-$(MAKE) $(MAINFILE) $(MAINLINK) $(MAINSHORTLINK)

$(SCIPDIR)/make/make.project: |$(SCIPDIR)

-include make/local/make.targets

ifeq ($(VERBOSE),false)
.SILENT:	$(MAINFILE) $(MAINOBJFILES) $(MAINSHORTLINK) ${GCGLIBFILE} ${GCGLIB} $(GCGLIBLINK) ${GCGLIBSHORTLINK} ${TESTSHORTLINK} ${GCGLIBOBJFILES} $(TESTOBJFILES) ${TESTFILE} ${TESTMAIN}
endif

.PHONY: libs
libs:		$(LINKSMARKERFILE) makegcglibfile $(GCGLIBLINK) $(GCGLIBSHORTLINK)

.PHONY: lint
lint:		$(ALLSRC)
		-rm -f lint.out
ifeq ($(FILES),)
		$(SHELL) -ec 'for i in $^; \
			do \
			echo $$i; \
			$(LINT) lint/$(MAINNAME).lnt +os\(lint.out\) -u -zero \
			$(FLAGS) -UNDEBUG -UWITH_READLINE -UROUNDING_FE $$i; \
			done'
else
		$(SHELL) -ec  'for i in $(FILES); \
			do \
			echo $$i; \
			$(LINT) lint/$(MAINNAME).lnt +os\(lint.out\) -u -zero \
			$(FLAGS) -UNDEBUG -UWITH_READLINE -UROUNDING_FE $$i; \
			done'
endif

.PHONY: scip
scip:
		@$(MAKE) -C $(SCIPDIR) $^ all

.PHONY: scip_clean
scip_clean:
		@$(MAKE) -C $(SCIPDIR) $^ clean

.PHONY: splint
splint:		$(ALLSRC)
		-rm -f splint.out
ifeq ($(FILES),)
		$(SHELL) -c '$(SPLINT) -I$(SRCDIR) -I/usr/include/linux $(FLAGS) $(SPLINTFLAGS)  $(filter %.c %.h,$^) &>> splint.out;'
else
		$(SHELL) -c '$(SPLINT) -I$(SRCDIR) -I/usr/include/linux $(FLAGS) $(SPLINTFLAGS) $(FILES %.c %.h,$^) &>> splint.out;'
endif

.PHONY: doc
doc:
		@cd doc; export BINDIR=$(PWD)/$(BINDIR); $(SHELL) builddoc.sh --mathjax;

.PHONY: $(MAINSHORTLINK)
$(MAINSHORTLINK):	$(MAINFILE)
		@rm -f $@
		cd $(dir $@) && ln -s $(notdir $(MAINFILE)) $(notdir $@)

$(OBJDIR):
		@-mkdir -p $(OBJDIR)

$(BINDIR):
		@-mkdir -p $(BINDIR)

# include target to detect the current git hash
-include make/local/make.detectgithash

# this empty target is needed for the SCIP release versions
githash::   # do not remove the double-colon

${GCGGITHASHFILE}: githash

.PHONY: test
test:
		cd check; \
		$(SHELL) ./check.sh $(TEST) $(MAINFILE) $(SETTINGS) $(MASTERSETTINGS) $(notdir $(BINDIR)/$(GCGLIBNAME).$(BASE).$(LPS)).$(HOSTNAME) $(TIME) $(NODES) $(MEM) $(THREADS) $(FEASTOL) $(DISPFREQ) $(CONTINUE) $(LOCK) $(VERSION) $(LPS) $(VALGRIND) $(MODE) $(SETCUTOFF)\
		$(STATISTICS) $(SHARED) $(VISU) $(LAST_STATISTICS) $(VISUSETTINGS) $(DETECTIONSTATISTICS);

.PHONY: visu
visu:
		cd check; \
		$(SHELL) ./writeTestsetReport.sh $(VISUSETTINGS) $(BINID) $(VERSION) $(MODE) $(LPS) $(THREADS) $(FEASTOL) $(LAST_STATISTICS) $(DATADIR);

.PHONY: eval
eval:
		cd check; \
		$(SHELL) ./eval.sh $(TEST) $(MAINFILE) $(SETTINGS) $(notdir $(BINDIR)/$(GCGLIBNAME).$(BASE).$(LPS)).$(HOSTNAME) $(TIME) $(NODES) $(MEM) $(THREADS) $(FEASTOL) $(DISPFREQ) $(CONTINUE) $(LOCK) $(VERSION) $(LPS) $(VALGRIND);


.PHONY: cleanbin
cleanbin:       $(BINDIR)
		@echo "-> remove binary $(MAINFILE)"
		@-rm -f $(MAINFILE) $(MAINLINK) $(MAINSHORTLINK)

.PHONY: cleanlib
cleanlib:       $(LIBDIR)
		@echo "-> remove library $(GCGLIBFILE)"
		@-rm -f $(GCGLIBFILE) $(GCGLIBLINK) $(GCGLIBSHORTLINK)

.PHONY: cleantest
cleantest:
ifneq ($(OBJDIR),)
		@$(SHELL) -ec 'if test -d $(OBJDIR)/tests/; \
			then \
				echo "-> remove $(OBJDIR)/tests/"; \
				rm -f -f $(OBJDIR)/tests/*.o ; \
				cd $(OBJDIR) && rmdir tests ; \
			fi'
endif

.PHONY: clean
clean:          cleantest cleanlib cleanbin  $(DIRECTORIES)
		@-rm -f $(LASTSETTINGS)
ifneq ($(LIBOBJDIR),)
		@-(rm -f $(LIBOBJDIR)/*.o)
		@-(cd $(LIBOBJDIR) && rm -f */*.o && rmdir $(OBJSUBDIRS));
		@-rmdir $(LIBOBJDIR);
endif
ifneq ($(OBJDIR),)
		@-(rm -f $(OBJDIR)/*.o);
		@-(rmdir $(OBJDIR));
endif


.PHONY: tags
tags:
		cd src/; rm -f TAGS; etags *.cpp *.c *.h ../$(SCIPDIR)/src/scip/*.c ../$(SCIPDIR)/src/scip/*.h ../$(SCIPDIR)/src/objscip/*.cpp ../$(SCIPDIR)/src/objscip/*.h;

.PHONY: depend
depend:		gcglibdepend testdepend | $(SCIPDIR)
		$(SHELL) -ec '$(DCC) $(subst isystem,I,$(FLAGS)) $(DFLAGS) $(MAINSRC) \
		| sed '\''s|^\([0-9A-Za-z\_]\{1,\}\)\.o *: *$(SRCDIR)/\([0-9A-Za-z\_]*\).c|$$\(OBJDIR\)/\2.o: $(SRCDIR)/\2.c|g'\'' \
		>$(MAINDEP)'
-include	$(MAINDEP)

.PHONY: gcglibdepend
gcglibdepend:
		$(SHELL) -ec '$(DCXX) $(DCXXFLAGS) $(subst isystem,I,$(FLAGS)) $(DFLAGS) $(GCGLIBSRC) \
		| sed '\''s|^\([0-9A-Za-z\_]\{1,\}\)\.o *: *$(SRCDIR)/\([0-9A-Za-z_/]*\).c|$$\(LIBOBJDIR\)/\2.o: $(SRCDIR)/\2.c|g'\'' \
		>$(GCGLIBDEP)'
-include	$(GCGLIBDEP)

.PHONY: testdepend
testdepend:: # do not remove double colon

tests:: #do not remove double colon

$(GCGLIBLINK):	$(GCGLIBFILE)
		@rm -f $@
		cd $(dir $@) && $(LN_s) $(notdir $(GCGLIBFILE)) $(notdir $@)


$(MAINFILE):	$(SCIPLIBBASEFILE) $(LPILIBFILE) $(TPILIBFILE) $(MAINOBJFILES) $(GCGLIBFILE) | $(BINDIR)
		@echo "-> linking $@"
		$(LINKCXX) $(MAINOBJFILES) \
		$(LINKCXX_l)$(GCGLIB)$(LINKLIBSUFFIX) \
		$(LINKCXX_L)$(SCIPDIR)/lib/static $(LINKCXX_l)$(SCIPLIBBASE)$(LINKLIBSUFFIX) \
		$(LINKCXX_l)$(OBJSCIPLIB)$(LINKLIBSUFFIX) $(LINKCXX_l)$(LPILIB)$(LINKLIBSUFFIX) \
		$(LINKCXX_l)$(TPILIB)$(LINKLIBSUFFIX) \
		$(OFLAGS) $(LPSLDFLAGS) \
		$(LDFLAGS) $(LINKCXX_o)$@

$(LIBOBJDIR)/%.o:	$(SRCDIR)/%.c | $(LIBOBJDIR) $(LIBOBJSUBDIRS)
		@echo "-> compiling $@"
		$(CC) $(FLAGS) $(OFLAGS) $(LIBOFLAGS) $(CFLAGS) $(CC_c)$< $(CC_o)$@

$(LIBOBJDIR)/%.o:	$(SRCDIR)/%.cpp | $(LIBOBJDIR) $(LIBOBJSUBDIRS)
		@echo "-> compiling $@"
		$(CXX) $(FLAGS) $(OFLAGS) $(LIBOFLAGS) $(CXXFLAGS) $(CXX_c)$< $(CXX_o)$@

$(OBJDIR)/%.o:	$(SRCDIR)/%.c | $(OBJDIR) $(LIBOBJSUBDIRS)
		@echo "-> compiling $@"
		$(CC) $(FLAGS) $(OFLAGS) $(BINOFLAGS) $(CFLAGS) -c $< $(CC_o)$@

$(OBJDIR)/%.o:	$(SRCDIR)/%.cpp | $(OBJDIR) $(LIBOBJSUBDIRS)
		@echo "-> compiling $@"
		$(CXX) $(FLAGS) $(OFLAGS) $(BINOFLAGS) $(CXXFLAGS) -c $< $(CXX_o)$@

.PHONY: makegcglibfile
makegcglibfile:  touchexternal $(GCGLIBFILE)

$(GCGLIBFILE):	$(LIBDIR) $(LIBDIR)/static $(LIBDIR)/shared $(GCGLIBOBJFILES)
		@echo "-> generating library $@"
		-rm -f $@
		$(LIBBUILD) $(LIBBUILDFLAGS) $(LIBBUILD_o)$@ $(GCGLIBOBJFILES)
ifneq ($(RANLIB),)
		$(RANLIB) $@
endif

.PHONY: $(GCGLIBSHORTLINK)
$(GCGLIBSHORTLINK):	$(GCGLIBFILE)
		@rm -f $@
		cd $(dir $@) && $(LN_s) $(notdir $(GCGLIBFILE)) $(notdir $@)


$(LINKSMARKERFILE):
		@$(MAKE) links

.PHONY: links
links:		$(SOFTLINKS) | $(LIBDIR)
		@rm -f $(LINKSMARKERFILE)
		@echo "this is only a marker" > $(LINKSMARKERFILE)

$(DIRECTORIES):
		@echo
		@echo "- creating directory \"$@\""
		@-mkdir -p $@
-include $(LASTSETTINGS)

.PHONY: touchexternal
touchexternal: | $(LIBOBJDIR)
ifneq ($(LAST_CPLEXSOLVER),$(CPLEXSOLVER))
		@-touch $(SRCDIR)/solver_cplex.c
endif
ifneq ($(LAST_STATISTICS),$(STATISTICS))
		@$(SHELL) -ec 'for file in $$(grep "SCIP_STATISTIC" ${SRCDIR} -rl | sort -u); do touch $$file; done'
endif

ifneq ($(LAST_BLISS),$(BLISS))
		@-touch $(SRCDIR)/dec_isomorph.cpp
		@-touch $(SRCDIR)/relax_gcg.c
		@-touch $(SRCDIR)/gcgplugins.c
endif
ifneq ($(LAST_CLIQUER),$(CLIQUER))
		@-touch $(SRCDIR)/solver_cliquer.c
		@-touch $(SRCDIR)/masterplugins.c
endif
ifneq ($(USRFLAGS),$(LAST_USRFLAGS))
		@-touch $(ALLSRC)
endif
ifneq ($(USROFLAGS),$(LAST_USROFLAGS))
		@-touch $(ALLSRC)
endif
ifneq ($(USRCFLAGS),$(LAST_USRCFLAGS))
		@-touch $(ALLSRC)
endif
ifneq ($(USRCXXFLAGS),$(LAST_USRCXXFLAGS))
		@-touch $(ALLSRC)
endif
ifneq ($(USRLDFLAGS),$(LAST_USRLDFLAGS))
		@-touch -c $(GCGLIBOBJFILES) $(MAINOBJFILES)
endif
ifneq ($(USRARFLAGS),$(LAST_USRARFLAGS))
		@-touch -c $(GCGLIBOBJFILES) $(MAINOBJFILES)
endif
ifneq ($(OPENMP),$(LAST_OPENMP))
		@-touch $(ALLSRC)
endif
ifneq ($(GCGGITHASH),$(LAST_GCGGITHASH))
		@-$(MAKE) githash
endif
		@$(SHELL) -ec 'if test ! -e $(GCGGITHASHFILE) ; \
			then \
				echo "-> generating $(GCGGITHASHFILE)" ; \
				$(MAKE) githash ; \
			fi'
		@-rm -f $(LASTSETTINGS)
		@echo "LAST_GCGGITHASH=$(GCGGITHASH)" >> $(LASTSETTINGS)
		@echo "LAST_LPS=$(LPS)" >> $(LASTSETTINGS)
		@echo "LAST_BLISS=$(BLISS)" >> $(LASTSETTINGS)
		@echo "LAST_CLIQUER=$(CLIQUER)" >> $(LASTSETTINGS)
		@echo "LAST_USRFLAGS=$(USRFLAGS)" >> $(LASTSETTINGS)
		@echo "LAST_USROFLAGS=$(USROFLAGS)" >> $(LASTSETTINGS)
		@echo "LAST_USRCFLAGS=$(USRCFLAGS)" >> $(LASTSETTINGS)
		@echo "LAST_USRCXXFLAGS=$(USRCXXFLAGS)" >> $(LASTSETTINGS)
		@echo "LAST_USRLDFLAGS=$(USRLDFLAGS)" >> $(LASTSETTINGS)
		@echo "LAST_USRARFLAGS=$(USRARFLAGS)" >> $(LASTSETTINGS)
		@echo "LAST_USRDFLAGS=$(USRDFLAGS)" >> $(LASTSETTINGS)
		@echo "LAST_OPENMP=$(OPENMP)" >> $(LASTSETTINGS)
		@echo "LAST_CPLEXSOLVER=$(CPLEXSOLVER)" >> $(LASTSETTINGS)
		@echo "LAST_STATISTICS=$(STATISTICS)" >> $(LASTSETTINGS)

.PHONY: $(SOFTLINKS)
$(SOFTLINKS): $(LIBDIR)/static $(LIBDIR)/shared $(LIBDIR)/include
ifeq ($(MAKESOFTLINKS), true)
		@$(SHELL) -ec 'if test ! -e $@ ; \
			then \
				DIRNAME=`dirname $@` ; \
				echo ; \
		                echo "* GCG needs links to external libraries" ; \
		                echo "* Please insert the paths to the libaries below." ; \
		                echo "* The links will be installed in the 'lib' directory." ; \
		                echo ; \
		                echo -e $(LINKMSG) ; \
				echo "> Enter soft-link target file or directory for \"$@\" (return if not needed): " ; \
				echo -n "> " ; \
				cd $$DIRNAME ; \
				eval $(READ) TARGET ; \
				cd $(GCGDIR) ; \
				if test "$$TARGET" != "" ; \
				then \
					echo "-> creating softlink \"$@\" -> \"$$TARGET\"" ; \
					pwd;\
					rm -f $@ ; \
					$(LN_s) $$TARGET $@ ; \
				else \
					echo "* skipped creation of softlink \"$@\". Call \"make links\" if needed later." ; \
				fi ; \
				echo ; \
			fi'
endif

$(SCIPDIR): |$(LIBDIR)
ifeq ($(MAKESOFTLINKS), true)
		@$(SHELL) -ec 'if test ! -e $@ ; \
			then \
				DIRNAME=`dirname $@` ; \
				echo ; \
		                echo "* GCG needs a link to SCIP" ; \
		                echo "* Please insert the paths to SCIP below." ; \
		                echo "* The link will be installed in the 'lib' directory." ; \
		                echo ; \
				echo "> Enter soft-link target file or directory for \"scip\" (e.g., scipoptsuite-4.0.0/scip-4.0.0):" ; \
				echo -n "> " ; \
				cd $$DIRNAME ; \
				eval $(READ) TARGET ; \
				cd $(GCGDIR) ; \
				if test "$$TARGET" != "" ; \
				then \
					echo "-> creating softlink \"$@\" -> \"$$TARGET\"" ; \
					pwd;\
					rm -f $@ ; \
					$(LN_s) $$TARGET $@ ; \
				else \
					echo "* skipped creation of softlink \"$@\". Call \"make links\" if needed later." ; \
				fi ; \
				echo ; \
			fi'
endif

.PHONY: help
help:
		@echo "Use the GCG makefile system."
		@echo
		@echo "  The main options for the GCG makefile system are as follows:"
		@echo
		@echo "  General options:"
		@echo "  - OPT={opt|dbg|prf}: Set solver mode (default: opt)."
		@echo "  - STATISTICS=<true|false>: Enable additional statistics. Required for pricing visualizations."
		@echo "  - MODE={readdec|none}: If set to readdec (default), GCG looks for given .dec files. "
		@echo "  - PARASCIP=<true|false>: Use SCIP's parallelization."
		@echo "  - OPENMP=<true|false>: Use GCG's parallelization. Will set PARASCIP to true."
		@echo
		@echo "  Additional Features and Modules:"
		@echo "  - READLINE=<true|false>: Enables READLINE, required for command line interaction (default: true)."
		@echo "  - CLIQUER=<true|false>: Enables CLIQUER (as a heuristic for stable set pricing problems)."
		@echo "  - HMETIS=<true|false>: Enables hMETIS (hypergraph partitioning, used in structure detection)."
		@echo "  - GSL=<true|false>: Enables the GNU Scientific Library (needed by a detector)"
		@echo "  - JSON=<true|false>: Enables JSON functionality (requires json-c library)"
		@echo "  - GAMS=<true|false>: To enable or disable (default) reading functionality in GAMS reader (needs GAMS)."
		@echo "  - GTEST=<true|false>: Enables Google Test."
		@echo "  - BLISS=<true|false>: Enables BLISS (graph isomorphism, used a.o., by 'isomorph' detector)."
		@echo "  - SYM=<none|bliss|sbliss>: To choose type of symmetry handling."
		@echo "  - ZIMPL=<true|false>: Enables ZIMPL, required to convert .zpl files to .lp/.mps files"
		@echo
		@echo "  More detailed options:"
		@echo "  - VALGRIND=<true|false>: Enable memory leak checking (and more) using valgrind."
		@echo "  - EXPRINT=<cppad|none>: Use CppAD as expressions interpreter (default) or no expressions interpreter."
		@echo "  - IPOPT=<true|false>: Turns support of IPOPT on or off (default)."
		@echo "  - LPSOPT=<dbg|opt>: Use debug or optimized (default) mode for LP-solver (SoPlex and Clp only)."
		@echo "  - NOBLKBUFMEM=<true|false>: Turn usage of internal memory functions off or on (default)."
		@echo "  - NOBLKMEM=<true|false>: Turn off block memory or on (default)."
		@echo "  - NOBUFMEM=<true|false>>: Turn off buffer memory or on (default)."
		@echo "  - ZIMPLOPT=<dbg|opt>: Use debug or optimized (default) mode for ZIMPL."
		@echo "  - ARCH"
		@echo "  - GMP"
		@echo "  - IPOPTOPT"
		@echo "  - LPSCHECK"
		@echo "  - PROJECT"
		@echo "  - SANITIZE"
		@echo "  - ZLIB"
		@echo
		@echo "  Options for make test:"
		@echo "  - TEST=file: Define a testset file (located in ./check/testset) to be used"
		@echo "  - SETTINGS=file: Define a settings file (located in ./settings) to be used"
		@echo "  - MASTERSETTINGS: Define a settings file for master problem(located in ./settings) to be used"
		@echo "  - MODE={readdec|none}: If set to readdec (default), GCG looks for given .dec files."
		@echo "  - STATISTICS=<true|false>: Enable additional statistics. Required for visualizations."
		@echo "  - OPT={opt|dbg|prf}: Set solver mode (default: opt)."
		@echo "  - MEM=b: Set memory limit."
		@echo "  - TIME=s: Set time limit in seconds."
		@echo "  - NODES=n: Set opened node limit for the branch and bound tree."
		@echo "  - DETECTIONSTATISTICS=<true|false>: Print extended detection statistics. Required for detection visualizations."
		@echo
		@echo "  Options for the Visualization Suite: (for targets, see last section)"
		@echo "  - VISU=<true|false>: Flag for make test. If true, generate data, then compose a testset report."
		@echo "  - DATADIR=folder: Directory including .out and .res files for report generation."
		@echo "  - VISUSETTINGS=file: Define a settings file (located in the root directory) for visualization scripts to use."
		@echo
		@echo "  Targets common for SCIP and GCG can be found in SCIP's make help."
		@echo "  Most important SCIP targets:"
		@echo "  - all (default): Build SCIP libaries and binary."
		@echo "  - links: Reconfigures the links in the \"lib\" directory."
		@echo "  - doc: Creates documentation in ./doc."
		@echo "  - check/test: Runs the check/test script current computer."
		@echo "  GCG specific targets:"
		@echo "  - deps: build all dependencies."
		@echo "  - testcluster: Runs the check/test script on the OR cluster."
		@echo "  - visu: create a PDF report from existing runtime data."


#---- EOF --------------------------------------------------------------------<|MERGE_RESOLUTION|>--- conflicted
+++ resolved
@@ -71,11 +71,8 @@
 HMETIS      =   false
 OPENMP      =   false
 GSL         =   false
-<<<<<<< HEAD
 YAML        =   false
-=======
 JSON        =   true
->>>>>>> eff113d3
 LASTSETTINGS	=	$(OBJDIR)/make.lastsettings
 LINKSMARKERFILE	=	$(LIBDIR)/linkscreated.$(BLISS).$(CLIQUER)
 
@@ -193,7 +190,6 @@
 endif
 
 #-----------------------------------------------------------------------------
-<<<<<<< HEAD
 # YAML
 #-----------------------------------------------------------------------------
 
@@ -210,14 +206,15 @@
 LINKMSG		+=	"LibYAML library (disable by compiling with \"make YAML=false\"):\n"
 LINKMSG		+=	" -> yaml is the path to the yaml include files\n"
 LINKMSG		+=	" -> \"libyaml.$(STATICLIBEXT)\" is the path to the yaml library\n"
-=======
+endif
+
+#-----------------------------------------------------------------------------
 # json-c
 #-----------------------------------------------------------------------------
 
 ifeq ($(JSON),true)
 LDFLAGS		+= 	-ljson-c
 FLAGS		+=	-DWITH_JSON
->>>>>>> eff113d3
 endif
 
 #-----------------------------------------------------------------------------
