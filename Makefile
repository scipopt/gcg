#* * * * * * * * * * * * * * * * * * * * * * * * * * * * * * * * * * * * * * *
#*                                                                           *
#*                  This file is part of the program                         *
#*          GCG --- Generic Column Generation                                *
#*                  a Dantzig-Wolfe decomposition based extension            *
#*                  of the branch-cut-and-price framework                    *
#*         SCIP --- Solving Constraint Integer Programs                      *
#*                                                                           *
#* * * * * * * * * * * * * * * * * * * * * * * * * * * * * * * * * * * * * * *
# $Id$

#@file    Makefile
#@brief   Makefile for generic column generation code using SCIP as a callable library
#@author  Gerald Gamrath
#@author  Martin Bergner
#@author  Christian Puchert


#-----------------------------------------------------------------------------
# paths
#-----------------------------------------------------------------------------
VERSION         :=	0.9.0.3
SCIPDIR         =       lib/scip


#-----------------------------------------------------------------------------
# include default project Makefile from SCIP
#-----------------------------------------------------------------------------
include $(SCIPDIR)/make/make.project




#-----------------------------------------------------------------------------
# Main Program
#-----------------------------------------------------------------------------

MAINNAME	=	gcg
MAINOBJ		=	reader_blk.o \
			reader_dec.o \
	 		reader_ref.o \
			gcgplugins.o \
			relax_gcg.o \
			pricer_gcg.o \
			branch_orig.o \
			branch_ryanfoster.o \
			cons_origbranch.o \
			cons_masterbranch.o \
			cons_integralOrig.o \
			heur_gcgcoefdiving.o \
			heur_gcgfracdiving.o \
			heur_gcgguideddiving.o \
			heur_gcglinesdiving.o \
			heur_gcgpscostdiving.o \
			heur_gcgrens.o \
			heur_gcgrins.o \
			heur_gcgrounding.o \
			heur_gcgsimplerounding.o \
			heur_gcgshifting.o \
			heur_gcgveclendiving.o \
			heur_gcgzirounding.o \
			heur_greedycolsel.o \
			heur_relaxcolsel.o \
			heur_restmaster.o \
			heur_xpcrossover.o \
			heur_xprins.o \
			branch_master.o \
			branch_relpsprob.o \
			masterplugins.o \
			pricingplugins.o \
			nodesel_master.o \
			sepa_master.o \
			disp_gcg.o \
			disp_master.o \
			dialog_gcg.o \
			dialog_master.o \
			solver_mip.o \
			solver_knapsack.o \
			cons_decomp.o \
			decomp.o \
			dec_arrowheur.o \
			dec_borderheur.o \
<<<<<<< HEAD
			dec_connected.o \
=======
			dec_stairheur.o \
			cons_connected.o \
>>>>>>> 9dd252f4
			gcggithash.o \
			reader_gp.o \
			scip_misc.o \
			misc.o \
			gcgvar.o \
			main.o

MAINSRC		=	$(addprefix $(SRCDIR)/,$(MAINOBJ:.o=.c))
MAINDEP		=	$(SRCDIR)/depend.cmain.$(OPT)

MAIN		=	$(MAINNAME).$(BASE).$(LPS)$(EXEEXTENSION)
MAINFILE	=	$(BINDIR)/$(MAIN)
MAINSHORTLINK	=	$(BINDIR)/$(MAINNAME)
MAINOBJFILES	=	$(addprefix $(OBJDIR)/,$(MAINOBJ))


#-----------------------------------------------------------------------------
# Rules
#-----------------------------------------------------------------------------

ifeq ($(VERBOSE),false)
.SILENT:	$(MAINFILE) $(MAINOBJFILES) $(MAINSHORTLINK)
endif


.PHONY: all
all:       githash $(SCIPDIR) $(MAINFILE) $(MAINSHORTLINK)

.PHONY: lint
lint:		$(MAINSRC)
		-rm -f lint.out
ifeq ($(FILES),)
		$(SHELL) -ec 'for i in $^; \
			do \
			echo $$i; \
			$(LINT) lint/$(MAINNAME).lnt +os\(lint.out\) -u -zero \
			$(FLAGS) -UNDEBUG -UWITH_READLINE -UROUNDING_FE $$i; \
			done'
else
		$(SHELL) -ec  'for i in $(FILES); \
			do \
			echo $$i; \
			$(LINT) lint/$(MAINNAME).lnt +os\(lint.out\) -u -zero \
			$(FLAGS) -UNDEBUG -UWITH_READLINE -UROUNDING_FE $$i; \
			done'
endif

.PHONY: scip
scip:
		@$(MAKE) -C $(SCIPDIR) libs $^


.PHONY: doc
doc:
		cd doc; $(DOXY) $(MAINNAME).dxy

$(MAINSHORTLINK):	$(MAINFILE)
		@rm -f $@
		cd $(dir $@) && ln -s $(notdir $(MAINFILE)) $(notdir $@)

$(OBJDIR):
		@-mkdir -p $(OBJDIR)

$(BINDIR):
		@-mkdir -p $(BINDIR)

# include target to detect the current git hash
-include make/local/make.detectgithash
-include make/local/make.targets

# this empty target is needed for the SCIP release versions
githash::   # do not remove the double-colon

.PHONY: test
test:		
		cd check; \
		$(SHELL) ./check.sh $(TEST) $(BINDIR)/gcg.$(BASE).$(LPS) $(SETTINGS) $(notdir $(BINDIR)/gcg.$(BASE).$(LPS)).$(HOSTNAME) $(TIME) $(NODES) $(MEM) $(FEASTOL) $(DISPFREQ) $(CONTINUE) $(LOCK);

.PHONY: eval
eval:	
		cd check; \
		$(SHELL) ./eval.sh $(TEST) $(BINDIR)/gcg.$(BASE).$(LPS) $(SETTINGS) $(notdir $(BINDIR)/gcg.$(BASE).$(LPS)).$(HOSTNAME) $(TIME) $(NODES) $(MEM) $(FEASTOL) $(DISPFREQ) $(CONTINUE) $(LOCK);

.PHONY: clean
clean:
ifneq ($(OBJDIR),)
		-rm -rf $(OBJDIR)/*
endif
		-rm -f $(MAINFILE)

.PHONY: tags
tags:
		cd src/; rm -f TAGS; etags *.c *.h ../$(SCIPDIR)/src/scip/*.c ../$(SCIPDIR)/src/scip/*.h;

.PHONY: depend
depend:		$(SCIPDIR)
		$(SHELL) -ec '$(DCC) $(FLAGS) $(DFLAGS) $(MAINSRC) \
		| sed '\''s|^\([0-9A-Za-z\_]\{1,\}\)\.o *: *$(SRCDIR)/\([0-9A-Za-z\_]*\).c|$$\(OBJDIR\)/\2.o: $(SRCDIR)/\2.c|g'\'' \
		>$(MAINDEP)'

-include	$(MAINDEP)

$(MAINFILE):	$(BINDIR) $(OBJDIR) $(SCIPLIBFILE) $(LPILIBFILE) $(NLPILIBFILE) $(MAINOBJFILES)
		@echo "-> linking $@"
		$(LINKCXX) $(MAINOBJFILES) \
		$(LINKCXX_L)$(SCIPDIR)/lib $(LINKCXX_l)$(SCIPLIB)$(LINKLIBSUFFIX) \
                $(LINKCXX_l)$(OBJSCIPLIB)$(LINKLIBSUFFIX) $(LINKCXX_l)$(LPILIB)$(LINKLIBSUFFIX) \
		$(LINKCXX_l)$(NLPILIB)$(LINKLIBSUFFIX) \
		$(OFLAGS) $(LPSLDFLAGS) \
		$(LDFLAGS) $(LINKCXX_o)$@

$(OBJDIR)/%.o:	$(SRCDIR)/%.c
		@echo "-> compiling $@"
		$(CC) $(FLAGS) $(OFLAGS) $(BINOFLAGS) $(CFLAGS) -c $< $(CC_o)$@

$(OBJDIR)/%.o:	$(SRCDIR)/%.cpp
		@echo "-> compiling $@"
		$(CXX) $(FLAGS) $(OFLAGS) $(BINOFLAGS) $(CXXFLAGS) -c $< $(CXX_o)$@

#---- EOF --------------------------------------------------------------------<|MERGE_RESOLUTION|>--- conflicted
+++ resolved
@@ -80,12 +80,8 @@
 			decomp.o \
 			dec_arrowheur.o \
 			dec_borderheur.o \
-<<<<<<< HEAD
+			dec_stairheur.o \
 			dec_connected.o \
-=======
-			dec_stairheur.o \
-			cons_connected.o \
->>>>>>> 9dd252f4
 			gcggithash.o \
 			reader_gp.o \
 			scip_misc.o \
