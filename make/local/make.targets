--- conflicted
+++ resolved
@@ -46,19 +46,6 @@
 # google testing framework
 TESTNAME	=	gcg_test
 TESTOBJ		=	tests/test.o \
-<<<<<<< HEAD
-				tests/graphtest.o \
-				tests/bipartitegraph_test.o \
-				tests/hyperrowcolgraph_test.o \
-				tests/hypercolgraph_test.o \
-				tests/hyperrowgraph_test.o \
-				tests/weights_test.o \
-				tests/aggregation_test.o \
-				tests/statistic_test.o \
-				tests/rowgraph_test.o \
-				tests/columngraph_test.o \
-				tests/decomp_test.o
-=======
 			tests/graphtest.o \
 			tests/bipartitegraph_test.o \
 			tests/hyperrowcolgraph_test.o \
@@ -68,9 +55,9 @@
 			tests/aggregation_test.o \
 			tests/statistic_test.o \
 			tests/rowgraph_test.o \
-			tests/columngraph_test.o
+			tests/columngraph_test.o \
+			tests/decomp_test.o \
 #			tests/hypergraph_test.o
->>>>>>> efbae95c
 
 TESTSRCDIR	=	$(SRCDIR)/tests
 
