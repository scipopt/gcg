--- conflicted
+++ resolved
@@ -267,8 +267,6 @@
                 then
                     echo display additionalstatistics  >> $TMPFILE
                 fi
-<<<<<<< HEAD
-=======
             elif test $MODE = "miplibfeaturesoriginal"
             then
 		if test ! -e results/features_original
@@ -423,7 +421,6 @@
                         # If the decomposition contains presolving information ...
                         echo read $BLKFILE         >> $TMPFILE
                     fi
->>>>>>> 42ca66a8
             elif test $MODE = "bip"
             then
                 echo presolve                      >> $TMPFILE
