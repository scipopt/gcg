#!/usr/bin/env bash
#* * * * * * * * * * * * * * * * * * * * * * * * * * * * * * * * * * * * * * *
#*                                                                           *
#*                  This file is part of the program                         *
#*          GCG --- Generic Column Generation                                *
#*                  a Dantzig-Wolfe decomposition based extension            *
#*                  of the branch-cut-and-price framework                    *
#*         SCIP --- Solving Constraint Integer Programs                      *
#*                                                                           *
#* Copyright (C) 2010-2013 Operations Research, RWTH Aachen University       *
#*                         Zuse Institute Berlin (ZIB)                       *
#*                                                                           *
#* This program is free software; you can redistribute it and/or             *
#* modify it under the terms of the GNU Lesser General Public License        *
#* as published by the Free Software Foundation; either version 3            *
#* of the License, or (at your option) any later version.                    *
#*                                                                           *
#* This program is distributed in the hope that it will be useful,           *
#* but WITHOUT ANY WARRANTY; without even the implied warranty of            *
#* MERCHANTABILITY or FITNESS FOR A PARTICULAR PURPOSE.  See the             *
#* GNU Lesser General Public License for more details.                       *
#*                                                                           *
#* You should have received a copy of the GNU Lesser General Public License  *
#* along with this program; if not, write to the Free Software               *
#* Foundation, Inc., 51 Franklin St, Fifth Floor, Boston, MA 02110-1301, USA.*
#*                                                                           *
#* * * * * * * * * * * * * * * * * * * * * * * * * * * * * * * * * * * * * * *
#
# @author Martin Bergner
# @author Gerald Gamrath
# @author Christian Puchert

TSTNAME=$1
BINNAME=$2
SETNAME=$3
BINID=$4
TIMELIMIT=$5
NODELIMIT=$6
MEMLIMIT=$7
THREADS=$8
FEASTOL=$9
DISPFREQ=${10}
CONTINUE=${11}
LOCK=${12}
VERSION=${13}
LPS=${14}
VALGRIND=${15}
MODE=${16}

SETDIR=../settings

if test ! -e results
then
    mkdir results
fi
if test ! -e locks
then
    mkdir locks
fi

LOCKFILE=locks/$TSTNAME.$SETNAME.$VERSION.$LPS.lock
RUNFILE=locks/$TSTNAME.$SETNAME.$VERSION.$LPS.run.$BINID
DONEFILE=locks/$TSTNAME.$SETNAME.$VERSION.$LPS.done

OUTFILE=results/check.$TSTNAME.$BINID.$SETNAME.out
ERRFILE=results/check.$TSTNAME.$BINID.$SETNAME.err
RESFILE=results/check.$TSTNAME.$BINID.$SETNAME.res
TEXFILE=results/check.$TSTNAME.$BINID.$SETNAME.tex
TMPFILE=results/check.$TSTNAME.$BINID.$SETNAME.tmp
SETFILE=results/check.$TSTNAME.$BINID.$SETNAME.set

SETTINGS=$SETDIR/$SETNAME.set

if test "$LOCK" = "true"
then
    if test -e $DONEFILE
    then
        echo skipping test due to existing done file $DONEFILE
        exit
    fi
    if test -e $LOCKFILE
    then
        if test -e $RUNFILE
        then
            echo continuing aborted run with run file $RUNFILE
        else
            echo skipping test due to existing lock file $LOCKFILE
            exit
        fi
    fi
    date > $LOCKFILE
    date > $RUNFILE
fi

if test ! -e $OUTFILE
then
    CONTINUE=false
fi

if test "$CONTINUE" = "true"
then
    MVORCP=cp
else
    MVORCP=mv
fi

DATEINT=`date +"%s"`
if test -e $OUTFILE
then
    $MVORCP $OUTFILE $OUTFILE.old-$DATEINT
fi
if test -e $ERRFILE
then
    $MVORCP $ERRFILE $ERRFILE.old-$DATEINT
fi

if test "$CONTINUE" = "true"
then
    LASTPROB=`awk -f getlastprob.awk $OUTFILE`
    echo Continuing benchmark. Last solved instance: $LASTPROB
    echo "" >> $OUTFILE
    echo "----- Continuing from here. Last solved: $LASTPROB -----" >> $OUTFILE
    echo "" >> $OUTFILE
else
    LASTPROB=""
fi

uname -a >>$OUTFILE
uname -a >>$ERRFILE
date >>$OUTFILE
date >>$ERRFILE

# we add 10% to the hard time limit and additional 10 seconds in case of small time limits
HARDTIMELIMIT=`expr \`expr $TIMELIMIT + 10\` + \`expr $TIMELIMIT / 10\``

# we add 10% to the hard memory limit and additional 1000mb to the hard memory limit
HARDMEMLIMIT=`expr \`expr $MEMLIMIT + 1000\` + \`expr $MEMLIMIT / 10\``
HARDMEMLIMIT=`expr $HARDMEMLIMIT \* 1024`

echo "hard time limit: $HARDTIMELIMIT s" >>$OUTFILE
echo "hard mem limit: $HARDMEMLIMIT k" >>$OUTFILE

VALGRINDCMD=
if test "$VALGRIND" = "true"
then
   VALGRINDCMD="valgrind --log-fd=1 --leak-check=full"
fi

for i in `cat testset/$TSTNAME.test` DONE
do
    if test "$i" = "DONE"
    then
        date > $DONEFILE
        break
    fi

    PROB=`echo $i|cut -d";" -f1`
    DECFILE=`echo $i|cut -d";" -f2`
    if test "$PROB" == "$DECFILE"
    then
        DIR=`dirname $i`
        NAME=`basename $i .gz`
        NAME=`basename $NAME .mps`
        NAME=`basename $NAME .lp`
<<<<<<< HEAD
        EXT=${i##*.}
        if test "$EXT" = "gz"
        then
            BLKFILE=$DIR/$NAME.blk.gz
            DECFILE=$DIR/$NAME.dec.gz
        else
            BLKFILE=$DIR/$NAME.blk
            DECFILE=$DIR/$NAME.dec
        fi
=======
        BLKFILE=$DIR/$NAME.blk
        DECFILE=$DIR/$NAME.dec
    fi

    if test "$LASTPROB" = ""
    then
        DIR=`dirname $i`
        NAME=`basename $i .gz`
        NAME=`basename $NAME .mps`
        NAME=`basename $NAME .lp`
>>>>>>> 37f5c983
        LASTPROB=""
        if test -f $i
        then
            echo @01 $i ===========
	    NAME=`basename $i`
	    base=${NAME%%.*}
#	    echo $base
            echo @01 $i ===========                >> $ERRFILE
            echo > $TMPFILE
            if test "$SETNAME" != "default"
            then
                echo set load $SETTINGS            >> $TMPFILE
            fi
            if test "$FEASTOL" != "default"
            then
                echo set numerics feastol $FEASTOL >> $TMPFILE
            fi
            echo set limits time $TIMELIMIT        >> $TMPFILE
            echo set limits nodes $NODELIMIT       >> $TMPFILE
            echo set limits memory $MEMLIMIT       >> $TMPFILE
            echo set lp advanced threads $THREADS  >> $TMPFILE
            echo set timing clocktype 1            >> $TMPFILE
            echo set display verblevel 4           >> $TMPFILE
            echo set display freq $DISPFREQ        >> $TMPFILE
            echo set memory savefac 1.0            >> $TMPFILE # avoid switching to dfs - better abort with memory error
            if test "$LPS" = "none"
            then
                echo set lp solvefreq -1           >> $TMPFILE # avoid solving LPs in case of LPS=none
            fi
            echo set save $SETFILE                 >> $TMPFILE
            echo read $PROB                        >> $TMPFILE

	    if test $MODE = "detect"
            then
		echo write prob images\/$base.gp   >> $TMPFILE
		echo presolve                      >> $TMPFILE
		echo detect                        >> $TMPFILE
		echo write prob images\/$base-dec.gp >> $TMPFILE
		echo write prob decs\/$base.dec    >> $TMPFILE
		echo write all ref                 >> $TMPFILE
	    elif test $MODE = "bip"
            then
		echo presolve                      >> $TMPFILE
		echo write prob bip\/$base-dec.bip >> $TMPFILE
		echo display statistics            >> $TMPFILE
	    elif test $MODE = "detectall"
            then
		echo detect                        >> $TMPFILE
		echo write all ref                 >> $TMPFILE
	    else
		if test $MODE = "readdec" 
		then
		    if test -f $DECFILE
		    then
			BLKFILE=$DECFILE
		    fi
		    if test -f $BLKFILE
		    then
			presol=`grep -A1 PRESOLVE $BLKFILE`
		    # if we find a presolving file
			if test $? = 0
			then
                        # look if its in there
			    if grep -xq 1 - <<EOF
$presol
EOF
			    then
				echo presolve      >> $TMPFILE
			    fi
			fi
			echo read $BLKFILE         >> $TMPFILE
		    fi
		fi
		echo optimize                      >> $TMPFILE
		echo display statistics            >> $TMPFILE
#		echo display additionalstatistics  >> $TMPFILE
#               echo display solution              >> $TMPFILE
		echo checksol                      >> $TMPFILE
	    fi
            echo quit                              >> $TMPFILE
            echo -----------------------------
            date
            date >>$ERRFILE
            echo -----------------------------
            date +"@03 %s"
            bash -c " ulimit -t $HARDTIMELIMIT s; ulimit -v $HARDMEMLIMIT k; ulimit -f 200000; $VALGRINDCMD ../$BINNAME < $TMPFILE" 2>>$ERRFILE
            date +"@04 %s"
            echo -----------------------------
            date
            date >>$ERRFILE
            echo -----------------------------
            echo
            echo =ready=
        else
            echo @02 FILE NOT FOUND: $i ===========
            echo @02 FILE NOT FOUND: $i =========== >>$ERRFILE
        fi
    else
        echo skipping $i
        if test "$LASTPROB" = "$i"
        then
            LASTPROB=""
        fi
    fi
done | tee -a $OUTFILE

rm -f $TMPFILE
rm -f cipreadparsetest.cip

date >>$OUTFILE
date >>$ERRFILE

if test -e $DONEFILE
then
    ./evalcheck.sh $OUTFILE

    if test "$LOCK" = "true"
    then
        rm -f $RUNFILE
    fi
fi<|MERGE_RESOLUTION|>--- conflicted
+++ resolved
@@ -156,14 +156,14 @@
 
     PROB=`echo $i|cut -d";" -f1`
     DECFILE=`echo $i|cut -d";" -f2`
+    DIR=`dirname $i`
+    NAME=`basename $i .gz`
+    NAME=`basename $NAME .mps`
+    NAME=`basename $NAME .lp`
+
     if test "$PROB" == "$DECFILE"
     then
-        DIR=`dirname $i`
-        NAME=`basename $i .gz`
-        NAME=`basename $NAME .mps`
-        NAME=`basename $NAME .lp`
-<<<<<<< HEAD
-        EXT=${i##*.}
+        EXT=${PROB##*.}
         if test "$EXT" = "gz"
         then
             BLKFILE=$DIR/$NAME.blk.gz
@@ -172,26 +172,13 @@
             BLKFILE=$DIR/$NAME.blk
             DECFILE=$DIR/$NAME.dec
         fi
-=======
-        BLKFILE=$DIR/$NAME.blk
-        DECFILE=$DIR/$NAME.dec
-    fi
-
+    fi
     if test "$LASTPROB" = ""
     then
-        DIR=`dirname $i`
-        NAME=`basename $i .gz`
-        NAME=`basename $NAME .mps`
-        NAME=`basename $NAME .lp`
->>>>>>> 37f5c983
-        LASTPROB=""
-        if test -f $i
-        then
-            echo @01 $i ===========
-	    NAME=`basename $i`
-	    base=${NAME%%.*}
-#	    echo $base
-            echo @01 $i ===========                >> $ERRFILE
+        if test -f $PROB
+        then
+            echo @01 $PROB ===========
+            echo @01 $PROB ===========             >> $ERRFILE
             echo > $TMPFILE
             if test "$SETNAME" != "default"
             then
