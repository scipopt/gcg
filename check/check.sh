#!/usr/bin/env bash
#* * * * * * * * * * * * * * * * * * * * * * * * * * * * * * * * * * * * * * *
#*                                                                           *
#*                  This file is part of the program                         *
#*          GCG --- Generic Column Generation                                *
#*                  a Dantzig-Wolfe decomposition based extension            *
#*                  of the branch-cut-and-price framework                    *
#*         SCIP --- Solving Constraint Integer Programs                      *
#*                                                                           *
#* * * * * * * * * * * * * * * * * * * * * * * * * * * * * * * * * * * * * * *



TSTNAME=$1
BINNAME=$2
SETNAME=$3
BINID=$4
TIMELIMIT=$5
NODELIMIT=$6
MEMLIMIT=$7
THREADS=$8
FEASTOL=$9
DISPFREQ=${10}
CONTINUE=${11}
LOCK=${12}
VERSION=${13}
LPS=${14}
VALGRIND=${15}

SETDIR=../settings

if test ! -e results
then
    mkdir results
fi
if test ! -e locks
then
    mkdir locks
fi

LOCKFILE=locks/$TSTNAME.$SETNAME.$VERSION.$LPS.lock
RUNFILE=locks/$TSTNAME.$SETNAME.$VERSION.$LPS.run.$BINID
DONEFILE=locks/$TSTNAME.$SETNAME.$VERSION.$LPS.done

OUTFILE=results/check.$TSTNAME.$BINID.$SETNAME.out
ERRFILE=results/check.$TSTNAME.$BINID.$SETNAME.err
RESFILE=results/check.$TSTNAME.$BINID.$SETNAME.res
TEXFILE=results/check.$TSTNAME.$BINID.$SETNAME.tex
TMPFILE=results/check.$TSTNAME.$BINID.$SETNAME.tmp
SETFILE=results/check.$TSTNAME.$BINID.$SETNAME.set

SETTINGS=$SETDIR/$SETNAME.set

if test "$LOCK" = "true"
then
    if test -e $DONEFILE
    then
        echo skipping test due to existing done file $DONEFILE
        exit
    fi
    if test -e $LOCKFILE
    then
        if test -e $RUNFILE
        then
            echo continuing aborted run with run file $RUNFILE
        else
            echo skipping test due to existing lock file $LOCKFILE
            exit
        fi
    fi
    date > $LOCKFILE
    date > $RUNFILE
fi

if test ! -e $OUTFILE
then
    CONTINUE=false
fi

if test "$CONTINUE" = "true"
then
    MVORCP=cp
else
    MVORCP=mv
fi

DATEINT=`date +"%s"`
if test -e $OUTFILE
then
    $MVORCP $OUTFILE $OUTFILE.old-$DATEINT
fi
if test -e $ERRFILE
then
    $MVORCP $ERRFILE $ERRFILE.old-$DATEINT
fi

if test "$CONTINUE" = "true"
then
    LASTPROB=`awk -f getlastprob.awk $OUTFILE`
    echo Continuing benchmark. Last solved instance: $LASTPROB
    echo "" >> $OUTFILE
    echo "----- Continuing from here. Last solved: $LASTPROB -----" >> $OUTFILE
    echo "" >> $OUTFILE
else
    LASTPROB=""
fi

uname -a >>$OUTFILE
uname -a >>$ERRFILE
date >>$OUTFILE
date >>$ERRFILE

# we add 10% to the hard time limit and additional 10 seconds in case of small time limits
HARDTIMELIMIT=`expr \`expr $TIMELIMIT + 10\` + \`expr $TIMELIMIT / 10\``

# we add 10% to the hard memory limit and additional 1000mb to the hard memory limit
HARDMEMLIMIT=`expr \`expr $MEMLIMIT + 1000\` + \`expr $MEMLIMIT / 10\``
HARDMEMLIMIT=`expr $HARDMEMLIMIT \* 1024`

echo "hard time limit: $HARDTIMELIMIT s" >>$OUTFILE
echo "hard mem limit: $HARDMEMLIMIT k" >>$OUTFILE

VALGRINDCMD=
if test "$VALGRIND" = "true"
then
   VALGRINDCMD="valgrind --log-fd=1 --leak-check=full"
fi

for i in `cat testset/$TSTNAME.test` DONE
do
    if test "$i" = "DONE"
    then
        date > $DONEFILE
        break
    fi

    if test "$LASTPROB" = ""
    then
#	blkfile=`echo $i | sed 's/lp/blk/g'`
        DIR=`dirname $i`
        NAME=`basename $i .gz`
        NAME=`basename $NAME .mps`
        NAME=`basename $NAME .lp`
        BLKFILE=$DIR/$NAME.blk.gz
        DECFILE=$DIR/$NAME.dec.gz
        LASTPROB=""
        if test -f $i
        then
            echo @01 $i ===========
		NAME=`basename $i`
		base=${NAME%%.*}
		echo $base
<<<<<<< HEAD
#	    echo @01 $blkfile ===========
=======
>>>>>>> de4fd63c
            echo @01 $i ===========                >> $ERRFILE
            echo > $TMPFILE
            if test "$SETNAME" != "default"
            then
                echo set load $SETTINGS            >>  $TMPFILE
            fi
            if test "$FEASTOL" != "default"
            then
                echo set numerics feastol $FEASTOL >> $TMPFILE
            fi
            echo set limits time $TIMELIMIT        >> $TMPFILE
            echo set limits nodes $NODELIMIT       >> $TMPFILE
            echo set limits memory $MEMLIMIT       >> $TMPFILE
            echo set lp advanced threads $THREADS  >> $TMPFILE
            echo set timing clocktype 1            >> $TMPFILE
            echo set display verblevel 4           >> $TMPFILE
            echo set display freq $DISPFREQ        >> $TMPFILE
            echo set memory savefac 1.0            >> $TMPFILE # avoid switching to dfs - better abort with memory error
            if test "$LPS" = "none"
            then
                echo set lp solvefreq -1           >> $TMPFILE # avoid solving LPs in case of LPS=none
            fi
            echo set save $SETFILE                 >> $TMPFILE
            echo read $i                           >> $TMPFILE
#            echo write genproblem cipreadparsetest.cip >> $TMPFILE
#            echo read cipreadparsetest.cip         >> $TMPFILE
#	    echo read $blkfile                     >> $TMPFILE
            if test -f $DECFILE
            then
                echo read $DECFILE         >> $TMPFILE
            fi
	    if test $MODE = "detect"
            then
		echo write prob images\/$base.gp  >> $TMPFILE
		echo presolve                      >> $TMPFILE
		echo detect                        >> $TMPFILE
		echo write prob images\/$base-dec.gp  >> $TMPFILE
		echo write prob decs\/$base.dec    >> $TMPFILE
	    elif test $MODE = "detectall"
            then
		echo detect                        >> $TMPFILE
		echo write all ref                 >> $TMPFILE
	    else
		echo optimize                      >> $TMPFILE
		echo display statistics            >> $TMPFILE
#            echo display solution                  >> $TMPFILE
		echo checksol                      >> $TMPFILE
	    fi
            echo quit                              >> $TMPFILE
            echo -----------------------------
            date
            date >>$ERRFILE
            echo -----------------------------
            date +"@03 %s"
            bash -c " ulimit -t $HARDTIMELIMIT s; ulimit -v $HARDMEMLIMIT k; ulimit -f 200000; $VALGRINDCMD ../$BINNAME < $TMPFILE" 2>>$ERRFILE
            date +"@04 %s"
            echo -----------------------------
            date
            date >>$ERRFILE
            echo -----------------------------
            echo
            echo =ready=
        else
            echo @02 FILE NOT FOUND: $i ===========
            echo @02 FILE NOT FOUND: $i =========== >>$ERRFILE
        fi
    else
        echo skipping $i
        if test "$LASTPROB" = "$i"
        then
            LASTPROB=""
        fi
    fi
done | tee -a $OUTFILE

rm -f $TMPFILE
rm -f cipreadparsetest.cip

date >>$OUTFILE
date >>$ERRFILE

if test -e $DONEFILE
then
    ./evalcheck.sh $OUTFILE

    if test "$LOCK" = "true"
    then
        rm -f $RUNFILE
    fi
fi<|MERGE_RESOLUTION|>--- conflicted
+++ resolved
@@ -150,10 +150,6 @@
 		NAME=`basename $i`
 		base=${NAME%%.*}
 		echo $base
-<<<<<<< HEAD
-#	    echo @01 $blkfile ===========
-=======
->>>>>>> de4fd63c
             echo @01 $i ===========                >> $ERRFILE
             echo > $TMPFILE
             if test "$SETNAME" != "default"
