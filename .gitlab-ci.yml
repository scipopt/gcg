--- conflicted
+++ resolved
@@ -223,13 +223,7 @@
   before_script:
     - echo "on windows"
   script:
-<<<<<<< HEAD
-    - cmake -S . -B build -DGCG_DEV_BUILD=ON -DZIMPL=OFF -DIPOPT=OFF -DPAPILO=OFF -DCMAKE_TOOLCHAIN_FILE=C:/vcpkg/scripts/buildsystems/vcpkg.cmake
-    - cmake --build build --target gcg --config Release
-    - cmake --build build --target gcg_check --config Release
-=======
     - cmake --workflow --preset gcg-windows-release
->>>>>>> 89b53246
   artifacts:
     expire_in: 3 days
     paths:
@@ -253,13 +247,7 @@
   before_script:
     - echo "on windows"
   script:
-<<<<<<< HEAD
-    - cmake -S . -B build -DGCG_DEV_BUILD=ON -DZIMPL=OFF -DIPOPT=OFF -DPAPILO=OFF -DCMAKE_TOOLCHAIN_FILE=C:/vcpkg/scripts/buildsystems/vcpkg.cmake
-    - cmake --build build --target gcg --config Debug
-    - cmake --build build --target gcg_check --config Debug
-=======
     - cmake --workflow --preset gcg-windows-debug
->>>>>>> 89b53246
   artifacts:
     expire_in: 3 days
     paths:
