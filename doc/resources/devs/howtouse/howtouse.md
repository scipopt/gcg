--- conflicted
+++ resolved
@@ -11,11 +11,7 @@
 - @subpage master-menu
 - @subpage useaslibrary
 - @subpage dual-bounds
-<<<<<<< HEAD
-- @subpage generic-mastercuts
-=======
 - @subpage extendedmasterconss
->>>>>>> ea545e34
 
 #### Miscellaneous
 - @subpage doc