--- conflicted
+++ resolved
@@ -219,10 +219,5 @@
 ### BRANCHNEWCOL
 The BRANCHNEWCOL callback is called whenever a new column is added to the master problem. It can be used to update any branching constraints that were added to the master problem, e.g. to determine and add the coefficient of the new master variable to the corresponding branching constraint.
 
-<<<<<<< HEAD
-### BRANCHGETMASTERCUT
-If the branching rule branches in the master problem, generating a constraint that can be enforced only if the pricing problem is modified, then the BRANCHGETMASTERCUT callback will be used by GCG to retrieve the master branching constraint as well as the corresponding modifications to be applied in the pricing problems.
-=======
 ### BRANCHGETEXTENDEDMASTERCONS
-If the branching rule branches in the master problem, generating a constraint that can be enforced only if the pricing problem is modified, then the BRANCHGETEXTENDEDMASTERCONS callback will be used by GCG to retrieve the master branching constraint as well as the corresponding modifications to be applied in the pricing problems.
->>>>>>> ea545e34
+If the branching rule branches in the master problem, generating a constraint that can be enforced only if the pricing problem is modified, then the BRANCHGETEXTENDEDMASTERCONS callback will be used by GCG to retrieve the master branching constraint as well as the corresponding modifications to be applied in the pricing problems.