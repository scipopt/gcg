# Branch-and-price without a single line of code # {#u1}

> In this first use case, we develop a branch-and-price algorithm for
> a combinatorial optimization problem without writing a single line
> of code. We only need to be able formulate our problem as a (mixed)
> integer program. For that we will use the \ZIMPL modeling language.


#### The Problem ####

We consider a variant of a classic NP-hard combinatorial optimization
problem. Given an undirected graph \f$G=(V,E)\f$, a *dominating set*
\f$S\subseteq V\f$ is a subset of the vertices, such that every vertex
\f$i \in V\f$ is in \f$S\f$ or adjacent to a vertex in \f$S\f$. We say
that every vertex not in \f$S\f$ is *dominated* by a vertex in
\f$S\f$. For the *capacitated dominating set problem* we are
additionally given vertex weights \f$u:V\rightarrow
\mathbb{Z}_+\f$. Loosely speaking, every vertex \f$i \in V\f$ can
dominate at most \f$u(i)\f$ many other vertices. More formally, a
subset \f$S\subseteq V\f$ is a capacitated dominating set if and only
if there exists a mapping \f$f:V\setminus S\rightarrow S\f$ such that
the number of vertices mapped under \f$f\f$ to \f$i\in S\f$ is no more
than \f$u(i)\f$.



The following example graph is taken from \cite gcg:PotluriSingh:2012.
All vertices have capacity 2, and a minimum capacitated dominated set
consists of e.g., \f$S=\{2,6,7,8,12\}\f$. An arc \f$(i,j)\f$ is
interpreted as ''\f$i\f$ is dominated by \f$j\f$,'' representing a
possible mapping \f$f\f$.

\image html cds-graph-potluri.png "example graph where all vertices have capacity 2" width=50%



#### A ''Textbook'' Binary Program ####

The following intuitive model was presented in \cite gcg:Li-etal:2018
(actually, we corrected it a bit). We use variables
\f$x_i\in\{0,1\}\f$, \f$i\in V\f$, to represent whether \f$i\in S\f$,
i.e., it is in the dominating set or not. The mapping \f$f\f$ is
represented by variables \f$y_{ij}\in\{0,1\}\f$, \f$\{i,j\}\in E\f$,
that we interpret as \f$y_{ij}=1 \iff f(j)=i\f$, that is, when \f$j\f$
is dominated by \f$i\f$. Define \f$N(i):=\{j\in V : \{i,j\}\in E\}\f$
as the set of *neighbors* of \f$i\in V\f$.


\f{align}{
  & \text{min}
  & & \sum_{i\in V}x_i \\
  & \text{s.t.} & & \sum_{j\in N(i)} y_{ji} \geq 1 - x_i & i\in V \\
  & & & \sum_{j\in N(i)} y_{ij} \leq u_i x_i & i\in V \\
  & & & x_i\in\{0,1\} & i\in V \\
  & & & y_{ij}\in\{0,1\} & \{i,j\}\in E
  \f}

The objective function minimizes \f$|S|\f$. Every vertex is dominated
by a neighbor or is itself in \f$S\f$; and no vertex can dominate more
vertices than given by its capacity (the capacity is available only if
the vertex is in \f$S\f$). Thus, the capacity constraints also link
the \f$x\f$ and \f$y\f$ variables.

A \ZIMPL model file ([download](potluri+singh.zpl)) for the above instance is as follows:

```
# vertices
set V := {1 .. 14};
# (undirected) edges
set E := {<1,2>, <2,3>, <2,4>, <4,6>, <3,8>, <7,8>, <5,6>, <6,9>, <6,10>, <6,11>, <7,11>, <7,12>, <7,13>, <7,14>, <10,12>, <11,12>};
# (directed) arcs, produced from (undirected) edges
set A := E union {<j,i> in V*V with <i,j> in E};

# uniform capacity of 2 for each vertex
param cap[<v> in V] := 2;

# neighbors of v
defset N(v) := {<i> in V with <v,i> in A};


# is v selected in the dominating set?
var x[V] binary;

# for <i,j> in A: is j dominated by i?
var y[A] binary;


minimize cost: sum<v> in V: x[v];

# every vertex v must be dominated by some vertex i (unless v is selected)
subto dominate:
	forall <v> in V: sum<i> in N(v): y[i,v] >= 1 - x[v];

# the domination capacity of each vertex must be respected
subto capacity:
	forall <v> in V: sum<i> in N(v): y[v,i] <= x[v]*cap[v];

```    



\n Of course, you can use any modeling language you like, or generate
your model (typically in `.lp` or `.mps` format) using a script. A
bonus from using \ZIMPL is that \GCG can directly read the model file
(when you compiled it with ``ZIMPL=true``). So, start \GCG and


```
GCG> read potluri+singh.zpl

...

<<<<<<< HEAD
original problem has 46 variables (46 bin, 0 int, 0 impl, 0 cont) and 28 constraints
GCG> 
=======
original problem has 46 variables (46 bin, 0 int, 0 impl, 0 cont) and 60 constraints
GCG>
>>>>>>> 84896666

```

\n If \GCG complains about a missing reader (because you compiled it
with ``ZIMPL=false``), alternatively run \ZIMPL on the ``.zpl`` file
to generate an ``.lp`` or ``.mps``, and read this into \GCG. Then start
the optimization.


```
GCG> optimize

...

A Dantzig-Wolfe reformulation is applied to solve the original problem.

  time | node  | left  |SLP iter|MLP iter|LP it/n| mem |mdpt |ovars|mvars|ocons|mcons|mcuts|  dualbound   | primalbound  |  deg   |  gap   
t  0.0s|     1 |     0 |      0 |      0 |     - | 905k|   0 |  17 |   0 |   9 |   0 |   0 | 3.000000e+00 | 1.200000e+01 |   --   | 300.00%
i  0.0s|     1 |     0 |      0 |      0 |     - | 915k|   0 |  17 |   0 |   9 |   0 |   0 | 3.000000e+00 | 8.000000e+00 |   --   | 166.67%
*  0.0s|     1 |     0 |      0 |      0 |     - | 915k|   0 |  17 |   0 |   9 |   0 |   0 | 5.000000e+00 | 5.000000e+00 |   --   |   0.00%
   0.0s|     1 |     0 |      0 |      0 |     - | 915k|   0 |  17 |   0 |   9 |   0 |   0 | 5.000000e+00 | 5.000000e+00 |   --   |   0.00%

SCIP Status        : problem is solved [optimal solution found]
Solving Time (sec) : 0.01
Solving Nodes      : 1
Primal Bound       : +5.00000000000000e+00 (4 solutions)
Dual Bound         : +5.00000000000000e+00
Gap                : 0.00 %

GCG>
```

\n When we look at the optimal solution we find \f$S=\{2,6,7,8,12\}\f$ as in the figure above.


```
GCG> display solution

objective value:                                    5
x#2                                                 1   (obj:1)
x#6                                                 1   (obj:1)
x#7                                                 1   (obj:1)
x#8                                                 1   (obj:1)
x#12                                                1   (obj:1)
y#2#4                                               1   (obj:0)
y#2#1                                               1   (obj:0)
y#7#13                                              1   (obj:0)
y#7#14                                              1   (obj:0)
y#6#9                                               1   (obj:0)
y#6#5                                               1   (obj:0)
y#8#3                                               1   (obj:0)
y#8#7                                               1   (obj:0)
y#12#11                                             1   (obj:0)
y#12#10                                             1   (obj:0)

GCG>
```

<<<<<<< HEAD
\n This instance is too easy, so not much happened in \GCG. But when we
try a larger instance (like [this one](uni-UDG-5-250-150-graphS0N250.mps.gz) 
with 250 vertices, 3780 edges, and uniform capacities of 5 for each vertex), 
we witness a full-fledged branch-and-price algorithm at
work to solve the capacitated dominating set problem:


```
GCG> read uni-UDG-5-250-150-graphS0N250.mps.gz

...

original problem has 4030 variables (0 bin, 4030 int, 0 impl, 0 cont) and 500 constraints
GCG> optimize

...

A Dantzig-Wolfe reformulation is applied to solve the original problem.

  time | node  | left  |SLP iter|MLP iter|LP it/n| mem |mdpt |ovars|mvars|ocons|mcons|mcuts|  dualbound   | primalbound  |  deg   |  gap   
p  0.1s|     1 |     0 |      0 |      0 |     - |  19M|   0 |4011 |   0 | 494 |   0 |   0 | 1.000000e+00 | 2.460000e+02 |   --   |  Large 
   0.2s|     1 |     0 |      0 |      0 |     - |  18M|   0 |4011 |   0 | 494 |   0 |   0 | 4.250000e+01 | 2.460000e+02 |   --   | 478.82%
r  0.2s|     1 |     0 |      0 |      0 |     - |  18M|   0 |4011 |   0 | 494 |   0 |   0 | 4.250000e+01 | 1.180000e+02 |   --   | 177.65%
Chosen structure has 245 blocks, 3 master-only (static) variables, and 249 linking constraints.
This decomposition has a maxwhite score of 0.493929.
Master problem is a set covering problem.
Matrix has 245 blocks, using 245 pricing problems.

     
   0.8s|     1 |     0 |      0 |      0 |     - |  93M|   0 |4011 | 248 | 495 | 495 |   0 | 4.250000e+01 | 1.180000e+02 |   0.00%| 177.65%
   0.8s|     1 |     0 |      0 |      0 |     - |  94M|   0 |4011 | 493 | 495 | 495 |   0 | 4.250000e+01 | 1.180000e+02 |   0.00%| 177.65%
Starting reduced cost pricing...
*r 0.8s|     1 |     0 |    522 |    522 |     - |  95M|   0 |4011 | 619 | 495 | 495 |   0 | 4.250000e+01 | 1.160000e+02 |  20.26%| 172.94%
   0.8s|     1 |     0 |    522 |    522 |     - |  95M|   0 |4011 | 619 | 495 | 495 |   0 | 4.250000e+01 | 1.160000e+02 |  20.26%| 172.94%
*r 0.8s|     1 |     0 |    591 |    591 |     - |  95M|   0 |4011 | 667 | 495 | 495 |   0 | 4.250000e+01 | 1.120000e+02 |  21.67%| 163.53%
   0.8s|     1 |     0 |    591 |    591 |     - |  95M|   0 |4011 | 667 | 495 | 495 |   0 | 4.250000e+01 | 1.120000e+02 |  21.67%| 163.53%
*r 0.8s|     1 |     0 |    594 |    594 |     - |  95M|   0 |4011 | 668 | 495 | 495 |   0 | 4.250000e+01 | 1.110000e+02 |  22.12%| 161.18%
   0.8s|     1 |     0 |    594 |    594 |     - |  95M|   0 |4011 | 668 | 495 | 495 |   0 | 4.250000e+01 | 1.110000e+02 |  22.12%| 161.18%
   1.0s|     1 |     0 |   4657 |   4657 |     - |  96M|   0 |4011 |1370 | 495 | 495 |   0 | 4.250000e+01 | 1.110000e+02 |  12.46%| 161.18%
*r 1.0s|     1 |     0 |   4657 |   4657 |     - |  97M|   0 |4011 |1370 | 495 | 495 |   0 | 4.250000e+01 | 1.100000e+02 |  12.46%| 158.82%
   1.0s|     1 |     0 |   4657 |   4657 |     - |  97M|   0 |4011 |1370 | 495 | 495 |   0 | 4.250000e+01 | 1.100000e+02 |  12.46%| 158.82%
*o 1.1s|     1 |     0 |   6042 |   6042 |     - |  97M|   0 |4011 |1370 | 495 | 495 |   0 | 4.250000e+01 | 5.000000e+01 |  12.46%|  17.65%
  time | node  | left  |SLP iter|MLP iter|LP it/n| mem |mdpt |ovars|mvars|ocons|mcons|mcuts|  dualbound   | primalbound  |  deg   |  gap   
   1.1s|     1 |     0 |   6042 |   6042 |     - |  97M|   0 |4011 |1370 | 495 | 495 |   0 | 4.250000e+01 | 5.000000e+01 |  12.46%|  17.65%
   2.0s|     1 |     2 |   6042 |   6042 |     - | 118M|   0 |4011 |2595 | 495 | 495 |   0 | 4.250000e+01 | 5.000000e+01 |  12.46%|  17.65%
*r 5.0s|    85 |    84 |  41737 |  41737 | 424.9 | 124M|  84 |4011 |4840 | 495 | 495 |   0 | 4.250000e+01 | 4.900000e+01 |   --   |  15.29%
   5.5s|   100 |   101 |  44907 |  44907 | 392.6 | 125M|  99 |4011 |5240 | 495 | 495 |   0 | 4.250000e+01 | 4.900000e+01 |   --   |  15.29%
*r 5.9s|   111 |   110 |  48242 |  48242 | 383.6 | 127M| 110 |4011 |5740 | 495 | 495 |   0 | 4.250000e+01 | 4.800000e+01 |   --   |  12.94%
*r 6.3s|   127 |   126 |  50109 |  50109 | 349.7 | 128M| 126 |4011 |6190 | 495 | 495 |   0 | 4.250000e+01 | 4.700000e+01 |   --   |  10.59%
*r 6.4s|   128 |   127 |  50283 |  50283 | 348.4 | 129M| 127 |4011 |6267 | 495 | 495 |   0 | 4.250000e+01 | 4.600000e+01 |   --   |   8.24%
*r 6.4s|   130 |   129 |  50337 |  50337 | 343.4 | 129M| 129 |4011 |6267 | 495 | 495 |   0 | 4.250000e+01 | 4.500000e+01 |   --   |   5.88%
  12.2s|   200 |   187 |  84603 |  84603 | 394.8 | 131M| 149 |4011 |7062 | 495 | 495 |   0 | 4.250000e+01 | 4.500000e+01 |   --   |   5.88%
  19.5s|   300 |   285 | 119930 | 119930 | 380.9 | 138M| 149 |4011 |9374 | 495 | 495 |   0 | 4.250000e+01 | 4.500000e+01 |   --   |   5.88%
*L23.5s|   330 |   290 | 136161 | 136161 | 395.5 | 139M| 149 |4011 |9474 | 495 | 495 |   0 | 4.250000e+01 | 4.400000e+01 |   --   |   3.53%
  29.0s|   400 |   360 | 164359 | 164359 | 396.8 | 143M| 149 |4011 |  11k| 495 | 495 |   0 | 4.250000e+01 | 4.400000e+01 |   --   |   3.53%
*r29.8s|   412 |     0 | 166163 | 166163 | 389.6 | 144M| 149 |4011 |  11k| 495 | 495 |   0 | 4.266667e+01 | 4.300000e+01 |   --   |   0.78%

SCIP Status        : problem is solved [optimal solution found]
Solving Time (sec) : 29.81
Solving Nodes      : 412
Primal Bound       : +4.30000000000000e+01 (26 solutions)
Dual Bound         : +4.30000000000000e+01
Gap                : 0.00 %

GCG> 
```

=======
\n This instance is too easy, so not much happened in \GCG, but had we
tried a larger instance, we would have witnessed a full-fledged
branch-and-price algorithm at work to solve the capacitated dominating
set problem.

> We could just stop here because our problem is solved. For those interested, we
> move on to answer the following questions:
>
> 1. What exactly happened? (Dantzig-Wolfe reformulation and alternative model)
>
> 2. Is it worth it? (is this faster than \SCIP?)
>>>>>>> 84896666


-----------

We could stop here because our problem is solved. However, when you are 
interested in the backgroud, read on. We would like to answer two questions:

1. What exactly happened? (alternative model and Dantzig-Wolfe reformulation)
 
2. Is it worth it? (is this faster than \SCIP?)

-----------


#### A Binary Program Based on Subsets of Vertices ####

In the compact model, the \f$y\f$-variables represent subsets \f$T_i
:= \{j \in V : y_{ij}=1\} \subseteq N(i)\f$ of neighbors, one for each
vertex \f$i\in V\f$.  The important observation is that an (optimal)
solution \f$S\f$ to the capacitated dominated set problem corresponds
to a partition of the vertices into (a minimum number of) subsets
\f$T_i \cup \{i\}\f$, one for each vertex \f$i\in S\f$.  The color
classes in the figure above exactly reflect these vertex subsets.


We base an alternative model on this observation.  Introduce a binary
variable \f$\lambda^i_T\in\{0,1\}\f$ for *each possible* subset
\f$T\subseteq N(i) \cup \{i\}\f$ of neighbors of \f$i\in V\f$ (and
\f$i\f$ itself), where we require \f$i\in T\f$ and \f$|T|\leq
u_i+1\f$.  Denote by \f$\cal T_i\f$ the collection of all such vertex
subsets for \f$i\in V\f$.





# work in progress below this point #


\f{align}{
  & \text{min}
  & & \sum_{i\in V}\sum_{T \in \cal T_i} \lambda^i_T \\
  & \text{s.t.} & & \sum_{j\in N(i)} y_{ji} \geq 1 - x_i & i\in V \\
  & & & \sum_{j\in N(i)} y_{ij} \leq u_i x_i & i\in V \\
  & & & y_{ij} \leq x_i & i\not=j\in V \\
  & & & x_i\in\{0,1\} & i\in V \\
  & & & y_{ij}\in\{0,1\} & \{i,j\}\in E
  \f}




Actually, this alternative model results from a Dantzig-Wolfe reformulation of the compact model.



\GCG by default does not make use of the row and column names, but it can be told to do so:

```
GCG> set detection consclassifier consnamenonumbers origenabled TRUE
```


\image html potluri+singh-dec-14.png "decomposition with 14 blocks" width=70%

\image html potluri+singh-dec-14-v.png "decomposition with 14 blocks and linking variables" width=70%




If you are interested, Potluri and Singh \cite gcg:PotluriSingh:2012 made all their instances [publicly available for download](http://scis.uohyd.ac.in/~apcs/capmds/), together with the `C` code for their heuristics. We provide \ZIMPL model files that read their input, for [uniform](CDS_uni.zpl) and [variable](todo) capacities.

The authors .. provide the data they used in their publication [here] and a general \ZIMPL that can read their instances as input is [here (local ressource)].








was it worth it?

compare \SCIP on the original model, \GCG with our selected decomposition, and \GCG automatic detection. performance profiles.<|MERGE_RESOLUTION|>--- conflicted
+++ resolved
@@ -110,13 +110,8 @@
 
 ...
 
-<<<<<<< HEAD
 original problem has 46 variables (46 bin, 0 int, 0 impl, 0 cont) and 28 constraints
 GCG> 
-=======
-original problem has 46 variables (46 bin, 0 int, 0 impl, 0 cont) and 60 constraints
-GCG>
->>>>>>> 84896666
 
 ```
 
@@ -175,7 +170,6 @@
 GCG>
 ```
 
-<<<<<<< HEAD
 \n This instance is too easy, so not much happened in \GCG. But when we
 try a larger instance (like [this one](uni-UDG-5-250-150-graphS0N250.mps.gz) 
 with 250 vertices, 3780 edges, and uniform capacities of 5 for each vertex), 
@@ -243,31 +237,13 @@
 GCG> 
 ```
 
-=======
-\n This instance is too easy, so not much happened in \GCG, but had we
-tried a larger instance, we would have witnessed a full-fledged
-branch-and-price algorithm at work to solve the capacitated dominating
-set problem.
-
-> We could just stop here because our problem is solved. For those interested, we
-> move on to answer the following questions:
->
-> 1. What exactly happened? (Dantzig-Wolfe reformulation and alternative model)
->
-> 2. Is it worth it? (is this faster than \SCIP?)
->>>>>>> 84896666
-
-
------------
-
-We could stop here because our problem is solved. However, when you are 
-interested in the backgroud, read on. We would like to answer two questions:
-
-1. What exactly happened? (alternative model and Dantzig-Wolfe reformulation)
- 
-2. Is it worth it? (is this faster than \SCIP?)
-
------------
+\n
+
+> We could stop here because our problem is solved. However, when you are 
+> interested in some backgroud, read on. 
+
+
+
 
 
 #### A Binary Program Based on Subsets of Vertices ####
@@ -334,6 +310,13 @@
 
 
 
+**old**
+
+We would like to answer two questions:
+
+1. What exactly happened? (alternative model and Dantzig-Wolfe reformulation)
+ 
+2. Is it worth it? (is this faster than \SCIP?)
 
 
 
