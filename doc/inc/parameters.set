# SCIP version 4.0.0

# branching score function ('s'um, 'p'roduct, 'q'uotient)
# [type: char, advanced: TRUE, range: {spq}, default: p]
branching/scorefunc = p

# branching score factor to weigh downward and upward gain prediction in sum score function
# [type: real, advanced: TRUE, range: [0,1], default: 0.167]
branching/scorefac = 0.167

# should branching on binary variables be preferred?
# [type: bool, advanced: FALSE, range: {TRUE,FALSE}, default: FALSE]
branching/preferbinary = FALSE

# minimal relative distance of branching point to bounds when branching on a continuous variable
# [type: real, advanced: FALSE, range: [0,0.5], default: 0.2]
branching/clamp = 0.2

# strategy for normalization of LP gain when updating pseudocosts of continuous variables (divide by movement of 'l'p value, reduction in 'd'omain width, or reduction in domain width of 's'ibling)
# [type: char, advanced: FALSE, range: {dls}, default: s]
branching/lpgainnormalize = s

# should updating pseudo costs for continuous variables be delayed to the time after separation?
# [type: bool, advanced: FALSE, range: {TRUE,FALSE}, default: TRUE]
branching/delaypscostupdate = TRUE

# should pseudo costs be updated also in diving and probing mode?
# [type: bool, advanced: FALSE, range: {TRUE,FALSE}, default: TRUE]
branching/divingpscost = TRUE

# should all strong branching children be regarded even if one is detected to be infeasible? (only with propagation)
# [type: bool, advanced: TRUE, range: {TRUE,FALSE}, default: FALSE]
branching/forceallchildren = FALSE

# child node to be regarded first during strong branching (only with propagation): 'u'p child, 'd'own child, 'h'istory-based, or 'a'utomatic
# [type: char, advanced: TRUE, range: {aduh}, default: a]
branching/firstsbchild = a

# should LP solutions during strong branching with propagation be checked for feasibility?
# [type: bool, advanced: TRUE, range: {TRUE,FALSE}, default: TRUE]
branching/checksol = TRUE

# should LP solutions during strong branching with propagation be rounded? (only when checksbsol=TRUE)
# [type: bool, advanced: TRUE, range: {TRUE,FALSE}, default: TRUE]
branching/roundsbsol = TRUE

# score adjustment near zero by adding epsilon (TRUE) or using maximum (FALSE)
# [type: bool, advanced: TRUE, range: {TRUE,FALSE}, default: FALSE]
branching/sumadjustscore = FALSE

# should automatic tree compression after the presolving be enabled?
# [type: bool, advanced: TRUE, range: {TRUE,FALSE}, default: FALSE]
compression/enable = FALSE

# should conflict analysis be enabled?
# [type: bool, advanced: FALSE, range: {TRUE,FALSE}, default: TRUE]
conflict/enable = TRUE

# should conflicts based on an old cutoff bound be removed from the conflict pool after improving the primal bound?
# [type: bool, advanced: TRUE, range: {TRUE,FALSE}, default: TRUE]
conflict/cleanboundexceedings = TRUE

# should propagation conflict analysis be used?
# [type: bool, advanced: FALSE, range: {TRUE,FALSE}, default: TRUE]
conflict/useprop = TRUE

# should infeasible LP conflict analysis be used? ('o'ff, 'c'onflict graph, 'd'ual ray, 'b'oth conflict graph and dual ray)
# [type: char, advanced: FALSE, range: {ocdb}, default: b]
conflict/useinflp = b

# should bound exceeding LP conflict analysis be used? ('o'ff, 'c'onflict graph, 'd'ual ray, 'b'oth conflict graph and dual ray)
# [type: char, advanced: FALSE, range: {ocdb}, default: o]
conflict/useboundlp = o

# should infeasible/bound exceeding strong branching conflict analysis be used?
# [type: bool, advanced: FALSE, range: {TRUE,FALSE}, default: FALSE]
conflict/usesb = FALSE

# should pseudo solution conflict analysis be used?
# [type: bool, advanced: FALSE, range: {TRUE,FALSE}, default: TRUE]
conflict/usepseudo = TRUE

# maximal fraction of variables involved in a conflict constraint
# [type: real, advanced: TRUE, range: [0,1.79769313486232e+308], default: 0.1]
conflict/maxvarsfac = 0.1

# minimal absolute maximum of variables involved in a conflict constraint
# [type: int, advanced: TRUE, range: [0,2147483647], default: 30]
conflict/minmaxvars = 30

# maximal number of LP resolving loops during conflict analysis (-1: no limit)
# [type: int, advanced: TRUE, range: [-1,2147483647], default: 2]
conflict/maxlploops = 2

# maximal number of LP iterations in each LP resolving loop (-1: no limit)
# [type: int, advanced: TRUE, range: [-1,2147483647], default: 10]
conflict/lpiterations = 10

# number of depth levels up to which first UIP's are used in conflict analysis (-1: use All-FirstUIP rule)
# [type: int, advanced: TRUE, range: [-1,2147483647], default: -1]
conflict/fuiplevels = -1

# maximal number of intermediate conflict constraints generated in conflict graph (-1: use every intermediate constraint)
# [type: int, advanced: TRUE, range: [-1,2147483647], default: -1]
conflict/interconss = -1

# number of depth levels up to which UIP reconvergence constraints are generated (-1: generate reconvergence constraints in all depth levels)
# [type: int, advanced: TRUE, range: [-1,2147483647], default: -1]
conflict/reconvlevels = -1

# maximal number of conflict constraints accepted at an infeasible node (-1: use all generated conflict constraints)
# [type: int, advanced: TRUE, range: [-1,2147483647], default: 10]
conflict/maxconss = 10

# maximal size of conflict store (-1: auto, 0: disable storage)
# [type: int, advanced: TRUE, range: [-1,2147483647], default: 10000]
conflict/maxstoresize = 10000

# should binary conflicts be preferred?
# [type: bool, advanced: FALSE, range: {TRUE,FALSE}, default: FALSE]
conflict/preferbinary = FALSE

# should conflict constraints be generated that are only valid locally?
# [type: bool, advanced: TRUE, range: {TRUE,FALSE}, default: TRUE]
conflict/allowlocal = TRUE

# should conflict constraints be attached only to the local subtree where they can be useful?
# [type: bool, advanced: TRUE, range: {TRUE,FALSE}, default: FALSE]
conflict/settlelocal = FALSE

# should earlier nodes be repropagated in order to replace branching decisions by deductions?
# [type: bool, advanced: TRUE, range: {TRUE,FALSE}, default: TRUE]
conflict/repropagate = TRUE

# should constraints be kept for repropagation even if they are too long?
# [type: bool, advanced: TRUE, range: {TRUE,FALSE}, default: TRUE]
conflict/keepreprop = TRUE

# should the conflict constraints be separated?
# [type: bool, advanced: TRUE, range: {TRUE,FALSE}, default: TRUE]
conflict/separate = TRUE

# should the conflict constraints be subject to aging?
# [type: bool, advanced: TRUE, range: {TRUE,FALSE}, default: TRUE]
conflict/dynamic = TRUE

# should the conflict's relaxations be subject to LP aging and cleanup?
# [type: bool, advanced: TRUE, range: {TRUE,FALSE}, default: TRUE]
conflict/removable = TRUE

# score factor for depth level in bound relaxation heuristic
# [type: real, advanced: TRUE, range: [-1.79769313486232e+308,1.79769313486232e+308], default: 1]
conflict/graph/depthscorefac = 1

# score factor for impact on acticity in bound relaxation heuristic
# [type: real, advanced: TRUE, range: [-1.79769313486232e+308,1.79769313486232e+308], default: 1]
conflict/proofscorefac = 1

# score factor for up locks in bound relaxation heuristic
# [type: real, advanced: TRUE, range: [-1.79769313486232e+308,1.79769313486232e+308], default: 0]
conflict/uplockscorefac = 0

# score factor for down locks in bound relaxation heuristic
# [type: real, advanced: TRUE, range: [-1.79769313486232e+308,1.79769313486232e+308], default: 0]
conflict/downlockscorefac = 0

# factor to decrease importance of variables' earlier conflict scores
# [type: real, advanced: TRUE, range: [1e-06,1], default: 0.98]
conflict/scorefac = 0.98

# number of successful conflict analysis calls that trigger a restart (0: disable conflict restarts)
# [type: int, advanced: FALSE, range: [0,2147483647], default: 0]
conflict/restartnum = 0

# factor to increase restartnum with after each restart
# [type: real, advanced: FALSE, range: [0,1.79769313486232e+308], default: 1.5]
conflict/restartfac = 1.5

# should relaxed bounds be ignored?
# [type: bool, advanced: TRUE, range: {TRUE,FALSE}, default: FALSE]
conflict/ignorerelaxedbd = FALSE

# maximal number of variables to try to detect global bound implications and shorten the whole conflict set (0: disabled)
# [type: int, advanced: TRUE, range: [0,2147483647], default: 250]
conflict/maxvarsdetectimpliedbounds = 250

# try to shorten the whole conflict set or terminate early (depending on the 'maxvarsdetectimpliedbounds' parameter)
# [type: bool, advanced: TRUE, range: {TRUE,FALSE}, default: TRUE]
conflict/fullshortenconflict = TRUE

# the weight the VSIDS score is weight by updating the VSIDS for a variable if it is part of a conflict
# [type: real, advanced: FALSE, range: [0,1], default: 0]
conflict/conflictweight = 0

# the weight the VSIDS score is weight by updating the VSIDS for a variable if it is part of a conflict graph
# [type: real, advanced: FALSE, range: [0,1], default: 1]
conflict/conflictgraphweight = 1

# apply MIR function to dual rays
# [type: bool, advanced: TRUE, range: {TRUE,FALSE}, default: FALSE]
conflict/usemir = FALSE

# prefer a ray after applying the MIR function if the proof is still valid, use both rays otherwise
# [type: bool, advanced: TRUE, range: {TRUE,FALSE}, default: TRUE]
conflict/prefermir = TRUE

# minimal improvement of primal bound to remove conflicts based on a previous incumbent
# [type: real, advanced: TRUE, range: [0,1], default: 0.05]
conflict/minimprove = 0.05

# weight of the size of a conflict used in score calculation
# [type: real, advanced: TRUE, range: [0,1], default: 0.001]
conflict/weightsize = 0.001

# weight of the repropagation depth of a conflict used in score calculation
# [type: real, advanced: TRUE, range: [0,1], default: 0.1]
conflict/weightrepropdepth = 0.1

# weight of the valid depth of a conflict used in score calculation
# [type: real, advanced: TRUE, range: [0,1], default: 1]
conflict/weightvaliddepth = 1

# maximum age an unnecessary constraint can reach before it is deleted (0: dynamic, -1: keep all constraints)
# [type: int, advanced: TRUE, range: [-1,2147483647], default: 0]
constraints/agelimit = 0

# age of a constraint after which it is marked obsolete (0: dynamic, -1 do not mark constraints obsolete)
# [type: int, advanced: TRUE, range: [-1,2147483647], default: -1]
constraints/obsoleteage = -1

# should enforcement of pseudo solution be disabled?
# [type: bool, advanced: TRUE, range: {TRUE,FALSE}, default: FALSE]
constraints/disableenfops = FALSE

# verbosity level of output
# [type: int, advanced: FALSE, range: [0,5], default: 4]
display/verblevel = 4

# maximal number of characters in a node information line
# [type: int, advanced: FALSE, range: [0,2147483647], default: 139]
display/width = 139

# frequency for displaying node information lines
# [type: int, advanced: FALSE, range: [-1,2147483647], default: 100]
display/freq = 100

# frequency for displaying header lines (every n'th node information line)
# [type: int, advanced: FALSE, range: [-1,2147483647], default: 15]
display/headerfreq = 15

# should the LP solver display status messages?
# [type: bool, advanced: FALSE, range: {TRUE,FALSE}, default: FALSE]
display/lpinfo = FALSE

# display all violations for a given start solution / the best solution after the solving process?
# [type: bool, advanced: FALSE, range: {TRUE,FALSE}, default: FALSE]
display/allviols = FALSE

# should statistics be collected for variable domain value pairs?
# [type: bool, advanced: FALSE, range: {TRUE,FALSE}, default: FALSE]
history/valuebased = FALSE

# should variable histories be merged from sub-SCIPs whenever possible?
# [type: bool, advanced: FALSE, range: {TRUE,FALSE}, default: FALSE]
history/allowmerge = FALSE

# should variable histories be transferred to initialize SCIP copies?
# [type: bool, advanced: FALSE, range: {TRUE,FALSE}, default: FALSE]
history/allowtransfer = FALSE

# maximal time in seconds to run
# [type: real, advanced: FALSE, range: [0,1e+20], default: 1e+20]
limits/time = 1e+20

# maximal number of nodes to process (-1: no limit)
# [type: longint, advanced: FALSE, range: [-1,9223372036854775807], default: -1]
limits/nodes = -1

# maximal number of total nodes (incl. restarts) to process (-1: no limit)
# [type: longint, advanced: FALSE, range: [-1,9223372036854775807], default: -1]
limits/totalnodes = -1

# solving stops, if the given number of nodes was processed since the last improvement of the primal solution value (-1: no limit)
# [type: longint, advanced: FALSE, range: [-1,9223372036854775807], default: -1]
limits/stallnodes = -1

# maximal memory usage in MB; reported memory usage is lower than real memory usage!
# [type: real, advanced: FALSE, range: [0,8796093022208], default: 8796093022208]
limits/memory = 8796093022208

# solving stops, if the relative gap = |primal - dual|/MIN(|dual|,|primal|) is below the given value
# [type: real, advanced: FALSE, range: [0,1.79769313486232e+308], default: 0]
limits/gap = 0

# solving stops, if the absolute gap = |primalbound - dualbound| is below the given value
# [type: real, advanced: FALSE, range: [0,1.79769313486232e+308], default: 0]
limits/absgap = 0

# solving stops, if the given number of solutions were found (-1: no limit)
# [type: int, advanced: FALSE, range: [-1,2147483647], default: -1]
limits/solutions = -1

# solving stops, if the given number of solution improvements were found (-1: no limit)
# [type: int, advanced: FALSE, range: [-1,2147483647], default: -1]
limits/bestsol = -1

# maximal number of solutions to store in the solution storage
# [type: int, advanced: FALSE, range: [1,2147483647], default: 100]
limits/maxsol = 100

# maximal number of solutions candidates to store in the solution storage of the original problem
# [type: int, advanced: FALSE, range: [0,2147483647], default: 10]
limits/maxorigsol = 10

# solving stops, if the given number of restarts was triggered (-1: no limit)
# [type: int, advanced: FALSE, range: [-1,2147483647], default: -1]
limits/restarts = -1

# if solve exceeds this number of nodes for the first time, an automatic restart is triggered (-1: no automatic restart)
# [type: int, advanced: FALSE, range: [-1,2147483647], default: -1]
limits/autorestartnodes = -1

# frequency for solving LP at the nodes (-1: never; 0: only root LP)
# [type: int, advanced: FALSE, range: [-1,65534], default: 1]
lp/solvefreq = 1

# iteration limit for each single LP solve (-1: no limit)
# [type: longint, advanced: TRUE, range: [-1,9223372036854775807], default: -1]
lp/iterlim = -1

# iteration limit for initial root LP solve (-1: no limit)
# [type: longint, advanced: TRUE, range: [-1,9223372036854775807], default: -1]
lp/rootiterlim = -1

# maximal depth for solving LP at the nodes (-1: no depth limit)
# [type: int, advanced: FALSE, range: [-1,65534], default: -1]
lp/solvedepth = -1

# LP algorithm for solving initial LP relaxations (automatic 's'implex, 'p'rimal simplex, 'd'ual simplex, 'b'arrier, barrier with 'c'rossover)
# [type: char, advanced: FALSE, range: {spdbc}, default: s]
lp/initalgorithm = s

# LP algorithm for resolving LP relaxations if a starting basis exists (automatic 's'implex, 'p'rimal simplex, 'd'ual simplex, 'b'arrier, barrier with 'c'rossover)
# [type: char, advanced: FALSE, range: {spdbc}, default: s]
lp/resolvealgorithm = s

# LP pricing strategy ('l'pi default, 'a'uto, 'f'ull pricing, 'p'artial, 's'teepest edge pricing, 'q'uickstart steepest edge pricing, 'd'evex pricing)
# [type: char, advanced: FALSE, range: {lafpsqd}, default: l]
lp/pricing = l

# should lp state be cleared at the end of probing mode when lp was initially unsolved, e.g., when called right after presolving?
# [type: bool, advanced: TRUE, range: {TRUE,FALSE}, default: TRUE]
lp/clearinitialprobinglp = TRUE

# should the LP be resolved to restore the state at start of diving (if FALSE we buffer the solution values)?
# [type: bool, advanced: TRUE, range: {TRUE,FALSE}, default: FALSE]
lp/resolverestore = FALSE

# should the buffers for storing LP solution values during diving be freed at end of diving?
# [type: bool, advanced: TRUE, range: {TRUE,FALSE}, default: FALSE]
lp/freesolvalbuffers = FALSE

# maximum age a dynamic column can reach before it is deleted from the LP (-1: don't delete columns due to aging)
# [type: int, advanced: TRUE, range: [-1,2147483647], default: 10]
lp/colagelimit = 10

# maximum age a dynamic row can reach before it is deleted from the LP (-1: don't delete rows due to aging)
# [type: int, advanced: TRUE, range: [-1,2147483647], default: 10]
lp/rowagelimit = 10

# should new non-basic columns be removed after LP solving?
# [type: bool, advanced: TRUE, range: {TRUE,FALSE}, default: FALSE]
lp/cleanupcols = FALSE

# should new non-basic columns be removed after root LP solving?
# [type: bool, advanced: TRUE, range: {TRUE,FALSE}, default: FALSE]
lp/cleanupcolsroot = FALSE

# should new basic rows be removed after LP solving?
# [type: bool, advanced: TRUE, range: {TRUE,FALSE}, default: TRUE]
lp/cleanuprows = TRUE

# should new basic rows be removed after root LP solving?
# [type: bool, advanced: TRUE, range: {TRUE,FALSE}, default: TRUE]
lp/cleanuprowsroot = TRUE

# should LP solver's return status be checked for stability?
# [type: bool, advanced: TRUE, range: {TRUE,FALSE}, default: TRUE]
lp/checkstability = TRUE

# maximum condition number of LP basis counted as stable (-1.0: no limit)
# [type: real, advanced: TRUE, range: [-1,1.79769313486232e+308], default: -1]
lp/conditionlimit = -1

# should LP solutions be checked for primal feasibility, resolving LP when numerical troubles occur?
# [type: bool, advanced: TRUE, range: {TRUE,FALSE}, default: TRUE]
lp/checkprimfeas = TRUE

# should LP solutions be checked for dual feasibility, resolving LP when numerical troubles occur?
# [type: bool, advanced: TRUE, range: {TRUE,FALSE}, default: TRUE]
lp/checkdualfeas = TRUE

# which FASTMIP setting of LP solver should be used? 0: off, 1: low
# [type: int, advanced: TRUE, range: [0,1], default: 1]
lp/fastmip = 1

# LP scaling (0: none, 1: normal, 2: aggressive)
# [type: int, advanced: TRUE, range: [0,2], default: 1]
lp/scaling = 1

# should presolving of LP solver be used?
# [type: bool, advanced: TRUE, range: {TRUE,FALSE}, default: TRUE]
lp/presolving = TRUE

# should the lexicographic dual algorithm be used?
# [type: bool, advanced: TRUE, range: {TRUE,FALSE}, default: FALSE]
lp/lexdualalgo = FALSE

# should the lexicographic dual algorithm be applied only at the root node
# [type: bool, advanced: TRUE, range: {TRUE,FALSE}, default: TRUE]
lp/lexdualrootonly = TRUE

# maximum number of rounds in the lexicographic dual algorithm (-1: unbounded)
# [type: int, advanced: TRUE, range: [-1,2147483647], default: 2]
lp/lexdualmaxrounds = 2

# choose fractional basic variables in lexicographic dual algorithm?
# [type: bool, advanced: TRUE, range: {TRUE,FALSE}, default: FALSE]
lp/lexdualbasic = FALSE

# turn on the lex dual algorithm only when stalling?
# [type: bool, advanced: TRUE, range: {TRUE,FALSE}, default: TRUE]
lp/lexdualstalling = TRUE

# disable the cutoff bound in the LP solver? (0: enabled, 1: disabled, 2: auto)
# [type: int, advanced: TRUE, range: [0,2], default: 2]
lp/disablecutoff = 2

# simplex algorithm shall use row representation of the basis if number of rows divided by number of columns exceeds this value (-1.0 to disable row representation)
# [type: real, advanced: TRUE, range: [-1,1.79769313486232e+308], default: 1.2]
lp/rowrepswitch = 1.2

# number of threads used for solving the LP (0: automatic)
# [type: int, advanced: TRUE, range: [0,64], default: 0]
lp/threads = 0

# factor of average LP iterations that is used as LP iteration limit for LP resolve (-1: unlimited)
# [type: real, advanced: TRUE, range: [-1,1.79769313486232e+308], default: -1]
lp/resolveiterfac = -1

# minimum number of iterations that are allowed for LP resolve
# [type: int, advanced: TRUE, range: [1,2147483647], default: 1000]
lp/resolveitermin = 1000

# LP solution polishing method (0: disabled, 1: only root, 2: always)
# [type: int, advanced: TRUE, range: [0,2], default: 0]
lp/solutionpolishing = 0

# solver to use for solving NLPs; leave empty to select NLPI with highest priority
# [type: string, advanced: FALSE, default: ""]
nlp/solver = ""

# should the NLP relaxation be always disabled (also for NLPs/MINLPs)?
# [type: bool, advanced: FALSE, range: {TRUE,FALSE}, default: FALSE]
nlp/disable = FALSE

# fraction of maximal memory usage resulting in switch to memory saving mode
# [type: real, advanced: FALSE, range: [0,1], default: 0.8]
memory/savefac = 0.8

# memory growing factor for dynamically allocated arrays
# [type: real, advanced: TRUE, range: [1,10], default: 1.2]
memory/arraygrowfac = 1.2

# initial size of dynamically allocated arrays
# [type: int, advanced: TRUE, range: [0,2147483647], default: 4]
memory/arraygrowinit = 4

# memory growing factor for tree array
# [type: real, advanced: TRUE, range: [1,10], default: 2]
memory/treegrowfac = 2

# initial size of tree array
# [type: int, advanced: TRUE, range: [0,2147483647], default: 65536]
memory/treegrowinit = 65536

# memory growing factor for path array
# [type: real, advanced: TRUE, range: [1,10], default: 2]
memory/pathgrowfac = 2

# initial size of path array
# [type: int, advanced: TRUE, range: [0,2147483647], default: 256]
memory/pathgrowinit = 256

# should the CTRL-C interrupt be caught by SCIP?
# [type: bool, advanced: FALSE, range: {TRUE,FALSE}, default: TRUE]
misc/catchctrlc = TRUE

# should a hashtable be used to map from variable names to variables?
# [type: bool, advanced: FALSE, range: {TRUE,FALSE}, default: TRUE]
misc/usevartable = TRUE

# should a hashtable be used to map from constraint names to constraints?
# [type: bool, advanced: FALSE, range: {TRUE,FALSE}, default: TRUE]
misc/useconstable = TRUE

# should smaller hashtables be used? yields better performance for small problems with about 100 variables
# [type: bool, advanced: FALSE, range: {TRUE,FALSE}, default: FALSE]
misc/usesmalltables = FALSE

# should the statistics be reset if the transformed problem is freed (in case of a Benders decomposition this parameter should be set to FALSE)
# [type: bool, advanced: FALSE, range: {TRUE,FALSE}, default: TRUE]
misc/resetstat = TRUE

# should only solutions be checked which improve the primal bound
# [type: bool, advanced: FALSE, range: {TRUE,FALSE}, default: FALSE]
misc/improvingsols = FALSE

# should the reason be printed if a given start solution is infeasible
# [type: bool, advanced: FALSE, range: {TRUE,FALSE}, default: TRUE]
misc/printreason = TRUE

# should the usage of external memory be estimated?
# [type: bool, advanced: FALSE, range: {TRUE,FALSE}, default: TRUE]
misc/estimexternmem = TRUE

# should SCIP try to transfer original solutions to the transformed space (after presolving)?
# [type: bool, advanced: FALSE, range: {TRUE,FALSE}, default: TRUE]
misc/transorigsols = TRUE

# should SCIP try to transfer transformed solutions to the original space (after solving)?
# [type: bool, advanced: FALSE, range: {TRUE,FALSE}, default: TRUE]
misc/transsolsorig = TRUE

# should SCIP calculate the primal dual integral value?
# [type: bool, advanced: FALSE, range: {TRUE,FALSE}, default: TRUE]
misc/calcintegral = TRUE

# should SCIP try to remove infinite fixings from solutions copied to the solution store?
# [type: bool, advanced: FALSE, range: {TRUE,FALSE}, default: FALSE]
misc/finitesolutionstore = FALSE

# should the best solution be transformed to the orignal space and be output in command line run?
# [type: bool, advanced: FALSE, range: {TRUE,FALSE}, default: TRUE]
misc/outputorigsol = TRUE

# should dual reductions in propagation methods and presolver be allowed?
# [type: bool, advanced: FALSE, range: {TRUE,FALSE}, default: TRUE]
misc/allowdualreds = TRUE

# should propagation to the current objective be allowed in propagation methods?
# [type: bool, advanced: FALSE, range: {TRUE,FALSE}, default: TRUE]
misc/allowobjprop = TRUE

# objective value for reference purposes
# [type: real, advanced: FALSE, range: [-1.79769313486232e+308,1.79769313486232e+308], default: 1e+99]
misc/referencevalue = 1e+99

# global shift of all random seeds in the plugins and the LP random seed
# [type: int, advanced: FALSE, range: [0,2147483647], default: 0]
randomization/randomseedshift = 0

# seed value for permuting the problem after reading/transformation (0: no permutation)
# [type: int, advanced: FALSE, range: [0,2147483647], default: 0]
randomization/permutationseed = 0

# should order of constraints be permuted (depends on permutationseed)?
# [type: bool, advanced: TRUE, range: {TRUE,FALSE}, default: TRUE]
randomization/permuteconss = TRUE

# should order of variables be permuted (depends on permutationseed)?
# [type: bool, advanced: TRUE, range: {TRUE,FALSE}, default: FALSE]
randomization/permutevars = FALSE

# random seed for LP solver, e.g. for perturbations in the simplex (0: LP default)
# [type: int, advanced: FALSE, range: [0,2147483647], default: 0]
randomization/lpseed = 0

# child selection rule ('d'own, 'u'p, 'p'seudo costs, 'i'nference, 'l'p value, 'r'oot LP value difference, 'h'ybrid inference/root LP value difference)
# [type: char, advanced: FALSE, range: {dupilrh}, default: h]
nodeselection/childsel = h

# values larger than this are considered infinity
# [type: real, advanced: FALSE, range: [10000000000,1e+98], default: 1e+20]
numerics/infinity = 1e+20

# absolute values smaller than this are considered zero
# [type: real, advanced: FALSE, range: [1e-20,0.001], default: 1e-09]
numerics/epsilon = 1e-09

# absolute values of sums smaller than this are considered zero
# [type: real, advanced: FALSE, range: [1e-17,0.001], default: 1e-06]
numerics/sumepsilon = 1e-06

# feasibility tolerance for constraints
# [type: real, advanced: FALSE, range: [1e-17,0.001], default: 1e-06]
numerics/feastol = 1e-06

# feasibility tolerance factor; for checking the feasibility of the best solution
# [type: real, advanced: FALSE, range: [0,1.79769313486232e+308], default: 1]
numerics/checkfeastolfac = 1

# primal feasibility tolerance of LP solver
# [type: real, advanced: FALSE, range: [1e-17,0.001], default: 1e-06]
numerics/lpfeastol = 1e-06

# feasibility tolerance for reduced costs in LP solution
# [type: real, advanced: FALSE, range: [1e-17,0.001], default: 1e-07]
numerics/dualfeastol = 1e-07

# LP convergence tolerance used in barrier algorithm
# [type: real, advanced: TRUE, range: [1e-17,0.001], default: 1e-10]
numerics/barrierconvtol = 1e-10

# minimal relative improve for strengthening bounds
# [type: real, advanced: TRUE, range: [1e-17,1e+98], default: 0.05]
numerics/boundstreps = 0.05

# minimal variable distance value to use for branching pseudo cost updates
# [type: real, advanced: TRUE, range: [1e-17,1], default: 0.1]
numerics/pseudocosteps = 0.1

# minimal objective distance value to use for branching pseudo cost updates
# [type: real, advanced: TRUE, range: [0,1.79769313486232e+308], default: 0.0001]
numerics/pseudocostdelta = 0.0001

# minimal decrease factor that causes the recomputation of a value (e.g., pseudo objective) instead of an update
# [type: real, advanced: TRUE, range: [0,1.79769313486232e+308], default: 10000000]
numerics/recomputefac = 10000000

# values larger than this are considered huge and should be handled separately (e.g., in activity computation)
# [type: real, advanced: TRUE, range: [0,1e+98], default: 1e+15]
numerics/hugeval = 1e+15

# maximal number of presolving rounds (-1: unlimited, 0: off)
# [type: int, advanced: FALSE, range: [-1,2147483647], default: -1]
presolving/maxrounds = -1

# abort presolve, if at most this fraction of the problem was changed in last presolve round
# [type: real, advanced: TRUE, range: [0,1], default: 0.0008]
presolving/abortfac = 0.0008

# maximal number of restarts (-1: unlimited)
# [type: int, advanced: FALSE, range: [-1,2147483647], default: -1]
presolving/maxrestarts = -1

# fraction of integer variables that were fixed in the root node triggering a restart with preprocessing after root node evaluation
# [type: real, advanced: TRUE, range: [0,1], default: 0.025]
presolving/restartfac = 0.025

# fraction of integer variables that were fixed in the root node triggering an immediate restart with preprocessing
# [type: real, advanced: TRUE, range: [0,1], default: 0.1]
presolving/immrestartfac = 0.1

# fraction of integer variables that were globally fixed during the solving process triggering a restart with preprocessing
# [type: real, advanced: TRUE, range: [0,1], default: 1]
presolving/subrestartfac = 1

# minimal fraction of integer variables removed after restart to allow for an additional restart
# [type: real, advanced: TRUE, range: [0,1], default: 0.1]
presolving/restartminred = 0.1

# should multi-aggregation of variables be forbidden?
# [type: bool, advanced: TRUE, range: {TRUE,FALSE}, default: FALSE]
presolving/donotmultaggr = FALSE

# should aggregation of variables be forbidden?
# [type: bool, advanced: TRUE, range: {TRUE,FALSE}, default: FALSE]
presolving/donotaggr = FALSE

# maximal number of variables priced in per pricing round
# [type: int, advanced: FALSE, range: [1,2147483647], default: 100]
pricing/maxvars = 100

# maximal number of priced variables at the root node
# [type: int, advanced: FALSE, range: [1,2147483647], default: 2000]
pricing/maxvarsroot = 2000

# pricing is aborted, if fac * pricing/maxvars pricing candidates were found
# [type: real, advanced: FALSE, range: [1,1.79769313486232e+308], default: 2]
pricing/abortfac = 2

# should variables created at the current node be deleted when the node is solved in case they are not present in the LP anymore?
# [type: bool, advanced: FALSE, range: {TRUE,FALSE}, default: FALSE]
pricing/delvars = FALSE

# should variables created at the root node be deleted when the root is solved in case they are not present in the LP anymore?
# [type: bool, advanced: FALSE, range: {TRUE,FALSE}, default: FALSE]
pricing/delvarsroot = FALSE

# maximal number of propagation rounds per node (-1: unlimited)
# [type: int, advanced: FALSE, range: [-1,2147483647], default: 100]
propagating/maxrounds = 100

# maximal number of propagation rounds in the root node (-1: unlimited)
# [type: int, advanced: FALSE, range: [-1,2147483647], default: 1000]
propagating/maxroundsroot = 1000

# should propagation be aborted immediately? setting this to FALSE could help conflict analysis to produce more conflict constraints
# [type: bool, advanced: FALSE, range: {TRUE,FALSE}, default: TRUE]
propagating/abortoncutoff = TRUE

# should reoptimization used?
# [type: bool, advanced: FALSE, range: {TRUE,FALSE}, default: FALSE]
reoptimization/enable = FALSE

# maximal number of saved nodes
# [type: int, advanced: TRUE, range: [-1,2147483647], default: 2147483647]
reoptimization/maxsavednodes = 2147483647

# maximal number of bound changes between two stored nodes on one path
# [type: int, advanced: TRUE, range: [0,2147483647], default: 2147483647]
reoptimization/maxdiffofnodes = 2147483647

# save global constraints to separate infeasible subtrees.
# [type: bool, advanced: FALSE, range: {TRUE,FALSE}, default: TRUE]
reoptimization/globalcons/sepainfsubtrees = TRUE

# separate the optimal solution, i.e., for constrained shortest path
# [type: bool, advanced: TRUE, range: {TRUE,FALSE}, default: FALSE]
reoptimization/sepabestsol = FALSE

# use variable history of the previous solve if the objctive function has changed only slightly
# [type: bool, advanced: TRUE, range: {TRUE,FALSE}, default: FALSE]
reoptimization/storevarhistory = FALSE

# re-use pseudo costs if the objective function changed only slightly 
# [type: bool, advanced: TRUE, range: {TRUE,FALSE}, default: FALSE]
reoptimization/usepscost = FALSE

# at which reopttype should the LP be solved? (1: transit, 3: strong branched, 4: w/ added logicor, 5: only leafs).
# [type: int, advanced: TRUE, range: [1,5], default: 1]
reoptimization/solvelp = 1

# maximal number of bound changes at node to skip solving the LP
# [type: int, advanced: TRUE, range: [0,2147483647], default: 1]
reoptimization/solvelpdiff = 1

# number of best solutions which should be saved for the following runs. (-1: save all)
# [type: int, advanced: TRUE, range: [0,2147483647], default: 2147483647]
reoptimization/savesols = 2147483647

# similarity of two sequential objective function to disable solving the root LP.
# [type: real, advanced: TRUE, range: [-1,1], default: 0.8]
reoptimization/objsimrootLP = 0.8

# similarity of two objective functions to re-use stored solutions
# [type: real, advanced: TRUE, range: [-1,1], default: -1]
reoptimization/objsimsol = -1

# minimum similarity for using reoptimization of the search tree.
# [type: real, advanced: TRUE, range: [-1,1], default: -1]
reoptimization/delay = -1

# time limit over all reoptimization rounds?.
# [type: bool, advanced: TRUE, range: {TRUE,FALSE}, default: FALSE]
reoptimization/commontimelimit = FALSE

# replace branched inner nodes by their child nodes, if the number of bound changes is not to large
# [type: bool, advanced: TRUE, range: {TRUE,FALSE}, default: TRUE]
reoptimization/shrinkinner = TRUE

# try to fix variables at the root node before reoptimizing by probing like strong branching
# [type: bool, advanced: TRUE, range: {TRUE,FALSE}, default: TRUE]
reoptimization/strongbranchinginit = TRUE

# delete stored nodes which were not reoptimized
# [type: bool, advanced: TRUE, range: {TRUE,FALSE}, default: TRUE]
reoptimization/reducetofrontier = TRUE

# force a restart if the last n optimal solutions were found by heuristic reoptsols
# [type: int, advanced: TRUE, range: [1,2147483647], default: 3]
reoptimization/forceheurrestart = 3

# save constraint propagations
# [type: bool, advanced: TRUE, range: {TRUE,FALSE}, default: FALSE]
reoptimization/saveconsprop = FALSE

# use constraints to reconstruct the subtree pruned be dual reduction when reactivating the node
# [type: bool, advanced: TRUE, range: {TRUE,FALSE}, default: TRUE]
reoptimization/usesplitcons = TRUE

# use 'd'efault, 'r'andom or a variable ordering based on 'i'nference score for interdiction branching used during reoptimization
# [type: char, advanced: TRUE, range: {dir}, default: d]
reoptimization/varorderinterdiction = d

# reoptimize cuts found at the root node
# [type: bool, advanced: TRUE, range: {TRUE,FALSE}, default: FALSE]
reoptimization/usecuts = FALSE

# maximal age of a cut to be use for reoptimization
# [type: int, advanced: TRUE, range: [0,2147483647], default: 0]
reoptimization/maxcutage = 0

# maximal relative distance from current node's dual bound to primal bound compared to best node's dual bound for applying separation (0.0: only on current best node, 1.0: on all nodes)
# [type: real, advanced: FALSE, range: [0,1], default: 1]
separating/maxbounddist = 1

# minimal efficacy for a cut to enter the LP
# [type: real, advanced: FALSE, range: [0,1e+98], default: 0.05]
separating/minefficacy = 0.05

# minimal efficacy for a cut to enter the LP in the root node
# [type: real, advanced: FALSE, range: [0,1e+98], default: 0.001]
separating/minefficacyroot = 0.001

# minimal orthogonality for a cut to enter the LP
# [type: real, advanced: FALSE, range: [0,1], default: 0.5]
separating/minortho = 0.5

# minimal orthogonality for a cut to enter the LP in the root node
# [type: real, advanced: FALSE, range: [0,1], default: 0.5]
separating/minorthoroot = 0.5

# factor to scale objective parallelism of cut in separation score calculation
# [type: real, advanced: TRUE, range: [0,1e+98], default: 0.0001]
separating/objparalfac = 0.0001

# factor to scale orthogonality of cut in separation score calculation (0.0 to disable orthogonality calculation)
# [type: real, advanced: TRUE, range: [0,1e+98], default: 1]
separating/orthofac = 1

# minimum cut activity quotient to convert cuts into constraints during a restart (0.0: all cuts are converted)
# [type: real, advanced: FALSE, range: [0,1], default: 0.8]
separating/minactivityquot = 0.8

# function used for calc. scalar prod. in orthogonality test ('e'uclidean, 'd'iscrete)
# [type: char, advanced: TRUE, range: {ed}, default: e]
separating/orthofunc = e

# row norm to use for efficacy calculation ('e'uclidean, 'm'aximum, 's'um, 'd'iscrete)
# [type: char, advanced: TRUE, range: {emsd}, default: e]
separating/efficacynorm = e

# cut selection during restart ('a'ge, activity 'q'uotient)
# [type: char, advanced: TRUE, range: {aq}, default: a]
separating/cutselrestart = a

# cut selection for sub SCIPs  ('a'ge, activity 'q'uotient)
# [type: char, advanced: TRUE, range: {aq}, default: a]
separating/cutselsubscip = a

# maximal number of runs for which separation is enabled (-1: unlimited)
# [type: int, advanced: TRUE, range: [-1,2147483647], default: -1]
separating/maxruns = -1

# maximal number of separation rounds per node (-1: unlimited)
# [type: int, advanced: FALSE, range: [-1,2147483647], default: 5]
separating/maxrounds = 5

# maximal number of separation rounds in the root node (-1: unlimited)
# [type: int, advanced: FALSE, range: [-1,2147483647], default: -1]
separating/maxroundsroot = -1

# maximal number of separation rounds in the root node of a subsequent run (-1: unlimited)
# [type: int, advanced: TRUE, range: [-1,2147483647], default: 1]
separating/maxroundsrootsubrun = 1

# maximal additional number of separation rounds in subsequent price-and-cut loops (-1: no additional restriction)
# [type: int, advanced: TRUE, range: [-1,2147483647], default: 1]
separating/maxaddrounds = 1

# maximal number of consecutive separation rounds without objective or integrality improvement (-1: no additional restriction)
# [type: int, advanced: FALSE, range: [-1,2147483647], default: 5]
separating/maxstallrounds = 5

# maximal number of cuts separated per separation round (0: disable local separation)
# [type: int, advanced: FALSE, range: [0,2147483647], default: 100]
separating/maxcuts = 100

# maximal number of separated cuts at the root node (0: disable root node separation)
# [type: int, advanced: FALSE, range: [0,2147483647], default: 2000]
separating/maxcutsroot = 2000

# maximum age a cut can reach before it is deleted from the global cut pool, or -1 to keep all cuts
# [type: int, advanced: TRUE, range: [-1,2147483647], default: 100]
separating/cutagelimit = 100

# separation frequency for the global cut pool (-1: disable global cut pool, 0: only separate pool at the root)
# [type: int, advanced: FALSE, range: [-1,65534], default: 0]
separating/poolfreq = 0

# factor on cut infeasibility to limit feasibility tolerance for relaxation solver (-1: off)
# [type: real, advanced: TRUE, range: [-1,1], default: -1]
separating/feastolfac = -1

# parallel optimisation mode, 0: opportunistic or 1: deterministic.
# [type: int, advanced: FALSE, range: [0,1], default: 1]
parallel/mode = 1

# the minimum number of threads used during parallel solve
# [type: int, advanced: FALSE, range: [0,64], default: 1]
parallel/minnthreads = 1

# the maximum number of threads used during parallel solve
# [type: int, advanced: FALSE, range: [0,64], default: 8]
parallel/maxnthreads = 8

# set different random seeds in each concurrent solver?
# [type: bool, advanced: FALSE, range: {TRUE,FALSE}, default: TRUE]
concurrent/changeseeds = TRUE

# use different child selection rules in each concurrent solver?
# [type: bool, advanced: FALSE, range: {TRUE,FALSE}, default: TRUE]
concurrent/changechildsel = TRUE

# should the concurrent solvers communicate global variable bound changes?
# [type: bool, advanced: FALSE, range: {TRUE,FALSE}, default: TRUE]
concurrent/commvarbnds = TRUE

# should the problem be presolved before it is copied to the concurrent solvers?
# [type: bool, advanced: FALSE, range: {TRUE,FALSE}, default: TRUE]
concurrent/presolvebefore = TRUE

# maximum number of solutions that will be shared in a one synchronization
# [type: int, advanced: FALSE, range: [0,2147483647], default: 5131912]
concurrent/initseed = 5131912

# initial frequency of synchronization with other threads
# [type: real, advanced: FALSE, range: [0,1.79769313486232e+308], default: 10]
concurrent/sync/freqinit = 10

# maximal frequency of synchronization with other threads
# [type: real, advanced: FALSE, range: [0,1.79769313486232e+308], default: 10]
concurrent/sync/freqmax = 10

# factor by which the frequency of synchronization is changed
# [type: real, advanced: FALSE, range: [1,1.79769313486232e+308], default: 1.5]
concurrent/sync/freqfactor = 1.5

# when adapting the synchronization frequency this value is the targeted relative difference by which the absolute gap decreases per synchronization
# [type: real, advanced: FALSE, range: [0,1.79769313486232e+308], default: 0.001]
concurrent/sync/targetprogress = 0.001

# maximum number of solutions that will be shared in a single synchronization
# [type: int, advanced: FALSE, range: [0,1000], default: 3]
concurrent/sync/maxnsols = 3

# maximum number of synchronizations before reading is enforced regardless of delay
# [type: int, advanced: TRUE, range: [0,100], default: 7]
concurrent/sync/maxnsyncdelay = 7

# minimum delay before synchronization data is read
# [type: real, advanced: FALSE, range: [0,1.79769313486232e+308], default: 10]
concurrent/sync/minsyncdelay = 10

# how many of the N best solutions should be considered for synchronization?
# [type: int, advanced: FALSE, range: [0,2147483647], default: 10]
concurrent/sync/nbestsols = 10

# path prefix for parameter setting files of concurrent solvers
# [type: string, advanced: FALSE, default: ""]
concurrent/paramsetprefix = ""

# default clock type (1: CPU user seconds, 2: wall clock time)
# [type: int, advanced: FALSE, range: [1,2], default: 1]
timing/clocktype = 1

# is timing enabled?
# [type: bool, advanced: FALSE, range: {TRUE,FALSE}, default: TRUE]
timing/enabled = TRUE

# belongs reading time to solving time?
# [type: bool, advanced: FALSE, range: {TRUE,FALSE}, default: FALSE]
timing/reading = FALSE

# should clock checks of solving time be performed less frequently (note: time limit could be exceeded slightly)
# [type: bool, advanced: FALSE, range: {TRUE,FALSE}, default: FALSE]
timing/rareclockcheck = FALSE

# should timing for statistic output be performed?
# [type: bool, advanced: FALSE, range: {TRUE,FALSE}, default: TRUE]
timing/statistictiming = TRUE

# name of the VBC tool output file, or - if no VBC tool output should be created
# [type: string, advanced: FALSE, default: "-"]
visual/vbcfilename = "-"

# name of the BAK tool output file, or - if no BAK tool output should be created
# [type: string, advanced: FALSE, default: "-"]
visual/bakfilename = "-"

# should the real solving time be used instead of a time step counter in visualization?
# [type: bool, advanced: FALSE, range: {TRUE,FALSE}, default: TRUE]
visual/realtime = TRUE

# should the node where solutions are found be visualized?
# [type: bool, advanced: FALSE, range: {TRUE,FALSE}, default: FALSE]
visual/dispsols = FALSE

# should be output the external value of the objective?
# [type: bool, advanced: FALSE, range: {TRUE,FALSE}, default: TRUE]
visual/objextern = TRUE

# should model constraints be marked as initial?
# [type: bool, advanced: FALSE, range: {TRUE,FALSE}, default: TRUE]
reading/initialconss = TRUE

# should model constraints be subject to aging?
# [type: bool, advanced: FALSE, range: {TRUE,FALSE}, default: TRUE]
reading/dynamicconss = TRUE

# should columns be added and removed dynamically to the LP?
# [type: bool, advanced: FALSE, range: {TRUE,FALSE}, default: FALSE]
reading/dynamiccols = FALSE

# should rows be added and removed dynamically to the LP?
# [type: bool, advanced: FALSE, range: {TRUE,FALSE}, default: FALSE]
reading/dynamicrows = FALSE

# should all constraints be written (including the redundant constraints)?
# [type: bool, advanced: FALSE, range: {TRUE,FALSE}, default: FALSE]
write/allconss = FALSE

# should variables set to zero be printed?
# [type: bool, advanced: FALSE, range: {TRUE,FALSE}, default: FALSE]
write/printzeros = FALSE

# when writing a generic problem the index for the first variable should start with?
# [type: int, advanced: FALSE, range: [0,1073741823], default: 0]
write/genericnamesoffset = 0

# priority of conflict handler <linear>
# [type: int, advanced: TRUE, range: [-2147483648,2147483647], default: -1000000]
conflict/linear/priority = -1000000

# frequency for separating cuts (-1: never, 0: only in root node)
# [type: int, advanced: FALSE, range: [-1,65534], default: 0]
constraints/linear/sepafreq = 0

# frequency for propagating domains (-1: never, 0: only in root node)
# [type: int, advanced: FALSE, range: [-1,65534], default: 1]
constraints/linear/propfreq = 1

# timing when constraint propagation should be called (1:BEFORELP, 2:DURINGLPLOOP, 4:AFTERLPLOOP, 15:ALWAYS)
# [type: int, advanced: TRUE, range: [1,15], default: 1]
constraints/linear/proptiming = 1

# frequency for using all instead of only the useful constraints in separation, propagation and enforcement (-1: never, 0: only in first evaluation)
# [type: int, advanced: TRUE, range: [-1,65534], default: 100]
constraints/linear/eagerfreq = 100

# maximal number of presolving rounds the constraint handler participates in (-1: no limit)
# [type: int, advanced: TRUE, range: [-1,2147483647], default: -1]
constraints/linear/maxprerounds = -1

# should separation method be delayed, if other separators found cuts?
# [type: bool, advanced: TRUE, range: {TRUE,FALSE}, default: FALSE]
constraints/linear/delaysepa = FALSE

# should propagation method be delayed, if other propagators found reductions?
# [type: bool, advanced: TRUE, range: {TRUE,FALSE}, default: FALSE]
constraints/linear/delayprop = FALSE

# timing mask of the constraint handler's presolving method (4:FAST, 8:MEDIUM, 16:EXHAUSTIVE, 32:FINAL)
# [type: int, advanced: TRUE, range: [4,60], default: 20]
constraints/linear/presoltiming = 20

# multiplier on propagation frequency, how often the bounds are tightened (-1: never, 0: only at root)
# [type: int, advanced: TRUE, range: [-1,65534], default: 1]
constraints/linear/tightenboundsfreq = 1

# maximal number of separation rounds per node (-1: unlimited)
# [type: int, advanced: FALSE, range: [-1,2147483647], default: 5]
constraints/linear/maxrounds = 5

# maximal number of separation rounds per node in the root node (-1: unlimited)
# [type: int, advanced: FALSE, range: [-1,2147483647], default: -1]
constraints/linear/maxroundsroot = -1

# maximal number of cuts separated per separation round
# [type: int, advanced: FALSE, range: [0,2147483647], default: 50]
constraints/linear/maxsepacuts = 50

# maximal number of cuts separated per separation round in the root node
# [type: int, advanced: FALSE, range: [0,2147483647], default: 200]
constraints/linear/maxsepacutsroot = 200

# should pairwise constraint comparison be performed in presolving?
# [type: bool, advanced: TRUE, range: {TRUE,FALSE}, default: TRUE]
constraints/linear/presolpairwise = TRUE

# should hash table be used for detecting redundant constraints in advance
# [type: bool, advanced: TRUE, range: {TRUE,FALSE}, default: TRUE]
constraints/linear/presolusehashing = TRUE

# number for minimal pairwise presolve comparisons
# [type: int, advanced: TRUE, range: [1,2147483647], default: 200000]
constraints/linear/nmincomparisons = 200000

# minimal gain per minimal pairwise presolve comparisons to repeat pairwise comparison round
# [type: real, advanced: TRUE, range: [0,1], default: 1e-06]
constraints/linear/mingainpernmincomparisons = 1e-06

# maximal allowed relative gain in maximum norm for constraint aggregation (0.0: disable constraint aggregation)
# [type: real, advanced: TRUE, range: [0,1.79769313486232e+308], default: 0]
constraints/linear/maxaggrnormscale = 0

# maximum activity delta to run easy propagation on linear constraint (faster, but numerically less stable)
# [type: real, advanced: TRUE, range: [0,1.79769313486232e+308], default: 1000000]
constraints/linear/maxeasyactivitydelta = 1000000

# maximal relative distance from current node's dual bound to primal bound compared to best node's dual bound for separating knapsack cardinality cuts
# [type: real, advanced: TRUE, range: [0,1], default: 0]
constraints/linear/maxcardbounddist = 0

# should all constraints be subject to cardinality cut generation instead of only the ones with non-zero dual value?
# [type: bool, advanced: FALSE, range: {TRUE,FALSE}, default: FALSE]
constraints/linear/separateall = FALSE

# should presolving search for aggregations in equations
# [type: bool, advanced: TRUE, range: {TRUE,FALSE}, default: TRUE]
constraints/linear/aggregatevariables = TRUE

# should presolving try to simplify inequalities
# [type: bool, advanced: TRUE, range: {TRUE,FALSE}, default: TRUE]
constraints/linear/simplifyinequalities = TRUE

# should dual presolving steps be performed?
# [type: bool, advanced: TRUE, range: {TRUE,FALSE}, default: TRUE]
constraints/linear/dualpresolving = TRUE

# should stuffing of singleton continuous variables be performed?
# [type: bool, advanced: TRUE, range: {TRUE,FALSE}, default: TRUE]
constraints/linear/singletonstuffing = TRUE

# should single variable stuffing be performed, which tries to fulfill constraints using the cheapest variable?
# [type: bool, advanced: TRUE, range: {TRUE,FALSE}, default: FALSE]
constraints/linear/singlevarstuffing = FALSE

# apply binaries sorting in decr. order of coeff abs value?
# [type: bool, advanced: TRUE, range: {TRUE,FALSE}, default: TRUE]
constraints/linear/sortvars = TRUE

# should the violation for a constraint with side 0.0 be checked relative to 1.0 (FALSE) or to the maximum absolute value in the activity (TRUE)?
# [type: bool, advanced: TRUE, range: {TRUE,FALSE}, default: FALSE]
constraints/linear/checkrelmaxabs = FALSE

# should presolving try to detect constraints parallel to the objective function defining an upper bound and prevent these constraints from entering the LP?
# [type: bool, advanced: TRUE, range: {TRUE,FALSE}, default: TRUE]
constraints/linear/detectcutoffbound = TRUE

# should presolving try to detect constraints parallel to the objective function defining a lower bound and prevent these constraints from entering the LP?
# [type: bool, advanced: TRUE, range: {TRUE,FALSE}, default: TRUE]
constraints/linear/detectlowerbound = TRUE

# should presolving try to detect subsets of constraints parallel to the objective function?
# [type: bool, advanced: TRUE, range: {TRUE,FALSE}, default: TRUE]
constraints/linear/detectpartialobjective = TRUE

# should presolving and propagation try to improve bounds, detect infeasibility, and extract sub-constraints from ranged rows and equations?
# [type: bool, advanced: TRUE, range: {TRUE,FALSE}, default: TRUE]
constraints/linear/rangedrowpropagation = TRUE

# should presolving and propagation extract sub-constraints from ranged rows and equations?
# [type: bool, advanced: TRUE, range: {TRUE,FALSE}, default: TRUE]
constraints/linear/rangedrowartcons = TRUE

# maximum depth to apply ranged row propagation
# [type: int, advanced: TRUE, range: [0,2147483647], default: 2147483647]
constraints/linear/rangedrowmaxdepth = 2147483647

# frequency for applying ranged row propagation
# [type: int, advanced: TRUE, range: [1,65534], default: 1]
constraints/linear/rangedrowfreq = 1

# should multi-aggregations only be performed if the constraint can be removed afterwards?
# [type: bool, advanced: TRUE, range: {TRUE,FALSE}, default: FALSE]
constraints/linear/multaggrremove = FALSE

# frequency for separating cuts (-1: never, 0: only in root node)
# [type: int, advanced: FALSE, range: [-1,65534], default: -1]
constraints/integral/sepafreq = -1

# frequency for propagating domains (-1: never, 0: only in root node)
# [type: int, advanced: FALSE, range: [-1,65534], default: -1]
constraints/integral/propfreq = -1

# timing when constraint propagation should be called (1:BEFORELP, 2:DURINGLPLOOP, 4:AFTERLPLOOP, 15:ALWAYS)
# [type: int, advanced: TRUE, range: [1,15], default: 1]
constraints/integral/proptiming = 1

# frequency for using all instead of only the useful constraints in separation, propagation and enforcement (-1: never, 0: only in first evaluation)
# [type: int, advanced: TRUE, range: [-1,65534], default: -1]
constraints/integral/eagerfreq = -1

# maximal number of presolving rounds the constraint handler participates in (-1: no limit)
# [type: int, advanced: TRUE, range: [-1,2147483647], default: 0]
constraints/integral/maxprerounds = 0

# should separation method be delayed, if other separators found cuts?
# [type: bool, advanced: TRUE, range: {TRUE,FALSE}, default: FALSE]
constraints/integral/delaysepa = FALSE

# should propagation method be delayed, if other propagators found reductions?
# [type: bool, advanced: TRUE, range: {TRUE,FALSE}, default: FALSE]
constraints/integral/delayprop = FALSE

# timing mask of the constraint handler's presolving method (4:FAST, 8:MEDIUM, 16:EXHAUSTIVE, 32:FINAL)
# [type: int, advanced: TRUE, range: [4,60], default: 28]
constraints/integral/presoltiming = 28

# frequency for separating cuts (-1: never, 0: only in root node)
# [type: int, advanced: FALSE, range: [-1,65534], default: 0]
constraints/knapsack/sepafreq = 0

# frequency for propagating domains (-1: never, 0: only in root node)
# [type: int, advanced: FALSE, range: [-1,65534], default: 1]
constraints/knapsack/propfreq = 1

# timing when constraint propagation should be called (1:BEFORELP, 2:DURINGLPLOOP, 4:AFTERLPLOOP, 15:ALWAYS)
# [type: int, advanced: TRUE, range: [1,15], default: 1]
constraints/knapsack/proptiming = 1

# frequency for using all instead of only the useful constraints in separation, propagation and enforcement (-1: never, 0: only in first evaluation)
# [type: int, advanced: TRUE, range: [-1,65534], default: 100]
constraints/knapsack/eagerfreq = 100

# maximal number of presolving rounds the constraint handler participates in (-1: no limit)
# [type: int, advanced: TRUE, range: [-1,2147483647], default: -1]
constraints/knapsack/maxprerounds = -1

# should separation method be delayed, if other separators found cuts?
# [type: bool, advanced: TRUE, range: {TRUE,FALSE}, default: FALSE]
constraints/knapsack/delaysepa = FALSE

# should propagation method be delayed, if other propagators found reductions?
# [type: bool, advanced: TRUE, range: {TRUE,FALSE}, default: FALSE]
constraints/knapsack/delayprop = FALSE

# timing mask of the constraint handler's presolving method (4:FAST, 8:MEDIUM, 16:EXHAUSTIVE, 32:FINAL)
# [type: int, advanced: TRUE, range: [4,60], default: 28]
constraints/knapsack/presoltiming = 28

# enable linear upgrading for constraint handler <knapsack>
# [type: bool, advanced: FALSE, range: {TRUE,FALSE}, default: TRUE]
constraints/linear/upgrade/knapsack = TRUE

# multiplier on separation frequency, how often knapsack cuts are separated (-1: never, 0: only at root)
# [type: int, advanced: TRUE, range: [-1,65534], default: 1]
constraints/knapsack/sepacardfreq = 1

# maximal relative distance from current node's dual bound to primal bound compared to best node's dual bound for separating knapsack cuts
# [type: real, advanced: TRUE, range: [0,1], default: 0]
constraints/knapsack/maxcardbounddist = 0

# lower clique size limit for greedy clique extraction algorithm (relative to largest clique)
# [type: real, advanced: TRUE, range: [0,1], default: 0.5]
constraints/knapsack/cliqueextractfactor = 0.5

# maximal number of separation rounds per node (-1: unlimited)
# [type: int, advanced: FALSE, range: [-1,2147483647], default: 5]
constraints/knapsack/maxrounds = 5

# maximal number of separation rounds per node in the root node (-1: unlimited)
# [type: int, advanced: FALSE, range: [-1,2147483647], default: -1]
constraints/knapsack/maxroundsroot = -1

# maximal number of cuts separated per separation round
# [type: int, advanced: FALSE, range: [0,2147483647], default: 50]
constraints/knapsack/maxsepacuts = 50

# maximal number of cuts separated per separation round in the root node
# [type: int, advanced: FALSE, range: [0,2147483647], default: 200]
constraints/knapsack/maxsepacutsroot = 200

# should disaggregation of knapsack constraints be allowed in preprocessing?
# [type: bool, advanced: TRUE, range: {TRUE,FALSE}, default: TRUE]
constraints/knapsack/disaggregation = TRUE

# should presolving try to simplify knapsacks
# [type: bool, advanced: TRUE, range: {TRUE,FALSE}, default: TRUE]
constraints/knapsack/simplifyinequalities = TRUE

# should negated clique information be used in solving process
# [type: bool, advanced: TRUE, range: {TRUE,FALSE}, default: TRUE]
constraints/knapsack/negatedclique = TRUE

# should pairwise constraint comparison be performed in presolving?
# [type: bool, advanced: TRUE, range: {TRUE,FALSE}, default: TRUE]
constraints/knapsack/presolpairwise = TRUE

# should hash table be used for detecting redundant constraints in advance
# [type: bool, advanced: TRUE, range: {TRUE,FALSE}, default: TRUE]
constraints/knapsack/presolusehashing = TRUE

# should dual presolving steps be performed?
# [type: bool, advanced: TRUE, range: {TRUE,FALSE}, default: TRUE]
constraints/knapsack/dualpresolving = TRUE

# should GUB information be used for separation?
# [type: bool, advanced: TRUE, range: {TRUE,FALSE}, default: FALSE]
constraints/knapsack/usegubs = FALSE

# should presolving try to detect constraints parallel to the objective function defining an upper bound and prevent these constraints from entering the LP?
# [type: bool, advanced: TRUE, range: {TRUE,FALSE}, default: TRUE]
constraints/knapsack/detectcutoffbound = TRUE

# should presolving try to detect constraints parallel to the objective function defining a lower bound and prevent these constraints from entering the LP?
# [type: bool, advanced: TRUE, range: {TRUE,FALSE}, default: TRUE]
constraints/knapsack/detectlowerbound = TRUE

# should clique partition information be updated when old partition seems outdated?
# [type: bool, advanced: TRUE, range: {TRUE,FALSE}, default: FALSE]
constraints/knapsack/updatecliquepartitions = FALSE

# factor on the growth of global cliques to decide when to update a previous (negated) clique partition (used only if updatecliquepartitions is set to TRUE)
# [type: real, advanced: TRUE, range: [1,10], default: 1.5]
constraints/knapsack/clqpartupdatefac = 1.5

# priority of conflict handler <logicor>
# [type: int, advanced: TRUE, range: [-2147483648,2147483647], default: 800000]
conflict/logicor/priority = 800000

# frequency for separating cuts (-1: never, 0: only in root node)
# [type: int, advanced: FALSE, range: [-1,65534], default: 0]
constraints/logicor/sepafreq = 0

# frequency for propagating domains (-1: never, 0: only in root node)
# [type: int, advanced: FALSE, range: [-1,65534], default: 1]
constraints/logicor/propfreq = 1

# timing when constraint propagation should be called (1:BEFORELP, 2:DURINGLPLOOP, 4:AFTERLPLOOP, 15:ALWAYS)
# [type: int, advanced: TRUE, range: [1,15], default: 1]
constraints/logicor/proptiming = 1

# frequency for using all instead of only the useful constraints in separation, propagation and enforcement (-1: never, 0: only in first evaluation)
# [type: int, advanced: TRUE, range: [-1,65534], default: 100]
constraints/logicor/eagerfreq = 100

# maximal number of presolving rounds the constraint handler participates in (-1: no limit)
# [type: int, advanced: TRUE, range: [-1,2147483647], default: -1]
constraints/logicor/maxprerounds = -1

# should separation method be delayed, if other separators found cuts?
# [type: bool, advanced: TRUE, range: {TRUE,FALSE}, default: FALSE]
constraints/logicor/delaysepa = FALSE

# should propagation method be delayed, if other propagators found reductions?
# [type: bool, advanced: TRUE, range: {TRUE,FALSE}, default: FALSE]
constraints/logicor/delayprop = FALSE

# timing mask of the constraint handler's presolving method (4:FAST, 8:MEDIUM, 16:EXHAUSTIVE, 32:FINAL)
# [type: int, advanced: TRUE, range: [4,60], default: 28]
constraints/logicor/presoltiming = 28

# enable linear upgrading for constraint handler <logicor>
# [type: bool, advanced: FALSE, range: {TRUE,FALSE}, default: TRUE]
constraints/linear/upgrade/logicor = TRUE

# should pairwise constraint comparison be performed in presolving?
# [type: bool, advanced: TRUE, range: {TRUE,FALSE}, default: TRUE]
constraints/logicor/presolpairwise = TRUE

# should hash table be used for detecting redundant constraints in advance
# [type: bool, advanced: TRUE, range: {TRUE,FALSE}, default: TRUE]
constraints/logicor/presolusehashing = TRUE

# should dual presolving steps be performed?
# [type: bool, advanced: TRUE, range: {TRUE,FALSE}, default: TRUE]
constraints/logicor/dualpresolving = TRUE

# should negated clique information be used in presolving
# [type: bool, advanced: TRUE, range: {TRUE,FALSE}, default: TRUE]
constraints/logicor/negatedclique = TRUE

# should implications/cliques be used in presolving
# [type: bool, advanced: TRUE, range: {TRUE,FALSE}, default: TRUE]
constraints/logicor/implications = TRUE

# should pairwise constraint comparison try to strengthen constraints by removing superflous non-zeros?
# [type: bool, advanced: TRUE, range: {TRUE,FALSE}, default: TRUE]
constraints/logicor/strengthen = TRUE

# priority of conflict handler <setppc>
# [type: int, advanced: TRUE, range: [-2147483648,2147483647], default: 700000]
conflict/setppc/priority = 700000

# frequency for separating cuts (-1: never, 0: only in root node)
# [type: int, advanced: FALSE, range: [-1,65534], default: 0]
constraints/setppc/sepafreq = 0

# frequency for propagating domains (-1: never, 0: only in root node)
# [type: int, advanced: FALSE, range: [-1,65534], default: 1]
constraints/setppc/propfreq = 1

# timing when constraint propagation should be called (1:BEFORELP, 2:DURINGLPLOOP, 4:AFTERLPLOOP, 15:ALWAYS)
# [type: int, advanced: TRUE, range: [1,15], default: 1]
constraints/setppc/proptiming = 1

# frequency for using all instead of only the useful constraints in separation, propagation and enforcement (-1: never, 0: only in first evaluation)
# [type: int, advanced: TRUE, range: [-1,65534], default: 100]
constraints/setppc/eagerfreq = 100

# maximal number of presolving rounds the constraint handler participates in (-1: no limit)
# [type: int, advanced: TRUE, range: [-1,2147483647], default: -1]
constraints/setppc/maxprerounds = -1

# should separation method be delayed, if other separators found cuts?
# [type: bool, advanced: TRUE, range: {TRUE,FALSE}, default: FALSE]
constraints/setppc/delaysepa = FALSE

# should propagation method be delayed, if other propagators found reductions?
# [type: bool, advanced: TRUE, range: {TRUE,FALSE}, default: FALSE]
constraints/setppc/delayprop = FALSE

# timing mask of the constraint handler's presolving method (4:FAST, 8:MEDIUM, 16:EXHAUSTIVE, 32:FINAL)
# [type: int, advanced: TRUE, range: [4,60], default: 28]
constraints/setppc/presoltiming = 28

# enable linear upgrading for constraint handler <setppc>
# [type: bool, advanced: FALSE, range: {TRUE,FALSE}, default: TRUE]
constraints/linear/upgrade/setppc = TRUE

# number of children created in pseudo branching (0: disable pseudo branching)
# [type: int, advanced: TRUE, range: [0,2147483647], default: 2]
constraints/setppc/npseudobranches = 2

# should pairwise constraint comparison be performed in presolving?
# [type: bool, advanced: TRUE, range: {TRUE,FALSE}, default: TRUE]
constraints/setppc/presolpairwise = TRUE

# should hash table be used for detecting redundant constraints in advance
# [type: bool, advanced: TRUE, range: {TRUE,FALSE}, default: TRUE]
constraints/setppc/presolusehashing = TRUE

# should dual presolving steps be performed?
# [type: bool, advanced: TRUE, range: {TRUE,FALSE}, default: TRUE]
constraints/setppc/dualpresolving = TRUE

#  should we try to lift variables into other clique constraints, fix variables, aggregate them, and also shrink the amount of variables in clique constraints
# [type: bool, advanced: TRUE, range: {TRUE,FALSE}, default: FALSE]
constraints/setppc/cliquelifting = FALSE

# should we try to generate extra cliques out of all binary variables to maybe fasten redundant constraint detection
# [type: bool, advanced: TRUE, range: {TRUE,FALSE}, default: FALSE]
constraints/setppc/addvariablesascliques = FALSE

# should we try to shrink the number of variables in a clique constraints, by replacing more than one variable by only one
# [type: bool, advanced: TRUE, range: {TRUE,FALSE}, default: TRUE]
constraints/setppc/cliqueshrinking = TRUE

# frequency for separating cuts (-1: never, 0: only in root node)
# [type: int, advanced: FALSE, range: [-1,65534], default: 0]
constraints/varbound/sepafreq = 0

# frequency for propagating domains (-1: never, 0: only in root node)
# [type: int, advanced: FALSE, range: [-1,65534], default: 1]
constraints/varbound/propfreq = 1

# timing when constraint propagation should be called (1:BEFORELP, 2:DURINGLPLOOP, 4:AFTERLPLOOP, 15:ALWAYS)
# [type: int, advanced: TRUE, range: [1,15], default: 1]
constraints/varbound/proptiming = 1

# frequency for using all instead of only the useful constraints in separation, propagation and enforcement (-1: never, 0: only in first evaluation)
# [type: int, advanced: TRUE, range: [-1,65534], default: 100]
constraints/varbound/eagerfreq = 100

# maximal number of presolving rounds the constraint handler participates in (-1: no limit)
# [type: int, advanced: TRUE, range: [-1,2147483647], default: -1]
constraints/varbound/maxprerounds = -1

# should separation method be delayed, if other separators found cuts?
# [type: bool, advanced: TRUE, range: {TRUE,FALSE}, default: FALSE]
constraints/varbound/delaysepa = FALSE

# should propagation method be delayed, if other propagators found reductions?
# [type: bool, advanced: TRUE, range: {TRUE,FALSE}, default: FALSE]
constraints/varbound/delayprop = FALSE

# timing mask of the constraint handler's presolving method (4:FAST, 8:MEDIUM, 16:EXHAUSTIVE, 32:FINAL)
# [type: int, advanced: TRUE, range: [4,60], default: 12]
constraints/varbound/presoltiming = 12

# enable linear upgrading for constraint handler <varbound>
# [type: bool, advanced: FALSE, range: {TRUE,FALSE}, default: TRUE]
constraints/linear/upgrade/varbound = TRUE

# should pairwise constraint comparison be performed in presolving?
# [type: bool, advanced: TRUE, range: {TRUE,FALSE}, default: TRUE]
constraints/varbound/presolpairwise = TRUE

# maximum coefficient in varbound constraint to be added as a row into LP
# [type: real, advanced: TRUE, range: [0,1e+20], default: 1000000000]
constraints/varbound/maxlpcoef = 1000000000

# should bound widening be used in conflict analysis?
# [type: bool, advanced: FALSE, range: {TRUE,FALSE}, default: TRUE]
constraints/varbound/usebdwidening = TRUE

# only use improving bounds
# [type: bool, advanced: FALSE, range: {TRUE,FALSE}, default: FALSE]
reading/bndreader/improveonly = FALSE

# should fixed and aggregated variables be printed (if not, re-parsing might fail)
# [type: bool, advanced: FALSE, range: {TRUE,FALSE}, default: TRUE]
reading/cipreader/writefixedvars = TRUE

# should an artificial objective, depending on the number of clauses a variable appears in, be used?
# [type: bool, advanced: FALSE, range: {TRUE,FALSE}, default: FALSE]
reading/cnfreader/useobj = FALSE

# have integer variables no upper bound by default (depending on GAMS version)?
# [type: bool, advanced: FALSE, range: {TRUE,FALSE}, default: FALSE]
reading/gmsreader/freeints = FALSE

# shall characters '#', '*', '+', '/', and '-' in variable and constraint names be replaced by '_'?
# [type: bool, advanced: FALSE, range: {TRUE,FALSE}, default: FALSE]
reading/gmsreader/replaceforbiddenchars = FALSE

# default M value for big-M reformulation of indicator constraints in case no bound on slack variable is given
# [type: real, advanced: FALSE, range: [0,1.79769313486232e+308], default: 1000000]
reading/gmsreader/bigmdefault = 1000000

# which reformulation to use for indicator constraints: 'b'ig-M, 's'os1
# [type: char, advanced: FALSE, range: {bs}, default: s]
reading/gmsreader/indicatorreform = s

# is it allowed to use the gams function signpower(x,a)?
# [type: bool, advanced: FALSE, range: {TRUE,FALSE}, default: FALSE]
reading/gmsreader/signpower = FALSE

# should possible "and" constraint be linearized when writing the lp file?
# [type: bool, advanced: TRUE, range: {TRUE,FALSE}, default: TRUE]
reading/lpreader/linearize-and-constraints = TRUE

# should an aggregated linearization for and constraints be used?
# [type: bool, advanced: TRUE, range: {TRUE,FALSE}, default: TRUE]
reading/lpreader/aggrlinearization-ands = TRUE

# should possible "and" constraint be linearized when writing the mps file?
# [type: bool, advanced: TRUE, range: {TRUE,FALSE}, default: TRUE]
reading/mpsreader/linearize-and-constraints = TRUE

# should an aggregated linearization for and constraints be used?
# [type: bool, advanced: TRUE, range: {TRUE,FALSE}, default: TRUE]
reading/mpsreader/aggrlinearization-ands = TRUE

# should model constraints be subject to aging?
# [type: bool, advanced: FALSE, range: {TRUE,FALSE}, default: FALSE]
reading/opbreader/dynamicconss = FALSE

# use '*' between coefficients and variables by writing to problem?
# [type: bool, advanced: TRUE, range: {TRUE,FALSE}, default: FALSE]
reading/opbreader/multisymbol = FALSE

# should the output format be binary(P4) (otherwise plain(P1) format)
# [type: bool, advanced: FALSE, range: {TRUE,FALSE}, default: TRUE]
reading/pbmreader/binary = TRUE

# maximum number of rows in the scaled picture (-1 for no limit)
# [type: int, advanced: FALSE, range: [-1,2147483647], default: 1000]
reading/pbmreader/maxrows = 1000

# maximum number of columns in the scaled picture (-1 for no limit)
# [type: int, advanced: FALSE, range: [-1,2147483647], default: 1000]
reading/pbmreader/maxcols = 1000

# priority of presolver <boundshift>
# [type: int, advanced: TRUE, range: [-536870912,536870911], default: 7900000]
presolving/boundshift/priority = 7900000

# maximal number of presolving rounds the presolver participates in (-1: no limit)
# [type: int, advanced: FALSE, range: [-1,2147483647], default: 0]
presolving/boundshift/maxrounds = 0

# timing mask of presolver <boundshift> (4:FAST, 8:MEDIUM, 16:EXHAUSTIVE, 32:FINAL)
# [type: int, advanced: TRUE, range: [4,60], default: 4]
presolving/boundshift/timing = 4

# absolute value of maximum shift
# [type: longint, advanced: TRUE, range: [0,9223372036854775807], default: 9223372036854775807]
presolving/boundshift/maxshift = 9223372036854775807

# is flipping allowed (multiplying with -1)?
# [type: bool, advanced: TRUE, range: {TRUE,FALSE}, default: TRUE]
presolving/boundshift/flipping = TRUE

# shift only integer ranges?
# [type: bool, advanced: TRUE, range: {TRUE,FALSE}, default: TRUE]
presolving/boundshift/integer = TRUE

# priority of presolver <implics>
# [type: int, advanced: TRUE, range: [-536870912,536870911], default: -10000]
presolving/implics/priority = -10000

# maximal number of presolving rounds the presolver participates in (-1: no limit)
# [type: int, advanced: FALSE, range: [-1,2147483647], default: -1]
presolving/implics/maxrounds = -1

# timing mask of presolver <implics> (4:FAST, 8:MEDIUM, 16:EXHAUSTIVE, 32:FINAL)
# [type: int, advanced: TRUE, range: [4,60], default: 8]
presolving/implics/timing = 8

# priority of presolver <inttobinary>
# [type: int, advanced: TRUE, range: [-536870912,536870911], default: 7000000]
presolving/inttobinary/priority = 7000000

# maximal number of presolving rounds the presolver participates in (-1: no limit)
# [type: int, advanced: FALSE, range: [-1,2147483647], default: -1]
presolving/inttobinary/maxrounds = -1

# timing mask of presolver <inttobinary> (4:FAST, 8:MEDIUM, 16:EXHAUSTIVE, 32:FINAL)
# [type: int, advanced: TRUE, range: [4,60], default: 4]
presolving/inttobinary/timing = 4

# priority of presolver <trivial>
# [type: int, advanced: TRUE, range: [-536870912,536870911], default: 9000000]
presolving/trivial/priority = 9000000

# maximal number of presolving rounds the presolver participates in (-1: no limit)
# [type: int, advanced: FALSE, range: [-1,2147483647], default: -1]
presolving/trivial/maxrounds = -1

# timing mask of presolver <trivial> (4:FAST, 8:MEDIUM, 16:EXHAUSTIVE, 32:FINAL)
# [type: int, advanced: TRUE, range: [4,60], default: 4]
presolving/trivial/timing = 4

# priority of presolver <domcol>
# [type: int, advanced: TRUE, range: [-536870912,536870911], default: -1000]
presolving/domcol/priority = -1000

# maximal number of presolving rounds the presolver participates in (-1: no limit)
# [type: int, advanced: FALSE, range: [-1,2147483647], default: -1]
presolving/domcol/maxrounds = -1

# timing mask of presolver <domcol> (4:FAST, 8:MEDIUM, 16:EXHAUSTIVE, 32:FINAL)
# [type: int, advanced: TRUE, range: [4,60], default: 16]
presolving/domcol/timing = 16

# minimal number of pair comparisons
# [type: int, advanced: FALSE, range: [100,1048576], default: 1024]
presolving/domcol/numminpairs = 1024

# maximal number of pair comparisons
# [type: int, advanced: FALSE, range: [1024,1000000000], default: 1048576]
presolving/domcol/nummaxpairs = 1048576

# should predictive bound strengthening be applied?
# [type: bool, advanced: FALSE, range: {TRUE,FALSE}, default: FALSE]
presolving/domcol/predbndstr = FALSE

# should reductions for continuous variables be performed?
# [type: bool, advanced: FALSE, range: {TRUE,FALSE}, default: TRUE]
presolving/domcol/continuousred = TRUE

# priority of presolver <convertinttobin>
# [type: int, advanced: TRUE, range: [-536870912,536870911], default: 6000000]
presolving/convertinttobin/priority = 6000000

# maximal number of presolving rounds the presolver participates in (-1: no limit)
# [type: int, advanced: FALSE, range: [-1,2147483647], default: 0]
presolving/convertinttobin/maxrounds = 0

# timing mask of presolver <convertinttobin> (4:FAST, 8:MEDIUM, 16:EXHAUSTIVE, 32:FINAL)
# [type: int, advanced: TRUE, range: [4,60], default: 4]
presolving/convertinttobin/timing = 4

# absolute value of maximum domain size for converting an integer variable to binaries variables
# [type: longint, advanced: TRUE, range: [0,9223372036854775807], default: 9223372036854775807]
presolving/convertinttobin/maxdomainsize = 9223372036854775807

# should only integer variables with a domain size of 2^p - 1 be converted(, there we don't need an knapsack-constraint for restricting the sum of the binaries)
# [type: bool, advanced: TRUE, range: {TRUE,FALSE}, default: FALSE]
presolving/convertinttobin/onlypoweroftwo = FALSE

# should only integer variables with uplocks equals downlocks be converted
# [type: bool, advanced: TRUE, range: {TRUE,FALSE}, default: FALSE]
presolving/convertinttobin/samelocksinbothdirections = FALSE

# priority of node selection rule <bfs> in standard mode
# [type: int, advanced: FALSE, range: [-536870912,1073741823], default: 100000]
nodeselection/bfs/stdpriority = 100000

# priority of node selection rule <bfs> in memory saving mode
# [type: int, advanced: TRUE, range: [-536870912,536870911], default: 0]
nodeselection/bfs/memsavepriority = 0

# minimal plunging depth, before new best node may be selected (-1 for dynamic setting)
# [type: int, advanced: TRUE, range: [-1,2147483647], default: -1]
nodeselection/bfs/minplungedepth = -1

# maximal plunging depth, before new best node is forced to be selected (-1 for dynamic setting)
# [type: int, advanced: TRUE, range: [-1,2147483647], default: -1]
nodeselection/bfs/maxplungedepth = -1

# maximal quotient (curlowerbound - lowerbound)/(cutoffbound - lowerbound) where plunging is performed
# [type: real, advanced: TRUE, range: [0,1.79769313486232e+308], default: 0.25]
nodeselection/bfs/maxplungequot = 0.25

# priority of node selection rule <dfs> in standard mode
# [type: int, advanced: FALSE, range: [-536870912,1073741823], default: 0]
nodeselection/dfs/stdpriority = 0

# priority of node selection rule <dfs> in memory saving mode
# [type: int, advanced: TRUE, range: [-536870912,536870911], default: 100000]
nodeselection/dfs/memsavepriority = 100000

# priority of node selection rule <estimate> in standard mode
# [type: int, advanced: FALSE, range: [-536870912,1073741823], default: 200000]
nodeselection/estimate/stdpriority = 200000

# priority of node selection rule <estimate> in memory saving mode
# [type: int, advanced: TRUE, range: [-536870912,536870911], default: 100]
nodeselection/estimate/memsavepriority = 100

# minimal plunging depth, before new best node may be selected (-1 for dynamic setting)
# [type: int, advanced: TRUE, range: [-1,2147483647], default: -1]
nodeselection/estimate/minplungedepth = -1

# maximal plunging depth, before new best node is forced to be selected (-1 for dynamic setting)
# [type: int, advanced: TRUE, range: [-1,2147483647], default: -1]
nodeselection/estimate/maxplungedepth = -1

# maximal quotient (estimate - lowerbound)/(cutoffbound - lowerbound) where plunging is performed
# [type: real, advanced: TRUE, range: [0,1.79769313486232e+308], default: 0.25]
nodeselection/estimate/maxplungequot = 0.25

# frequency at which the best node instead of the best estimate is selected (0: never)
# [type: int, advanced: FALSE, range: [0,2147483647], default: 10]
nodeselection/estimate/bestnodefreq = 10

# depth until breadth-first search is applied
# [type: int, advanced: FALSE, range: [-1,2147483647], default: -1]
nodeselection/estimate/breadthfirstdepth = -1

# number of nodes before doing plunging the first time
# [type: int, advanced: FALSE, range: [0,2147483647], default: 0]
nodeselection/estimate/plungeoffset = 0

# priority of node selection rule <hybridestim> in standard mode
# [type: int, advanced: FALSE, range: [-536870912,1073741823], default: 50000]
nodeselection/hybridestim/stdpriority = 50000

# priority of node selection rule <hybridestim> in memory saving mode
# [type: int, advanced: TRUE, range: [-536870912,536870911], default: 50]
nodeselection/hybridestim/memsavepriority = 50

# minimal plunging depth, before new best node may be selected (-1 for dynamic setting)
# [type: int, advanced: TRUE, range: [-1,2147483647], default: -1]
nodeselection/hybridestim/minplungedepth = -1

# maximal plunging depth, before new best node is forced to be selected (-1 for dynamic setting)
# [type: int, advanced: TRUE, range: [-1,2147483647], default: -1]
nodeselection/hybridestim/maxplungedepth = -1

# maximal quotient (estimate - lowerbound)/(cutoffbound - lowerbound) where plunging is performed
# [type: real, advanced: TRUE, range: [0,1.79769313486232e+308], default: 0.25]
nodeselection/hybridestim/maxplungequot = 0.25

# frequency at which the best node instead of the hybrid best estimate / best bound is selected (0: never)
# [type: int, advanced: FALSE, range: [0,2147483647], default: 1000]
nodeselection/hybridestim/bestnodefreq = 1000

# weight of estimate value in node selection score (0: pure best bound search, 1: pure best estimate search)
# [type: real, advanced: TRUE, range: [0,1], default: 0.1]
nodeselection/hybridestim/estimweight = 0.1

# priority of node selection rule <restartdfs> in standard mode
# [type: int, advanced: FALSE, range: [-536870912,1073741823], default: 10000]
nodeselection/restartdfs/stdpriority = 10000

# priority of node selection rule <restartdfs> in memory saving mode
# [type: int, advanced: TRUE, range: [-536870912,536870911], default: 50000]
nodeselection/restartdfs/memsavepriority = 50000

# frequency for selecting the best node instead of the deepest one
# [type: int, advanced: FALSE, range: [0,2147483647], default: 100]
nodeselection/restartdfs/selectbestfreq = 100

# count only leaf nodes (otherwise all nodes)?
# [type: bool, advanced: FALSE, range: {TRUE,FALSE}, default: TRUE]
nodeselection/restartdfs/countonlyleaves = TRUE

# priority of propagator <dualfix>
# [type: int, advanced: TRUE, range: [-536870912,536870911], default: 8000000]
propagating/dualfix/priority = 8000000

# frequency for calling propagator <dualfix> (-1: never, 0: only in root node)
# [type: int, advanced: FALSE, range: [-1,65534], default: 0]
propagating/dualfix/freq = 0

# should propagator be delayed, if other propagators found reductions?
# [type: bool, advanced: TRUE, range: {TRUE,FALSE}, default: FALSE]
propagating/dualfix/delay = FALSE

# timing when propagator should be called (1:BEFORELP, 2:DURINGLPLOOP, 4:AFTERLPLOOP, 15:ALWAYS))
# [type: int, advanced: TRUE, range: [1,15], default: 1]
propagating/dualfix/timingmask = 1

# presolving priority of propagator <dualfix>
# [type: int, advanced: TRUE, range: [-536870912,536870911], default: 8000000]
propagating/dualfix/presolpriority = 8000000

# maximal number of presolving rounds the propagator participates in (-1: no limit)
# [type: int, advanced: FALSE, range: [-1,2147483647], default: -1]
propagating/dualfix/maxprerounds = -1

# timing mask of the presolving method of propagator <dualfix> (4:FAST, 8:MEDIUM, 16:EXHAUSTIVE, 32:FINAL)
# [type: int, advanced: TRUE, range: [2,60], default: 4]
propagating/dualfix/presoltiming = 4

# priority of propagator <pseudoobj>
# [type: int, advanced: TRUE, range: [-536870912,536870911], default: 3000000]
propagating/pseudoobj/priority = 3000000

# frequency for calling propagator <pseudoobj> (-1: never, 0: only in root node)
# [type: int, advanced: FALSE, range: [-1,65534], default: 1]
propagating/pseudoobj/freq = 1

# should propagator be delayed, if other propagators found reductions?
# [type: bool, advanced: TRUE, range: {TRUE,FALSE}, default: FALSE]
propagating/pseudoobj/delay = FALSE

# timing when propagator should be called (1:BEFORELP, 2:DURINGLPLOOP, 4:AFTERLPLOOP, 15:ALWAYS))
# [type: int, advanced: TRUE, range: [1,15], default: 7]
propagating/pseudoobj/timingmask = 7

# presolving priority of propagator <pseudoobj>
# [type: int, advanced: TRUE, range: [-536870912,536870911], default: 6000000]
propagating/pseudoobj/presolpriority = 6000000

# maximal number of presolving rounds the propagator participates in (-1: no limit)
# [type: int, advanced: FALSE, range: [-1,2147483647], default: -1]
propagating/pseudoobj/maxprerounds = -1

# timing mask of the presolving method of propagator <pseudoobj> (4:FAST, 8:MEDIUM, 16:EXHAUSTIVE, 32:FINAL)
# [type: int, advanced: TRUE, range: [2,60], default: 4]
propagating/pseudoobj/presoltiming = 4

# minimal number of successive non-binary variable propagator whithout a bound reduction before aborted
# [type: int, advanced: TRUE, range: [0,2147483647], default: 100]
propagating/pseudoobj/minuseless = 100

# maximal fraction of non-binary variables with non-zero objective without a bound reduction before aborted
# [type: real, advanced: TRUE, range: [0,1], default: 0.1]
propagating/pseudoobj/maxvarsfrac = 0.1

# do we want to propagate all non-binary variables if we are propagating the root node
# [type: bool, advanced: TRUE, range: {TRUE,FALSE}, default: TRUE]
propagating/pseudoobj/propfullinroot = TRUE

# propagate new cutoff bound directly globally
# [type: bool, advanced: TRUE, range: {TRUE,FALSE}, default: TRUE]
propagating/pseudoobj/propcutoffbound = TRUE

# should the propagator be forced even if active pricer are present?
# [type: bool, advanced: TRUE, range: {TRUE,FALSE}, default: FALSE]
propagating/pseudoobj/force = FALSE

# number of variable added after the propgatore is reinitialized?
# [type: int, advanced: TRUE, range: [0,2147483647], default: 1000]
propagating/pseudoobj/maxnewvars = 1000

# use implications to strengthen the propagation of binary variable (increasing the objective change)?
# [type: bool, advanced: TRUE, range: {TRUE,FALSE}, default: TRUE]
propagating/pseudoobj/propuseimplics = TRUE

# use implications to strengthen the resolve propagation of binary variable (increasing the objective change)?
# [type: bool, advanced: TRUE, range: {TRUE,FALSE}, default: TRUE]
propagating/pseudoobj/respropuseimplics = TRUE

# maximum number of binary variables the implications are used if turned on (-1: unlimited)?
# [type: int, advanced: TRUE, range: [-1,2147483647], default: 50000]
propagating/pseudoobj/maximplvars = 50000

# priority of propagator <rootredcost>
# [type: int, advanced: TRUE, range: [-536870912,536870911], default: 10000000]
propagating/rootredcost/priority = 10000000

# frequency for calling propagator <rootredcost> (-1: never, 0: only in root node)
# [type: int, advanced: FALSE, range: [-1,65534], default: 1]
propagating/rootredcost/freq = 1

# should propagator be delayed, if other propagators found reductions?
# [type: bool, advanced: TRUE, range: {TRUE,FALSE}, default: FALSE]
propagating/rootredcost/delay = FALSE

# timing when propagator should be called (1:BEFORELP, 2:DURINGLPLOOP, 4:AFTERLPLOOP, 15:ALWAYS))
# [type: int, advanced: TRUE, range: [1,15], default: 5]
propagating/rootredcost/timingmask = 5

# presolving priority of propagator <rootredcost>
# [type: int, advanced: TRUE, range: [-536870912,536870911], default: 0]
propagating/rootredcost/presolpriority = 0

# maximal number of presolving rounds the propagator participates in (-1: no limit)
# [type: int, advanced: FALSE, range: [-1,2147483647], default: -1]
propagating/rootredcost/maxprerounds = -1

# timing mask of the presolving method of propagator <rootredcost> (4:FAST, 8:MEDIUM, 16:EXHAUSTIVE, 32:FINAL)
# [type: int, advanced: TRUE, range: [2,60], default: 28]
propagating/rootredcost/presoltiming = 28

# should only binary variables be propagated?
# [type: bool, advanced: TRUE, range: {TRUE,FALSE}, default: FALSE]
propagating/rootredcost/onlybinary = FALSE

# should the propagator be forced even if active pricer are present?
# [type: bool, advanced: TRUE, range: {TRUE,FALSE}, default: FALSE]
propagating/rootredcost/force = FALSE

# priority of propagator <genvbounds>
# [type: int, advanced: TRUE, range: [-536870912,536870911], default: 3000000]
propagating/genvbounds/priority = 3000000

# frequency for calling propagator <genvbounds> (-1: never, 0: only in root node)
# [type: int, advanced: FALSE, range: [-1,65534], default: 1]
propagating/genvbounds/freq = 1

# should propagator be delayed, if other propagators found reductions?
# [type: bool, advanced: TRUE, range: {TRUE,FALSE}, default: FALSE]
propagating/genvbounds/delay = FALSE

# timing when propagator should be called (1:BEFORELP, 2:DURINGLPLOOP, 4:AFTERLPLOOP, 15:ALWAYS))
# [type: int, advanced: TRUE, range: [1,15], default: 15]
propagating/genvbounds/timingmask = 15

# presolving priority of propagator <genvbounds>
# [type: int, advanced: TRUE, range: [-536870912,536870911], default: -2000000]
propagating/genvbounds/presolpriority = -2000000

# maximal number of presolving rounds the propagator participates in (-1: no limit)
# [type: int, advanced: FALSE, range: [-1,2147483647], default: -1]
propagating/genvbounds/maxprerounds = -1

# timing mask of the presolving method of propagator <genvbounds> (4:FAST, 8:MEDIUM, 16:EXHAUSTIVE, 32:FINAL)
# [type: int, advanced: TRUE, range: [2,60], default: 4]
propagating/genvbounds/presoltiming = 4

# apply global propagation?
# [type: bool, advanced: TRUE, range: {TRUE,FALSE}, default: TRUE]
propagating/genvbounds/global = TRUE

# apply genvbounds in root node if no new incumbent was found?
# [type: bool, advanced: TRUE, range: {TRUE,FALSE}, default: TRUE]
propagating/genvbounds/propinrootnode = TRUE

# sort genvbounds and wait for bound change events?
# [type: bool, advanced: TRUE, range: {TRUE,FALSE}, default: TRUE]
propagating/genvbounds/sort = TRUE

# should genvbounds be transformed to (linear) constraints?
# [type: bool, advanced: TRUE, range: {TRUE,FALSE}, default: FALSE]
propagating/genvbounds/propasconss = FALSE

# priority of propagator <probing>
# [type: int, advanced: TRUE, range: [-536870912,536870911], default: -100000]
propagating/probing/priority = -100000

# frequency for calling propagator <probing> (-1: never, 0: only in root node)
# [type: int, advanced: FALSE, range: [-1,65534], default: -1]
propagating/probing/freq = -1

# should propagator be delayed, if other propagators found reductions?
# [type: bool, advanced: TRUE, range: {TRUE,FALSE}, default: TRUE]
propagating/probing/delay = TRUE

# timing when propagator should be called (1:BEFORELP, 2:DURINGLPLOOP, 4:AFTERLPLOOP, 15:ALWAYS))
# [type: int, advanced: TRUE, range: [1,15], default: 4]
propagating/probing/timingmask = 4

# presolving priority of propagator <probing>
# [type: int, advanced: TRUE, range: [-536870912,536870911], default: -100000]
propagating/probing/presolpriority = -100000

# maximal number of presolving rounds the propagator participates in (-1: no limit)
# [type: int, advanced: FALSE, range: [-1,2147483647], default: -1]
propagating/probing/maxprerounds = -1

# timing mask of the presolving method of propagator <probing> (4:FAST, 8:MEDIUM, 16:EXHAUSTIVE, 32:FINAL)
# [type: int, advanced: TRUE, range: [2,60], default: 16]
propagating/probing/presoltiming = 16

# maximal number of runs, probing participates in (-1: no limit)
# [type: int, advanced: FALSE, range: [-1,2147483647], default: 1]
propagating/probing/maxruns = 1

# maximal number of propagation rounds in probing subproblems (-1: no limit, 0: auto)
# [type: int, advanced: TRUE, range: [-1,2147483647], default: -1]
propagating/probing/proprounds = -1

# maximal number of fixings found, until probing is interrupted (0: don't iterrupt)
# [type: int, advanced: TRUE, range: [0,2147483647], default: 25]
propagating/probing/maxfixings = 25

# maximal number of successive probings without fixings, until probing is aborted (0: don't abort)
# [type: int, advanced: TRUE, range: [0,2147483647], default: 1000]
propagating/probing/maxuseless = 1000

# maximal number of successive probings without fixings, bound changes, and implications, until probing is aborted (0: don't abort)
# [type: int, advanced: TRUE, range: [0,2147483647], default: 50]
propagating/probing/maxtotaluseless = 50

# maximal number of probings without fixings, until probing is aborted (0: don't abort)
# [type: int, advanced: TRUE, range: [0,2147483647], default: 0]
propagating/probing/maxsumuseless = 0

# maximal depth until propagation is executed(-1: no limit)
# [type: int, advanced: TRUE, range: [-1,2147483647], default: -1]
propagating/probing/maxdepth = -1

# priority of propagator <redcost>
# [type: int, advanced: TRUE, range: [-536870912,536870911], default: 1000000]
propagating/redcost/priority = 1000000

# frequency for calling propagator <redcost> (-1: never, 0: only in root node)
# [type: int, advanced: FALSE, range: [-1,65534], default: 1]
propagating/redcost/freq = 1

# should propagator be delayed, if other propagators found reductions?
# [type: bool, advanced: TRUE, range: {TRUE,FALSE}, default: FALSE]
propagating/redcost/delay = FALSE

# timing when propagator should be called (1:BEFORELP, 2:DURINGLPLOOP, 4:AFTERLPLOOP, 15:ALWAYS))
# [type: int, advanced: TRUE, range: [1,15], default: 6]
propagating/redcost/timingmask = 6

# presolving priority of propagator <redcost>
# [type: int, advanced: TRUE, range: [-536870912,536870911], default: 0]
propagating/redcost/presolpriority = 0

# maximal number of presolving rounds the propagator participates in (-1: no limit)
# [type: int, advanced: FALSE, range: [-1,2147483647], default: -1]
propagating/redcost/maxprerounds = -1

# timing mask of the presolving method of propagator <redcost> (4:FAST, 8:MEDIUM, 16:EXHAUSTIVE, 32:FINAL)
# [type: int, advanced: TRUE, range: [2,60], default: 28]
propagating/redcost/presoltiming = 28

# should reduced cost fixing be also applied to continuous variables?
# [type: bool, advanced: FALSE, range: {TRUE,FALSE}, default: FALSE]
propagating/redcost/continuous = FALSE

# should implications be used to strength the reduced cost for binary variables?
# [type: bool, advanced: FALSE, range: {TRUE,FALSE}, default: TRUE]
propagating/redcost/useimplics = TRUE

# should the propagator be forced even if active pricer are present?
# [type: bool, advanced: TRUE, range: {TRUE,FALSE}, default: FALSE]
propagating/redcost/force = FALSE

# priority of propagator <vbounds>
# [type: int, advanced: TRUE, range: [-536870912,536870911], default: 3000000]
propagating/vbounds/priority = 3000000

# frequency for calling propagator <vbounds> (-1: never, 0: only in root node)
# [type: int, advanced: FALSE, range: [-1,65534], default: 1]
propagating/vbounds/freq = 1

# should propagator be delayed, if other propagators found reductions?
# [type: bool, advanced: TRUE, range: {TRUE,FALSE}, default: FALSE]
propagating/vbounds/delay = FALSE

# timing when propagator should be called (1:BEFORELP, 2:DURINGLPLOOP, 4:AFTERLPLOOP, 15:ALWAYS))
# [type: int, advanced: TRUE, range: [1,15], default: 5]
propagating/vbounds/timingmask = 5

# presolving priority of propagator <vbounds>
# [type: int, advanced: TRUE, range: [-536870912,536870911], default: 0]
propagating/vbounds/presolpriority = 0

# maximal number of presolving rounds the propagator participates in (-1: no limit)
# [type: int, advanced: FALSE, range: [-1,2147483647], default: -1]
propagating/vbounds/maxprerounds = -1

# timing mask of the presolving method of propagator <vbounds> (4:FAST, 8:MEDIUM, 16:EXHAUSTIVE, 32:FINAL)
# [type: int, advanced: TRUE, range: [2,60], default: 28]
propagating/vbounds/presoltiming = 28

# should bound widening be used to initialize conflict analysis?
# [type: bool, advanced: FALSE, range: {TRUE,FALSE}, default: TRUE]
propagating/vbounds/usebdwidening = TRUE

# should implications be propagated?
# [type: bool, advanced: TRUE, range: {TRUE,FALSE}, default: FALSE]
propagating/vbounds/useimplics = FALSE

# should cliques be propagated?
# [type: bool, advanced: TRUE, range: {TRUE,FALSE}, default: FALSE]
propagating/vbounds/usecliques = FALSE

# should vbounds be propagated?
# [type: bool, advanced: TRUE, range: {TRUE,FALSE}, default: TRUE]
propagating/vbounds/usevbounds = TRUE

# should the bounds be topologically sorted in advance?
# [type: bool, advanced: FALSE, range: {TRUE,FALSE}, default: TRUE]
propagating/vbounds/dotoposort = TRUE

# should cliques be regarded for the topological sort?
# [type: bool, advanced: TRUE, range: {TRUE,FALSE}, default: FALSE]
propagating/vbounds/sortcliques = FALSE

# should cycles in the variable bound graph be identified?
# [type: bool, advanced: FALSE, range: {TRUE,FALSE}, default: FALSE]
propagating/vbounds/detectcycles = FALSE

# priority of propagator <obbt>
# [type: int, advanced: TRUE, range: [-536870912,536870911], default: -1000000]
propagating/obbt/priority = -1000000

# frequency for calling propagator <obbt> (-1: never, 0: only in root node)
# [type: int, advanced: FALSE, range: [-1,65534], default: 0]
propagating/obbt/freq = 0

# should propagator be delayed, if other propagators found reductions?
# [type: bool, advanced: TRUE, range: {TRUE,FALSE}, default: TRUE]
propagating/obbt/delay = TRUE

# timing when propagator should be called (1:BEFORELP, 2:DURINGLPLOOP, 4:AFTERLPLOOP, 15:ALWAYS))
# [type: int, advanced: TRUE, range: [1,15], default: 4]
propagating/obbt/timingmask = 4

# presolving priority of propagator <obbt>
# [type: int, advanced: TRUE, range: [-536870912,536870911], default: 0]
propagating/obbt/presolpriority = 0

# maximal number of presolving rounds the propagator participates in (-1: no limit)
# [type: int, advanced: FALSE, range: [-1,2147483647], default: -1]
propagating/obbt/maxprerounds = -1

# timing mask of the presolving method of propagator <obbt> (4:FAST, 8:MEDIUM, 16:EXHAUSTIVE, 32:FINAL)
# [type: int, advanced: TRUE, range: [2,60], default: 28]
propagating/obbt/presoltiming = 28

# should obbt try to provide genvbounds if possible?
# [type: bool, advanced: TRUE, range: {TRUE,FALSE}, default: TRUE]
propagating/obbt/creategenvbounds = TRUE

# should coefficients in filtering be normalized w.r.t. the domains sizes?
# [type: bool, advanced: TRUE, range: {TRUE,FALSE}, default: TRUE]
propagating/obbt/normalize = TRUE

# try to filter bounds in so-called filter rounds by solving auxiliary LPs?
# [type: bool, advanced: TRUE, range: {TRUE,FALSE}, default: FALSE]
propagating/obbt/applyfilterrounds = FALSE

# try to filter bounds with the LP solution after each solve?
# [type: bool, advanced: TRUE, range: {TRUE,FALSE}, default: TRUE]
propagating/obbt/applytrivialfilter = TRUE

# should we try to generate genvbounds during trivial and aggressive filtering?
# [type: bool, advanced: TRUE, range: {TRUE,FALSE}, default: TRUE]
propagating/obbt/genvbdsduringfilter = TRUE

# try to create genvbounds during separation process?
# [type: bool, advanced: TRUE, range: {TRUE,FALSE}, default: TRUE]
propagating/obbt/genvbdsduringsepa = TRUE

# minimal number of filtered bounds to apply another filter round
# [type: int, advanced: TRUE, range: [1,2147483647], default: 2]
propagating/obbt/minfilter = 2

# multiple of root node LP iterations used as total LP iteration limit for obbt (<= 0: no limit )
# [type: real, advanced: FALSE, range: [-1.79769313486232e+308,1.79769313486232e+308], default: 10]
propagating/obbt/itlimitfactor = 10

# minimum LP iteration limit
# [type: longint, advanced: FALSE, range: [0,9223372036854775807], default: 5000]
propagating/obbt/minitlimit = 5000

# feasibility tolerance for reduced costs used in obbt; this value is used if SCIP's dual feastol is greater
# [type: real, advanced: FALSE, range: [0,1.79769313486232e+308], default: 1e-09]
propagating/obbt/dualfeastol = 1e-09

# maximum condition limit used in LP solver (-1.0: no limit)
# [type: real, advanced: FALSE, range: [-1,1.79769313486232e+308], default: -1]
propagating/obbt/conditionlimit = -1

# minimal relative improve for strengthening bounds
# [type: real, advanced: FALSE, range: [0,1], default: 0.001]
propagating/obbt/boundstreps = 0.001

# only apply obbt on non-convex variables
# [type: bool, advanced: TRUE, range: {TRUE,FALSE}, default: FALSE]
propagating/obbt/onlynonconvexvars = FALSE

# should integral bounds be tightened during the probing mode?
# [type: bool, advanced: TRUE, range: {TRUE,FALSE}, default: TRUE]
propagating/obbt/tightintboundsprobing = TRUE

# should continuous bounds be tightened during the probing mode?
# [type: bool, advanced: TRUE, range: {TRUE,FALSE}, default: FALSE]
propagating/obbt/tightcontboundsprobing = FALSE

# select the type of ordering algorithm which should be used (0: no special ordering, 1: greedy, 2: greedy reverse)
# [type: int, advanced: TRUE, range: [0,2], default: 1]
propagating/obbt/orderingalgo = 1

# should the obbt LP solution be separated?
# [type: bool, advanced: TRUE, range: {TRUE,FALSE}, default: FALSE]
propagating/obbt/separatesol = FALSE

# minimum number of iteration spend to separate an obbt LP solution
# [type: int, advanced: TRUE, range: [0,2147483647], default: 0]
propagating/obbt/sepaminiter = 0

# maximum number of iteration spend to separate an obbt LP solution
# [type: int, advanced: TRUE, range: [0,2147483647], default: 10]
propagating/obbt/sepamaxiter = 10

# trigger a propagation round after that many bound tightenings (0: no propagation)
# [type: int, advanced: TRUE, range: [0,2147483647], default: 0]
propagating/obbt/propagatefreq = 0

# priority of heuristic <actconsdiving>
# [type: int, advanced: TRUE, range: [-536870912,536870911], default: -1003700]
heuristics/actconsdiving/priority = -1003700

# frequency for calling primal heuristic <actconsdiving> (-1: never, 0: only at depth freqofs)
# [type: int, advanced: FALSE, range: [-1,65534], default: -1]
heuristics/actconsdiving/freq = -1

# frequency offset for calling primal heuristic <actconsdiving>
# [type: int, advanced: FALSE, range: [0,65534], default: 5]
heuristics/actconsdiving/freqofs = 5

# maximal depth level to call primal heuristic <actconsdiving> (-1: no limit)
# [type: int, advanced: TRUE, range: [-1,65534], default: -1]
heuristics/actconsdiving/maxdepth = -1

# minimal relative depth to start diving
# [type: real, advanced: TRUE, range: [0,1], default: 0]
heuristics/actconsdiving/minreldepth = 0

# maximal relative depth to start diving
# [type: real, advanced: TRUE, range: [0,1], default: 1]
heuristics/actconsdiving/maxreldepth = 1

# maximal fraction of diving LP iterations compared to node LP iterations
# [type: real, advanced: FALSE, range: [0,1.79769313486232e+308], default: 0.05]
heuristics/actconsdiving/maxlpiterquot = 0.05

# additional number of allowed LP iterations
# [type: int, advanced: FALSE, range: [0,2147483647], default: 1000]
heuristics/actconsdiving/maxlpiterofs = 1000

# maximal quotient (curlowerbound - lowerbound)/(cutoffbound - lowerbound) where diving is performed (0.0: no limit)
# [type: real, advanced: TRUE, range: [0,1], default: 0.8]
heuristics/actconsdiving/maxdiveubquot = 0.8

# maximal quotient (curlowerbound - lowerbound)/(avglowerbound - lowerbound) where diving is performed (0.0: no limit)
# [type: real, advanced: TRUE, range: [0,1.79769313486232e+308], default: 0]
heuristics/actconsdiving/maxdiveavgquot = 0

# maximal UBQUOT when no solution was found yet (0.0: no limit)
# [type: real, advanced: TRUE, range: [0,1], default: 1]
heuristics/actconsdiving/maxdiveubquotnosol = 1

# maximal AVGQUOT when no solution was found yet (0.0: no limit)
# [type: real, advanced: TRUE, range: [0,1.79769313486232e+308], default: 1]
heuristics/actconsdiving/maxdiveavgquotnosol = 1

# use one level of backtracking if infeasibility is encountered?
# [type: bool, advanced: FALSE, range: {TRUE,FALSE}, default: TRUE]
heuristics/actconsdiving/backtrack = TRUE

# percentage of immediate domain changes during probing to trigger LP resolve
# [type: real, advanced: FALSE, range: [0,1.79769313486232e+308], default: 0.15]
heuristics/actconsdiving/lpresolvedomchgquot = 0.15

# LP solve frequency for diving heuristics (0: only after enough domain changes have been found)
# [type: int, advanced: FALSE, range: [0,2147483647], default: 0]
heuristics/actconsdiving/lpsolvefreq = 0

# should only LP branching candidates be considered instead of the slower but more general constraint handler diving variable selection?
# [type: bool, advanced: FALSE, range: {TRUE,FALSE}, default: TRUE]
heuristics/actconsdiving/onlylpbranchcands = TRUE

# priority of heuristic <clique>
# [type: int, advanced: TRUE, range: [-536870912,536870911], default: -1000500]
heuristics/clique/priority = -1000500

# frequency for calling primal heuristic <clique> (-1: never, 0: only at depth freqofs)
# [type: int, advanced: FALSE, range: [-1,65534], default: -1]
heuristics/clique/freq = -1

# frequency offset for calling primal heuristic <clique>
# [type: int, advanced: FALSE, range: [0,65534], default: 0]
heuristics/clique/freqofs = 0

# maximal depth level to call primal heuristic <clique> (-1: no limit)
# [type: int, advanced: TRUE, range: [-1,65534], default: -1]
heuristics/clique/maxdepth = -1

# value to increase nodenumber to determine the next run
# [type: real, advanced: TRUE, range: [0,1.79769313486232e+308], default: 1.1]
heuristics/clique/multiplier = 1.1

# initial random seed value to permutate variables
# [type: int, advanced: TRUE, range: [1,2147483647], default: 61]
heuristics/clique/initseed = 61

# minimum percentage of integer variables that have to be fixable
# [type: real, advanced: FALSE, range: [0,1], default: 0.25]
heuristics/clique/minfixingrate = 0.25

# maximum number of nodes to regard in the subproblem
# [type: longint, advanced: TRUE, range: [0,9223372036854775807], default: 5000]
heuristics/clique/maxnodes = 5000

# number of nodes added to the contingent of the total nodes
# [type: longint, advanced: FALSE, range: [0,9223372036854775807], default: 500]
heuristics/clique/nodesofs = 500

# minimum number of nodes required to start the subproblem
# [type: longint, advanced: TRUE, range: [0,9223372036854775807], default: 500]
heuristics/clique/minnodes = 500

# contingent of sub problem nodes in relation to the number of nodes of the original problem
# [type: real, advanced: FALSE, range: [0,1], default: 0.1]
heuristics/clique/nodesquot = 0.1

# factor by which clique heuristic should at least improve the incumbent
# [type: real, advanced: TRUE, range: [0,1], default: 0.01]
heuristics/clique/minimprove = 0.01

# maximum number of propagation rounds during probing (-1 infinity)
# [type: int, advanced: TRUE, range: [-1,536870911], default: 2]
heuristics/clique/maxproprounds = 2

# should all active cuts from cutpool be copied to constraints in subproblem?
# [type: bool, advanced: TRUE, range: {TRUE,FALSE}, default: TRUE]
heuristics/clique/copycuts = TRUE

# priority of heuristic <coefdiving>
# [type: int, advanced: TRUE, range: [-536870912,536870911], default: -1001000]
heuristics/coefdiving/priority = -1001000

# frequency for calling primal heuristic <coefdiving> (-1: never, 0: only at depth freqofs)
# [type: int, advanced: FALSE, range: [-1,65534], default: 10]
heuristics/coefdiving/freq = 10

# frequency offset for calling primal heuristic <coefdiving>
# [type: int, advanced: FALSE, range: [0,65534], default: 1]
heuristics/coefdiving/freqofs = 1

# maximal depth level to call primal heuristic <coefdiving> (-1: no limit)
# [type: int, advanced: TRUE, range: [-1,65534], default: -1]
heuristics/coefdiving/maxdepth = -1

# minimal relative depth to start diving
# [type: real, advanced: TRUE, range: [0,1], default: 0]
heuristics/coefdiving/minreldepth = 0

# maximal relative depth to start diving
# [type: real, advanced: TRUE, range: [0,1], default: 1]
heuristics/coefdiving/maxreldepth = 1

# maximal fraction of diving LP iterations compared to node LP iterations
# [type: real, advanced: FALSE, range: [0,1.79769313486232e+308], default: 0.05]
heuristics/coefdiving/maxlpiterquot = 0.05

# additional number of allowed LP iterations
# [type: int, advanced: FALSE, range: [0,2147483647], default: 1000]
heuristics/coefdiving/maxlpiterofs = 1000

# maximal quotient (curlowerbound - lowerbound)/(cutoffbound - lowerbound) where diving is performed (0.0: no limit)
# [type: real, advanced: TRUE, range: [0,1], default: 0.8]
heuristics/coefdiving/maxdiveubquot = 0.8

# maximal quotient (curlowerbound - lowerbound)/(avglowerbound - lowerbound) where diving is performed (0.0: no limit)
# [type: real, advanced: TRUE, range: [0,1.79769313486232e+308], default: 0]
heuristics/coefdiving/maxdiveavgquot = 0

# maximal UBQUOT when no solution was found yet (0.0: no limit)
# [type: real, advanced: TRUE, range: [0,1], default: 0.1]
heuristics/coefdiving/maxdiveubquotnosol = 0.1

# maximal AVGQUOT when no solution was found yet (0.0: no limit)
# [type: real, advanced: TRUE, range: [0,1.79769313486232e+308], default: 0]
heuristics/coefdiving/maxdiveavgquotnosol = 0

# use one level of backtracking if infeasibility is encountered?
# [type: bool, advanced: FALSE, range: {TRUE,FALSE}, default: TRUE]
heuristics/coefdiving/backtrack = TRUE

# percentage of immediate domain changes during probing to trigger LP resolve
# [type: real, advanced: FALSE, range: [0,1.79769313486232e+308], default: 0.15]
heuristics/coefdiving/lpresolvedomchgquot = 0.15

# LP solve frequency for diving heuristics (0: only after enough domain changes have been found)
# [type: int, advanced: FALSE, range: [0,2147483647], default: 0]
heuristics/coefdiving/lpsolvefreq = 0

# should only LP branching candidates be considered instead of the slower but more general constraint handler diving variable selection?
# [type: bool, advanced: FALSE, range: {TRUE,FALSE}, default: FALSE]
heuristics/coefdiving/onlylpbranchcands = FALSE

# priority of heuristic <crossover>
# [type: int, advanced: TRUE, range: [-536870912,536870911], default: -1104000]
heuristics/crossover/priority = -1104000

# frequency for calling primal heuristic <crossover> (-1: never, 0: only at depth freqofs)
# [type: int, advanced: FALSE, range: [-1,65534], default: 30]
heuristics/crossover/freq = 30

# frequency offset for calling primal heuristic <crossover>
# [type: int, advanced: FALSE, range: [0,65534], default: 0]
heuristics/crossover/freqofs = 0

# maximal depth level to call primal heuristic <crossover> (-1: no limit)
# [type: int, advanced: TRUE, range: [-1,65534], default: -1]
heuristics/crossover/maxdepth = -1

# number of nodes added to the contingent of the total nodes
# [type: longint, advanced: FALSE, range: [0,9223372036854775807], default: 500]
heuristics/crossover/nodesofs = 500

# maximum number of nodes to regard in the subproblem
# [type: longint, advanced: TRUE, range: [0,9223372036854775807], default: 5000]
heuristics/crossover/maxnodes = 5000

# minimum number of nodes required to start the subproblem
# [type: longint, advanced: TRUE, range: [0,9223372036854775807], default: 50]
heuristics/crossover/minnodes = 50

# number of solutions to be taken into account
# [type: int, advanced: FALSE, range: [2,2147483647], default: 3]
heuristics/crossover/nusedsols = 3

# number of nodes without incumbent change that heuristic should wait
# [type: longint, advanced: TRUE, range: [0,9223372036854775807], default: 200]
heuristics/crossover/nwaitingnodes = 200

# contingent of sub problem nodes in relation to the number of nodes of the original problem
# [type: real, advanced: FALSE, range: [0,1], default: 0.1]
heuristics/crossover/nodesquot = 0.1

# minimum percentage of integer variables that have to be fixed
# [type: real, advanced: FALSE, range: [0,1], default: 0.666]
heuristics/crossover/minfixingrate = 0.666

# factor by which Crossover should at least improve the incumbent
# [type: real, advanced: TRUE, range: [0,1], default: 0.01]
heuristics/crossover/minimprove = 0.01

# factor by which the limit on the number of LP depends on the node limit
# [type: real, advanced: TRUE, range: [1,1.79769313486232e+308], default: 2]
heuristics/crossover/lplimfac = 2

# should the choice which sols to take be randomized?
# [type: bool, advanced: TRUE, range: {TRUE,FALSE}, default: TRUE]
heuristics/crossover/randomization = TRUE

# should the nwaitingnodes parameter be ignored at the root node?
# [type: bool, advanced: TRUE, range: {TRUE,FALSE}, default: FALSE]
heuristics/crossover/dontwaitatroot = FALSE

# should subproblem be created out of the rows in the LP rows?
# [type: bool, advanced: TRUE, range: {TRUE,FALSE}, default: FALSE]
heuristics/crossover/uselprows = FALSE

# if uselprows == FALSE, should all active cuts from cutpool be copied to constraints in subproblem?
# [type: bool, advanced: TRUE, range: {TRUE,FALSE}, default: TRUE]
heuristics/crossover/copycuts = TRUE

# should the subproblem be permuted to increase diversification?
# [type: bool, advanced: TRUE, range: {TRUE,FALSE}, default: FALSE]
heuristics/crossover/permute = FALSE

# limit on number of improving incumbent solutions in sub-CIP
# [type: int, advanced: FALSE, range: [-1,2147483647], default: -1]
heuristics/crossover/bestsollimit = -1

# should uct node selection be used at the beginning of the search?
# [type: bool, advanced: TRUE, range: {TRUE,FALSE}, default: FALSE]
heuristics/crossover/useuct = FALSE

# priority of heuristic <dins>
# [type: int, advanced: TRUE, range: [-536870912,536870911], default: -1105000]
heuristics/dins/priority = -1105000

# frequency for calling primal heuristic <dins> (-1: never, 0: only at depth freqofs)
# [type: int, advanced: FALSE, range: [-1,65534], default: -1]
heuristics/dins/freq = -1

# frequency offset for calling primal heuristic <dins>
# [type: int, advanced: FALSE, range: [0,65534], default: 0]
heuristics/dins/freqofs = 0

# maximal depth level to call primal heuristic <dins> (-1: no limit)
# [type: int, advanced: TRUE, range: [-1,65534], default: -1]
heuristics/dins/maxdepth = -1

# number of nodes added to the contingent of the total nodes
# [type: longint, advanced: FALSE, range: [0,9223372036854775807], default: 5000]
heuristics/dins/nodesofs = 5000

# contingent of sub problem nodes in relation to the number of nodes of the original problem
# [type: real, advanced: FALSE, range: [0,1], default: 0.05]
heuristics/dins/nodesquot = 0.05

# minimum number of nodes required to start the subproblem
# [type: longint, advanced: FALSE, range: [0,9223372036854775807], default: 50]
heuristics/dins/minnodes = 50

# number of pool-solutions to be checked for flag array update (for hard fixing of binary variables)
# [type: int, advanced: FALSE, range: [1,2147483647], default: 5]
heuristics/dins/solnum = 5

# radius (using Manhattan metric) of the incumbent's neighborhood to be searched
# [type: int, advanced: FALSE, range: [1,2147483647], default: 18]
heuristics/dins/neighborhoodsize = 18

# maximum number of nodes to regard in the subproblem
# [type: longint, advanced: TRUE, range: [0,9223372036854775807], default: 5000]
heuristics/dins/maxnodes = 5000

# factor by which dins should at least improve the incumbent
# [type: real, advanced: TRUE, range: [0,1], default: 0.01]
heuristics/dins/minimprove = 0.01

# number of nodes without incumbent change that heuristic should wait
# [type: longint, advanced: TRUE, range: [0,9223372036854775807], default: 200]
heuristics/dins/nwaitingnodes = 200

# factor by which the limit on the number of LP depends on the node limit
# [type: real, advanced: TRUE, range: [1,1.79769313486232e+308], default: 1.5]
heuristics/dins/lplimfac = 1.5

# minimum percentage of integer variables that have to be fixable
# [type: real, advanced: FALSE, range: [0,1], default: 0.3]
heuristics/dins/minfixingrate = 0.3

# should subproblem be created out of the rows in the LP rows?
# [type: bool, advanced: TRUE, range: {TRUE,FALSE}, default: FALSE]
heuristics/dins/uselprows = FALSE

# if uselprows == FALSE, should all active cuts from cutpool be copied to constraints in subproblem?
# [type: bool, advanced: TRUE, range: {TRUE,FALSE}, default: TRUE]
heuristics/dins/copycuts = TRUE

# should uct node selection be used at the beginning of the search?
# [type: bool, advanced: TRUE, range: {TRUE,FALSE}, default: FALSE]
heuristics/dins/useuct = FALSE

# limit on number of improving incumbent solutions in sub-CIP
# [type: int, advanced: FALSE, range: [-1,2147483647], default: 3]
heuristics/dins/bestsollimit = 3

# priority of heuristic <dualval>
# [type: int, advanced: TRUE, range: [-536870912,536870911], default: 0]
heuristics/dualval/priority = 0

# frequency for calling primal heuristic <dualval> (-1: never, 0: only at depth freqofs)
# [type: int, advanced: FALSE, range: [-1,65534], default: -1]
heuristics/dualval/freq = -1

# frequency offset for calling primal heuristic <dualval>
# [type: int, advanced: FALSE, range: [0,65534], default: 0]
heuristics/dualval/freqofs = 0

# maximal depth level to call primal heuristic <dualval> (-1: no limit)
# [type: int, advanced: TRUE, range: [-1,65534], default: -1]
heuristics/dualval/maxdepth = -1

# exit if objective doesn't improve
# [type: bool, advanced: TRUE, range: {TRUE,FALSE}, default: FALSE]
heuristics/dualval/forceimprovements = FALSE

# add constraint to ensure that discrete vars are improving
# [type: bool, advanced: TRUE, range: {TRUE,FALSE}, default: TRUE]
heuristics/dualval/onlycheaper = TRUE

# disable the heuristic if it was not called at a leaf of the B&B tree
# [type: bool, advanced: FALSE, range: {TRUE,FALSE}, default: FALSE]
heuristics/dualval/onlyleaves = FALSE

# relax the indicator variables by introducing continuous copies
# [type: bool, advanced: FALSE, range: {TRUE,FALSE}, default: FALSE]
heuristics/dualval/relaxindicators = FALSE

# relax the continous variables
# [type: bool, advanced: FALSE, range: {TRUE,FALSE}, default: FALSE]
heuristics/dualval/relaxcontvars = FALSE

# verblevel of the heuristic, default is 0 to display nothing
# [type: int, advanced: FALSE, range: [0,4], default: 0]
heuristics/dualval/heurverblevel = 0

# verblevel of the nlp solver, can be 0 or 1
# [type: int, advanced: FALSE, range: [0,1], default: 0]
heuristics/dualval/nlpverblevel = 0

# number of ranks that should be displayed when the heuristic is called
# [type: int, advanced: FALSE, range: [0,2147483647], default: 10]
heuristics/dualval/rankvalue = 10

# maximal number of recursive calls of the heuristic (if dynamicdepth is off)
# [type: int, advanced: FALSE, range: [0,2147483647], default: 25]
heuristics/dualval/maxcalls = 25

# says if and how the recursion depth is computed at runtime
# [type: int, advanced: FALSE, range: [0,1], default: 0]
heuristics/dualval/dynamicdepth = 0

# maximal number of variables that may have maximal rank, quit if there are more, turn off by setting -1
# [type: int, advanced: FALSE, range: [-1,2147483647], default: 50]
heuristics/dualval/maxequalranks = 50

# minimal gap for which we still run the heuristic, if gap is less we return without doing anything
# [type: real, advanced: FALSE, range: [0,100], default: 5]
heuristics/dualval/mingap = 5

# value added to objective of slack variables, must not be zero
# [type: real, advanced: FALSE, range: [0.1,1e+20], default: 1]
heuristics/dualval/lambdaslack = 1

# scaling factor for the objective function
# [type: real, advanced: FALSE, range: [0,1], default: 0]
heuristics/dualval/lambdaobj = 0

# priority of heuristic <feaspump>
# [type: int, advanced: TRUE, range: [-536870912,536870911], default: -1000000]
heuristics/feaspump/priority = -1000000

# frequency for calling primal heuristic <feaspump> (-1: never, 0: only at depth freqofs)
# [type: int, advanced: FALSE, range: [-1,65534], default: 20]
heuristics/feaspump/freq = 20

# frequency offset for calling primal heuristic <feaspump>
# [type: int, advanced: FALSE, range: [0,65534], default: 0]
heuristics/feaspump/freqofs = 0

# maximal depth level to call primal heuristic <feaspump> (-1: no limit)
# [type: int, advanced: TRUE, range: [-1,65534], default: -1]
heuristics/feaspump/maxdepth = -1

# maximal fraction of diving LP iterations compared to node LP iterations
# [type: real, advanced: FALSE, range: [0,1.79769313486232e+308], default: 0.01]
heuristics/feaspump/maxlpiterquot = 0.01

# factor by which the regard of the objective is decreased in each round, 1.0 for dynamic
# [type: real, advanced: FALSE, range: [0,1], default: 0.1]
heuristics/feaspump/objfactor = 0.1

# initial weight of the objective function in the convex combination
# [type: real, advanced: FALSE, range: [0,1], default: 1]
heuristics/feaspump/alpha = 1

# threshold difference for the convex parameter to perform perturbation
# [type: real, advanced: FALSE, range: [0,1], default: 1]
heuristics/feaspump/alphadiff = 1

# additional number of allowed LP iterations
# [type: int, advanced: FALSE, range: [0,2147483647], default: 1000]
heuristics/feaspump/maxlpiterofs = 1000

# total number of feasible solutions found up to which heuristic is called (-1: no limit)
# [type: int, advanced: TRUE, range: [-1,2147483647], default: 10]
heuristics/feaspump/maxsols = 10

# maximal number of pumping loops (-1: no limit)
# [type: int, advanced: TRUE, range: [-1,2147483647], default: 10000]
heuristics/feaspump/maxloops = 10000

# maximal number of pumping rounds without fractionality improvement (-1: no limit)
# [type: int, advanced: TRUE, range: [-1,2147483647], default: 10]
heuristics/feaspump/maxstallloops = 10

# minimum number of random variables to flip, if a 1-cycle is encountered
# [type: int, advanced: TRUE, range: [1,2147483647], default: 10]
heuristics/feaspump/minflips = 10

# maximum length of cycles to be checked explicitly in each round
# [type: int, advanced: TRUE, range: [1,100], default: 3]
heuristics/feaspump/cyclelength = 3

# number of iterations until a random perturbation is forced
# [type: int, advanced: TRUE, range: [1,2147483647], default: 100]
heuristics/feaspump/perturbfreq = 100

# radius (using Manhattan metric) of the neighborhood to be searched in stage 3
# [type: int, advanced: FALSE, range: [1,2147483647], default: 18]
heuristics/feaspump/neighborhoodsize = 18

# should the feasibility pump be called at root node before cut separation?
# [type: bool, advanced: FALSE, range: {TRUE,FALSE}, default: TRUE]
heuristics/feaspump/beforecuts = TRUE

# should an iterative round-and-propagate scheme be used to find the integral points?
# [type: bool, advanced: FALSE, range: {TRUE,FALSE}, default: FALSE]
heuristics/feaspump/usefp20 = FALSE

# should a random perturbation be performed if a feasible solution was found?
# [type: bool, advanced: FALSE, range: {TRUE,FALSE}, default: TRUE]
heuristics/feaspump/pertsolfound = TRUE

# should we solve a local branching sub-MIP if no solution could be found?
# [type: bool, advanced: FALSE, range: {TRUE,FALSE}, default: FALSE]
heuristics/feaspump/stage3 = FALSE

# should all active cuts from cutpool be copied to constraints in subproblem?
# [type: bool, advanced: TRUE, range: {TRUE,FALSE}, default: TRUE]
heuristics/feaspump/copycuts = TRUE

# priority of heuristic <fixandinfer>
# [type: int, advanced: TRUE, range: [-536870912,536870911], default: -500000]
heuristics/fixandinfer/priority = -500000

# frequency for calling primal heuristic <fixandinfer> (-1: never, 0: only at depth freqofs)
# [type: int, advanced: FALSE, range: [-1,65534], default: -1]
heuristics/fixandinfer/freq = -1

# frequency offset for calling primal heuristic <fixandinfer>
# [type: int, advanced: FALSE, range: [0,65534], default: 0]
heuristics/fixandinfer/freqofs = 0

# maximal depth level to call primal heuristic <fixandinfer> (-1: no limit)
# [type: int, advanced: TRUE, range: [-1,65534], default: -1]
heuristics/fixandinfer/maxdepth = -1

# maximal number of propagation rounds in probing subproblems (-1: no limit, 0: auto)
# [type: int, advanced: TRUE, range: [-1,2147483647], default: 0]
heuristics/fixandinfer/proprounds = 0

# minimal number of fixings to apply before dive may be aborted
# [type: int, advanced: TRUE, range: [0,2147483647], default: 100]
heuristics/fixandinfer/minfixings = 100

# priority of heuristic <fracdiving>
# [type: int, advanced: TRUE, range: [-536870912,536870911], default: -1003000]
heuristics/fracdiving/priority = -1003000

# frequency for calling primal heuristic <fracdiving> (-1: never, 0: only at depth freqofs)
# [type: int, advanced: FALSE, range: [-1,65534], default: 10]
heuristics/fracdiving/freq = 10

# frequency offset for calling primal heuristic <fracdiving>
# [type: int, advanced: FALSE, range: [0,65534], default: 3]
heuristics/fracdiving/freqofs = 3

# maximal depth level to call primal heuristic <fracdiving> (-1: no limit)
# [type: int, advanced: TRUE, range: [-1,65534], default: -1]
heuristics/fracdiving/maxdepth = -1

# minimal relative depth to start diving
# [type: real, advanced: TRUE, range: [0,1], default: 0]
heuristics/fracdiving/minreldepth = 0

# maximal relative depth to start diving
# [type: real, advanced: TRUE, range: [0,1], default: 1]
heuristics/fracdiving/maxreldepth = 1

# maximal fraction of diving LP iterations compared to node LP iterations
# [type: real, advanced: FALSE, range: [0,1.79769313486232e+308], default: 0.05]
heuristics/fracdiving/maxlpiterquot = 0.05

# additional number of allowed LP iterations
# [type: int, advanced: FALSE, range: [0,2147483647], default: 1000]
heuristics/fracdiving/maxlpiterofs = 1000

# maximal quotient (curlowerbound - lowerbound)/(cutoffbound - lowerbound) where diving is performed (0.0: no limit)
# [type: real, advanced: TRUE, range: [0,1], default: 0.8]
heuristics/fracdiving/maxdiveubquot = 0.8

# maximal quotient (curlowerbound - lowerbound)/(avglowerbound - lowerbound) where diving is performed (0.0: no limit)
# [type: real, advanced: TRUE, range: [0,1.79769313486232e+308], default: 0]
heuristics/fracdiving/maxdiveavgquot = 0

# maximal UBQUOT when no solution was found yet (0.0: no limit)
# [type: real, advanced: TRUE, range: [0,1], default: 0.1]
heuristics/fracdiving/maxdiveubquotnosol = 0.1

# maximal AVGQUOT when no solution was found yet (0.0: no limit)
# [type: real, advanced: TRUE, range: [0,1.79769313486232e+308], default: 0]
heuristics/fracdiving/maxdiveavgquotnosol = 0

# use one level of backtracking if infeasibility is encountered?
# [type: bool, advanced: FALSE, range: {TRUE,FALSE}, default: TRUE]
heuristics/fracdiving/backtrack = TRUE

# percentage of immediate domain changes during probing to trigger LP resolve
# [type: real, advanced: FALSE, range: [0,1.79769313486232e+308], default: 0.15]
heuristics/fracdiving/lpresolvedomchgquot = 0.15

# LP solve frequency for diving heuristics (0: only after enough domain changes have been found)
# [type: int, advanced: FALSE, range: [0,2147483647], default: 0]
heuristics/fracdiving/lpsolvefreq = 0

# should only LP branching candidates be considered instead of the slower but more general constraint handler diving variable selection?
# [type: bool, advanced: FALSE, range: {TRUE,FALSE}, default: FALSE]
heuristics/fracdiving/onlylpbranchcands = FALSE

# priority of heuristic <guideddiving>
# [type: int, advanced: TRUE, range: [-536870912,536870911], default: -1007000]
heuristics/guideddiving/priority = -1007000

# frequency for calling primal heuristic <guideddiving> (-1: never, 0: only at depth freqofs)
# [type: int, advanced: FALSE, range: [-1,65534], default: 10]
heuristics/guideddiving/freq = 10

# frequency offset for calling primal heuristic <guideddiving>
# [type: int, advanced: FALSE, range: [0,65534], default: 7]
heuristics/guideddiving/freqofs = 7

# maximal depth level to call primal heuristic <guideddiving> (-1: no limit)
# [type: int, advanced: TRUE, range: [-1,65534], default: -1]
heuristics/guideddiving/maxdepth = -1

# minimal relative depth to start diving
# [type: real, advanced: TRUE, range: [0,1], default: 0]
heuristics/guideddiving/minreldepth = 0

# maximal relative depth to start diving
# [type: real, advanced: TRUE, range: [0,1], default: 1]
heuristics/guideddiving/maxreldepth = 1

# maximal fraction of diving LP iterations compared to node LP iterations
# [type: real, advanced: FALSE, range: [0,1.79769313486232e+308], default: 0.05]
heuristics/guideddiving/maxlpiterquot = 0.05

# additional number of allowed LP iterations
# [type: int, advanced: FALSE, range: [0,2147483647], default: 1000]
heuristics/guideddiving/maxlpiterofs = 1000

# maximal quotient (curlowerbound - lowerbound)/(cutoffbound - lowerbound) where diving is performed (0.0: no limit)
# [type: real, advanced: TRUE, range: [0,1], default: 0.8]
heuristics/guideddiving/maxdiveubquot = 0.8

# maximal quotient (curlowerbound - lowerbound)/(avglowerbound - lowerbound) where diving is performed (0.0: no limit)
# [type: real, advanced: TRUE, range: [0,1.79769313486232e+308], default: 0]
heuristics/guideddiving/maxdiveavgquot = 0

# maximal UBQUOT when no solution was found yet (0.0: no limit)
# [type: real, advanced: TRUE, range: [0,1], default: 1]
heuristics/guideddiving/maxdiveubquotnosol = 1

# maximal AVGQUOT when no solution was found yet (0.0: no limit)
# [type: real, advanced: TRUE, range: [0,1.79769313486232e+308], default: 1]
heuristics/guideddiving/maxdiveavgquotnosol = 1

# use one level of backtracking if infeasibility is encountered?
# [type: bool, advanced: FALSE, range: {TRUE,FALSE}, default: TRUE]
heuristics/guideddiving/backtrack = TRUE

# percentage of immediate domain changes during probing to trigger LP resolve
# [type: real, advanced: FALSE, range: [0,1.79769313486232e+308], default: 0.15]
heuristics/guideddiving/lpresolvedomchgquot = 0.15

# LP solve frequency for diving heuristics (0: only after enough domain changes have been found)
# [type: int, advanced: FALSE, range: [0,2147483647], default: 0]
heuristics/guideddiving/lpsolvefreq = 0

# should only LP branching candidates be considered instead of the slower but more general constraint handler diving variable selection?
# [type: bool, advanced: FALSE, range: {TRUE,FALSE}, default: FALSE]
heuristics/guideddiving/onlylpbranchcands = FALSE

# priority of heuristic <intdiving>
# [type: int, advanced: TRUE, range: [-536870912,536870911], default: -1003500]
heuristics/intdiving/priority = -1003500

# frequency for calling primal heuristic <intdiving> (-1: never, 0: only at depth freqofs)
# [type: int, advanced: FALSE, range: [-1,65534], default: -1]
heuristics/intdiving/freq = -1

# frequency offset for calling primal heuristic <intdiving>
# [type: int, advanced: FALSE, range: [0,65534], default: 9]
heuristics/intdiving/freqofs = 9

# maximal depth level to call primal heuristic <intdiving> (-1: no limit)
# [type: int, advanced: TRUE, range: [-1,65534], default: -1]
heuristics/intdiving/maxdepth = -1

# minimal relative depth to start diving
# [type: real, advanced: TRUE, range: [0,1], default: 0]
heuristics/intdiving/minreldepth = 0

# maximal relative depth to start diving
# [type: real, advanced: TRUE, range: [0,1], default: 1]
heuristics/intdiving/maxreldepth = 1

# maximal fraction of diving LP iterations compared to node LP iterations
# [type: real, advanced: FALSE, range: [0,1.79769313486232e+308], default: 0.05]
heuristics/intdiving/maxlpiterquot = 0.05

# additional number of allowed LP iterations
# [type: int, advanced: FALSE, range: [0,2147483647], default: 1000]
heuristics/intdiving/maxlpiterofs = 1000

# maximal quotient (curlowerbound - lowerbound)/(cutoffbound - lowerbound) where diving is performed (0.0: no limit)
# [type: real, advanced: TRUE, range: [0,1], default: 0.8]
heuristics/intdiving/maxdiveubquot = 0.8

# maximal quotient (curlowerbound - lowerbound)/(avglowerbound - lowerbound) where diving is performed (0.0: no limit)
# [type: real, advanced: TRUE, range: [0,1.79769313486232e+308], default: 0]
heuristics/intdiving/maxdiveavgquot = 0

# maximal UBQUOT when no solution was found yet (0.0: no limit)
# [type: real, advanced: TRUE, range: [0,1], default: 0.1]
heuristics/intdiving/maxdiveubquotnosol = 0.1

# maximal AVGQUOT when no solution was found yet (0.0: no limit)
# [type: real, advanced: TRUE, range: [0,1.79769313486232e+308], default: 0]
heuristics/intdiving/maxdiveavgquotnosol = 0

# use one level of backtracking if infeasibility is encountered?
# [type: bool, advanced: FALSE, range: {TRUE,FALSE}, default: TRUE]
heuristics/intdiving/backtrack = TRUE

# priority of heuristic <intshifting>
# [type: int, advanced: TRUE, range: [-536870912,536870911], default: -10000]
heuristics/intshifting/priority = -10000

# frequency for calling primal heuristic <intshifting> (-1: never, 0: only at depth freqofs)
# [type: int, advanced: FALSE, range: [-1,65534], default: 10]
heuristics/intshifting/freq = 10

# frequency offset for calling primal heuristic <intshifting>
# [type: int, advanced: FALSE, range: [0,65534], default: 0]
heuristics/intshifting/freqofs = 0

# maximal depth level to call primal heuristic <intshifting> (-1: no limit)
# [type: int, advanced: TRUE, range: [-1,65534], default: -1]
heuristics/intshifting/maxdepth = -1

# priority of heuristic <linesearchdiving>
# [type: int, advanced: TRUE, range: [-536870912,536870911], default: -1006000]
heuristics/linesearchdiving/priority = -1006000

# frequency for calling primal heuristic <linesearchdiving> (-1: never, 0: only at depth freqofs)
# [type: int, advanced: FALSE, range: [-1,65534], default: 10]
heuristics/linesearchdiving/freq = 10

# frequency offset for calling primal heuristic <linesearchdiving>
# [type: int, advanced: FALSE, range: [0,65534], default: 6]
heuristics/linesearchdiving/freqofs = 6

# maximal depth level to call primal heuristic <linesearchdiving> (-1: no limit)
# [type: int, advanced: TRUE, range: [-1,65534], default: -1]
heuristics/linesearchdiving/maxdepth = -1

# minimal relative depth to start diving
# [type: real, advanced: TRUE, range: [0,1], default: 0]
heuristics/linesearchdiving/minreldepth = 0

# maximal relative depth to start diving
# [type: real, advanced: TRUE, range: [0,1], default: 1]
heuristics/linesearchdiving/maxreldepth = 1

# maximal fraction of diving LP iterations compared to node LP iterations
# [type: real, advanced: FALSE, range: [0,1.79769313486232e+308], default: 0.05]
heuristics/linesearchdiving/maxlpiterquot = 0.05

# additional number of allowed LP iterations
# [type: int, advanced: FALSE, range: [0,2147483647], default: 1000]
heuristics/linesearchdiving/maxlpiterofs = 1000

# maximal quotient (curlowerbound - lowerbound)/(cutoffbound - lowerbound) where diving is performed (0.0: no limit)
# [type: real, advanced: TRUE, range: [0,1], default: 0.8]
heuristics/linesearchdiving/maxdiveubquot = 0.8

# maximal quotient (curlowerbound - lowerbound)/(avglowerbound - lowerbound) where diving is performed (0.0: no limit)
# [type: real, advanced: TRUE, range: [0,1.79769313486232e+308], default: 0]
heuristics/linesearchdiving/maxdiveavgquot = 0

# maximal UBQUOT when no solution was found yet (0.0: no limit)
# [type: real, advanced: TRUE, range: [0,1], default: 0.1]
heuristics/linesearchdiving/maxdiveubquotnosol = 0.1

# maximal AVGQUOT when no solution was found yet (0.0: no limit)
# [type: real, advanced: TRUE, range: [0,1.79769313486232e+308], default: 0]
heuristics/linesearchdiving/maxdiveavgquotnosol = 0

# use one level of backtracking if infeasibility is encountered?
# [type: bool, advanced: FALSE, range: {TRUE,FALSE}, default: TRUE]
heuristics/linesearchdiving/backtrack = TRUE

# percentage of immediate domain changes during probing to trigger LP resolve
# [type: real, advanced: FALSE, range: [0,1.79769313486232e+308], default: 0.15]
heuristics/linesearchdiving/lpresolvedomchgquot = 0.15

# LP solve frequency for diving heuristics (0: only after enough domain changes have been found)
# [type: int, advanced: FALSE, range: [0,2147483647], default: 0]
heuristics/linesearchdiving/lpsolvefreq = 0

# should only LP branching candidates be considered instead of the slower but more general constraint handler diving variable selection?
# [type: bool, advanced: FALSE, range: {TRUE,FALSE}, default: FALSE]
heuristics/linesearchdiving/onlylpbranchcands = FALSE

# priority of heuristic <localbranching>
# [type: int, advanced: TRUE, range: [-536870912,536870911], default: -1102000]
heuristics/localbranching/priority = -1102000

# frequency for calling primal heuristic <localbranching> (-1: never, 0: only at depth freqofs)
# [type: int, advanced: FALSE, range: [-1,65534], default: -1]
heuristics/localbranching/freq = -1

# frequency offset for calling primal heuristic <localbranching>
# [type: int, advanced: FALSE, range: [0,65534], default: 0]
heuristics/localbranching/freqofs = 0

# maximal depth level to call primal heuristic <localbranching> (-1: no limit)
# [type: int, advanced: TRUE, range: [-1,65534], default: -1]
heuristics/localbranching/maxdepth = -1

# number of nodes added to the contingent of the total nodes
# [type: int, advanced: FALSE, range: [0,2147483647], default: 1000]
heuristics/localbranching/nodesofs = 1000

# radius (using Manhattan metric) of the incumbent's neighborhood to be searched
# [type: int, advanced: FALSE, range: [1,2147483647], default: 18]
heuristics/localbranching/neighborhoodsize = 18

# contingent of sub problem nodes in relation to the number of nodes of the original problem
# [type: real, advanced: FALSE, range: [0,1], default: 0.05]
heuristics/localbranching/nodesquot = 0.05

# factor by which the limit on the number of LP depends on the node limit
# [type: real, advanced: TRUE, range: [1,1.79769313486232e+308], default: 1.5]
heuristics/localbranching/lplimfac = 1.5

# minimum number of nodes required to start the subproblem
# [type: int, advanced: TRUE, range: [0,2147483647], default: 1000]
heuristics/localbranching/minnodes = 1000

# maximum number of nodes to regard in the subproblem
# [type: int, advanced: TRUE, range: [0,2147483647], default: 10000]
heuristics/localbranching/maxnodes = 10000

# number of nodes without incumbent change that heuristic should wait
# [type: int, advanced: TRUE, range: [0,2147483647], default: 200]
heuristics/localbranching/nwaitingnodes = 200

# factor by which localbranching should at least improve the incumbent
# [type: real, advanced: TRUE, range: [0,1], default: 0.01]
heuristics/localbranching/minimprove = 0.01

# should subproblem be created out of the rows in the LP rows?
# [type: bool, advanced: TRUE, range: {TRUE,FALSE}, default: FALSE]
heuristics/localbranching/uselprows = FALSE

# if uselprows == FALSE, should all active cuts from cutpool be copied to constraints in subproblem?
# [type: bool, advanced: TRUE, range: {TRUE,FALSE}, default: TRUE]
heuristics/localbranching/copycuts = TRUE

# limit on number of improving incumbent solutions in sub-CIP
# [type: int, advanced: FALSE, range: [-1,2147483647], default: 3]
heuristics/localbranching/bestsollimit = 3

# should uct node selection be used at the beginning of the search?
# [type: bool, advanced: TRUE, range: {TRUE,FALSE}, default: FALSE]
heuristics/localbranching/useuct = FALSE

# priority of heuristic <mutation>
# [type: int, advanced: TRUE, range: [-536870912,536870911], default: -1103000]
heuristics/mutation/priority = -1103000

# frequency for calling primal heuristic <mutation> (-1: never, 0: only at depth freqofs)
# [type: int, advanced: FALSE, range: [-1,65534], default: -1]
heuristics/mutation/freq = -1

# frequency offset for calling primal heuristic <mutation>
# [type: int, advanced: FALSE, range: [0,65534], default: 8]
heuristics/mutation/freqofs = 8

# maximal depth level to call primal heuristic <mutation> (-1: no limit)
# [type: int, advanced: TRUE, range: [-1,65534], default: -1]
heuristics/mutation/maxdepth = -1

# number of nodes added to the contingent of the total nodes
# [type: int, advanced: FALSE, range: [0,2147483647], default: 500]
heuristics/mutation/nodesofs = 500

# maximum number of nodes to regard in the subproblem
# [type: int, advanced: TRUE, range: [0,2147483647], default: 5000]
heuristics/mutation/maxnodes = 5000

# minimum number of nodes required to start the subproblem
# [type: int, advanced: TRUE, range: [0,2147483647], default: 500]
heuristics/mutation/minnodes = 500

# number of nodes without incumbent change that heuristic should wait
# [type: int, advanced: TRUE, range: [0,2147483647], default: 200]
heuristics/mutation/nwaitingnodes = 200

# contingent of sub problem nodes in relation to the number of nodes of the original problem
# [type: real, advanced: FALSE, range: [0,1], default: 0.1]
heuristics/mutation/nodesquot = 0.1

# percentage of integer variables that have to be fixed
# [type: real, advanced: FALSE, range: [1e-06,0.999999], default: 0.8]
heuristics/mutation/minfixingrate = 0.8

# factor by which mutation should at least improve the incumbent
# [type: real, advanced: TRUE, range: [0,1], default: 0.01]
heuristics/mutation/minimprove = 0.01

# should subproblem be created out of the rows in the LP rows?
# [type: bool, advanced: TRUE, range: {TRUE,FALSE}, default: FALSE]
heuristics/mutation/uselprows = FALSE

# if uselprows == FALSE, should all active cuts from cutpool be copied to constraints in subproblem?
# [type: bool, advanced: TRUE, range: {TRUE,FALSE}, default: TRUE]
heuristics/mutation/copycuts = TRUE

# limit on number of improving incumbent solutions in sub-CIP
# [type: int, advanced: FALSE, range: [-1,2147483647], default: -1]
heuristics/mutation/bestsollimit = -1

# should uct node selection be used at the beginning of the search?
# [type: bool, advanced: TRUE, range: {TRUE,FALSE}, default: FALSE]
heuristics/mutation/useuct = FALSE

# priority of heuristic <nlpdiving>
# [type: int, advanced: TRUE, range: [-536870912,536870911], default: -1003000]
heuristics/nlpdiving/priority = -1003000

# frequency for calling primal heuristic <nlpdiving> (-1: never, 0: only at depth freqofs)
# [type: int, advanced: FALSE, range: [-1,65534], default: 10]
heuristics/nlpdiving/freq = 10

# frequency offset for calling primal heuristic <nlpdiving>
# [type: int, advanced: FALSE, range: [0,65534], default: 3]
heuristics/nlpdiving/freqofs = 3

# maximal depth level to call primal heuristic <nlpdiving> (-1: no limit)
# [type: int, advanced: TRUE, range: [-1,65534], default: -1]
heuristics/nlpdiving/maxdepth = -1

# minimal relative depth to start diving
# [type: real, advanced: TRUE, range: [0,1], default: 0]
heuristics/nlpdiving/minreldepth = 0

# maximal relative depth to start diving
# [type: real, advanced: TRUE, range: [0,1], default: 1]
heuristics/nlpdiving/maxreldepth = 1

# minimial absolute number of allowed NLP iterations
# [type: int, advanced: FALSE, range: [0,2147483647], default: 200]
heuristics/nlpdiving/maxnlpiterabs = 200

# additional allowed number of NLP iterations relative to successfully found solutions
# [type: int, advanced: FALSE, range: [0,2147483647], default: 10]
heuristics/nlpdiving/maxnlpiterrel = 10

# maximal quotient (curlowerbound - lowerbound)/(cutoffbound - lowerbound) where diving is performed (0.0: no limit)
# [type: real, advanced: TRUE, range: [0,1], default: 0.8]
heuristics/nlpdiving/maxdiveubquot = 0.8

# maximal quotient (curlowerbound - lowerbound)/(avglowerbound - lowerbound) where diving is performed (0.0: no limit)
# [type: real, advanced: TRUE, range: [0,1.79769313486232e+308], default: 0]
heuristics/nlpdiving/maxdiveavgquot = 0

# maximal UBQUOT when no solution was found yet (0.0: no limit)
# [type: real, advanced: TRUE, range: [0,1], default: 0.1]
heuristics/nlpdiving/maxdiveubquotnosol = 0.1

# maximal AVGQUOT when no solution was found yet (0.0: no limit)
# [type: real, advanced: TRUE, range: [0,1.79769313486232e+308], default: 0]
heuristics/nlpdiving/maxdiveavgquotnosol = 0

# maximal number of NLPs with feasible solution to solve during one dive
# [type: int, advanced: FALSE, range: [1,2147483647], default: 10]
heuristics/nlpdiving/maxfeasnlps = 10

# use one level of backtracking if infeasibility is encountered?
# [type: bool, advanced: FALSE, range: {TRUE,FALSE}, default: TRUE]
heuristics/nlpdiving/backtrack = TRUE

# should the LP relaxation be solved before the NLP relaxation?
# [type: bool, advanced: TRUE, range: {TRUE,FALSE}, default: FALSE]
heuristics/nlpdiving/lp = FALSE

# prefer variables that are also fractional in LP solution?
# [type: bool, advanced: TRUE, range: {TRUE,FALSE}, default: FALSE]
heuristics/nlpdiving/preferlpfracs = FALSE

# heuristic will not run if less then this percentage of calls succeeded (0.0: no limit)
# [type: real, advanced: FALSE, range: [0,1], default: 0.1]
heuristics/nlpdiving/minsuccquot = 0.1

# percentage of fractional variables that should be fixed before the next NLP solve
# [type: real, advanced: FALSE, range: [0,1], default: 0.2]
heuristics/nlpdiving/fixquot = 0.2

# should variables in a minimal cover be preferred?
# [type: bool, advanced: FALSE, range: {TRUE,FALSE}, default: TRUE]
heuristics/nlpdiving/prefercover = TRUE

# should a sub-MIP be solved if all cover variables are fixed?
# [type: bool, advanced: FALSE, range: {TRUE,FALSE}, default: FALSE]
heuristics/nlpdiving/solvesubmip = FALSE

# should the NLP solver stop early if it converges slow?
# [type: bool, advanced: FALSE, range: {TRUE,FALSE}, default: TRUE]
heuristics/nlpdiving/nlpfastfail = TRUE

# which point should be used as starting point for the NLP solver? ('n'one, last 'f'easible, from dive's'tart)
# [type: char, advanced: TRUE, range: {fns}, default: s]
heuristics/nlpdiving/nlpstart = s

# which variable selection should be used? ('f'ractionality, 'c'oefficient, 'p'seudocost, 'g'uided, 'd'ouble, 'v'eclen)
# [type: char, advanced: FALSE, range: {fcpgdv}, default: d]
heuristics/nlpdiving/varselrule = d

# priority of heuristic <objpscostdiving>
# [type: int, advanced: TRUE, range: [-536870912,536870911], default: -1004000]
heuristics/objpscostdiving/priority = -1004000

# frequency for calling primal heuristic <objpscostdiving> (-1: never, 0: only at depth freqofs)
# [type: int, advanced: FALSE, range: [-1,65534], default: 20]
heuristics/objpscostdiving/freq = 20

# frequency offset for calling primal heuristic <objpscostdiving>
# [type: int, advanced: FALSE, range: [0,65534], default: 4]
heuristics/objpscostdiving/freqofs = 4

# maximal depth level to call primal heuristic <objpscostdiving> (-1: no limit)
# [type: int, advanced: TRUE, range: [-1,65534], default: -1]
heuristics/objpscostdiving/maxdepth = -1

# minimal relative depth to start diving
# [type: real, advanced: TRUE, range: [0,1], default: 0]
heuristics/objpscostdiving/minreldepth = 0

# maximal relative depth to start diving
# [type: real, advanced: TRUE, range: [0,1], default: 1]
heuristics/objpscostdiving/maxreldepth = 1

# maximal fraction of diving LP iterations compared to total iteration number
# [type: real, advanced: FALSE, range: [0,1], default: 0.01]
heuristics/objpscostdiving/maxlpiterquot = 0.01

# additional number of allowed LP iterations
# [type: int, advanced: FALSE, range: [0,2147483647], default: 1000]
heuristics/objpscostdiving/maxlpiterofs = 1000

# total number of feasible solutions found up to which heuristic is called (-1: no limit)
# [type: int, advanced: TRUE, range: [-1,2147483647], default: -1]
heuristics/objpscostdiving/maxsols = -1

# maximal diving depth: number of binary/integer variables times depthfac
# [type: real, advanced: TRUE, range: [0,1.79769313486232e+308], default: 0.5]
heuristics/objpscostdiving/depthfac = 0.5

# maximal diving depth factor if no feasible solution was found yet
# [type: real, advanced: TRUE, range: [0,1.79769313486232e+308], default: 2]
heuristics/objpscostdiving/depthfacnosol = 2

# priority of heuristic <octane>
# [type: int, advanced: TRUE, range: [-536870912,536870911], default: -1008000]
heuristics/octane/priority = -1008000

# frequency for calling primal heuristic <octane> (-1: never, 0: only at depth freqofs)
# [type: int, advanced: FALSE, range: [-1,65534], default: -1]
heuristics/octane/freq = -1

# frequency offset for calling primal heuristic <octane>
# [type: int, advanced: FALSE, range: [0,65534], default: 0]
heuristics/octane/freqofs = 0

# maximal depth level to call primal heuristic <octane> (-1: no limit)
# [type: int, advanced: TRUE, range: [-1,65534], default: -1]
heuristics/octane/maxdepth = -1

# number of 0-1-points to be tested as possible solutions by OCTANE
# [type: int, advanced: TRUE, range: [1,2147483647], default: 100]
heuristics/octane/fmax = 100

# number of 0-1-points to be tested at first whether they violate a common row
# [type: int, advanced: TRUE, range: [1,2147483647], default: 10]
heuristics/octane/ffirst = 10

# execute OCTANE only in the space of fractional variables (TRUE) or in the full space?
# [type: bool, advanced: TRUE, range: {TRUE,FALSE}, default: TRUE]
heuristics/octane/usefracspace = TRUE

# should the inner normal of the objective be used as one ray direction?
# [type: bool, advanced: TRUE, range: {TRUE,FALSE}, default: TRUE]
heuristics/octane/useobjray = TRUE

# should the average of the basic cone be used as one ray direction?
# [type: bool, advanced: TRUE, range: {TRUE,FALSE}, default: TRUE]
heuristics/octane/useavgray = TRUE

# should the difference between the root solution and the current LP solution be used as one ray direction?
# [type: bool, advanced: TRUE, range: {TRUE,FALSE}, default: FALSE]
heuristics/octane/usediffray = FALSE

# should the weighted average of the basic cone be used as one ray direction?
# [type: bool, advanced: TRUE, range: {TRUE,FALSE}, default: TRUE]
heuristics/octane/useavgwgtray = TRUE

# should the weighted average of the nonbasic cone be used as one ray direction?
# [type: bool, advanced: TRUE, range: {TRUE,FALSE}, default: TRUE]
heuristics/octane/useavgnbray = TRUE

# priority of heuristic <oneopt>
# [type: int, advanced: TRUE, range: [-536870912,536870911], default: -20000]
heuristics/oneopt/priority = -20000

# frequency for calling primal heuristic <oneopt> (-1: never, 0: only at depth freqofs)
# [type: int, advanced: FALSE, range: [-1,65534], default: 1]
heuristics/oneopt/freq = 1

# frequency offset for calling primal heuristic <oneopt>
# [type: int, advanced: FALSE, range: [0,65534], default: 0]
heuristics/oneopt/freqofs = 0

# maximal depth level to call primal heuristic <oneopt> (-1: no limit)
# [type: int, advanced: TRUE, range: [-1,65534], default: -1]
heuristics/oneopt/maxdepth = -1

# should the objective be weighted with the potential shifting value when sorting the shifting candidates?
# [type: bool, advanced: TRUE, range: {TRUE,FALSE}, default: TRUE]
heuristics/oneopt/weightedobj = TRUE

# should the heuristic be called before and during the root node?
# [type: bool, advanced: TRUE, range: {TRUE,FALSE}, default: TRUE]
heuristics/oneopt/duringroot = TRUE

# should the construction of the LP be forced even if LP solving is deactivated?
# [type: bool, advanced: TRUE, range: {TRUE,FALSE}, default: FALSE]
heuristics/oneopt/forcelpconstruction = FALSE

# should the heuristic be called before presolving?
# [type: bool, advanced: TRUE, range: {TRUE,FALSE}, default: FALSE]
heuristics/oneopt/beforepresol = FALSE

# should the heuristic continue to run as long as improvements are found?
# [type: bool, advanced: TRUE, range: {TRUE,FALSE}, default: TRUE]
heuristics/oneopt/useloop = TRUE

# priority of heuristic <proximity>
# [type: int, advanced: TRUE, range: [-536870912,536870911], default: -2000000]
heuristics/proximity/priority = -2000000

# frequency for calling primal heuristic <proximity> (-1: never, 0: only at depth freqofs)
# [type: int, advanced: FALSE, range: [-1,65534], default: -1]
heuristics/proximity/freq = -1

# frequency offset for calling primal heuristic <proximity>
# [type: int, advanced: FALSE, range: [0,65534], default: 0]
heuristics/proximity/freqofs = 0

# maximal depth level to call primal heuristic <proximity> (-1: no limit)
# [type: int, advanced: TRUE, range: [-1,65534], default: -1]
heuristics/proximity/maxdepth = -1

# should subproblem be constructed based on LP row information?
# [type: bool, advanced: TRUE, range: {TRUE,FALSE}, default: FALSE]
heuristics/proximity/uselprows = FALSE

# should the heuristic immediately run again on its newly found solution?
# [type: bool, advanced: TRUE, range: {TRUE,FALSE}, default: TRUE]
heuristics/proximity/restart = TRUE

# should the heuristic solve a final LP in case of continuous objective variables?
# [type: bool, advanced: TRUE, range: {TRUE,FALSE}, default: FALSE]
heuristics/proximity/usefinallp = FALSE

# maximum number of nodes to regard in the subproblem
# [type: longint, advanced: TRUE, range: [0,9223372036854775807], default: 10000]
heuristics/proximity/maxnodes = 10000

# number of nodes added to the contingent of the total nodes
# [type: longint, advanced: TRUE, range: [0,9223372036854775807], default: 50]
heuristics/proximity/nodesofs = 50

# minimum number of nodes required to start the subproblem
# [type: longint, advanced: TRUE, range: [0,9223372036854775807], default: 1]
heuristics/proximity/minnodes = 1

# maximum number of LP iterations to be performed in the subproblem
# [type: longint, advanced: TRUE, range: [-1,9223372036854775807], default: 100000]
heuristics/proximity/maxlpiters = 100000

# minimum number of LP iterations performed in subproblem
# [type: longint, advanced: TRUE, range: [0,9223372036854775807], default: 200]
heuristics/proximity/minlpiters = 200

# waiting nodes since last incumbent before heuristic is executed
# [type: longint, advanced: TRUE, range: [0,9223372036854775807], default: 100]
heuristics/proximity/waitingnodes = 100

# factor by which proximity should at least improve the incumbent
# [type: real, advanced: TRUE, range: [0,1], default: 0.02]
heuristics/proximity/minimprove = 0.02

# sub-MIP node limit w.r.t number of original nodes
# [type: real, advanced: TRUE, range: [0,1e+20], default: 0.1]
heuristics/proximity/nodesquot = 0.1

# threshold for percentage of binary variables required to start
# [type: real, advanced: TRUE, range: [0,1], default: 0.1]
heuristics/proximity/binvarquot = 0.1

# quotient of sub-MIP LP iterations with respect to LP iterations so far
# [type: real, advanced: TRUE, range: [0,1], default: 0.2]
heuristics/proximity/lpitersquot = 0.2

# minimum primal-dual gap for which the heuristic is executed
# [type: real, advanced: TRUE, range: [0,1e+20], default: 0.01]
heuristics/proximity/mingap = 0.01

# should uct node selection be used at the beginning of the search?
# [type: bool, advanced: TRUE, range: {TRUE,FALSE}, default: FALSE]
heuristics/proximity/useuct = FALSE

# priority of heuristic <pscostdiving>
# [type: int, advanced: TRUE, range: [-536870912,536870911], default: -1002000]
heuristics/pscostdiving/priority = -1002000

# frequency for calling primal heuristic <pscostdiving> (-1: never, 0: only at depth freqofs)
# [type: int, advanced: FALSE, range: [-1,65534], default: 10]
heuristics/pscostdiving/freq = 10

# frequency offset for calling primal heuristic <pscostdiving>
# [type: int, advanced: FALSE, range: [0,65534], default: 2]
heuristics/pscostdiving/freqofs = 2

# maximal depth level to call primal heuristic <pscostdiving> (-1: no limit)
# [type: int, advanced: TRUE, range: [-1,65534], default: -1]
heuristics/pscostdiving/maxdepth = -1

# minimal relative depth to start diving
# [type: real, advanced: TRUE, range: [0,1], default: 0]
heuristics/pscostdiving/minreldepth = 0

# maximal relative depth to start diving
# [type: real, advanced: TRUE, range: [0,1], default: 1]
heuristics/pscostdiving/maxreldepth = 1

# maximal fraction of diving LP iterations compared to node LP iterations
# [type: real, advanced: FALSE, range: [0,1.79769313486232e+308], default: 0.05]
heuristics/pscostdiving/maxlpiterquot = 0.05

# additional number of allowed LP iterations
# [type: int, advanced: FALSE, range: [0,2147483647], default: 1000]
heuristics/pscostdiving/maxlpiterofs = 1000

# maximal quotient (curlowerbound - lowerbound)/(cutoffbound - lowerbound) where diving is performed (0.0: no limit)
# [type: real, advanced: TRUE, range: [0,1], default: 0.8]
heuristics/pscostdiving/maxdiveubquot = 0.8

# maximal quotient (curlowerbound - lowerbound)/(avglowerbound - lowerbound) where diving is performed (0.0: no limit)
# [type: real, advanced: TRUE, range: [0,1.79769313486232e+308], default: 0]
heuristics/pscostdiving/maxdiveavgquot = 0

# maximal UBQUOT when no solution was found yet (0.0: no limit)
# [type: real, advanced: TRUE, range: [0,1], default: 0.1]
heuristics/pscostdiving/maxdiveubquotnosol = 0.1

# maximal AVGQUOT when no solution was found yet (0.0: no limit)
# [type: real, advanced: TRUE, range: [0,1.79769313486232e+308], default: 0]
heuristics/pscostdiving/maxdiveavgquotnosol = 0

# use one level of backtracking if infeasibility is encountered?
# [type: bool, advanced: FALSE, range: {TRUE,FALSE}, default: TRUE]
heuristics/pscostdiving/backtrack = TRUE

# percentage of immediate domain changes during probing to trigger LP resolve
# [type: real, advanced: FALSE, range: [0,1.79769313486232e+308], default: 0.15]
heuristics/pscostdiving/lpresolvedomchgquot = 0.15

# LP solve frequency for diving heuristics (0: only after enough domain changes have been found)
# [type: int, advanced: FALSE, range: [0,2147483647], default: 0]
heuristics/pscostdiving/lpsolvefreq = 0

# should only LP branching candidates be considered instead of the slower but more general constraint handler diving variable selection?
# [type: bool, advanced: FALSE, range: {TRUE,FALSE}, default: TRUE]
heuristics/pscostdiving/onlylpbranchcands = TRUE

# priority of heuristic <randrounding>
# [type: int, advanced: TRUE, range: [-536870912,536870911], default: -200]
heuristics/randrounding/priority = -200

# frequency for calling primal heuristic <randrounding> (-1: never, 0: only at depth freqofs)
# [type: int, advanced: FALSE, range: [-1,65534], default: 20]
heuristics/randrounding/freq = 20

# frequency offset for calling primal heuristic <randrounding>
# [type: int, advanced: FALSE, range: [0,65534], default: 0]
heuristics/randrounding/freqofs = 0

# maximal depth level to call primal heuristic <randrounding> (-1: no limit)
# [type: int, advanced: TRUE, range: [-1,65534], default: -1]
heuristics/randrounding/maxdepth = -1

# should the heuristic only be called once per node?
# [type: bool, advanced: TRUE, range: {TRUE,FALSE}, default: FALSE]
heuristics/randrounding/oncepernode = FALSE

# should the heuristic apply the variable lock strategy of simple rounding, if possible?
# [type: bool, advanced: TRUE, range: {TRUE,FALSE}, default: FALSE]
heuristics/randrounding/usesimplerounding = FALSE

# should the probing part of the heuristic be applied exclusively at the root node?
# [type: bool, advanced: TRUE, range: {TRUE,FALSE}, default: TRUE]
heuristics/randrounding/propagateonlyroot = TRUE

# limit of rounds for each propagation call
# [type: int, advanced: TRUE, range: [-1,2147483647], default: 1]
heuristics/randrounding/maxproprounds = 1

# priority of heuristic <rens>
# [type: int, advanced: TRUE, range: [-536870912,536870911], default: -1100000]
heuristics/rens/priority = -1100000

# frequency for calling primal heuristic <rens> (-1: never, 0: only at depth freqofs)
# [type: int, advanced: FALSE, range: [-1,65534], default: 0]
heuristics/rens/freq = 0

# frequency offset for calling primal heuristic <rens>
# [type: int, advanced: FALSE, range: [0,65534], default: 0]
heuristics/rens/freqofs = 0

# maximal depth level to call primal heuristic <rens> (-1: no limit)
# [type: int, advanced: TRUE, range: [-1,65534], default: -1]
heuristics/rens/maxdepth = -1

# minimum percentage of integer variables that have to be fixable
# [type: real, advanced: FALSE, range: [0,1], default: 0.5]
heuristics/rens/minfixingrate = 0.5

# maximum number of nodes to regard in the subproblem
# [type: longint, advanced: TRUE, range: [0,9223372036854775807], default: 5000]
heuristics/rens/maxnodes = 5000

# number of nodes added to the contingent of the total nodes
# [type: longint, advanced: FALSE, range: [0,9223372036854775807], default: 500]
heuristics/rens/nodesofs = 500

# minimum number of nodes required to start the subproblem
# [type: longint, advanced: TRUE, range: [0,9223372036854775807], default: 50]
heuristics/rens/minnodes = 50

# contingent of sub problem nodes in relation to the number of nodes of the original problem
# [type: real, advanced: FALSE, range: [0,1], default: 0.1]
heuristics/rens/nodesquot = 0.1

# factor by which RENS should at least improve the incumbent
# [type: real, advanced: TRUE, range: [0,1], default: 0.01]
heuristics/rens/minimprove = 0.01

# factor by which the limit on the number of LP depends on the node limit
# [type: real, advanced: TRUE, range: [1,1.79769313486232e+308], default: 2]
heuristics/rens/lplimfac = 2

# solution that is used for fixing values ('l'p relaxation, 'n'lp relaxation)
# [type: char, advanced: FALSE, range: {nl}, default: l]
heuristics/rens/startsol = l

# should general integers get binary bounds [floor(.),ceil(.)] ?
# [type: bool, advanced: TRUE, range: {TRUE,FALSE}, default: TRUE]
heuristics/rens/binarybounds = TRUE

# should subproblem be created out of the rows in the LP rows?
# [type: bool, advanced: TRUE, range: {TRUE,FALSE}, default: FALSE]
heuristics/rens/uselprows = FALSE

# if uselprows == FALSE, should all active cuts from cutpool be copied to constraints in subproblem?
# [type: bool, advanced: TRUE, range: {TRUE,FALSE}, default: TRUE]
heuristics/rens/copycuts = TRUE

# should the RENS sub-CIP get its own full time limit? This is only for tesing and not recommended!
# [type: bool, advanced: TRUE, range: {TRUE,FALSE}, default: FALSE]
heuristics/rens/extratime = FALSE

# should all subproblem solutions be added to the original SCIP?
# [type: bool, advanced: TRUE, range: {TRUE,FALSE}, default: FALSE]
heuristics/rens/addallsols = FALSE

# should the RENS sub-CIP be solved with cuts, conflicts, strong branching,... This is only for tesing and not recommended!
# [type: bool, advanced: TRUE, range: {TRUE,FALSE}, default: FALSE]
heuristics/rens/fullscale = FALSE

# limit on number of improving incumbent solutions in sub-CIP
# [type: int, advanced: FALSE, range: [-1,2147483647], default: -1]
heuristics/rens/bestsollimit = -1

# should uct node selection be used at the beginning of the search?
# [type: bool, advanced: TRUE, range: {TRUE,FALSE}, default: FALSE]
heuristics/rens/useuct = FALSE

# priority of heuristic <rins>
# [type: int, advanced: TRUE, range: [-536870912,536870911], default: -1101000]
heuristics/rins/priority = -1101000

# frequency for calling primal heuristic <rins> (-1: never, 0: only at depth freqofs)
# [type: int, advanced: FALSE, range: [-1,65534], default: 25]
heuristics/rins/freq = 25

# frequency offset for calling primal heuristic <rins>
# [type: int, advanced: FALSE, range: [0,65534], default: 0]
heuristics/rins/freqofs = 0

# maximal depth level to call primal heuristic <rins> (-1: no limit)
# [type: int, advanced: TRUE, range: [-1,65534], default: -1]
heuristics/rins/maxdepth = -1

# number of nodes added to the contingent of the total nodes
# [type: int, advanced: FALSE, range: [0,2147483647], default: 500]
heuristics/rins/nodesofs = 500

# maximum number of nodes to regard in the subproblem
# [type: int, advanced: TRUE, range: [0,2147483647], default: 5000]
heuristics/rins/maxnodes = 5000

# minimum number of nodes required to start the subproblem
# [type: int, advanced: TRUE, range: [0,2147483647], default: 50]
heuristics/rins/minnodes = 50

# contingent of sub problem nodes in relation to the number of nodes of the original problem
# [type: real, advanced: FALSE, range: [0,1], default: 0.1]
heuristics/rins/nodesquot = 0.1

# number of nodes without incumbent change that heuristic should wait
# [type: int, advanced: TRUE, range: [0,2147483647], default: 200]
heuristics/rins/nwaitingnodes = 200

# factor by which rins should at least improve the incumbent
# [type: real, advanced: TRUE, range: [0,1], default: 0.01]
heuristics/rins/minimprove = 0.01

# minimum percentage of integer variables that have to be fixed
# [type: real, advanced: FALSE, range: [0,1], default: 0.3]
heuristics/rins/minfixingrate = 0.3

# factor by which the limit on the number of LP depends on the node limit
# [type: real, advanced: TRUE, range: [1,1.79769313486232e+308], default: 2]
heuristics/rins/lplimfac = 2

# should subproblem be created out of the rows in the LP rows?
# [type: bool, advanced: TRUE, range: {TRUE,FALSE}, default: FALSE]
heuristics/rins/uselprows = FALSE

# if uselprows == FALSE, should all active cuts from cutpool be copied to constraints in subproblem?
# [type: bool, advanced: TRUE, range: {TRUE,FALSE}, default: TRUE]
heuristics/rins/copycuts = TRUE

# should uct node selection be used at the beginning of the search?
# [type: bool, advanced: TRUE, range: {TRUE,FALSE}, default: FALSE]
heuristics/rins/useuct = FALSE

# priority of heuristic <rootsoldiving>
# [type: int, advanced: TRUE, range: [-536870912,536870911], default: -1005000]
heuristics/rootsoldiving/priority = -1005000

# frequency for calling primal heuristic <rootsoldiving> (-1: never, 0: only at depth freqofs)
# [type: int, advanced: FALSE, range: [-1,65534], default: 20]
heuristics/rootsoldiving/freq = 20

# frequency offset for calling primal heuristic <rootsoldiving>
# [type: int, advanced: FALSE, range: [0,65534], default: 5]
heuristics/rootsoldiving/freqofs = 5

# maximal depth level to call primal heuristic <rootsoldiving> (-1: no limit)
# [type: int, advanced: TRUE, range: [-1,65534], default: -1]
heuristics/rootsoldiving/maxdepth = -1

# minimal relative depth to start diving
# [type: real, advanced: TRUE, range: [0,1], default: 0]
heuristics/rootsoldiving/minreldepth = 0

# maximal relative depth to start diving
# [type: real, advanced: TRUE, range: [0,1], default: 1]
heuristics/rootsoldiving/maxreldepth = 1

# maximal fraction of diving LP iterations compared to node LP iterations
# [type: real, advanced: FALSE, range: [0,1.79769313486232e+308], default: 0.01]
heuristics/rootsoldiving/maxlpiterquot = 0.01

# additional number of allowed LP iterations
# [type: int, advanced: FALSE, range: [0,2147483647], default: 1000]
heuristics/rootsoldiving/maxlpiterofs = 1000

# total number of feasible solutions found up to which heuristic is called (-1: no limit)
# [type: int, advanced: TRUE, range: [-1,2147483647], default: -1]
heuristics/rootsoldiving/maxsols = -1

# maximal diving depth: number of binary/integer variables times depthfac
# [type: real, advanced: TRUE, range: [0,1.79769313486232e+308], default: 0.5]
heuristics/rootsoldiving/depthfac = 0.5

# maximal diving depth factor if no feasible solution was found yet
# [type: real, advanced: TRUE, range: [0,1.79769313486232e+308], default: 2]
heuristics/rootsoldiving/depthfacnosol = 2

# soft rounding factor to fade out objective coefficients
# [type: real, advanced: TRUE, range: [0,1], default: 0.9]
heuristics/rootsoldiving/alpha = 0.9

# priority of heuristic <rounding>
# [type: int, advanced: TRUE, range: [-536870912,536870911], default: -1000]
heuristics/rounding/priority = -1000

# frequency for calling primal heuristic <rounding> (-1: never, 0: only at depth freqofs)
# [type: int, advanced: FALSE, range: [-1,65534], default: 1]
heuristics/rounding/freq = 1

# frequency offset for calling primal heuristic <rounding>
# [type: int, advanced: FALSE, range: [0,65534], default: 0]
heuristics/rounding/freqofs = 0

# maximal depth level to call primal heuristic <rounding> (-1: no limit)
# [type: int, advanced: TRUE, range: [-1,65534], default: -1]
heuristics/rounding/maxdepth = -1

# number of calls per found solution that are considered as standard success, a higher factor causes the heuristic to be called more often
# [type: int, advanced: TRUE, range: [-1,2147483647], default: 100]
heuristics/rounding/successfactor = 100

# should the heuristic only be called once per node?
# [type: bool, advanced: TRUE, range: {TRUE,FALSE}, default: FALSE]
heuristics/rounding/oncepernode = FALSE

# priority of heuristic <shiftandpropagate>
# [type: int, advanced: TRUE, range: [-536870912,536870911], default: 1000]
heuristics/shiftandpropagate/priority = 1000

# frequency for calling primal heuristic <shiftandpropagate> (-1: never, 0: only at depth freqofs)
# [type: int, advanced: FALSE, range: [-1,65534], default: 0]
heuristics/shiftandpropagate/freq = 0

# frequency offset for calling primal heuristic <shiftandpropagate>
# [type: int, advanced: FALSE, range: [0,65534], default: 0]
heuristics/shiftandpropagate/freqofs = 0

# maximal depth level to call primal heuristic <shiftandpropagate> (-1: no limit)
# [type: int, advanced: TRUE, range: [-1,65534], default: -1]
heuristics/shiftandpropagate/maxdepth = -1

# The number of propagation rounds used for each propagation
# [type: int, advanced: TRUE, range: [-1,1000], default: 10]
heuristics/shiftandpropagate/nproprounds = 10

# Should continuous variables be relaxed?
# [type: bool, advanced: TRUE, range: {TRUE,FALSE}, default: TRUE]
heuristics/shiftandpropagate/relax = TRUE

# Should domains be reduced by probing?
# [type: bool, advanced: TRUE, range: {TRUE,FALSE}, default: TRUE]
heuristics/shiftandpropagate/probing = TRUE

# Should heuristic only be executed if no primal solution was found, yet?
# [type: bool, advanced: TRUE, range: {TRUE,FALSE}, default: TRUE]
heuristics/shiftandpropagate/onlywithoutsol = TRUE

# The number of cutoffs before heuristic stops
# [type: int, advanced: TRUE, range: [-1,1000000], default: 15]
heuristics/shiftandpropagate/cutoffbreaker = 15

# the key for variable sorting: (n)orms down, norms (u)p, (v)iolations down, viola(t)ions up, or (r)andom
# [type: char, advanced: TRUE, range: {nrtuv}, default: v]
heuristics/shiftandpropagate/sortkey = v

# Should variables be sorted for the heuristic?
# [type: bool, advanced: TRUE, range: {TRUE,FALSE}, default: TRUE]
heuristics/shiftandpropagate/sortvars = TRUE

# should variable statistics be collected during probing?
# [type: bool, advanced: TRUE, range: {TRUE,FALSE}, default: TRUE]
heuristics/shiftandpropagate/collectstats = TRUE

# Should the heuristic stop calculating optimal shift values when no more rows are violated?
# [type: bool, advanced: TRUE, range: {TRUE,FALSE}, default: TRUE]
heuristics/shiftandpropagate/stopafterfeasible = TRUE

# Should binary variables be shifted first?
# [type: bool, advanced: TRUE, range: {TRUE,FALSE}, default: TRUE]
heuristics/shiftandpropagate/preferbinaries = TRUE

# should variables with a zero shifting value be delayed instead of being fixed?
# [type: bool, advanced: TRUE, range: {TRUE,FALSE}, default: FALSE]
heuristics/shiftandpropagate/nozerofixing = FALSE

# should binary variables with no locks in one direction be fixed to that direction?
# [type: bool, advanced: TRUE, range: {TRUE,FALSE}, default: TRUE]
heuristics/shiftandpropagate/fixbinlocks = TRUE

# should binary variables with no locks be preferred in the ordering?
# [type: bool, advanced: TRUE, range: {TRUE,FALSE}, default: FALSE]
heuristics/shiftandpropagate/binlocksfirst = FALSE

# should coefficients and left/right hand sides be normalized by max row coeff?
# [type: bool, advanced: TRUE, range: {TRUE,FALSE}, default: TRUE]
heuristics/shiftandpropagate/normalize = TRUE

# should row weight be increased every time the row is violated?
# [type: bool, advanced: TRUE, range: {TRUE,FALSE}, default: FALSE]
heuristics/shiftandpropagate/updateweights = FALSE

# should implicit integer variables be treated as continuous variables?
# [type: bool, advanced: TRUE, range: {TRUE,FALSE}, default: TRUE]
heuristics/shiftandpropagate/impliscontinuous = TRUE

# should the heuristic choose the best candidate in every round? (set to FALSE for static order)?
# [type: bool, advanced: TRUE, range: {TRUE,FALSE}, default: FALSE]
heuristics/shiftandpropagate/selectbest = FALSE

# maximum percentage of allowed cutoffs before stopping the heuristic
# [type: real, advanced: TRUE, range: [0,2], default: 0]
heuristics/shiftandpropagate/maxcutoffquot = 0

# priority of heuristic <shifting>
# [type: int, advanced: TRUE, range: [-536870912,536870911], default: -5000]
heuristics/shifting/priority = -5000

# frequency for calling primal heuristic <shifting> (-1: never, 0: only at depth freqofs)
# [type: int, advanced: FALSE, range: [-1,65534], default: 10]
heuristics/shifting/freq = 10

# frequency offset for calling primal heuristic <shifting>
# [type: int, advanced: FALSE, range: [0,65534], default: 0]
heuristics/shifting/freqofs = 0

# maximal depth level to call primal heuristic <shifting> (-1: no limit)
# [type: int, advanced: TRUE, range: [-1,65534], default: -1]
heuristics/shifting/maxdepth = -1

# priority of heuristic <subnlp>
# [type: int, advanced: TRUE, range: [-536870912,536870911], default: -2000000]
heuristics/subnlp/priority = -2000000

# frequency for calling primal heuristic <subnlp> (-1: never, 0: only at depth freqofs)
# [type: int, advanced: FALSE, range: [-1,65534], default: 1]
heuristics/subnlp/freq = 1

# frequency offset for calling primal heuristic <subnlp>
# [type: int, advanced: FALSE, range: [0,65534], default: 0]
heuristics/subnlp/freqofs = 0

# maximal depth level to call primal heuristic <subnlp> (-1: no limit)
# [type: int, advanced: TRUE, range: [-1,65534], default: -1]
heuristics/subnlp/maxdepth = -1

# verbosity level of NLP solver
# [type: int, advanced: FALSE, range: [0,2147483647], default: 0]
heuristics/subnlp/nlpverblevel = 0

# iteration limit of NLP solver; 0 to use solver default
# [type: int, advanced: FALSE, range: [0,2147483647], default: 0]
heuristics/subnlp/nlpiterlimit = 0

# time limit of NLP solver; 0 to use solver default
# [type: real, advanced: FALSE, range: [0,1e+20], default: 0]
heuristics/subnlp/nlptimelimit = 0

# name of an NLP solver specific options file
# [type: string, advanced: TRUE, default: ""]
heuristics/subnlp/nlpoptfile = ""

# if SCIP does not accept a NLP feasible solution, resolve NLP with feas. tolerance reduced by this factor (set to 1.0 to turn off resolve)
# [type: real, advanced: TRUE, range: [0,1], default: 0.001]
heuristics/subnlp/resolvetolfactor = 0.001

# should the NLP resolve be started from the original starting point or the infeasible solution?
# [type: bool, advanced: TRUE, range: {TRUE,FALSE}, default: TRUE]
heuristics/subnlp/resolvefromscratch = TRUE

# number of iterations added to the contingent of the total number of iterations
# [type: int, advanced: FALSE, range: [0,2147483647], default: 500]
heuristics/subnlp/iteroffset = 500

# contingent of NLP iterations in relation to the number of nodes in SCIP
# [type: real, advanced: FALSE, range: [0,1e+20], default: 0.1]
heuristics/subnlp/iterquotient = 0.1

# contingent of NLP iterations in relation to the number of nodes in SCIP
# [type: int, advanced: FALSE, range: [0,2147483647], default: 300]
heuristics/subnlp/itermin = 300

# whether to run NLP heuristic always if starting point available (does not use iteroffset,iterquot,itermin)
# [type: bool, advanced: FALSE, range: {TRUE,FALSE}, default: FALSE]
heuristics/subnlp/runalways = FALSE

# factor by which NLP heuristic should at least improve the incumbent
# [type: real, advanced: TRUE, range: [0,1], default: 0.01]
heuristics/subnlp/minimprove = 0.01

# limit on number of presolve rounds in sub-SCIP (-1 for unlimited, 0 for no presolve)
# [type: int, advanced: TRUE, range: [-1,2147483647], default: -1]
heuristics/subnlp/maxpresolverounds = -1

# whether to add constraints that forbid specific fixings that turned out to be infeasible
# [type: bool, advanced: FALSE, range: {TRUE,FALSE}, default: TRUE]
heuristics/subnlp/forbidfixings = TRUE

# whether to keep SCIP copy or to create new copy each time heuristic is applied
# [type: bool, advanced: TRUE, range: {TRUE,FALSE}, default: TRUE]
heuristics/subnlp/keepcopy = TRUE

# priority of heuristic <trivial>
# [type: int, advanced: TRUE, range: [-536870912,536870911], default: 10000]
heuristics/trivial/priority = 10000

# frequency for calling primal heuristic <trivial> (-1: never, 0: only at depth freqofs)
# [type: int, advanced: FALSE, range: [-1,65534], default: 0]
heuristics/trivial/freq = 0

# frequency offset for calling primal heuristic <trivial>
# [type: int, advanced: FALSE, range: [0,65534], default: 0]
heuristics/trivial/freqofs = 0

# maximal depth level to call primal heuristic <trivial> (-1: no limit)
# [type: int, advanced: TRUE, range: [-1,65534], default: -1]
heuristics/trivial/maxdepth = -1

# priority of heuristic <trysol>
# [type: int, advanced: TRUE, range: [-536870912,536870911], default: -3000000]
heuristics/trysol/priority = -3000000

# frequency for calling primal heuristic <trysol> (-1: never, 0: only at depth freqofs)
# [type: int, advanced: FALSE, range: [-1,65534], default: 1]
heuristics/trysol/freq = 1

# frequency offset for calling primal heuristic <trysol>
# [type: int, advanced: FALSE, range: [0,65534], default: 0]
heuristics/trysol/freqofs = 0

# maximal depth level to call primal heuristic <trysol> (-1: no limit)
# [type: int, advanced: TRUE, range: [-1,65534], default: -1]
heuristics/trysol/maxdepth = -1

# priority of heuristic <twoopt>
# [type: int, advanced: TRUE, range: [-536870912,536870911], default: -20100]
heuristics/twoopt/priority = -20100

# frequency for calling primal heuristic <twoopt> (-1: never, 0: only at depth freqofs)
# [type: int, advanced: FALSE, range: [-1,65534], default: -1]
heuristics/twoopt/freq = -1

# frequency offset for calling primal heuristic <twoopt>
# [type: int, advanced: FALSE, range: [0,65534], default: 0]
heuristics/twoopt/freqofs = 0

# maximal depth level to call primal heuristic <twoopt> (-1: no limit)
# [type: int, advanced: TRUE, range: [-1,65534], default: -1]
heuristics/twoopt/maxdepth = -1

#  Should Integer-2-Optimization be applied or not?
# [type: bool, advanced: TRUE, range: {TRUE,FALSE}, default: FALSE]
heuristics/twoopt/intopt = FALSE

# user parameter to determine number of nodes to wait after last best solution before calling heuristic
# [type: int, advanced: TRUE, range: [0,10000], default: 0]
heuristics/twoopt/waitingnodes = 0

# maximum number of slaves for one master variable
# [type: int, advanced: TRUE, range: [-1,1000000], default: 199]
heuristics/twoopt/maxnslaves = 199

# parameter to determine the percentage of rows two variables have to share before they are considered equal
# [type: real, advanced: TRUE, range: [0,1], default: 0.5]
heuristics/twoopt/matchingrate = 0.5

# priority of heuristic <undercover>
# [type: int, advanced: TRUE, range: [-536870912,536870911], default: -1110000]
heuristics/undercover/priority = -1110000

# frequency for calling primal heuristic <undercover> (-1: never, 0: only at depth freqofs)
# [type: int, advanced: FALSE, range: [-1,65534], default: 0]
heuristics/undercover/freq = 0

# frequency offset for calling primal heuristic <undercover>
# [type: int, advanced: FALSE, range: [0,65534], default: 0]
heuristics/undercover/freqofs = 0

# maximal depth level to call primal heuristic <undercover> (-1: no limit)
# [type: int, advanced: TRUE, range: [-1,65534], default: -1]
heuristics/undercover/maxdepth = -1

# prioritized sequence of fixing values used ('l'p relaxation, 'n'lp relaxation, 'i'ncumbent solution)
# [type: string, advanced: FALSE, default: "li"]
heuristics/undercover/fixingalts = "li"

# maximum number of nodes to regard in the subproblem
# [type: longint, advanced: TRUE, range: [0,9223372036854775807], default: 500]
heuristics/undercover/maxnodes = 500

# minimum number of nodes required to start the subproblem
# [type: longint, advanced: TRUE, range: [0,9223372036854775807], default: 500]
heuristics/undercover/minnodes = 500

# number of nodes added to the contingent of the total nodes
# [type: longint, advanced: FALSE, range: [0,9223372036854775807], default: 500]
heuristics/undercover/nodesofs = 500

# weight for conflict score in fixing order
# [type: real, advanced: TRUE, range: [-1.79769313486232e+308,1.79769313486232e+308], default: 1000]
heuristics/undercover/conflictweight = 1000

# weight for cutoff score in fixing order
# [type: real, advanced: TRUE, range: [0,1.79769313486232e+308], default: 1]
heuristics/undercover/cutoffweight = 1

# weight for inference score in fixing order
# [type: real, advanced: TRUE, range: [-1.79769313486232e+308,1.79769313486232e+308], default: 1]
heuristics/undercover/inferenceweight = 1

# maximum coversize (as fraction of total number of variables)
# [type: real, advanced: TRUE, range: [0,1], default: 1]
heuristics/undercover/maxcoversizevars = 1

# maximum coversize maximum coversize (as ratio to the percentage of non-affected constraints)
# [type: real, advanced: TRUE, range: [0,1.79769313486232e+308], default: 1.79769313486232e+308]
heuristics/undercover/maxcoversizeconss = 1.79769313486232e+308

# minimum percentage of nonlinear constraints in the original problem
# [type: real, advanced: TRUE, range: [0,1], default: 0.15]
heuristics/undercover/mincoveredrel = 0.15

# factor by which the heuristic should at least improve the incumbent
# [type: real, advanced: TRUE, range: [-1,1], default: 0]
heuristics/undercover/minimprove = 0

# contingent of sub problem nodes in relation to the number of nodes of the original problem
# [type: real, advanced: FALSE, range: [0,1], default: 0.1]
heuristics/undercover/nodesquot = 0.1

# fraction of covering variables in the last cover which need to change their value when recovering
# [type: real, advanced: TRUE, range: [0,1], default: 0.9]
heuristics/undercover/recoverdiv = 0.9

# minimum number of nonlinear constraints in the original problem
# [type: int, advanced: TRUE, range: [0,2147483647], default: 5]
heuristics/undercover/mincoveredabs = 5

# maximum number of backtracks in fix-and-propagate
# [type: int, advanced: TRUE, range: [0,2147483647], default: 6]
heuristics/undercover/maxbacktracks = 6

# maximum number of recoverings
# [type: int, advanced: TRUE, range: [0,2147483647], default: 0]
heuristics/undercover/maxrecovers = 0

# maximum number of reorderings of the fixing order
# [type: int, advanced: TRUE, range: [0,2147483647], default: 1]
heuristics/undercover/maxreorders = 1

# objective function of the covering problem (influenced nonlinear 'c'onstraints/'t'erms, 'd'omain size, 'l'ocks, 'm'in of up/down locks, 'u'nit penalties)
# [type: char, advanced: TRUE, range: {cdlmtu}, default: u]
heuristics/undercover/coveringobj = u

# order in which variables should be fixed (increasing 'C'onflict score, decreasing 'c'onflict score, increasing 'V'ariable index, decreasing 'v'ariable index
# [type: char, advanced: TRUE, range: {CcVv}, default: v]
heuristics/undercover/fixingorder = v

# should the heuristic be called at root node before cut separation?
# [type: bool, advanced: TRUE, range: {TRUE,FALSE}, default: TRUE]
heuristics/undercover/beforecuts = TRUE

# should integer variables in the cover be fixed first?
# [type: bool, advanced: TRUE, range: {TRUE,FALSE}, default: FALSE]
heuristics/undercover/fixintfirst = FALSE

# shall LP values for integer vars be rounded according to locks?
# [type: bool, advanced: TRUE, range: {TRUE,FALSE}, default: TRUE]
heuristics/undercover/locksrounding = TRUE

# should we only fix variables in order to obtain a convex problem?
# [type: bool, advanced: FALSE, range: {TRUE,FALSE}, default: FALSE]
heuristics/undercover/onlyconvexify = FALSE

# should the NLP heuristic be called to polish a feasible solution?
# [type: bool, advanced: FALSE, range: {TRUE,FALSE}, default: TRUE]
heuristics/undercover/postnlp = TRUE

# should bounddisjunction constraints be covered (or just copied)?
# [type: bool, advanced: TRUE, range: {TRUE,FALSE}, default: FALSE]
heuristics/undercover/coverbd = FALSE

# should all active cuts from cutpool be copied to constraints in subproblem?
# [type: bool, advanced: TRUE, range: {TRUE,FALSE}, default: TRUE]
heuristics/undercover/copycuts = TRUE

# shall the cover be reused if a conflict was added after an infeasible subproblem?
# [type: bool, advanced: TRUE, range: {TRUE,FALSE}, default: FALSE]
heuristics/undercover/reusecover = FALSE

# priority of heuristic <vbounds>
# [type: int, advanced: TRUE, range: [-536870912,536870911], default: -1106000]
heuristics/vbounds/priority = -1106000

# frequency for calling primal heuristic <vbounds> (-1: never, 0: only at depth freqofs)
# [type: int, advanced: FALSE, range: [-1,65534], default: -1]
heuristics/vbounds/freq = -1

# frequency offset for calling primal heuristic <vbounds>
# [type: int, advanced: FALSE, range: [0,65534], default: 0]
heuristics/vbounds/freqofs = 0

# maximal depth level to call primal heuristic <vbounds> (-1: no limit)
# [type: int, advanced: TRUE, range: [-1,65534], default: -1]
heuristics/vbounds/maxdepth = -1

# minimum percentage of integer variables that have to be fixable
# [type: real, advanced: FALSE, range: [0,1], default: 0.25]
heuristics/vbounds/minfixingrate = 0.25

# maximum number of nodes to regard in the subproblem
# [type: longint, advanced: TRUE, range: [0,9223372036854775807], default: 5000]
heuristics/vbounds/maxnodes = 5000

# number of nodes added to the contingent of the total nodes
# [type: longint, advanced: FALSE, range: [0,9223372036854775807], default: 500]
heuristics/vbounds/nodesofs = 500

# minimum number of nodes required to start the subproblem
# [type: longint, advanced: TRUE, range: [0,9223372036854775807], default: 500]
heuristics/vbounds/minnodes = 500

# contingent of sub problem nodes in relation to the number of nodes of the original problem
# [type: real, advanced: FALSE, range: [0,1], default: 0.1]
heuristics/vbounds/nodesquot = 0.1

# factor by which vbounds heuristic should at least improve the incumbent
# [type: real, advanced: TRUE, range: [0,1], default: 0.01]
heuristics/vbounds/minimprove = 0.01

# maximum number of propagation rounds during probing (-1 infinity)
# [type: int, advanced: TRUE, range: [-1,536870911], default: 2]
heuristics/vbounds/maxproprounds = 2

# should all active cuts from cutpool be copied to constraints in subproblem?
# [type: bool, advanced: TRUE, range: {TRUE,FALSE}, default: TRUE]
heuristics/vbounds/copycuts = TRUE

# priority of heuristic <veclendiving>
# [type: int, advanced: TRUE, range: [-536870912,536870911], default: -1003100]
heuristics/veclendiving/priority = -1003100

# frequency for calling primal heuristic <veclendiving> (-1: never, 0: only at depth freqofs)
# [type: int, advanced: FALSE, range: [-1,65534], default: 10]
heuristics/veclendiving/freq = 10

# frequency offset for calling primal heuristic <veclendiving>
# [type: int, advanced: FALSE, range: [0,65534], default: 4]
heuristics/veclendiving/freqofs = 4

# maximal depth level to call primal heuristic <veclendiving> (-1: no limit)
# [type: int, advanced: TRUE, range: [-1,65534], default: -1]
heuristics/veclendiving/maxdepth = -1

# minimal relative depth to start diving
# [type: real, advanced: TRUE, range: [0,1], default: 0]
heuristics/veclendiving/minreldepth = 0

# maximal relative depth to start diving
# [type: real, advanced: TRUE, range: [0,1], default: 1]
heuristics/veclendiving/maxreldepth = 1

# maximal fraction of diving LP iterations compared to node LP iterations
# [type: real, advanced: FALSE, range: [0,1.79769313486232e+308], default: 0.05]
heuristics/veclendiving/maxlpiterquot = 0.05

# additional number of allowed LP iterations
# [type: int, advanced: FALSE, range: [0,2147483647], default: 1000]
heuristics/veclendiving/maxlpiterofs = 1000

# maximal quotient (curlowerbound - lowerbound)/(cutoffbound - lowerbound) where diving is performed (0.0: no limit)
# [type: real, advanced: TRUE, range: [0,1], default: 0.8]
heuristics/veclendiving/maxdiveubquot = 0.8

# maximal quotient (curlowerbound - lowerbound)/(avglowerbound - lowerbound) where diving is performed (0.0: no limit)
# [type: real, advanced: TRUE, range: [0,1.79769313486232e+308], default: 0]
heuristics/veclendiving/maxdiveavgquot = 0

# maximal UBQUOT when no solution was found yet (0.0: no limit)
# [type: real, advanced: TRUE, range: [0,1], default: 0.1]
heuristics/veclendiving/maxdiveubquotnosol = 0.1

# maximal AVGQUOT when no solution was found yet (0.0: no limit)
# [type: real, advanced: TRUE, range: [0,1.79769313486232e+308], default: 0]
heuristics/veclendiving/maxdiveavgquotnosol = 0

# use one level of backtracking if infeasibility is encountered?
# [type: bool, advanced: FALSE, range: {TRUE,FALSE}, default: TRUE]
heuristics/veclendiving/backtrack = TRUE

# percentage of immediate domain changes during probing to trigger LP resolve
# [type: real, advanced: FALSE, range: [0,1.79769313486232e+308], default: 0.15]
heuristics/veclendiving/lpresolvedomchgquot = 0.15

# LP solve frequency for diving heuristics (0: only after enough domain changes have been found)
# [type: int, advanced: FALSE, range: [0,2147483647], default: 0]
heuristics/veclendiving/lpsolvefreq = 0

# should only LP branching candidates be considered instead of the slower but more general constraint handler diving variable selection?
# [type: bool, advanced: FALSE, range: {TRUE,FALSE}, default: FALSE]
heuristics/veclendiving/onlylpbranchcands = FALSE

# priority of heuristic <zirounding>
# [type: int, advanced: TRUE, range: [-536870912,536870911], default: -500]
heuristics/zirounding/priority = -500

# frequency for calling primal heuristic <zirounding> (-1: never, 0: only at depth freqofs)
# [type: int, advanced: FALSE, range: [-1,65534], default: 1]
heuristics/zirounding/freq = 1

# frequency offset for calling primal heuristic <zirounding>
# [type: int, advanced: FALSE, range: [0,65534], default: 0]
heuristics/zirounding/freqofs = 0

# maximal depth level to call primal heuristic <zirounding> (-1: no limit)
# [type: int, advanced: TRUE, range: [-1,65534], default: -1]
heuristics/zirounding/maxdepth = -1

# determines maximum number of rounding loops
# [type: int, advanced: TRUE, range: [-1,2147483647], default: 2]
heuristics/zirounding/maxroundingloops = 2

# flag to determine if Zirounding is deactivated after a certain percentage of unsuccessful calls
# [type: bool, advanced: TRUE, range: {TRUE,FALSE}, default: TRUE]
heuristics/zirounding/stopziround = TRUE

# if percentage of found solutions falls below this parameter, Zirounding will be deactivated
# [type: real, advanced: TRUE, range: [0,1], default: 0.02]
heuristics/zirounding/stoppercentage = 0.02

# determines the minimum number of calls before percentage-based deactivation of Zirounding is applied
# [type: int, advanced: TRUE, range: [1,2147483647], default: 1000]
heuristics/zirounding/minstopncalls = 1000

# priority of heuristic <zeroobj>
# [type: int, advanced: TRUE, range: [-536870912,536870911], default: 100]
heuristics/zeroobj/priority = 100

# frequency for calling primal heuristic <zeroobj> (-1: never, 0: only at depth freqofs)
# [type: int, advanced: FALSE, range: [-1,65534], default: -1]
heuristics/zeroobj/freq = -1

# frequency offset for calling primal heuristic <zeroobj>
# [type: int, advanced: FALSE, range: [0,65534], default: 0]
heuristics/zeroobj/freqofs = 0

# maximal depth level to call primal heuristic <zeroobj> (-1: no limit)
# [type: int, advanced: TRUE, range: [-1,65534], default: 0]
heuristics/zeroobj/maxdepth = 0

# maximum number of nodes to regard in the subproblem
# [type: longint, advanced: TRUE, range: [0,9223372036854775807], default: 1000]
heuristics/zeroobj/maxnodes = 1000

# number of nodes added to the contingent of the total nodes
# [type: longint, advanced: FALSE, range: [0,9223372036854775807], default: 100]
heuristics/zeroobj/nodesofs = 100

# minimum number of nodes required to start the subproblem
# [type: longint, advanced: TRUE, range: [0,9223372036854775807], default: 100]
heuristics/zeroobj/minnodes = 100

# maximum number of LP iterations to be performed in the subproblem
# [type: longint, advanced: TRUE, range: [-1,9223372036854775807], default: 5000]
heuristics/zeroobj/maxlpiters = 5000

# contingent of sub problem nodes in relation to the number of nodes of the original problem
# [type: real, advanced: FALSE, range: [0,1], default: 0.1]
heuristics/zeroobj/nodesquot = 0.1

# factor by which zeroobj should at least improve the incumbent
# [type: real, advanced: TRUE, range: [0,1], default: 0.01]
heuristics/zeroobj/minimprove = 0.01

# should all subproblem solutions be added to the original SCIP?
# [type: bool, advanced: TRUE, range: {TRUE,FALSE}, default: FALSE]
heuristics/zeroobj/addallsols = FALSE

# should heuristic only be executed if no primal solution was found, yet?
# [type: bool, advanced: TRUE, range: {TRUE,FALSE}, default: TRUE]
heuristics/zeroobj/onlywithoutsol = TRUE

# should uct node selection be used at the beginning of the search?
# [type: bool, advanced: TRUE, range: {TRUE,FALSE}, default: FALSE]
heuristics/zeroobj/useuct = FALSE

# priority of heuristic <simplerounding>
# [type: int, advanced: TRUE, range: [-536870912,536870911], default: 0]
heuristics/simplerounding/priority = 0

# frequency for calling primal heuristic <simplerounding> (-1: never, 0: only at depth freqofs)
# [type: int, advanced: FALSE, range: [-1,65534], default: 1]
heuristics/simplerounding/freq = 1

# frequency offset for calling primal heuristic <simplerounding>
# [type: int, advanced: FALSE, range: [0,65534], default: 0]
heuristics/simplerounding/freqofs = 0

# maximal depth level to call primal heuristic <simplerounding> (-1: no limit)
# [type: int, advanced: TRUE, range: [-1,65534], default: -1]
heuristics/simplerounding/maxdepth = -1

# should the heuristic only be called once per node?
# [type: bool, advanced: TRUE, range: {TRUE,FALSE}, default: FALSE]
heuristics/simplerounding/oncepernode = FALSE

# priority of separator <clique>
# [type: int, advanced: TRUE, range: [-536870912,536870911], default: -5000]
separating/clique/priority = -5000

# frequency for calling separator <clique> (-1: never, 0: only in root node)
# [type: int, advanced: FALSE, range: [-1,65534], default: 0]
separating/clique/freq = 0

# maximal relative distance from current node's dual bound to primal bound compared to best node's dual bound for applying separator <clique> (0.0: only on current best node, 1.0: on all nodes)
# [type: real, advanced: TRUE, range: [0,1], default: 0]
separating/clique/maxbounddist = 0

# should separator be delayed, if other separators found cuts?
# [type: bool, advanced: TRUE, range: {TRUE,FALSE}, default: FALSE]
separating/clique/delay = FALSE

# factor for scaling weights
# [type: real, advanced: TRUE, range: [1,1.79769313486232e+308], default: 1000]
separating/clique/scaleval = 1000

# maximal number of nodes in branch and bound tree (-1: no limit)
# [type: int, advanced: TRUE, range: [-1,2147483647], default: 10000]
separating/clique/maxtreenodes = 10000

# frequency for premature backtracking up to tree level 1 (0: no backtracking)
# [type: int, advanced: TRUE, range: [0,2147483647], default: 1000]
separating/clique/backtrackfreq = 1000

# maximal number of clique cuts separated per separation round (-1: no limit)
# [type: int, advanced: FALSE, range: [-1,2147483647], default: 10]
separating/clique/maxsepacuts = 10

# maximal number of zero-valued variables extending the clique (-1: no limit)
# [type: int, advanced: TRUE, range: [-1,2147483647], default: 1000]
separating/clique/maxzeroextensions = 1000

# maximal memory size of dense clique table (in kb)
# [type: real, advanced: TRUE, range: [0,2097151.99902344], default: 20000]
separating/clique/cliquetablemem = 20000

# minimal density of cliques to use a dense clique table
# [type: real, advanced: TRUE, range: [0,1], default: 0]
separating/clique/cliquedensity = 0

# priority of separator <cmir>
# [type: int, advanced: TRUE, range: [-536870912,536870911], default: -3000]
separating/cmir/priority = -3000

# frequency for calling separator <cmir> (-1: never, 0: only in root node)
# [type: int, advanced: FALSE, range: [-1,65534], default: 0]
separating/cmir/freq = 0

# maximal relative distance from current node's dual bound to primal bound compared to best node's dual bound for applying separator <cmir> (0.0: only on current best node, 1.0: on all nodes)
# [type: real, advanced: TRUE, range: [0,1], default: 0]
separating/cmir/maxbounddist = 0

# should separator be delayed, if other separators found cuts?
# [type: bool, advanced: TRUE, range: {TRUE,FALSE}, default: FALSE]
separating/cmir/delay = FALSE

# maximal number of cmir separation rounds per node (-1: unlimited)
# [type: int, advanced: FALSE, range: [-1,2147483647], default: 3]
separating/cmir/maxrounds = 3

# maximal number of cmir separation rounds in the root node (-1: unlimited)
# [type: int, advanced: FALSE, range: [-1,2147483647], default: 10]
separating/cmir/maxroundsroot = 10

# maximal number of rows to start aggregation with per separation round (-1: unlimited)
# [type: int, advanced: TRUE, range: [-1,2147483647], default: 100]
separating/cmir/maxtries = 100

# maximal number of rows to start aggregation with per separation round in the root node (-1: unlimited)
# [type: int, advanced: TRUE, range: [-1,2147483647], default: -1]
separating/cmir/maxtriesroot = -1

# maximal number of consecutive unsuccessful aggregation tries (-1: unlimited)
# [type: int, advanced: TRUE, range: [-1,2147483647], default: 20]
separating/cmir/maxfails = 20

# maximal number of consecutive unsuccessful aggregation tries in the root node (-1: unlimited)
# [type: int, advanced: TRUE, range: [-1,2147483647], default: 100]
separating/cmir/maxfailsroot = 100

# maximal number of aggregations for each row per separation round
# [type: int, advanced: TRUE, range: [0,2147483647], default: 3]
separating/cmir/maxaggrs = 3

# maximal number of aggregations for each row per separation round in the root node
# [type: int, advanced: TRUE, range: [0,2147483647], default: 6]
separating/cmir/maxaggrsroot = 6

# maximal number of cmir cuts separated per separation round
# [type: int, advanced: FALSE, range: [0,2147483647], default: 100]
separating/cmir/maxsepacuts = 100

# maximal number of cmir cuts separated per separation round in the root node
# [type: int, advanced: FALSE, range: [0,2147483647], default: 500]
separating/cmir/maxsepacutsroot = 500

# maximal slack of rows to be used in aggregation
# [type: real, advanced: TRUE, range: [0,1.79769313486232e+308], default: 0]
separating/cmir/maxslack = 0

# maximal slack of rows to be used in aggregation in the root node
# [type: real, advanced: TRUE, range: [0,1.79769313486232e+308], default: 0.1]
separating/cmir/maxslackroot = 0.1

# weight of row density in the aggregation scoring of the rows
# [type: real, advanced: TRUE, range: [0,1.79769313486232e+308], default: 0.0001]
separating/cmir/densityscore = 0.0001

# weight of slack in the aggregation scoring of the rows
# [type: real, advanced: TRUE, range: [0,1.79769313486232e+308], default: 0.001]
separating/cmir/slackscore = 0.001

# maximal density of aggregated row
# [type: real, advanced: TRUE, range: [0,1], default: 0.2]
separating/cmir/maxaggdensity = 0.2

# maximal density of row to be used in aggregation
# [type: real, advanced: TRUE, range: [0,1], default: 0.05]
separating/cmir/maxrowdensity = 0.05

# additional number of variables allowed in row on top of density
# [type: int, advanced: TRUE, range: [0,2147483647], default: 100]
separating/cmir/densityoffset = 100

# maximal row aggregation factor
# [type: real, advanced: TRUE, range: [0,1.79769313486232e+308], default: 10000]
separating/cmir/maxrowfac = 10000

# maximal number of different deltas to try (-1: unlimited)
# [type: int, advanced: TRUE, range: [-1,2147483647], default: -1]
separating/cmir/maxtestdelta = -1

# maximal number of active continuous variables in aggregated row
# [type: int, advanced: TRUE, range: [0,2147483647], default: 10]
separating/cmir/maxconts = 10

# maximal number of active continuous variables in aggregated row in the root node
# [type: int, advanced: TRUE, range: [0,2147483647], default: 10]
separating/cmir/maxcontsroot = 10

# tolerance for bound distances used to select continuous variable in current aggregated constraint to be eliminated
# [type: real, advanced: TRUE, range: [0,1.79769313486232e+308], default: 0.1]
separating/cmir/aggrtol = 0.1

# should negative values also be tested in scaling?
# [type: bool, advanced: TRUE, range: {TRUE,FALSE}, default: TRUE]
separating/cmir/trynegscaling = TRUE

# should an additional variable be complemented if f0 = 0?
# [type: bool, advanced: TRUE, range: {TRUE,FALSE}, default: TRUE]
separating/cmir/fixintegralrhs = TRUE

# should generated cuts be removed from the LP if they are no longer tight?
# [type: bool, advanced: FALSE, range: {TRUE,FALSE}, default: TRUE]
separating/cmir/dynamiccuts = TRUE

# priority of separator <flowcover>
# [type: int, advanced: TRUE, range: [-536870912,536870911], default: -4000]
separating/flowcover/priority = -4000

# frequency for calling separator <flowcover> (-1: never, 0: only in root node)
# [type: int, advanced: FALSE, range: [-1,65534], default: 0]
separating/flowcover/freq = 0

# maximal relative distance from current node's dual bound to primal bound compared to best node's dual bound for applying separator <flowcover> (0.0: only on current best node, 1.0: on all nodes)
# [type: real, advanced: TRUE, range: [0,1], default: 0]
separating/flowcover/maxbounddist = 0

# should separator be delayed, if other separators found cuts?
# [type: bool, advanced: TRUE, range: {TRUE,FALSE}, default: FALSE]
separating/flowcover/delay = FALSE

# maximal number of separation rounds per node (-1: unlimited)
# [type: int, advanced: FALSE, range: [-1,2147483647], default: 5]
separating/flowcover/maxrounds = 5

# maximal number of separation rounds in the root node (-1: unlimited)
# [type: int, advanced: FALSE, range: [-1,2147483647], default: 15]
separating/flowcover/maxroundsroot = 15

# maximal number of rows to separate flow cover cuts for per separation round (-1: unlimited)
# [type: int, advanced: TRUE, range: [-1,2147483647], default: 100]
separating/flowcover/maxtries = 100

# maximal number of rows to separate flow cover cuts for per separation round in the root (-1: unlimited)
# [type: int, advanced: TRUE, range: [-1,2147483647], default: -1]
separating/flowcover/maxtriesroot = -1

# maximal number of consecutive fails to generate a cut per separation round (-1: unlimited)
# [type: int, advanced: TRUE, range: [-1,2147483647], default: 50]
separating/flowcover/maxfails = 50

# maximal number of consecutive fails to generate a cut per separation round in the root (-1: unlimited)
# [type: int, advanced: TRUE, range: [-1,2147483647], default: 100]
separating/flowcover/maxfailsroot = 100

# maximal number of flow cover cuts separated per separation round
# [type: int, advanced: FALSE, range: [0,2147483647], default: 100]
separating/flowcover/maxsepacuts = 100

# maximal number of flow cover cuts separated per separation round in the root
# [type: int, advanced: FALSE, range: [0,2147483647], default: 200]
separating/flowcover/maxsepacutsroot = 200

# maximal slack of rows to separate flow cover cuts for
# [type: real, advanced: TRUE, range: [0,1.79769313486232e+308], default: 1.79769313486232e+308]
separating/flowcover/maxslack = 1.79769313486232e+308

# maximal slack of rows to separate flow cover cuts for in the root
# [type: real, advanced: TRUE, range: [0,1.79769313486232e+308], default: 1.79769313486232e+308]
separating/flowcover/maxslackroot = 1.79769313486232e+308

# weight of slack in the scoring of the rows
# [type: real, advanced: TRUE, range: [0,1.79769313486232e+308], default: 0.001]
separating/flowcover/slackscore = 0.001

# maximal density of row to separate flow cover cuts for
# [type: real, advanced: TRUE, range: [0,1], default: 1]
separating/flowcover/maxrowdensity = 1

# should generated cuts be removed from the LP if they are no longer tight?
# [type: bool, advanced: FALSE, range: {TRUE,FALSE}, default: TRUE]
separating/flowcover/dynamiccuts = TRUE

# should flow cover cuts be separated for 0-1 single node flow set with reversed arcs in addition?
# [type: bool, advanced: TRUE, range: {TRUE,FALSE}, default: TRUE]
separating/flowcover/multbyminusone = TRUE

# cut generation heuristic: maximal number of different deltas to try
# [type: int, advanced: TRUE, range: [0,2147483647], default: 10]
separating/flowcover/maxtestdelta = 10

# priority of separator <gomory>
# [type: int, advanced: TRUE, range: [-536870912,536870911], default: -1000]
separating/gomory/priority = -1000

# frequency for calling separator <gomory> (-1: never, 0: only in root node)
# [type: int, advanced: FALSE, range: [-1,65534], default: 0]
separating/gomory/freq = 0

# maximal relative distance from current node's dual bound to primal bound compared to best node's dual bound for applying separator <gomory> (0.0: only on current best node, 1.0: on all nodes)
# [type: real, advanced: TRUE, range: [0,1], default: 0]
separating/gomory/maxbounddist = 0

# should separator be delayed, if other separators found cuts?
# [type: bool, advanced: TRUE, range: {TRUE,FALSE}, default: FALSE]
separating/gomory/delay = FALSE

# maximal number of gomory separation rounds per node (-1: unlimited)
# [type: int, advanced: FALSE, range: [-1,2147483647], default: 5]
separating/gomory/maxrounds = 5

# maximal number of gomory separation rounds in the root node (-1: unlimited)
# [type: int, advanced: FALSE, range: [-1,2147483647], default: 10]
separating/gomory/maxroundsroot = 10

# maximal number of gomory cuts separated per separation round
# [type: int, advanced: FALSE, range: [0,2147483647], default: 50]
separating/gomory/maxsepacuts = 50

# maximal number of gomory cuts separated per separation round in the root node
# [type: int, advanced: FALSE, range: [0,2147483647], default: 200]
separating/gomory/maxsepacutsroot = 200

# maximal rank of a gomory cut that could not be scaled to integral coefficients (-1: unlimited)
# [type: int, advanced: FALSE, range: [-1,2147483647], default: 3]
separating/gomory/maxrank = 3

# maximal rank of a gomory cut that could be scaled to integral coefficients (-1: unlimited)
# [type: int, advanced: FALSE, range: [-1,2147483647], default: -1]
separating/gomory/maxrankintegral = -1

# minimal integrality violation of a basis variable in order to try Gomory cut
# [type: real, advanced: FALSE, range: [0.0001,0.5], default: 0.01]
separating/gomory/away = 0.01

# maximal valid range max(|weights|)/min(|weights|) of row weights
# [type: real, advanced: TRUE, range: [1,1.79769313486232e+308], default: 10000]
separating/gomory/maxweightrange = 10000

# should generated cuts be removed from the LP if they are no longer tight?
# [type: bool, advanced: FALSE, range: {TRUE,FALSE}, default: TRUE]
separating/gomory/dynamiccuts = TRUE

# try to scale cuts to integral coefficients
# [type: bool, advanced: TRUE, range: {TRUE,FALSE}, default: TRUE]
separating/gomory/makeintegral = TRUE

# if conversion to integral coefficients failed still consider the cut
# [type: bool, advanced: TRUE, range: {TRUE,FALSE}, default: TRUE]
separating/gomory/forcecuts = TRUE

# separate rows with integral slack
# [type: bool, advanced: TRUE, range: {TRUE,FALSE}, default: TRUE]
separating/gomory/separaterows = TRUE

# should cuts be added to the delayed cut pool?
# [type: bool, advanced: TRUE, range: {TRUE,FALSE}, default: TRUE]
separating/gomory/delayedcuts = TRUE

# choose side types of row (lhs/rhs) based on basis information?
# [type: bool, advanced: TRUE, range: {TRUE,FALSE}, default: FALSE]
separating/gomory/sidetypebasis = FALSE

# priority of separator <impliedbounds>
# [type: int, advanced: TRUE, range: [-536870912,536870911], default: -50]
separating/impliedbounds/priority = -50

# frequency for calling separator <impliedbounds> (-1: never, 0: only in root node)
# [type: int, advanced: FALSE, range: [-1,65534], default: 0]
separating/impliedbounds/freq = 0

# maximal relative distance from current node's dual bound to primal bound compared to best node's dual bound for applying separator <impliedbounds> (0.0: only on current best node, 1.0: on all nodes)
# [type: real, advanced: TRUE, range: [0,1], default: 0]
separating/impliedbounds/maxbounddist = 0

# should separator be delayed, if other separators found cuts?
# [type: bool, advanced: TRUE, range: {TRUE,FALSE}, default: FALSE]
separating/impliedbounds/delay = FALSE

# should violated inequalities for cliques with 2 variables be separated?
# [type: bool, advanced: TRUE, range: {TRUE,FALSE}, default: TRUE]
separating/impliedbounds/usetwosizecliques = TRUE

# priority of separator <intobj>
# [type: int, advanced: TRUE, range: [-536870912,536870911], default: -100]
separating/intobj/priority = -100

# frequency for calling separator <intobj> (-1: never, 0: only in root node)
# [type: int, advanced: FALSE, range: [-1,65534], default: -1]
separating/intobj/freq = -1

# maximal relative distance from current node's dual bound to primal bound compared to best node's dual bound for applying separator <intobj> (0.0: only on current best node, 1.0: on all nodes)
# [type: real, advanced: TRUE, range: [0,1], default: 0]
separating/intobj/maxbounddist = 0

# should separator be delayed, if other separators found cuts?
# [type: bool, advanced: TRUE, range: {TRUE,FALSE}, default: FALSE]
separating/intobj/delay = FALSE

# priority of separator <mcf>
# [type: int, advanced: TRUE, range: [-536870912,536870911], default: -10000]
separating/mcf/priority = -10000

# frequency for calling separator <mcf> (-1: never, 0: only in root node)
# [type: int, advanced: FALSE, range: [-1,65534], default: 0]
separating/mcf/freq = 0

# maximal relative distance from current node's dual bound to primal bound compared to best node's dual bound for applying separator <mcf> (0.0: only on current best node, 1.0: on all nodes)
# [type: real, advanced: TRUE, range: [0,1], default: 0]
separating/mcf/maxbounddist = 0

# should separator be delayed, if other separators found cuts?
# [type: bool, advanced: TRUE, range: {TRUE,FALSE}, default: FALSE]
separating/mcf/delay = FALSE

# number of clusters to generate in the shrunken network -- default separation
# [type: int, advanced: TRUE, range: [2,32], default: 5]
separating/mcf/nclusters = 5

# maximal valid range max(|weights|)/min(|weights|) of row weights
# [type: real, advanced: TRUE, range: [1,1.79769313486232e+308], default: 1000000]
separating/mcf/maxweightrange = 1000000

# maximal number of different deltas to try (-1: unlimited)  -- default separation
# [type: int, advanced: TRUE, range: [-1,2147483647], default: 20]
separating/mcf/maxtestdelta = 20

# should negative values also be tested in scaling?
# [type: bool, advanced: TRUE, range: {TRUE,FALSE}, default: FALSE]
separating/mcf/trynegscaling = FALSE

# should an additional variable be complemented if f0 = 0?
# [type: bool, advanced: TRUE, range: {TRUE,FALSE}, default: TRUE]
separating/mcf/fixintegralrhs = TRUE

# should generated cuts be removed from the LP if they are no longer tight?
# [type: bool, advanced: FALSE, range: {TRUE,FALSE}, default: TRUE]
separating/mcf/dynamiccuts = TRUE

# model type of network (0: auto, 1:directed, 2:undirected)
# [type: int, advanced: TRUE, range: [0,2], default: 0]
separating/mcf/modeltype = 0

# maximal number of mcf cuts separated per separation round
# [type: int, advanced: FALSE, range: [-1,2147483647], default: 100]
separating/mcf/maxsepacuts = 100

# maximal number of mcf cuts separated per separation round in the root node  -- default separation
# [type: int, advanced: FALSE, range: [-1,2147483647], default: 200]
separating/mcf/maxsepacutsroot = 200

# maximum inconsistency ratio for separation at all
# [type: real, advanced: TRUE, range: [0,1.79769313486232e+308], default: 0.02]
separating/mcf/maxinconsistencyratio = 0.02

# maximum inconsistency ratio of arcs not to be deleted
# [type: real, advanced: TRUE, range: [0,1.79769313486232e+308], default: 0.5]
separating/mcf/maxarcinconsistencyratio = 0.5

# should we separate only if the cuts shores are connected?
# [type: bool, advanced: TRUE, range: {TRUE,FALSE}, default: TRUE]
separating/mcf/checkcutshoreconnectivity = TRUE

# should we separate inequalities based on single-node cuts?
# [type: bool, advanced: TRUE, range: {TRUE,FALSE}, default: TRUE]
separating/mcf/separatesinglenodecuts = TRUE

# should we separate flowcutset inequalities on the network cuts?
# [type: bool, advanced: TRUE, range: {TRUE,FALSE}, default: TRUE]
separating/mcf/separateflowcutset = TRUE

# should we separate knapsack cover inequalities on the network cuts?
# [type: bool, advanced: TRUE, range: {TRUE,FALSE}, default: TRUE]
separating/mcf/separateknapsack = TRUE

# priority of separator <oddcycle>
# [type: int, advanced: TRUE, range: [-536870912,536870911], default: -15000]
separating/oddcycle/priority = -15000

# frequency for calling separator <oddcycle> (-1: never, 0: only in root node)
# [type: int, advanced: FALSE, range: [-1,65534], default: -1]
separating/oddcycle/freq = -1

# maximal relative distance from current node's dual bound to primal bound compared to best node's dual bound for applying separator <oddcycle> (0.0: only on current best node, 1.0: on all nodes)
# [type: real, advanced: TRUE, range: [0,1], default: 1]
separating/oddcycle/maxbounddist = 1

# should separator be delayed, if other separators found cuts?
# [type: bool, advanced: TRUE, range: {TRUE,FALSE}, default: FALSE]
separating/oddcycle/delay = FALSE

# should the search method by Groetschel, Lovasz, Schrijver be used? Otherwise use levelgraph method by Hoffman, Padberg.
# [type: bool, advanced: FALSE, range: {TRUE,FALSE}, default: TRUE]
separating/oddcycle/usegls = TRUE

# should odd cycle cuts be lifted?
# [type: bool, advanced: FALSE, range: {TRUE,FALSE}, default: FALSE]
separating/oddcycle/liftoddcycles = FALSE

# maximal number of oddcycle cuts separated per separation round
# [type: int, advanced: FALSE, range: [0,2147483647], default: 5000]
separating/oddcycle/maxsepacuts = 5000

# maximal number of oddcycle cuts separated per separation round in the root node
# [type: int, advanced: FALSE, range: [0,2147483647], default: 5000]
separating/oddcycle/maxsepacutsroot = 5000

# maximal number of oddcycle separation rounds per node (-1: unlimited)
# [type: int, advanced: FALSE, range: [-1,2147483647], default: 10]
separating/oddcycle/maxrounds = 10

# maximal number of oddcycle separation rounds in the root node (-1: unlimited)
# [type: int, advanced: FALSE, range: [-1,2147483647], default: 10]
separating/oddcycle/maxroundsroot = 10

# factor for scaling of the arc-weights
# [type: int, advanced: TRUE, range: [1,2147483647], default: 1000]
separating/oddcycle/scalingfactor = 1000

# add links between a variable and its negated
# [type: bool, advanced: TRUE, range: {TRUE,FALSE}, default: TRUE]
separating/oddcycle/addselfarcs = TRUE

# try to repair violated cycles with double appearance of a variable
# [type: bool, advanced: TRUE, range: {TRUE,FALSE}, default: TRUE]
separating/oddcycle/repaircycles = TRUE

# separate triangles found as 3-cycles or repaired larger cycles
# [type: bool, advanced: TRUE, range: {TRUE,FALSE}, default: TRUE]
separating/oddcycle/includetriangles = TRUE

# even if a variable is already covered by a cut, still try it as start node for a cycle search
# [type: bool, advanced: TRUE, range: {TRUE,FALSE}, default: FALSE]
separating/oddcycle/multiplecuts = FALSE

# even if a variable is already covered by a cut, still allow another cut to cover it too
# [type: bool, advanced: TRUE, range: {TRUE,FALSE}, default: TRUE]
separating/oddcycle/allowmultiplecuts = TRUE

# choose lifting candidate by coef*lpvalue or only by coef
# [type: bool, advanced: TRUE, range: {TRUE,FALSE}, default: FALSE]
separating/oddcycle/lpliftcoef = FALSE

# calculate lifting coefficient of every candidate in every step (or only if its chosen)
# [type: bool, advanced: TRUE, range: {TRUE,FALSE}, default: TRUE]
separating/oddcycle/recalcliftcoef = TRUE

# use sorted variable array (unsorted(0),maxlp(1),minlp(2),maxfrac(3),minfrac(4))
# [type: int, advanced: TRUE, range: [0,4], default: 3]
separating/oddcycle/sortswitch = 3

# sort level of the root neighbors by fractionality (maxfrac)
# [type: bool, advanced: TRUE, range: {TRUE,FALSE}, default: TRUE]
separating/oddcycle/sortrootneighbors = TRUE

# percentage of variables to try the chosen method on [0-100]
# [type: int, advanced: TRUE, range: [0,100], default: 0]
separating/oddcycle/percenttestvars = 0

# offset of variables to try the chosen method on (additional to the percentage of testvars)
# [type: int, advanced: TRUE, range: [0,2147483647], default: 100]
separating/oddcycle/offsettestvars = 100

# percentage of nodes allowed in the same level of the level graph [0-100]
# [type: int, advanced: TRUE, range: [0,100], default: 100]
separating/oddcycle/maxpernodeslevel = 100

# offset of nodes allowed in the same level of the level graph (additional to the percentage of levelnodes)
# [type: int, advanced: TRUE, range: [0,2147483647], default: 10]
separating/oddcycle/offsetnodeslevel = 10

# maximal number of levels in level graph
# [type: int, advanced: TRUE, range: [0,2147483647], default: 20]
separating/oddcycle/maxnlevels = 20

# maximal number of oddcycle cuts generated per chosen variable as root of the level graph
# [type: int, advanced: TRUE, range: [0,2147483647], default: 1]
separating/oddcycle/maxcutsroot = 1

# maximal number of oddcycle cuts generated in every level of the level graph
# [type: int, advanced: TRUE, range: [0,2147483647], default: 50]
separating/oddcycle/maxcutslevel = 50

# minimal weight on an edge (in level graph or bipartite graph)
# [type: int, advanced: TRUE, range: [0,2147483647], default: 0]
separating/oddcycle/maxreference = 0

# number of unsuccessful calls at current node
# [type: int, advanced: TRUE, range: [0,2147483647], default: 3]
separating/oddcycle/maxunsucessfull = 3

# maximal number of other cuts s.t. separation is applied (-1 for direct call)
# [type: int, advanced: TRUE, range: [-1,2147483647], default: -1]
separating/oddcycle/cutthreshold = -1

# priority of separator <strongcg>
# [type: int, advanced: TRUE, range: [-536870912,536870911], default: -2000]
separating/strongcg/priority = -2000

# frequency for calling separator <strongcg> (-1: never, 0: only in root node)
# [type: int, advanced: FALSE, range: [-1,65534], default: 0]
separating/strongcg/freq = 0

# maximal relative distance from current node's dual bound to primal bound compared to best node's dual bound for applying separator <strongcg> (0.0: only on current best node, 1.0: on all nodes)
# [type: real, advanced: TRUE, range: [0,1], default: 0]
separating/strongcg/maxbounddist = 0

# should separator be delayed, if other separators found cuts?
# [type: bool, advanced: TRUE, range: {TRUE,FALSE}, default: FALSE]
separating/strongcg/delay = FALSE

# maximal number of strong CG separation rounds per node (-1: unlimited)
# [type: int, advanced: FALSE, range: [-1,2147483647], default: 5]
separating/strongcg/maxrounds = 5

# maximal number of strong CG separation rounds in the root node (-1: unlimited)
# [type: int, advanced: FALSE, range: [-1,2147483647], default: 20]
separating/strongcg/maxroundsroot = 20

# maximal number of strong CG cuts separated per separation round
# [type: int, advanced: FALSE, range: [0,2147483647], default: 50]
separating/strongcg/maxsepacuts = 50

# maximal number of strong CG cuts separated per separation round in the root node
# [type: int, advanced: FALSE, range: [0,2147483647], default: 500]
separating/strongcg/maxsepacutsroot = 500

# maximal valid range max(|weights|)/min(|weights|) of row weights
# [type: real, advanced: TRUE, range: [1,1.79769313486232e+308], default: 10000]
separating/strongcg/maxweightrange = 10000

# should generated cuts be removed from the LP if they are no longer tight?
# [type: bool, advanced: FALSE, range: {TRUE,FALSE}, default: TRUE]
separating/strongcg/dynamiccuts = TRUE

# priority of separator <zerohalf>
# [type: int, advanced: TRUE, range: [-536870912,536870911], default: -6000]
separating/zerohalf/priority = -6000

# frequency for calling separator <zerohalf> (-1: never, 0: only in root node)
# [type: int, advanced: FALSE, range: [-1,65534], default: -1]
separating/zerohalf/freq = -1

# maximal relative distance from current node's dual bound to primal bound compared to best node's dual bound for applying separator <zerohalf> (0.0: only on current best node, 1.0: on all nodes)
# [type: real, advanced: TRUE, range: [0,1], default: 0]
separating/zerohalf/maxbounddist = 0

# should separator be delayed, if other separators found cuts?
# [type: bool, advanced: TRUE, range: {TRUE,FALSE}, default: FALSE]
separating/zerohalf/delay = FALSE

# maximal number of zerohalf separation rounds per node (-1: unlimited)
# [type: int, advanced: FALSE, range: [-1,2147483647], default: 5]
separating/zerohalf/maxrounds = 5

# maximal number of zerohalf separation rounds in the root node (-1: unlimited)
# [type: int, advanced: FALSE, range: [-1,2147483647], default: 10]
separating/zerohalf/maxroundsroot = 10

# maximal number of {0,1/2}-cuts separated per separation round
# [type: int, advanced: FALSE, range: [0,2147483647], default: 50]
separating/zerohalf/maxsepacuts = 50

# maximal number of {0,1/2}-cuts separated per separation round in the root node
# [type: int, advanced: FALSE, range: [0,2147483647], default: 500]
separating/zerohalf/maxsepacutsroot = 500

# should generated cuts be removed from the LP if they are no longer tight?
# [type: bool, advanced: FALSE, range: {TRUE,FALSE}, default: TRUE]
separating/zerohalf/dynamiccuts = TRUE

# maximal number of {0,1/2}-cuts determined per separation round
   #                      (this includes separated but inefficacious cuts)
# [type: int, advanced: TRUE, range: [0,1000000], default: 100]
separating/zerohalf/maxcutsfound = 100

# maximal number of {0,1/2}-cuts determined per separation round in the root node
   #                      (this includes separated but inefficacious cuts)
# [type: int, advanced: TRUE, range: [0,1000000], default: 1000]
separating/zerohalf/maxcutsfoundroot = 1000

# separating cuts only if depth <= maxdepth (-1: unlimited)
# [type: int, advanced: TRUE, range: [-1,2147483647], default: -1]
separating/zerohalf/maxdepth = -1

# maximal number of calls (-1: unlimited)
# [type: longint, advanced: TRUE, range: [-1,9223372036854775807], default: -1]
separating/zerohalf/maxncalls = -1

# should continuous variables be relaxed by adding variable bounds?
# [type: bool, advanced: TRUE, range: {TRUE,FALSE}, default: FALSE]
separating/zerohalf/relaxcontvars = FALSE

# should rows be scaled to make fractional coefficients integer?
# [type: bool, advanced: TRUE, range: {TRUE,FALSE}, default: TRUE]
separating/zerohalf/scalefraccoeffs = TRUE

# should zerohalf cuts found in previous callbacks ignored?
# [type: bool, advanced: TRUE, range: {TRUE,FALSE}, default: FALSE]
separating/zerohalf/ignoreprevzhcuts = FALSE

# should only original LP rows be considered (i.e. ignore previously added LP rows)?
# [type: bool, advanced: TRUE, range: {TRUE,FALSE}, default: FALSE]
separating/zerohalf/onlyorigrows = FALSE

# should zerohalf cuts be filtered using a cutpool?
# [type: bool, advanced: TRUE, range: {TRUE,FALSE}, default: TRUE]
separating/zerohalf/usezhcutpool = TRUE

# should cuts be added to the delayed cut pool?
# [type: bool, advanced: TRUE, range: {TRUE,FALSE}, default: TRUE]
separating/zerohalf/delayedcuts = TRUE

# maximal number of different deltas to try for cmir (-1: unlimited, 0: delta=1)
# [type: int, advanced: TRUE, range: [-1,2147483647], default: 10]
separating/zerohalf/maxtestdelta = 10

# should negative values also be tested in scaling for cmir?
# [type: bool, advanced: TRUE, range: {TRUE,FALSE}, default: TRUE]
separating/zerohalf/trynegscaling = TRUE

# should problem be decomposed into subproblems (if possible) before applying preprocessing?
# [type: bool, advanced: FALSE, range: {TRUE,FALSE}, default: FALSE]
separating/zerohalf/preprocessing/decomposeproblem = FALSE

# value of delta parameter used in preprocessing method 'd'
# [type: real, advanced: FALSE, range: [0,1], default: 0.5]
separating/zerohalf/preprocessing/delta = 0.5

# preprocessing methods and ordering:
   #                      'd' columns with small LP solution,
   #                      'G' modified Gaussian elimination,
   #                      'i' identical columns,
   #                      'I' identical rows,
   #                      'L' large slack rows,
   #                      'M' large slack rows (minslack),
   #                      's' column singletons,
   #                      'X' add trivial zerohalf cuts,
   #                      'z' zero columns,
   #                      'Z' zero rows,
   #                      'C' fast {'z','s'},
   #                      'R' fast {'Z','L','I'}
   #
   #                      '-' no preprocessing
   #
# [type: string, advanced: FALSE, default: "CXGXIM"]
separating/zerohalf/preprocessing/ppmethods = "CXGXIM"

# should the cuts be forced to enter the LP?
# [type: bool, advanced: FALSE, range: {TRUE,FALSE}, default: FALSE]
separating/zerohalf/separating/forcecutstolp = FALSE

# should the cuts be forced to enter SCIP's sepastore?
# [type: bool, advanced: FALSE, range: {TRUE,FALSE}, default: FALSE]
separating/zerohalf/separating/forcecutstosepastore = FALSE

# minimal violation of a {0,1/2}-cut to be separated
# [type: real, advanced: FALSE, range: [0.001,0.5], default: 0.3]
separating/zerohalf/separating/minviolation = 0.3

# separating methods and ordering:
   #                      '!' stop further processing if a cut was found,
   #                      '2' exact polynomial time algorithm (only if matrix has max 2 odd entries per row),
   #                      'e' enumeration heuristics (k=1: try all preprocessed rows),
   #                      'E' enumeration heuristics (k=2: try all combinations of up to two preprocessed rows),
   #                      'g' Extended Gaussian elimination heuristics,
   #                      's' auxiliary IP heuristics (i.e. number of solved nodes is limited)
   #                      'S' auxiliary IP exact      (i.e. unlimited number of nodes)
   #
   #                      '-' no processing
   #
# [type: string, advanced: FALSE, default: "2g"]
separating/zerohalf/separating/sepamethods = "2g"

# optional settings file of the auxiliary IP (-: none)
# [type: string, advanced: FALSE, default: "-"]
separating/zerohalf/separating/auxip/settingsfile = "-"

# limits/solutions setting of the auxiliary IP
# [type: int, advanced: FALSE, range: [-1,2147483647], default: -1]
separating/zerohalf/separating/auxip/sollimit = -1

# penalty factor used with objective function 'p' of auxiliary IP
# [type: real, advanced: FALSE, range: [0,1], default: 0.001]
separating/zerohalf/separating/auxip/penaltyfactor = 0.001

# should all (proper) solutions of the auxiliary IP be used to generate cuts instead of using only the best?
# [type: bool, advanced: FALSE, range: {TRUE,FALSE}, default: TRUE]
separating/zerohalf/separating/auxip/useallsols = TRUE

# auxiliary IP objective:
   #                      'v' maximize cut violation,
   #                      'u' minimize number of aggregated rows in cut,
   #                      'w' minimize number of aggregated rows in cut
   #                          weighted by the number of rows in the aggregation,
   #                      'p' maximize cut violation and penalize a high number
   #                          of aggregated rows in the cut weighted by the number
   #                          of rows in the aggregation and the penalty factor p
   #
# [type: char, advanced: FALSE, range: {uvwp}, default: v]
separating/zerohalf/separating/auxip/objective = v

# priority of separator <closecuts>
# [type: int, advanced: TRUE, range: [-536870912,536870911], default: 1000000]
separating/closecuts/priority = 1000000

# frequency for calling separator <closecuts> (-1: never, 0: only in root node)
# [type: int, advanced: FALSE, range: [-1,65534], default: -1]
separating/closecuts/freq = -1

# maximal relative distance from current node's dual bound to primal bound compared to best node's dual bound for applying separator <closecuts> (0.0: only on current best node, 1.0: on all nodes)
# [type: real, advanced: TRUE, range: [0,1], default: 1]
separating/closecuts/maxbounddist = 1

# should separator be delayed, if other separators found cuts?
# [type: bool, advanced: TRUE, range: {TRUE,FALSE}, default: FALSE]
separating/closecuts/delay = FALSE

# generate close cuts w.r.t. relative interior point (best solution otherwise)?
# [type: bool, advanced: TRUE, range: {TRUE,FALSE}, default: TRUE]
separating/closecuts/separelint = TRUE

# convex combination value for close cuts
# [type: real, advanced: TRUE, range: [0,1], default: 0.3]
separating/closecuts/sepacombvalue = 0.3

# threshold on number of generated cuts below which the ordinary separation is started
# [type: int, advanced: TRUE, range: [-1,2147483647], default: 50]
separating/closecuts/closethres = 50

# include an objective cutoff when computing the relative interior?
# [type: bool, advanced: TRUE, range: {TRUE,FALSE}, default: FALSE]
separating/closecuts/inclobjcutoff = FALSE

# recompute relative interior point in each separation call?
# [type: bool, advanced: TRUE, range: {TRUE,FALSE}, default: FALSE]
separating/closecuts/recomputerelint = FALSE

# turn off separation in current node after unsuccessful calls (-1 never turn off)
# [type: int, advanced: TRUE, range: [-1,2147483647], default: 0]
separating/closecuts/maxunsuccessful = 0

# factor for maximal LP iterations in relative interior computation compared to node LP iterations (negative for no limit)
# [type: real, advanced: TRUE, range: [-1,1.79769313486232e+308], default: 10]
separating/closecuts/maxlpiterfactor = 10

# priority of separator <rapidlearning>
# [type: int, advanced: TRUE, range: [-536870912,536870911], default: -1200000]
separating/rapidlearning/priority = -1200000

# frequency for calling separator <rapidlearning> (-1: never, 0: only in root node)
# [type: int, advanced: FALSE, range: [-1,65534], default: -1]
separating/rapidlearning/freq = -1

# maximal relative distance from current node's dual bound to primal bound compared to best node's dual bound for applying separator <rapidlearning> (0.0: only on current best node, 1.0: on all nodes)
# [type: real, advanced: TRUE, range: [0,1], default: 1]
separating/rapidlearning/maxbounddist = 1

# should separator be delayed, if other separators found cuts?
# [type: bool, advanced: TRUE, range: {TRUE,FALSE}, default: FALSE]
separating/rapidlearning/delay = FALSE

# should the found conflicts be applied in the original SCIP?
# [type: bool, advanced: TRUE, range: {TRUE,FALSE}, default: TRUE]
separating/rapidlearning/applyconflicts = TRUE

# should the found global bound deductions be applied in the original SCIP?
# [type: bool, advanced: TRUE, range: {TRUE,FALSE}, default: TRUE]
separating/rapidlearning/applybdchgs = TRUE

# should the inference values be used as initialization in the original SCIP?
# [type: bool, advanced: TRUE, range: {TRUE,FALSE}, default: TRUE]
separating/rapidlearning/applyinfervals = TRUE

# should the inference values only be used when rapidlearning found other reductions?
# [type: bool, advanced: TRUE, range: {TRUE,FALSE}, default: FALSE]
separating/rapidlearning/reducedinfer = FALSE

# should the incumbent solution be copied to the original SCIP?
# [type: bool, advanced: TRUE, range: {TRUE,FALSE}, default: TRUE]
separating/rapidlearning/applyprimalsol = TRUE

# should a solved status be copied to the original SCIP?
# [type: bool, advanced: TRUE, range: {TRUE,FALSE}, default: TRUE]
separating/rapidlearning/applysolved = TRUE

# should rapid learning be applied when there are continuous variables?
# [type: bool, advanced: TRUE, range: {TRUE,FALSE}, default: FALSE]
separating/rapidlearning/contvars = FALSE

# maximal portion of continuous variables to apply rapid learning
# [type: real, advanced: TRUE, range: [0,1], default: 0.3]
separating/rapidlearning/contvarsquot = 0.3

# maximal fraction of LP iterations compared to node LP iterations
# [type: real, advanced: TRUE, range: [0,1.79769313486232e+308], default: 0.2]
separating/rapidlearning/lpiterquot = 0.2

# maximum problem size (variables) for which rapid learning will be called
# [type: int, advanced: TRUE, range: [0,2147483647], default: 10000]
separating/rapidlearning/maxnvars = 10000

# maximum problem size (constraints) for which rapid learning will be called
# [type: int, advanced: TRUE, range: [0,2147483647], default: 10000]
separating/rapidlearning/maxnconss = 10000

# maximum number of nodes considered in rapid learning run
# [type: int, advanced: TRUE, range: [0,2147483647], default: 5000]
separating/rapidlearning/maxnodes = 5000

# minimum number of nodes considered in rapid learning run
# [type: int, advanced: TRUE, range: [0,2147483647], default: 500]
separating/rapidlearning/minnodes = 500

# should all active cuts from cutpool be copied to constraints in subproblem?
# [type: bool, advanced: TRUE, range: {TRUE,FALSE}, default: TRUE]
separating/rapidlearning/copycuts = TRUE

# priority of relaxation handler <gcg>
# [type: int, advanced: FALSE, range: [-536870912,536870911], default: -1]
relaxing/gcg/priority = -1

# frequency for calling relaxation handler <gcg> (-1: never, 0: only in root node)
# [type: int, advanced: FALSE, range: [-1,65534], default: 1]
relaxing/gcg/freq = 1

# maximal number of variables created in one farkas pricing round
# [type: int, advanced: FALSE, range: [1,2147483647], default: 10]
pricing/masterpricer/maxvarsroundfarkas = 10

# part of the submips that are solved before Farkas pricing round is aborted, if variables have been found yet? (1.0 = solve all pricing MIPs)
# [type: real, advanced: FALSE, range: [0,1], default: 1]
pricing/masterpricer/mipsrelfarkas = 1

# maximal number of pricing mips leading to new variables solved solved in one redcost pricing round
# [type: int, advanced: FALSE, range: [1,2147483647], default: 2147483647]
pricing/masterpricer/maxsuccessfulmipsredcost = 2147483647

# maximal number of variables created in one redcost pricing round
# [type: int, advanced: FALSE, range: [0,2147483647], default: 100]
pricing/masterpricer/maxvarsroundredcost = 100

# maximal number of variables created in one redcost pricing round at the root node
# [type: int, advanced: FALSE, range: [0,2147483647], default: 100]
pricing/masterpricer/maxvarsroundredcostroot = 100

# maximal number of pricing rounds per node after the root node
# [type: int, advanced: FALSE, range: [0,2147483647], default: 2147483647]
pricing/masterpricer/maxroundsredcost = 2147483647

# part of the submips that are solved before redcost pricing round is aborted at the root node, if variables have been found yed? (1.0 = solve all pricing MIPs)
# [type: real, advanced: FALSE, range: [0,1], default: 1]
pricing/masterpricer/mipsrelredcostroot = 1

# part of the submips that are solved before redcost pricing round is aborted, if variables have been found yed? (1.0 = solve all pricing MIPs)
# [type: real, advanced: FALSE, range: [0,1], default: 1]
pricing/masterpricer/mipsrelredcost = 1

# maximal number of variables added for each block in a pricinground
# [type: int, advanced: FALSE, range: [0,2147483647], default: 2147483647]
pricing/masterpricer/maxsolsprob = 2147483647

# should pricing be performed heuristically before solving the MIPs to optimality?
# [type: bool, advanced: TRUE, range: {TRUE,FALSE}, default: FALSE]
pricing/masterpricer/useheurpricing = FALSE

# should pricing be aborted due to integral objective function?
# [type: bool, advanced: TRUE, range: {TRUE,FALSE}, default: TRUE]
pricing/masterpricer/abortpricingint = TRUE

# should pricing be aborted due to small gap between dual bound and RMP objective?
# [type: real, advanced: TRUE, range: [0,1], default: 0]
pricing/masterpricer/abortpricinggap = 0

# part of the submips that are solved and lead to new variables before pricing round is aborted? (1.0 = solve all pricing MIPs)
# [type: real, advanced: FALSE, range: [0,1], default: 1]
pricing/masterpricer/successfulsubmipsrel = 1

# should additional informations concerning the pricing process be displayed?
# [type: bool, advanced: FALSE, range: {TRUE,FALSE}, default: FALSE]
pricing/masterpricer/dispinfos = FALSE

# which sorting method should be used to sort the pricing problems (0 = order of pricing problems, 1 = according to dual solution of convexity constraint, 2 = according to reliability from previous round)
# [type: int, advanced: FALSE, range: [0,5], default: 2]
pricing/masterpricer/sorting = 2

# how many threads should be used to concurrently solve the pricing problem (0 to guess threads by OpenMP)
# [type: int, advanced: FALSE, range: [0,4096], default: 0]
pricing/masterpricer/threads = 0

# should stabilization be performed?
# [type: bool, advanced: FALSE, range: {TRUE,FALSE}, default: TRUE]
pricing/masterpricer/stabilization = TRUE

# actual size ismaxvarsround * npricingprobsnotnull * colpoolsize
# [type: int, advanced: FALSE, range: [0,100], default: 10]
pricing/masterpricer/colpoolsize = 10

# maximum age of cols in colpool(if age limit is set to 0, no columns are stored from the last pricing round)
# [type: int, advanced: FALSE, range: [0,100], default: 10]
pricing/masterpricer/colpoolagelimit = 10

# should the cutoffbound be applied in master LP solving (0: on, 1:off, 2:auto)?
# [type: int, advanced: FALSE, range: [0,2], default: 2]
pricing/masterpricer/disablecutoff = 2

# frequency at which all pricingproblems should be solved (0 to disable)
# [type: int, advanced: FALSE, range: [0,2147483647], default: 10]
pricing/masterpricer/eagerfreq = 10

# should bounds on variables be enforced by constraints(TRUE) or by bounds(FALSE)
# [type: bool, advanced: FALSE, range: {TRUE,FALSE}, default: FALSE]
branching/orig/enforcebycons = FALSE

# should branching be performed on the most fractional variable instead of the first variable?
# [type: bool, advanced: FALSE, range: {TRUE,FALSE}, default: FALSE]
branching/orig/mostfrac = FALSE

# should pseudocosts be used to determine the variable on which the branching is performed?
# [type: bool, advanced: FALSE, range: {TRUE,FALSE}, default: TRUE]
branching/orig/usepseudocosts = TRUE

# should strong branching with propagation be used to determine the variable on which the branching is performed?
# [type: bool, advanced: FALSE, range: {TRUE,FALSE}, default: FALSE]
branching/orig/usepsstrong = FALSE

# weight in score calculations for conflict score
# [type: real, advanced: TRUE, range: [-1.79769313486232e+308,1.79769313486232e+308], default: 0.01]
branching/relpsprob/conflictweight = 0.01

# weight in score calculations for conflict length score
# [type: real, advanced: TRUE, range: [-1.79769313486232e+308,1.79769313486232e+308], default: 0.0001]
branching/relpsprob/conflictlengthweight = 0.0001

# weight in score calculations for inference score
# [type: real, advanced: TRUE, range: [-1.79769313486232e+308,1.79769313486232e+308], default: 0.1]
branching/relpsprob/inferenceweight = 0.1

# weight in score calculations for cutoff score
# [type: real, advanced: TRUE, range: [-1.79769313486232e+308,1.79769313486232e+308], default: 0.0001]
branching/relpsprob/cutoffweight = 0.0001

# weight in score calculations for pseudo cost score
# [type: real, advanced: TRUE, range: [-1.79769313486232e+308,1.79769313486232e+308], default: 1]
branching/relpsprob/pscostweight = 1

# minimal value for minimum pseudo cost size to regard pseudo cost value as reliable
# [type: real, advanced: TRUE, range: [0,1.79769313486232e+308], default: 1]
branching/relpsprob/minreliable = 1

# maximal value for minimum pseudo cost size to regard pseudo cost value as reliable
# [type: real, advanced: TRUE, range: [0,1.79769313486232e+308], default: 8]
branching/relpsprob/maxreliable = 8

# maximal fraction of branching LP iterations compared to node relaxation LP iterations
# [type: real, advanced: FALSE, range: [0,1.79769313486232e+308], default: 0.5]
branching/relpsprob/iterquot = 0.5

# additional number of allowed LP iterations
# [type: int, advanced: FALSE, range: [0,2147483647], default: 100000]
branching/relpsprob/iterofs = 100000

# maximal number of further variables evaluated without better score
# [type: int, advanced: TRUE, range: [1,2147483647], default: 8]
branching/relpsprob/maxlookahead = 8

# maximal number of candidates initialized with strong branching per node
# [type: int, advanced: FALSE, range: [0,2147483647], default: 100]
branching/relpsprob/initcand = 100

# maximal number of bound tightenings before the node is immediately reevaluated (-1: unlimited)
# [type: int, advanced: TRUE, range: [-1,2147483647], default: 20]
branching/relpsprob/maxbdchgs = 20

# minimal number of bound tightenings before bound changes are applied
# [type: int, advanced: TRUE, range: [1,2147483647], default: 1]
branching/relpsprob/minbdchgs = 1

# shall the LP be solved during probing? (TRUE)
# [type: bool, advanced: FALSE, range: {TRUE,FALSE}, default: TRUE]
branching/relpsprob/uselp = TRUE

# reliability value for probing
# [type: real, advanced: FALSE, range: [0,1], default: 0.8]
branching/relpsprob/reliability = 0.8

# enable master separator
# [type: bool, advanced: FALSE, range: {TRUE,FALSE}, default: TRUE]
sepa/master/enable = TRUE

# is basis separator enabled?
# [type: bool, advanced: FALSE, range: {TRUE,FALSE}, default: TRUE]
sepa/basis/enable = TRUE

# is objective constraint of separator enabled?
# [type: bool, advanced: FALSE, range: {TRUE,FALSE}, default: FALSE]
sepa/basis/enableobj = FALSE

# round obj rhs/lhs of obj constraint if obj is int?
# [type: bool, advanced: FALSE, range: {TRUE,FALSE}, default: FALSE]
sepa/basis/enableobjround = FALSE

# add cuts generated during pricing to newconss array?
# [type: bool, advanced: FALSE, range: {TRUE,FALSE}, default: FALSE]
sepa/basis/enableppcuts = FALSE

# is objective constraint for redcost of each pp of separator enabled?
# [type: bool, advanced: FALSE, range: {TRUE,FALSE}, default: FALSE]
sepa/basis/enableppobjconss = FALSE

# is objective constraint for redcost of each pp during pricing of separator enabled?
# [type: bool, advanced: FALSE, range: {TRUE,FALSE}, default: FALSE]
sepa/basis/enableppobjcg = FALSE

# generated obj convex dynamically
# [type: bool, advanced: FALSE, range: {TRUE,FALSE}, default: FALSE]
sepa/basis/genobjconvex = FALSE

# should positive slack influence the probing objective function?
# [type: bool, advanced: FALSE, range: {TRUE,FALSE}, default: FALSE]
sepa/basis/enableposslack = FALSE

# exponent of positive slack usage
# [type: int, advanced: FALSE, range: [1,2147483647], default: 1]
sepa/basis/posslackexp = 1

# automatically generated exponent?
# [type: bool, advanced: FALSE, range: {TRUE,FALSE}, default: FALSE]
sepa/basis/posslackexpgen = FALSE

# factor for automatically generated exponent
# [type: real, advanced: FALSE, range: [1e-09,1e+20], default: 0.1]
sepa/basis/posslackexpgenfactor = 0.1

# convex combination factor
# [type: real, advanced: FALSE, range: [0,1], default: 1]
sepa/basis/objconvex = 1

# parameter returns which parameter setting is used for separation (default = 0, aggressive = 1, fast = 2
# [type: int, advanced: FALSE, range: [0,2], default: 1]
sepa/basis/paramsetting = 1

# parameter returns if basis is searched with different objective
# [type: bool, advanced: FALSE, range: {TRUE,FALSE}, default: TRUE]
sepa/basis/chgobj = TRUE

# parameter returns if number new rows addingiterations (rows just cut off probing lp sol)
# [type: int, advanced: FALSE, range: [1,10000000], default: 100]
sepa/basis/iterations = 100

# parameter returns number of minimum cuts needed to return *result = SCIP_Separated
# [type: int, advanced: FALSE, range: [1,100], default: 1]
sepa/basis/mincuts = 1

# parameter returns if obj is changed not only in the first iteration
# [type: bool, advanced: FALSE, range: {TRUE,FALSE}, default: FALSE]
sepa/basis/chgobjallways = FALSE

<<<<<<< HEAD
# parameter returns if cuts are forced to enter the LP
# [type: bool, range: {TRUE,FALSE}, default: FALSE]
=======
# parameter returns if cuts are forced to enter the LP 
# [type: bool, advanced: FALSE, range: {TRUE,FALSE}, default: FALSE]
>>>>>>> 72e1bc51
sepa/basis/forcecuts = FALSE

# flag to indicate whether the solver is enabled
# [type: bool, advanced: FALSE, range: {TRUE,FALSE}, default: TRUE]
pricingsolver/knapsack/enabled = TRUE

# flag to indicate whether the solver is enabled
# [type: bool, advanced: FALSE, range: {TRUE,FALSE}, default: TRUE]
pricingsolver/mip/enabled = TRUE

# should solutions of the pricing MIPs be checked for duplicity?
# [type: bool, advanced: TRUE, range: {TRUE,FALSE}, default: TRUE]
pricingsolver/mip/checksols = TRUE

# settings file for pricing problems
# [type: string, advanced: TRUE, default: "-"]
pricingsolver/mip/settingsfile = "-"

# should propagated bound changes in the original be enforced in the master (only proper vars)?
# [type: bool, advanced: FALSE, range: {TRUE,FALSE}, default: TRUE]
relaxing/gcg/enforceproper = TRUE

# filename to write all bounds to
# [type: string, advanced: FALSE, default: ""]
eventhdlr/solvingstats/filename = ""

# should discretization (TRUE) or convexification (FALSE) approach be used?
# [type: bool, advanced: FALSE, range: {TRUE,FALSE}, default: TRUE]
relaxing/gcg/discretization = TRUE

# should identical blocks be aggregated (only for discretization approach)?
# [type: bool, advanced: FALSE, range: {TRUE,FALSE}, default: TRUE]
relaxing/gcg/aggregation = TRUE

# should additional information about the blocks be displayed?
# [type: bool, advanced: FALSE, range: {TRUE,FALSE}, default: FALSE]
relaxing/gcg/dispinfos = FALSE

# priority of branching rule <empty>
# [type: int, advanced: FALSE, range: [-536870912,536870911], default: 1000000]
branching/empty/priority = 1000000

# maximal depth level, up to which branching rule <empty> should be used (-1 for no limit)
# [type: int, advanced: FALSE, range: [-1,65534], default: -1]
branching/empty/maxdepth = -1

# maximal relative distance from current node's dual bound to primal bound compared to best node's dual bound for applying branching rule (0.0: only on current best node, 1.0: on all nodes)
# [type: real, advanced: FALSE, range: [0,1], default: 1]
branching/empty/maxbounddist = 1

# frequency for separating cuts (-1: never, 0: only in root node)
# [type: int, advanced: FALSE, range: [-1,65534], default: -1]
constraints/origbranch/sepafreq = -1

# frequency for propagating domains (-1: never, 0: only in root node)
# [type: int, advanced: FALSE, range: [-1,65534], default: -1]
constraints/origbranch/propfreq = -1

# timing when constraint propagation should be called (1:BEFORELP, 2:DURINGLPLOOP, 4:AFTERLPLOOP, 15:ALWAYS)
# [type: int, advanced: TRUE, range: [1,15], default: 1]
constraints/origbranch/proptiming = 1

# frequency for using all instead of only the useful constraints in separation, propagation and enforcement (-1: never, 0: only in first evaluation)
# [type: int, advanced: TRUE, range: [-1,65534], default: 100]
constraints/origbranch/eagerfreq = 100

# maximal number of presolving rounds the constraint handler participates in (-1: no limit)
# [type: int, advanced: TRUE, range: [-1,2147483647], default: 0]
constraints/origbranch/maxprerounds = 0

# should separation method be delayed, if other separators found cuts?
# [type: bool, advanced: TRUE, range: {TRUE,FALSE}, default: FALSE]
constraints/origbranch/delaysepa = FALSE

# should propagation method be delayed, if other propagators found reductions?
# [type: bool, advanced: TRUE, range: {TRUE,FALSE}, default: FALSE]
constraints/origbranch/delayprop = FALSE

# timing mask of the constraint handler's presolving method (4:FAST, 8:MEDIUM, 16:EXHAUSTIVE, 32:FINAL)
# [type: int, advanced: TRUE, range: [4,60], default: 28]
constraints/origbranch/presoltiming = 28

# frequency for separating cuts (-1: never, 0: only in root node)
# [type: int, advanced: FALSE, range: [-1,65534], default: -1]
constraints/decomp/sepafreq = -1

# frequency for propagating domains (-1: never, 0: only in root node)
# [type: int, advanced: FALSE, range: [-1,65534], default: -1]
constraints/decomp/propfreq = -1

# timing when constraint propagation should be called (1:BEFORELP, 2:DURINGLPLOOP, 4:AFTERLPLOOP, 15:ALWAYS)
# [type: int, advanced: TRUE, range: [1,15], default: 1]
constraints/decomp/proptiming = 1

# frequency for using all instead of only the useful constraints in separation, propagation and enforcement (-1: never, 0: only in first evaluation)
# [type: int, advanced: TRUE, range: [-1,65534], default: -1]
constraints/decomp/eagerfreq = -1

# maximal number of presolving rounds the constraint handler participates in (-1: no limit)
# [type: int, advanced: TRUE, range: [-1,2147483647], default: 0]
constraints/decomp/maxprerounds = 0

# should separation method be delayed, if other separators found cuts?
# [type: bool, advanced: TRUE, range: {TRUE,FALSE}, default: FALSE]
constraints/decomp/delaysepa = FALSE

# should propagation method be delayed, if other propagators found reductions?
# [type: bool, advanced: TRUE, range: {TRUE,FALSE}, default: FALSE]
constraints/decomp/delayprop = FALSE

# timing mask of the constraint handler's presolving method (4:FAST, 8:MEDIUM, 16:EXHAUSTIVE, 32:FINAL)
# [type: int, advanced: TRUE, range: [4,60], default: 28]
constraints/decomp/presoltiming = 28

# indicates whether to create a decomposition with all constraints in the master if no other specified
# [type: bool, advanced: FALSE, range: {TRUE,FALSE}, default: FALSE]
constraints/decomp/createbasicdecomp = FALSE

# flag to indicate whether detector <connected> is enabled
# [type: bool, advanced: FALSE, range: {TRUE,FALSE}, default: TRUE]
detectors/connected/enabled = TRUE

# flag to indicate whether detector <connected> should be skipped if others found decompositions
# [type: bool, advanced: FALSE, range: {TRUE,FALSE}, default: FALSE]
detectors/connected/skip = FALSE

# priority of detector <connected>
# [type: int, advanced: FALSE, range: [-2147483648,2147483647], default: 0]
detectors/connected/priority = 0

# Controls whether SETPPC constraints chould be ignored while detecting and be directly placed in the master
# [type: bool, advanced: FALSE, range: {TRUE,FALSE}, default: TRUE]
detectors/connected/setppcinmaster = TRUE

# flag to indicate whether detector <arrowheur> is enabled
# [type: bool, advanced: FALSE, range: {TRUE,FALSE}, default: TRUE]
detectors/arrowheur/enabled = TRUE

# flag to indicate whether detector <arrowheur> should be skipped if others found decompositions
# [type: bool, advanced: FALSE, range: {TRUE,FALSE}, default: FALSE]
detectors/arrowheur/skip = FALSE

# priority of detector <arrowheur>
# [type: int, advanced: FALSE, range: [-2147483648,2147483647], default: 1000]
detectors/arrowheur/priority = 1000

# The maximal number of blocks
# [type: int, advanced: FALSE, range: [2,1000000], default: 20]
detectors/arrowheur/maxblocks = 20

# The minimal number of blocks
# [type: int, advanced: FALSE, range: [2,1000000], default: 2]
detectors/arrowheur/minblocks = 2

# factor on how heavy equality (beta) and inequality constraints are measured
# [type: real, advanced: FALSE, range: [0,1], default: 0.5]
detectors/arrowheur/beta = 0.5

# factor on how heavy the standard deviation of the coefficients is measured
# [type: real, advanced: FALSE, range: [0,1e+20], default: 0]
detectors/arrowheur/alpha = 0

# Weight of a variable hyperedge
# [type: int, advanced: FALSE, range: [0,1000000], default: 1]
detectors/arrowheur/varWeight = 1

# Weight of a binary variable hyperedge
# [type: int, advanced: FALSE, range: [0,1000000], default: 2]
detectors/arrowheur/varWeightBinary = 2

# Weight of a continuos variable hyperedge
# [type: int, advanced: FALSE, range: [0,1000000], default: 1]
detectors/arrowheur/varWeightContinous = 1

# Weight of a implicit integer variable hyperedge
# [type: int, advanced: FALSE, range: [0,1000000], default: 2]
detectors/arrowheur/varWeightImplint = 2

# Weight of a integer variable hyperedge
# [type: int, advanced: FALSE, range: [0,1000000], default: 2]
detectors/arrowheur/varWeightInteger = 2

# Weight of a constraint hyperedge
# [type: int, advanced: FALSE, range: [0,1000000], default: 5]
detectors/arrowheur/consWeight = 5

# Whether to clean up temporary files
# [type: bool, advanced: FALSE, range: {TRUE,FALSE}, default: TRUE]
detectors/arrowheur/tidy = TRUE

# random seed for hmetis
# [type: int, advanced: FALSE, range: [-1,2147483647], default: 1]
detectors/arrowheur/randomseed = 1

# percentage of dummy nodes for metis
# [type: real, advanced: FALSE, range: [0,1], default: 0.2]
detectors/arrowheur/dummynodes = 0.2

# Weight for constraint hyperedges that are setpartitioning or covering constraints
# [type: int, advanced: FALSE, range: [0,1000000], default: 5]
detectors/arrowheur/consWeightSetppc = 5

# Unbalance factor for metis
# [type: real, advanced: FALSE, range: [0,1e+20], default: 5]
detectors/arrowheur/ubfactor = 5

# Should the metis output be displayed
# [type: bool, advanced: FALSE, range: {TRUE,FALSE}, default: FALSE]
detectors/arrowheur/metisverbose = FALSE

# Should the rb or kway method be used for partitioning by metis
# [type: bool, advanced: FALSE, range: {TRUE,FALSE}, default: TRUE]
detectors/arrowheur/metisuseptyperb = TRUE

# Should the problem be used for metis files or a temporary name
# [type: bool, advanced: FALSE, range: {TRUE,FALSE}, default: FALSE]
detectors/arrowheur/realname = FALSE

# Type of the graph: 'c' column hypergraph, 'r' row hypergraph, 'a' column-row hypergraph
# [type: char, advanced: FALSE, range: {cra}, default: r]
detectors/arrowheur/type = r

# flag to indicate whether detector <stairheur> is enabled
# [type: bool, advanced: FALSE, range: {TRUE,FALSE}, default: FALSE]
detectors/stairheur/enabled = FALSE

# flag to indicate whether detector <stairheur> should be skipped if others found decompositions
# [type: bool, advanced: FALSE, range: {TRUE,FALSE}, default: FALSE]
detectors/stairheur/skip = FALSE

# priority of detector <stairheur>
# [type: int, advanced: FALSE, range: [-2147483648,2147483647], default: 1200]
detectors/stairheur/priority = 1200

# The number of constraints per block (static blocking only)
# [type: int, advanced: FALSE, range: [2,1000000], default: 32]
detectors/stairheur/nconssperblock = 32

# The maximal number of blocks
# [type: int, advanced: FALSE, range: [2,1000000], default: 20]
detectors/stairheur/maxblocks = 20

# The minimal number of blocks
# [type: int, advanced: FALSE, range: [2,1000000], default: 2]
detectors/stairheur/minblocks = 2

# The desired number of blocks. 0 means automatic determination of the number of blocks.
# [type: int, advanced: FALSE, range: [0,1000000], default: 0]
detectors/stairheur/desiredblocks = 0

# Enable blocking type 'dynamic'
# [type: bool, advanced: FALSE, range: {TRUE,FALSE}, default: FALSE]
detectors/stairheur/dynamicblocking = FALSE

# Enable blocking type 'static'
# [type: bool, advanced: FALSE, range: {TRUE,FALSE}, default: TRUE]
detectors/stairheur/staticblocking = TRUE

# Enable blocking type 'as soon as possible
# [type: bool, advanced: FALSE, range: {TRUE,FALSE}, default: FALSE]
detectors/stairheur/blockingassoonaspossible = FALSE

# Enables multiple decompositions for all enabled blocking types. Ranging from minblocks to maxblocks
# [type: bool, advanced: FALSE, range: {TRUE,FALSE}, default: TRUE]
detectors/stairheur/multipledecomps = TRUE

# The maximum number of iterations of the ROC-algorithm. -1 for no limit
# [type: int, advanced: FALSE, range: [-1,1000000], default: 1000000]
detectors/stairheur/maxiterationsROC = 1000000

# flag to indicate whether detector <staircase> is enabled
# [type: bool, advanced: FALSE, range: {TRUE,FALSE}, default: TRUE]
detectors/staircase/enabled = TRUE

# flag to indicate whether detector <staircase> should be skipped if others found decompositions
# [type: bool, advanced: FALSE, range: {TRUE,FALSE}, default: FALSE]
detectors/staircase/skip = FALSE

# priority of detector <staircase>
# [type: int, advanced: FALSE, range: [-2147483648,2147483647], default: 200]
detectors/staircase/priority = 200

# flag to indicate whether detector <random> is enabled
# [type: bool, advanced: FALSE, range: {TRUE,FALSE}, default: FALSE]
detectors/random/enabled = FALSE

# flag to indicate whether detector <random> should be skipped if others found decompositions
# [type: bool, advanced: FALSE, range: {TRUE,FALSE}, default: FALSE]
detectors/random/skip = FALSE

# priority of detector <random>
# [type: int, advanced: FALSE, range: [-2147483648,2147483647], default: -10]
detectors/random/priority = -10

# the maximal number of blocks, -1 defaults to avgconsperblock
# [type: int, advanced: FALSE, range: [-1,2147483647], default: -1]
detectors/random/maxblocks = -1

# average constraints per block
# [type: int, advanced: FALSE, range: [1,10000], default: 100]
detectors/random/avgconsperblock = 100

# flag to indicate whether detector <colors> is enabled
# [type: bool, advanced: FALSE, range: {TRUE,FALSE}, default: FALSE]
detectors/colors/enabled = FALSE

# flag to indicate whether detector <colors> should be skipped if others found decompositions
# [type: bool, advanced: FALSE, range: {TRUE,FALSE}, default: FALSE]
detectors/colors/skip = FALSE

# priority of detector <colors>
# [type: int, advanced: FALSE, range: [-2147483648,2147483647], default: 0]
detectors/colors/priority = 0

# flag to indicate whether detector <cutpacking> is enabled
# [type: bool, advanced: FALSE, range: {TRUE,FALSE}, default: FALSE]
detectors/cutpacking/enabled = FALSE

# flag to indicate whether detector <cutpacking> should be skipped if others found decompositions
# [type: bool, advanced: FALSE, range: {TRUE,FALSE}, default: FALSE]
detectors/cutpacking/skip = FALSE

# priority of detector <cutpacking>
# [type: int, advanced: FALSE, range: [-2147483648,2147483647], default: 1100]
detectors/cutpacking/priority = 1100

# should the Stoer-Wagner algorithm or metis be used for finding a minimal cut
# [type: bool, advanced: FALSE, range: {TRUE,FALSE}, default: TRUE]
detectors/cutpacking/algorithm = TRUE

# Should the blocks consist of a certain number of constraints
# [type: bool, advanced: FALSE, range: {TRUE,FALSE}, default: FALSE]
detectors/cutpacking/fixedblocks = FALSE

# number of constraints per block
# [type: int, advanced: FALSE, range: [1,2147483647], default: 200]
detectors/cutpacking/blocksize = 200

# Whether to clean up temporary files
# [type: bool, advanced: FALSE, range: {TRUE,FALSE}, default: TRUE]
detectors/cutpacking/tidy = TRUE

# random seed for hmetis
# [type: int, advanced: FALSE, range: [-1,2147483647], default: 1]
detectors/cutpacking/randomseed = 1

# Unbalance factor for metis
# [type: real, advanced: FALSE, range: [0,1e+20], default: 5]
detectors/cutpacking/ubfactor = 5

# Should the metis output be displayed
# [type: bool, advanced: FALSE, range: {TRUE,FALSE}, default: FALSE]
detectors/cutpacking/metisverbose = FALSE

# Should the rb or kway method be used for partitioning by metis
# [type: bool, advanced: FALSE, range: {TRUE,FALSE}, default: TRUE]
detectors/cutpacking/metisuseptyperb = TRUE

# priority of heuristic <gcgcoefdiving>
# [type: int, advanced: TRUE, range: [-536870912,536870911], default: -1001000]
heuristics/gcgcoefdiving/priority = -1001000

# frequency for calling primal heuristic <gcgcoefdiving> (-1: never, 0: only at depth freqofs)
# [type: int, advanced: FALSE, range: [-1,65534], default: 10]
heuristics/gcgcoefdiving/freq = 10

# frequency offset for calling primal heuristic <gcgcoefdiving>
# [type: int, advanced: FALSE, range: [0,65534], default: 1]
heuristics/gcgcoefdiving/freqofs = 1

# maximal depth level to call primal heuristic <gcgcoefdiving> (-1: no limit)
# [type: int, advanced: TRUE, range: [-1,65534], default: -1]
heuristics/gcgcoefdiving/maxdepth = -1

# minimal relative depth to start diving
# [type: real, advanced: TRUE, range: [0,1], default: 0]
heuristics/gcgcoefdiving/minreldepth = 0

# maximal relative depth to start diving
# [type: real, advanced: TRUE, range: [0,1], default: 1]
heuristics/gcgcoefdiving/maxreldepth = 1

# maximal fraction of diving LP iterations compared to node LP iterations
# [type: real, advanced: FALSE, range: [0,1.79769313486232e+308], default: 0.05]
heuristics/gcgcoefdiving/maxlpiterquot = 0.05

# additional number of allowed LP iterations
# [type: int, advanced: FALSE, range: [0,2147483647], default: 1000]
heuristics/gcgcoefdiving/maxlpiterofs = 1000

# maximal number of allowed pricing rounds (-1: no limit)
# [type: int, advanced: FALSE, range: [-1,2147483647], default: 0]
heuristics/gcgcoefdiving/maxpricerounds = 0

# perform pricing only if infeasibility is encountered
# [type: bool, advanced: FALSE, range: {TRUE,FALSE}, default: TRUE]
heuristics/gcgcoefdiving/usefarkasonly = TRUE

# maximal quotient (curlowerbound - lowerbound)/(cutoffbound - lowerbound) where diving is performed (0.0: no limit)
# [type: real, advanced: TRUE, range: [0,1], default: 0.8]
heuristics/gcgcoefdiving/maxdiveubquot = 0.8

# maximal quotient (curlowerbound - lowerbound)/(avglowerbound - lowerbound) where diving is performed (0.0: no limit)
# [type: real, advanced: TRUE, range: [0,1.79769313486232e+308], default: 0]
heuristics/gcgcoefdiving/maxdiveavgquot = 0

# maximal UBQUOT when no solution was found yet (0.0: no limit)
# [type: real, advanced: TRUE, range: [0,1], default: 0.1]
heuristics/gcgcoefdiving/maxdiveubquotnosol = 0.1

# maximal AVGQUOT when no solution was found yet (0.0: no limit)
# [type: real, advanced: TRUE, range: [0,1.79769313486232e+308], default: 0]
heuristics/gcgcoefdiving/maxdiveavgquotnosol = 0

# use one level of backtracking if infeasibility is encountered?
# [type: bool, advanced: FALSE, range: {TRUE,FALSE}, default: TRUE]
heuristics/gcgcoefdiving/backtrack = TRUE

# calculate the number of locks w.r.t. the master LP?
# [type: bool, advanced: TRUE, range: {TRUE,FALSE}, default: FALSE]
heuristics/gcgcoefdiving/usemasterlocks = FALSE

# priority of heuristic <gcgfracdiving>
# [type: int, advanced: TRUE, range: [-536870912,536870911], default: -1003000]
heuristics/gcgfracdiving/priority = -1003000

# frequency for calling primal heuristic <gcgfracdiving> (-1: never, 0: only at depth freqofs)
# [type: int, advanced: FALSE, range: [-1,65534], default: 10]
heuristics/gcgfracdiving/freq = 10

# frequency offset for calling primal heuristic <gcgfracdiving>
# [type: int, advanced: FALSE, range: [0,65534], default: 3]
heuristics/gcgfracdiving/freqofs = 3

# maximal depth level to call primal heuristic <gcgfracdiving> (-1: no limit)
# [type: int, advanced: TRUE, range: [-1,65534], default: -1]
heuristics/gcgfracdiving/maxdepth = -1

# minimal relative depth to start diving
# [type: real, advanced: TRUE, range: [0,1], default: 0]
heuristics/gcgfracdiving/minreldepth = 0

# maximal relative depth to start diving
# [type: real, advanced: TRUE, range: [0,1], default: 1]
heuristics/gcgfracdiving/maxreldepth = 1

# maximal fraction of diving LP iterations compared to node LP iterations
# [type: real, advanced: FALSE, range: [0,1.79769313486232e+308], default: 0.05]
heuristics/gcgfracdiving/maxlpiterquot = 0.05

# additional number of allowed LP iterations
# [type: int, advanced: FALSE, range: [0,2147483647], default: 1000]
heuristics/gcgfracdiving/maxlpiterofs = 1000

# maximal number of allowed pricing rounds (-1: no limit)
# [type: int, advanced: FALSE, range: [-1,2147483647], default: 0]
heuristics/gcgfracdiving/maxpricerounds = 0

# perform pricing only if infeasibility is encountered
# [type: bool, advanced: FALSE, range: {TRUE,FALSE}, default: TRUE]
heuristics/gcgfracdiving/usefarkasonly = TRUE

# maximal quotient (curlowerbound - lowerbound)/(cutoffbound - lowerbound) where diving is performed (0.0: no limit)
# [type: real, advanced: TRUE, range: [0,1], default: 0.8]
heuristics/gcgfracdiving/maxdiveubquot = 0.8

# maximal quotient (curlowerbound - lowerbound)/(avglowerbound - lowerbound) where diving is performed (0.0: no limit)
# [type: real, advanced: TRUE, range: [0,1.79769313486232e+308], default: 0]
heuristics/gcgfracdiving/maxdiveavgquot = 0

# maximal UBQUOT when no solution was found yet (0.0: no limit)
# [type: real, advanced: TRUE, range: [0,1], default: 0.1]
heuristics/gcgfracdiving/maxdiveubquotnosol = 0.1

# maximal AVGQUOT when no solution was found yet (0.0: no limit)
# [type: real, advanced: TRUE, range: [0,1.79769313486232e+308], default: 0]
heuristics/gcgfracdiving/maxdiveavgquotnosol = 0

# use one level of backtracking if infeasibility is encountered?
# [type: bool, advanced: FALSE, range: {TRUE,FALSE}, default: TRUE]
heuristics/gcgfracdiving/backtrack = TRUE

# calculate the fractionalities w.r.t. the master LP?
# [type: bool, advanced: TRUE, range: {TRUE,FALSE}, default: FALSE]
heuristics/gcgfracdiving/usemasterfracs = FALSE

# priority of heuristic <gcgguideddiving>
# [type: int, advanced: TRUE, range: [-536870912,536870911], default: -1007000]
heuristics/gcgguideddiving/priority = -1007000

# frequency for calling primal heuristic <gcgguideddiving> (-1: never, 0: only at depth freqofs)
# [type: int, advanced: FALSE, range: [-1,65534], default: 10]
heuristics/gcgguideddiving/freq = 10

# frequency offset for calling primal heuristic <gcgguideddiving>
# [type: int, advanced: FALSE, range: [0,65534], default: 7]
heuristics/gcgguideddiving/freqofs = 7

# maximal depth level to call primal heuristic <gcgguideddiving> (-1: no limit)
# [type: int, advanced: TRUE, range: [-1,65534], default: -1]
heuristics/gcgguideddiving/maxdepth = -1

# minimal relative depth to start diving
# [type: real, advanced: TRUE, range: [0,1], default: 0]
heuristics/gcgguideddiving/minreldepth = 0

# maximal relative depth to start diving
# [type: real, advanced: TRUE, range: [0,1], default: 1]
heuristics/gcgguideddiving/maxreldepth = 1

# maximal fraction of diving LP iterations compared to node LP iterations
# [type: real, advanced: FALSE, range: [0,1.79769313486232e+308], default: 0.05]
heuristics/gcgguideddiving/maxlpiterquot = 0.05

# additional number of allowed LP iterations
# [type: int, advanced: FALSE, range: [0,2147483647], default: 1000]
heuristics/gcgguideddiving/maxlpiterofs = 1000

# maximal number of allowed pricing rounds (-1: no limit)
# [type: int, advanced: FALSE, range: [-1,2147483647], default: 0]
heuristics/gcgguideddiving/maxpricerounds = 0

# perform pricing only if infeasibility is encountered
# [type: bool, advanced: FALSE, range: {TRUE,FALSE}, default: TRUE]
heuristics/gcgguideddiving/usefarkasonly = TRUE

# maximal quotient (curlowerbound - lowerbound)/(cutoffbound - lowerbound) where diving is performed (0.0: no limit)
# [type: real, advanced: TRUE, range: [0,1], default: 0.8]
heuristics/gcgguideddiving/maxdiveubquot = 0.8

# maximal quotient (curlowerbound - lowerbound)/(avglowerbound - lowerbound) where diving is performed (0.0: no limit)
# [type: real, advanced: TRUE, range: [0,1.79769313486232e+308], default: 0]
heuristics/gcgguideddiving/maxdiveavgquot = 0

# maximal UBQUOT when no solution was found yet (0.0: no limit)
# [type: real, advanced: TRUE, range: [0,1], default: 0.1]
heuristics/gcgguideddiving/maxdiveubquotnosol = 0.1

# maximal AVGQUOT when no solution was found yet (0.0: no limit)
# [type: real, advanced: TRUE, range: [0,1.79769313486232e+308], default: 0]
heuristics/gcgguideddiving/maxdiveavgquotnosol = 0

# use one level of backtracking if infeasibility is encountered?
# [type: bool, advanced: FALSE, range: {TRUE,FALSE}, default: TRUE]
heuristics/gcgguideddiving/backtrack = TRUE

# calculate the fractionalities w.r.t. the master LP?
# [type: bool, advanced: TRUE, range: {TRUE,FALSE}, default: FALSE]
heuristics/gcgguideddiving/usemasterfracs = FALSE

# priority of heuristic <gcglinesdiving>
# [type: int, advanced: TRUE, range: [-536870912,536870911], default: -1006000]
heuristics/gcglinesdiving/priority = -1006000

# frequency for calling primal heuristic <gcglinesdiving> (-1: never, 0: only at depth freqofs)
# [type: int, advanced: FALSE, range: [-1,65534], default: 10]
heuristics/gcglinesdiving/freq = 10

# frequency offset for calling primal heuristic <gcglinesdiving>
# [type: int, advanced: FALSE, range: [0,65534], default: 6]
heuristics/gcglinesdiving/freqofs = 6

# maximal depth level to call primal heuristic <gcglinesdiving> (-1: no limit)
# [type: int, advanced: TRUE, range: [-1,65534], default: -1]
heuristics/gcglinesdiving/maxdepth = -1

# minimal relative depth to start diving
# [type: real, advanced: TRUE, range: [0,1], default: 0]
heuristics/gcglinesdiving/minreldepth = 0

# maximal relative depth to start diving
# [type: real, advanced: TRUE, range: [0,1], default: 1]
heuristics/gcglinesdiving/maxreldepth = 1

# maximal fraction of diving LP iterations compared to node LP iterations
# [type: real, advanced: FALSE, range: [0,1.79769313486232e+308], default: 0.05]
heuristics/gcglinesdiving/maxlpiterquot = 0.05

# additional number of allowed LP iterations
# [type: int, advanced: FALSE, range: [0,2147483647], default: 1000]
heuristics/gcglinesdiving/maxlpiterofs = 1000

# maximal number of allowed pricing rounds (-1: no limit)
# [type: int, advanced: FALSE, range: [-1,2147483647], default: 0]
heuristics/gcglinesdiving/maxpricerounds = 0

# perform pricing only if infeasibility is encountered
# [type: bool, advanced: FALSE, range: {TRUE,FALSE}, default: TRUE]
heuristics/gcglinesdiving/usefarkasonly = TRUE

# maximal quotient (curlowerbound - lowerbound)/(cutoffbound - lowerbound) where diving is performed (0.0: no limit)
# [type: real, advanced: TRUE, range: [0,1], default: 0.8]
heuristics/gcglinesdiving/maxdiveubquot = 0.8

# maximal quotient (curlowerbound - lowerbound)/(avglowerbound - lowerbound) where diving is performed (0.0: no limit)
# [type: real, advanced: TRUE, range: [0,1.79769313486232e+308], default: 0]
heuristics/gcglinesdiving/maxdiveavgquot = 0

# maximal UBQUOT when no solution was found yet (0.0: no limit)
# [type: real, advanced: TRUE, range: [0,1], default: 0.1]
heuristics/gcglinesdiving/maxdiveubquotnosol = 0.1

# maximal AVGQUOT when no solution was found yet (0.0: no limit)
# [type: real, advanced: TRUE, range: [0,1.79769313486232e+308], default: 0]
heuristics/gcglinesdiving/maxdiveavgquotnosol = 0

# use one level of backtracking if infeasibility is encountered?
# [type: bool, advanced: FALSE, range: {TRUE,FALSE}, default: TRUE]
heuristics/gcglinesdiving/backtrack = TRUE

# priority of heuristic <gcgpscostdiving>
# [type: int, advanced: TRUE, range: [-536870912,536870911], default: -1002000]
heuristics/gcgpscostdiving/priority = -1002000

# frequency for calling primal heuristic <gcgpscostdiving> (-1: never, 0: only at depth freqofs)
# [type: int, advanced: FALSE, range: [-1,65534], default: 10]
heuristics/gcgpscostdiving/freq = 10

# frequency offset for calling primal heuristic <gcgpscostdiving>
# [type: int, advanced: FALSE, range: [0,65534], default: 2]
heuristics/gcgpscostdiving/freqofs = 2

# maximal depth level to call primal heuristic <gcgpscostdiving> (-1: no limit)
# [type: int, advanced: TRUE, range: [-1,65534], default: -1]
heuristics/gcgpscostdiving/maxdepth = -1

# minimal relative depth to start diving
# [type: real, advanced: TRUE, range: [0,1], default: 0]
heuristics/gcgpscostdiving/minreldepth = 0

# maximal relative depth to start diving
# [type: real, advanced: TRUE, range: [0,1], default: 1]
heuristics/gcgpscostdiving/maxreldepth = 1

# maximal fraction of diving LP iterations compared to node LP iterations
# [type: real, advanced: FALSE, range: [0,1.79769313486232e+308], default: 0.05]
heuristics/gcgpscostdiving/maxlpiterquot = 0.05

# additional number of allowed LP iterations
# [type: int, advanced: FALSE, range: [0,2147483647], default: 1000]
heuristics/gcgpscostdiving/maxlpiterofs = 1000

# maximal number of allowed pricing rounds (-1: no limit)
# [type: int, advanced: FALSE, range: [-1,2147483647], default: 0]
heuristics/gcgpscostdiving/maxpricerounds = 0

# perform pricing only if infeasibility is encountered
# [type: bool, advanced: FALSE, range: {TRUE,FALSE}, default: TRUE]
heuristics/gcgpscostdiving/usefarkasonly = TRUE

# maximal quotient (curlowerbound - lowerbound)/(cutoffbound - lowerbound) where diving is performed (0.0: no limit)
# [type: real, advanced: TRUE, range: [0,1], default: 0.8]
heuristics/gcgpscostdiving/maxdiveubquot = 0.8

# maximal quotient (curlowerbound - lowerbound)/(avglowerbound - lowerbound) where diving is performed (0.0: no limit)
# [type: real, advanced: TRUE, range: [0,1.79769313486232e+308], default: 0]
heuristics/gcgpscostdiving/maxdiveavgquot = 0

# maximal UBQUOT when no solution was found yet (0.0: no limit)
# [type: real, advanced: TRUE, range: [0,1], default: 0.1]
heuristics/gcgpscostdiving/maxdiveubquotnosol = 0.1

# maximal AVGQUOT when no solution was found yet (0.0: no limit)
# [type: real, advanced: TRUE, range: [0,1.79769313486232e+308], default: 0]
heuristics/gcgpscostdiving/maxdiveavgquotnosol = 0

# use one level of backtracking if infeasibility is encountered?
# [type: bool, advanced: FALSE, range: {TRUE,FALSE}, default: TRUE]
heuristics/gcgpscostdiving/backtrack = TRUE

# shall pseudocosts be calculated w.r.t. the master problem?
# [type: bool, advanced: TRUE, range: {TRUE,FALSE}, default: FALSE]
heuristics/gcgpscostdiving/usemasterpscosts = FALSE

# priority of heuristic <gcgveclendiving>
# [type: int, advanced: TRUE, range: [-536870912,536870911], default: -1003100]
heuristics/gcgveclendiving/priority = -1003100

# frequency for calling primal heuristic <gcgveclendiving> (-1: never, 0: only at depth freqofs)
# [type: int, advanced: FALSE, range: [-1,65534], default: 10]
heuristics/gcgveclendiving/freq = 10

# frequency offset for calling primal heuristic <gcgveclendiving>
# [type: int, advanced: FALSE, range: [0,65534], default: 4]
heuristics/gcgveclendiving/freqofs = 4

# maximal depth level to call primal heuristic <gcgveclendiving> (-1: no limit)
# [type: int, advanced: TRUE, range: [-1,65534], default: -1]
heuristics/gcgveclendiving/maxdepth = -1

# minimal relative depth to start diving
# [type: real, advanced: TRUE, range: [0,1], default: 0]
heuristics/gcgveclendiving/minreldepth = 0

# maximal relative depth to start diving
# [type: real, advanced: TRUE, range: [0,1], default: 1]
heuristics/gcgveclendiving/maxreldepth = 1

# maximal fraction of diving LP iterations compared to node LP iterations
# [type: real, advanced: FALSE, range: [0,1.79769313486232e+308], default: 0.05]
heuristics/gcgveclendiving/maxlpiterquot = 0.05

# additional number of allowed LP iterations
# [type: int, advanced: FALSE, range: [0,2147483647], default: 1000]
heuristics/gcgveclendiving/maxlpiterofs = 1000

# maximal number of allowed pricing rounds (-1: no limit)
# [type: int, advanced: FALSE, range: [-1,2147483647], default: 0]
heuristics/gcgveclendiving/maxpricerounds = 0

# perform pricing only if infeasibility is encountered
# [type: bool, advanced: FALSE, range: {TRUE,FALSE}, default: TRUE]
heuristics/gcgveclendiving/usefarkasonly = TRUE

# maximal quotient (curlowerbound - lowerbound)/(cutoffbound - lowerbound) where diving is performed (0.0: no limit)
# [type: real, advanced: TRUE, range: [0,1], default: 0.8]
heuristics/gcgveclendiving/maxdiveubquot = 0.8

# maximal quotient (curlowerbound - lowerbound)/(avglowerbound - lowerbound) where diving is performed (0.0: no limit)
# [type: real, advanced: TRUE, range: [0,1.79769313486232e+308], default: 0]
heuristics/gcgveclendiving/maxdiveavgquot = 0

# maximal UBQUOT when no solution was found yet (0.0: no limit)
# [type: real, advanced: TRUE, range: [0,1], default: 0.1]
heuristics/gcgveclendiving/maxdiveubquotnosol = 0.1

# maximal AVGQUOT when no solution was found yet (0.0: no limit)
# [type: real, advanced: TRUE, range: [0,1.79769313486232e+308], default: 0]
heuristics/gcgveclendiving/maxdiveavgquotnosol = 0

# use one level of backtracking if infeasibility is encountered?
# [type: bool, advanced: FALSE, range: {TRUE,FALSE}, default: TRUE]
heuristics/gcgveclendiving/backtrack = TRUE

# calculate vector length scores w.r.t. the master LP?
# [type: bool, advanced: TRUE, range: {TRUE,FALSE}, default: FALSE]
heuristics/gcgveclendiving/usemasterscores = FALSE

# priority of heuristic <gcgdins>
# [type: int, advanced: TRUE, range: [-536870912,536870911], default: -1105000]
heuristics/gcgdins/priority = -1105000

# frequency for calling primal heuristic <gcgdins> (-1: never, 0: only at depth freqofs)
# [type: int, advanced: FALSE, range: [-1,65534], default: -1]
heuristics/gcgdins/freq = -1

# frequency offset for calling primal heuristic <gcgdins>
# [type: int, advanced: FALSE, range: [0,65534], default: 0]
heuristics/gcgdins/freqofs = 0

# maximal depth level to call primal heuristic <gcgdins> (-1: no limit)
# [type: int, advanced: TRUE, range: [-1,65534], default: -1]
heuristics/gcgdins/maxdepth = -1

# number of nodes added to the contingent of the total nodes
# [type: longint, advanced: FALSE, range: [0,9223372036854775807], default: 5000]
heuristics/gcgdins/nodesofs = 5000

# contingent of sub problem nodes in relation to the number of nodes of the original problem
# [type: real, advanced: FALSE, range: [0,1], default: 0.05]
heuristics/gcgdins/nodesquot = 0.05

# minimum number of nodes required to start the subproblem
# [type: longint, advanced: FALSE, range: [0,9223372036854775807], default: 500]
heuristics/gcgdins/minnodes = 500

# number of pool-solutions to be checked for flag array update (for hard fixing of binary variables)
# [type: int, advanced: FALSE, range: [1,2147483647], default: 5]
heuristics/gcgdins/solnum = 5

# radius (using Manhattan metric) of the incumbent's neighborhood to be searched
# [type: int, advanced: FALSE, range: [1,2147483647], default: 18]
heuristics/gcgdins/neighborhoodsize = 18

# maximum number of nodes to regard in the subproblem
# [type: longint, advanced: TRUE, range: [0,9223372036854775807], default: 5000]
heuristics/gcgdins/maxnodes = 5000

# factor by which gcgdins should at least improve the incumbent
# [type: real, advanced: TRUE, range: [0,1], default: 0.01]
heuristics/gcgdins/minimprove = 0.01

# number of nodes without incumbent change that heuristic should wait
# [type: longint, advanced: TRUE, range: [0,9223372036854775807], default: 0]
heuristics/gcgdins/nwaitingnodes = 0

# should subproblem be created out of the rows in the LP rows?
# [type: bool, advanced: TRUE, range: {TRUE,FALSE}, default: FALSE]
heuristics/gcgdins/uselprows = FALSE

# if uselprows == FALSE, should all active cuts from cutpool be copied to constraints in subproblem?
# [type: bool, advanced: TRUE, range: {TRUE,FALSE}, default: TRUE]
heuristics/gcgdins/copycuts = TRUE

# priority of heuristic <gcgfeaspump>
# [type: int, advanced: TRUE, range: [-536870912,536870911], default: -1000000]
heuristics/gcgfeaspump/priority = -1000000

# frequency for calling primal heuristic <gcgfeaspump> (-1: never, 0: only at depth freqofs)
# [type: int, advanced: FALSE, range: [-1,65534], default: -1]
heuristics/gcgfeaspump/freq = -1

# frequency offset for calling primal heuristic <gcgfeaspump>
# [type: int, advanced: FALSE, range: [0,65534], default: 0]
heuristics/gcgfeaspump/freqofs = 0

# maximal depth level to call primal heuristic <gcgfeaspump> (-1: no limit)
# [type: int, advanced: TRUE, range: [-1,65534], default: -1]
heuristics/gcgfeaspump/maxdepth = -1

# maximal fraction of diving LP iterations compared to node LP iterations
# [type: real, advanced: FALSE, range: [0,1.79769313486232e+308], default: 0.01]
heuristics/gcgfeaspump/maxlpiterquot = 0.01

# factor by which the regard of the objective is decreased in each round, 1.0 for dynamic
# [type: real, advanced: FALSE, range: [0,1], default: 1]
heuristics/gcgfeaspump/objfactor = 1

# threshold difference for the convex parameter to perform perturbation
# [type: real, advanced: FALSE, range: [0,1], default: 1]
heuristics/gcgfeaspump/alphadiff = 1

# additional number of allowed LP iterations
# [type: int, advanced: FALSE, range: [0,2147483647], default: 1000]
heuristics/gcgfeaspump/maxlpiterofs = 1000

# total number of feasible solutions found up to which heuristic is called (-1: no limit)
# [type: int, advanced: TRUE, range: [-1,2147483647], default: 10]
heuristics/gcgfeaspump/maxsols = 10

# maximal number of pumping loops (-1: no limit)
# [type: int, advanced: TRUE, range: [-1,2147483647], default: 10000]
heuristics/gcgfeaspump/maxloops = 10000

# maximal number of pumping rounds without fractionality improvement (-1: no limit)
# [type: int, advanced: TRUE, range: [-1,2147483647], default: 10]
heuristics/gcgfeaspump/maxstallloops = 10

# minimum number of random variables to flip, if a 1-cycle is encountered
# [type: int, advanced: TRUE, range: [1,2147483647], default: 10]
heuristics/gcgfeaspump/minflips = 10

# maximum length of cycles to be checked explicitly in each round
# [type: int, advanced: TRUE, range: [1,100], default: 3]
heuristics/gcgfeaspump/cyclelength = 3

# number of iterations until a random perturbation is forced
# [type: int, advanced: TRUE, range: [1,2147483647], default: 100]
heuristics/gcgfeaspump/perturbfreq = 100

# radius (using Manhattan metric) of the neighborhood to be searched in stage 3
# [type: int, advanced: FALSE, range: [1,2147483647], default: 18]
heuristics/gcgfeaspump/neighborhoodsize = 18

# should an iterative round-and-propagate scheme be used to find the integral points?
# [type: bool, advanced: FALSE, range: {TRUE,FALSE}, default: FALSE]
heuristics/gcgfeaspump/usefp20 = FALSE

# should a random perturbation be performed if a feasible solution was found?
# [type: bool, advanced: FALSE, range: {TRUE,FALSE}, default: TRUE]
heuristics/gcgfeaspump/pertsolfound = TRUE

# should we solve a local branching sub-MIP if no solution could be found?
# [type: bool, advanced: FALSE, range: {TRUE,FALSE}, default: FALSE]
heuristics/gcgfeaspump/stage3 = FALSE

# should all active cuts from cutpool be copied to constraints in subproblem?
# [type: bool, advanced: TRUE, range: {TRUE,FALSE}, default: TRUE]
heuristics/gcgfeaspump/copycuts = TRUE

# priority of heuristic <gcgrens>
# [type: int, advanced: TRUE, range: [-536870912,536870911], default: -1100000]
heuristics/gcgrens/priority = -1100000

# frequency for calling primal heuristic <gcgrens> (-1: never, 0: only at depth freqofs)
# [type: int, advanced: FALSE, range: [-1,65534], default: 0]
heuristics/gcgrens/freq = 0

# frequency offset for calling primal heuristic <gcgrens>
# [type: int, advanced: FALSE, range: [0,65534], default: 0]
heuristics/gcgrens/freqofs = 0

# maximal depth level to call primal heuristic <gcgrens> (-1: no limit)
# [type: int, advanced: TRUE, range: [-1,65534], default: -1]
heuristics/gcgrens/maxdepth = -1

# minimum percentage of integer variables that have to be fixable
# [type: real, advanced: FALSE, range: [0,1], default: 0.5]
heuristics/gcgrens/minfixingrate = 0.5

# maximum number of nodes to regard in the subproblem
# [type: longint, advanced: TRUE, range: [0,9223372036854775807], default: 5000]
heuristics/gcgrens/maxnodes = 5000

# number of nodes added to the contingent of the total nodes
# [type: longint, advanced: FALSE, range: [0,9223372036854775807], default: 500]
heuristics/gcgrens/nodesofs = 500

# minimum number of nodes required to start the subproblem
# [type: longint, advanced: TRUE, range: [0,9223372036854775807], default: 500]
heuristics/gcgrens/minnodes = 500

# contingent of sub problem nodes in relation to the number of nodes of the original problem
# [type: real, advanced: FALSE, range: [0,1], default: 0.1]
heuristics/gcgrens/nodesquot = 0.1

# factor by which RENS should at least improve the incumbent
# [type: real, advanced: TRUE, range: [0,1], default: 0.01]
heuristics/gcgrens/minimprove = 0.01

# should general integers get binary bounds [floor(.),ceil(.)] ?
# [type: bool, advanced: TRUE, range: {TRUE,FALSE}, default: TRUE]
heuristics/gcgrens/binarybounds = TRUE

# should subproblem be created out of the rows in the LP rows?
# [type: bool, advanced: TRUE, range: {TRUE,FALSE}, default: FALSE]
heuristics/gcgrens/uselprows = FALSE

# if uselprows == FALSE, should all active cuts from cutpool be copied to constraints in subproblem?
# [type: bool, advanced: TRUE, range: {TRUE,FALSE}, default: TRUE]
heuristics/gcgrens/copycuts = TRUE

# should all subproblem solutions be added to the original SCIP?
# [type: bool, advanced: TRUE, range: {TRUE,FALSE}, default: FALSE]
heuristics/gcgrens/addallsols = FALSE

# priority of heuristic <gcgrins>
# [type: int, advanced: TRUE, range: [-536870912,536870911], default: -1101000]
heuristics/gcgrins/priority = -1101000

# frequency for calling primal heuristic <gcgrins> (-1: never, 0: only at depth freqofs)
# [type: int, advanced: FALSE, range: [-1,65534], default: 20]
heuristics/gcgrins/freq = 20

# frequency offset for calling primal heuristic <gcgrins>
# [type: int, advanced: FALSE, range: [0,65534], default: 5]
heuristics/gcgrins/freqofs = 5

# maximal depth level to call primal heuristic <gcgrins> (-1: no limit)
# [type: int, advanced: TRUE, range: [-1,65534], default: -1]
heuristics/gcgrins/maxdepth = -1

# number of nodes added to the contingent of the total nodes
# [type: int, advanced: FALSE, range: [0,2147483647], default: 500]
heuristics/gcgrins/nodesofs = 500

# maximum number of nodes to regard in the subproblem
# [type: int, advanced: TRUE, range: [0,2147483647], default: 5000]
heuristics/gcgrins/maxnodes = 5000

# minimum number of nodes required to start the subproblem
# [type: int, advanced: TRUE, range: [0,2147483647], default: 500]
heuristics/gcgrins/minnodes = 500

# contingent of sub problem nodes in relation to the number of nodes of the original problem
# [type: real, advanced: FALSE, range: [0,1], default: 0.1]
heuristics/gcgrins/nodesquot = 0.1

# number of nodes without incumbent change that heuristic should wait
# [type: int, advanced: TRUE, range: [0,2147483647], default: 200]
heuristics/gcgrins/nwaitingnodes = 200

# factor by which gcgrins should at least improve the incumbent
# [type: real, advanced: TRUE, range: [0,1], default: 0.01]
heuristics/gcgrins/minimprove = 0.01

# minimum percentage of integer variables that have to be fixed
# [type: real, advanced: FALSE, range: [0,1], default: 0]
heuristics/gcgrins/minfixingrate = 0

# should subproblem be created out of the rows in the LP rows?
# [type: bool, advanced: TRUE, range: {TRUE,FALSE}, default: FALSE]
heuristics/gcgrins/uselprows = FALSE

# if uselprows == FALSE, should all active cuts from cutpool be copied to constraints in subproblem?
# [type: bool, advanced: TRUE, range: {TRUE,FALSE}, default: TRUE]
heuristics/gcgrins/copycuts = TRUE

# priority of heuristic <gcgrounding>
# [type: int, advanced: TRUE, range: [-536870912,536870911], default: -1000]
heuristics/gcgrounding/priority = -1000

# frequency for calling primal heuristic <gcgrounding> (-1: never, 0: only at depth freqofs)
# [type: int, advanced: FALSE, range: [-1,65534], default: 1]
heuristics/gcgrounding/freq = 1

# frequency offset for calling primal heuristic <gcgrounding>
# [type: int, advanced: FALSE, range: [0,65534], default: 0]
heuristics/gcgrounding/freqofs = 0

# maximal depth level to call primal heuristic <gcgrounding> (-1: no limit)
# [type: int, advanced: TRUE, range: [-1,65534], default: -1]
heuristics/gcgrounding/maxdepth = -1

# number of calls per found solution that are considered as standard success, a higher factor causes the heuristic to be called more often
# [type: int, advanced: TRUE, range: [-1,2147483647], default: 100]
heuristics/gcgrounding/successfactor = 100

# priority of heuristic <gcgshifting>
# [type: int, advanced: TRUE, range: [-536870912,536870911], default: -5000]
heuristics/gcgshifting/priority = -5000

# frequency for calling primal heuristic <gcgshifting> (-1: never, 0: only at depth freqofs)
# [type: int, advanced: FALSE, range: [-1,65534], default: 10]
heuristics/gcgshifting/freq = 10

# frequency offset for calling primal heuristic <gcgshifting>
# [type: int, advanced: FALSE, range: [0,65534], default: 0]
heuristics/gcgshifting/freqofs = 0

# maximal depth level to call primal heuristic <gcgshifting> (-1: no limit)
# [type: int, advanced: TRUE, range: [-1,65534], default: -1]
heuristics/gcgshifting/maxdepth = -1

# priority of heuristic <gcgsimplerounding>
# [type: int, advanced: TRUE, range: [-536870912,536870911], default: 0]
heuristics/gcgsimplerounding/priority = 0

# frequency for calling primal heuristic <gcgsimplerounding> (-1: never, 0: only at depth freqofs)
# [type: int, advanced: FALSE, range: [-1,65534], default: 1]
heuristics/gcgsimplerounding/freq = 1

# frequency offset for calling primal heuristic <gcgsimplerounding>
# [type: int, advanced: FALSE, range: [0,65534], default: 0]
heuristics/gcgsimplerounding/freqofs = 0

# maximal depth level to call primal heuristic <gcgsimplerounding> (-1: no limit)
# [type: int, advanced: TRUE, range: [-1,65534], default: -1]
heuristics/gcgsimplerounding/maxdepth = -1

# priority of heuristic <gcgzirounding>
# [type: int, advanced: TRUE, range: [-536870912,536870911], default: -500]
heuristics/gcgzirounding/priority = -500

# frequency for calling primal heuristic <gcgzirounding> (-1: never, 0: only at depth freqofs)
# [type: int, advanced: FALSE, range: [-1,65534], default: -1]
heuristics/gcgzirounding/freq = -1

# frequency offset for calling primal heuristic <gcgzirounding>
# [type: int, advanced: FALSE, range: [0,65534], default: 0]
heuristics/gcgzirounding/freqofs = 0

# maximal depth level to call primal heuristic <gcgzirounding> (-1: no limit)
# [type: int, advanced: TRUE, range: [-1,65534], default: -1]
heuristics/gcgzirounding/maxdepth = -1

# determines maximum number of rounding loops
# [type: int, advanced: TRUE, range: [0,2147483647], default: 2]
heuristics/gcgzirounding/maxroundingloops = 2

# flag to determine if Zirounding is deactivated after a certain percentage of unsuccessful calls
# [type: bool, advanced: TRUE, range: {TRUE,FALSE}, default: TRUE]
heuristics/gcgzirounding/stopziround = TRUE

# if percentage of found solutions falls below this parameter, Zirounding will be deactivated
# [type: real, advanced: TRUE, range: [0,1], default: 0.02]
heuristics/gcgzirounding/stoppercentage = 0.02

# determines the minimum number of calls before percentage-based deactivation of Zirounding is applied
# [type: int, advanced: TRUE, range: [1,2147483647], default: 1000]
heuristics/gcgzirounding/minstopncalls = 1000

# priority of heuristic <xpcrossover>
# [type: int, advanced: TRUE, range: [-536870912,536870911], default: -1100500]
heuristics/xpcrossover/priority = -1100500

# frequency for calling primal heuristic <xpcrossover> (-1: never, 0: only at depth freqofs)
# [type: int, advanced: FALSE, range: [-1,65534], default: 0]
heuristics/xpcrossover/freq = 0

# frequency offset for calling primal heuristic <xpcrossover>
# [type: int, advanced: FALSE, range: [0,65534], default: 0]
heuristics/xpcrossover/freqofs = 0

# maximal depth level to call primal heuristic <xpcrossover> (-1: no limit)
# [type: int, advanced: TRUE, range: [-1,65534], default: -1]
heuristics/xpcrossover/maxdepth = -1

# number of nodes added to the contingent of the total nodes
# [type: longint, advanced: FALSE, range: [0,9223372036854775807], default: 200]
heuristics/xpcrossover/nodesofs = 200

# maximum number of nodes to regard in the subproblem
# [type: longint, advanced: TRUE, range: [0,9223372036854775807], default: 1000]
heuristics/xpcrossover/maxnodes = 1000

# minimum number of nodes required to start the subproblem
# [type: longint, advanced: TRUE, range: [0,9223372036854775807], default: 200]
heuristics/xpcrossover/minnodes = 200

# number of extreme pts per block that will be taken into account
# [type: int, advanced: FALSE, range: [2,2147483647], default: 4]
heuristics/xpcrossover/nusedpts = 4

# number of nodes without incumbent change that heuristic should wait
# [type: longint, advanced: TRUE, range: [0,9223372036854775807], default: 200]
heuristics/xpcrossover/nwaitingnodes = 200

# contingent of sub problem nodes in relation to the number of nodes of the original problem
# [type: real, advanced: FALSE, range: [0,1], default: 0.1]
heuristics/xpcrossover/nodesquot = 0.1

# minimum percentage of integer variables that have to be fixed
# [type: real, advanced: FALSE, range: [0,1], default: 0.4]
heuristics/xpcrossover/minfixingrate = 0.4

# factor by which crossover should at least improve the incumbent
# [type: real, advanced: TRUE, range: [0,1], default: 0.01]
heuristics/xpcrossover/minimprove = 0.01

# should the choice which sols to take be randomized?
# [type: bool, advanced: TRUE, range: {TRUE,FALSE}, default: FALSE]
heuristics/xpcrossover/randomization = FALSE

# should the nwaitingnodes parameter be ignored at the root node?
# [type: bool, advanced: TRUE, range: {TRUE,FALSE}, default: FALSE]
heuristics/xpcrossover/dontwaitatroot = FALSE

# should subproblem be created out of the rows in the LP rows?
# [type: bool, advanced: TRUE, range: {TRUE,FALSE}, default: FALSE]
heuristics/xpcrossover/uselprows = FALSE

# if uselprows == FALSE, should all active cuts from cutpool be copied to constraints in subproblem?
# [type: bool, advanced: TRUE, range: {TRUE,FALSE}, default: TRUE]
heuristics/xpcrossover/copycuts = TRUE

# priority of heuristic <xprins>
# [type: int, advanced: TRUE, range: [-536870912,536870911], default: -1100600]
heuristics/xprins/priority = -1100600

# frequency for calling primal heuristic <xprins> (-1: never, 0: only at depth freqofs)
# [type: int, advanced: FALSE, range: [-1,65534], default: 0]
heuristics/xprins/freq = 0

# frequency offset for calling primal heuristic <xprins>
# [type: int, advanced: FALSE, range: [0,65534], default: 0]
heuristics/xprins/freqofs = 0

# maximal depth level to call primal heuristic <xprins> (-1: no limit)
# [type: int, advanced: TRUE, range: [-1,65534], default: -1]
heuristics/xprins/maxdepth = -1

# minimum percentage of coincidence of relaxation and extreme pts
# [type: real, advanced: FALSE, range: [0,1], default: 0.5]
heuristics/xprins/equalityrate = 0.5

# number of nodes added to the contingent of the total nodes
# [type: longint, advanced: FALSE, range: [0,9223372036854775807], default: 200]
heuristics/xprins/nodesofs = 200

# maximum number of nodes to regard in the subproblem
# [type: longint, advanced: TRUE, range: [0,9223372036854775807], default: 1000]
heuristics/xprins/maxnodes = 1000

# minimum number of nodes required to start the subproblem
# [type: longint, advanced: TRUE, range: [0,9223372036854775807], default: 200]
heuristics/xprins/minnodes = 200

# number of extreme pts per block that will be taken into account (-1: all; 0: all which contribute to current relaxation solution)
# [type: int, advanced: FALSE, range: [-1,2147483647], default: -1]
heuristics/xprins/nusedpts = -1

# number of nodes without incumbent change that heuristic should wait
# [type: longint, advanced: TRUE, range: [0,9223372036854775807], default: 200]
heuristics/xprins/nwaitingnodes = 200

# contingent of sub problem nodes in relation to the number of nodes of the original problem
# [type: real, advanced: FALSE, range: [0,1], default: 0.1]
heuristics/xprins/nodesquot = 0.1

# minimum percentage of integer variables that have to be fixed
# [type: real, advanced: FALSE, range: [0,1], default: 0.4]
heuristics/xprins/minfixingrate = 0.4

# factor by which crossover should at least improve the incumbent
# [type: real, advanced: TRUE, range: [0,1], default: 0.01]
heuristics/xprins/minimprove = 0.01

# should the choice which sols to take be randomized?
# [type: bool, advanced: TRUE, range: {TRUE,FALSE}, default: FALSE]
heuristics/xprins/randomization = FALSE

# should the nwaitingnodes parameter be ignored at the root node?
# [type: bool, advanced: TRUE, range: {TRUE,FALSE}, default: FALSE]
heuristics/xprins/dontwaitatroot = FALSE

# should subproblem be created out of the rows in the LP rows?
# [type: bool, advanced: TRUE, range: {TRUE,FALSE}, default: FALSE]
heuristics/xprins/uselprows = FALSE

# if uselprows == FALSE, should all active cuts from cutpool be copied to constraints in subproblem?
# [type: bool, advanced: TRUE, range: {TRUE,FALSE}, default: TRUE]
heuristics/xprins/copycuts = TRUE

# display activation status of display column <solfound> (0: off, 1: auto, 2:on)
# [type: int, advanced: FALSE, range: [0,2], default: 1]
display/solfound/active = 1

# display activation status of display column <time> (0: off, 1: auto, 2:on)
# [type: int, advanced: FALSE, range: [0,2], default: 1]
display/time/active = 1

# display activation status of display column <nnodes> (0: off, 1: auto, 2:on)
# [type: int, advanced: FALSE, range: [0,2], default: 1]
display/nnodes/active = 1

# display activation status of display column <nodesleft> (0: off, 1: auto, 2:on)
# [type: int, advanced: FALSE, range: [0,2], default: 1]
display/nodesleft/active = 1

# display activation status of display column <lpiterations> (0: off, 1: auto, 2:on)
# [type: int, advanced: FALSE, range: [0,2], default: 1]
display/lpiterations/active = 1

# display activation status of display column <lpavgiterations> (0: off, 1: auto, 2:on)
# [type: int, advanced: FALSE, range: [0,2], default: 1]
display/lpavgiterations/active = 1

# display activation status of display column <lpcond> (0: off, 1: auto, 2:on)
# [type: int, advanced: FALSE, range: [0,2], default: 1]
display/lpcond/active = 1

# display activation status of display column <memused> (0: off, 1: auto, 2:on)
# [type: int, advanced: FALSE, range: [0,2], default: 1]
display/memused/active = 1

# display activation status of display column <depth> (0: off, 1: auto, 2:on)
# [type: int, advanced: FALSE, range: [0,2], default: 1]
display/depth/active = 1

# display activation status of display column <maxdepth> (0: off, 1: auto, 2:on)
# [type: int, advanced: FALSE, range: [0,2], default: 1]
display/maxdepth/active = 1

# display activation status of display column <plungedepth> (0: off, 1: auto, 2:on)
# [type: int, advanced: FALSE, range: [0,2], default: 1]
display/plungedepth/active = 1

# display activation status of display column <nfrac> (0: off, 1: auto, 2:on)
# [type: int, advanced: FALSE, range: [0,2], default: 1]
display/nfrac/active = 1

# display activation status of display column <nexternbranchcands> (0: off, 1: auto, 2:on)
# [type: int, advanced: FALSE, range: [0,2], default: 1]
display/nexternbranchcands/active = 1

# display activation status of display column <vars> (0: off, 1: auto, 2:on)
# [type: int, advanced: FALSE, range: [0,2], default: 1]
display/vars/active = 1

# display activation status of display column <conss> (0: off, 1: auto, 2:on)
# [type: int, advanced: FALSE, range: [0,2], default: 1]
display/conss/active = 1

# display activation status of display column <curconss> (0: off, 1: auto, 2:on)
# [type: int, advanced: FALSE, range: [0,2], default: 1]
display/curconss/active = 1

# display activation status of display column <curcols> (0: off, 1: auto, 2:on)
# [type: int, advanced: FALSE, range: [0,2], default: 1]
display/curcols/active = 1

# display activation status of display column <currows> (0: off, 1: auto, 2:on)
# [type: int, advanced: FALSE, range: [0,2], default: 1]
display/currows/active = 1

# display activation status of display column <cuts> (0: off, 1: auto, 2:on)
# [type: int, advanced: FALSE, range: [0,2], default: 1]
display/cuts/active = 1

# display activation status of display column <separounds> (0: off, 1: auto, 2:on)
# [type: int, advanced: FALSE, range: [0,2], default: 1]
display/separounds/active = 1

# display activation status of display column <poolsize> (0: off, 1: auto, 2:on)
# [type: int, advanced: FALSE, range: [0,2], default: 1]
display/poolsize/active = 1

# display activation status of display column <conflicts> (0: off, 1: auto, 2:on)
# [type: int, advanced: FALSE, range: [0,2], default: 1]
display/conflicts/active = 1

# display activation status of display column <strongbranchs> (0: off, 1: auto, 2:on)
# [type: int, advanced: FALSE, range: [0,2], default: 1]
display/strongbranchs/active = 1

# display activation status of display column <pseudoobj> (0: off, 1: auto, 2:on)
# [type: int, advanced: FALSE, range: [0,2], default: 1]
display/pseudoobj/active = 1

# display activation status of display column <lpobj> (0: off, 1: auto, 2:on)
# [type: int, advanced: FALSE, range: [0,2], default: 1]
display/lpobj/active = 1

# display activation status of display column <curdualbound> (0: off, 1: auto, 2:on)
# [type: int, advanced: FALSE, range: [0,2], default: 1]
display/curdualbound/active = 1

# display activation status of display column <estimate> (0: off, 1: auto, 2:on)
# [type: int, advanced: FALSE, range: [0,2], default: 1]
display/estimate/active = 1

# display activation status of display column <avgdualbound> (0: off, 1: auto, 2:on)
# [type: int, advanced: FALSE, range: [0,2], default: 1]
display/avgdualbound/active = 1

# display activation status of display column <dualbound> (0: off, 1: auto, 2:on)
# [type: int, advanced: FALSE, range: [0,2], default: 1]
display/dualbound/active = 1

# display activation status of display column <primalbound> (0: off, 1: auto, 2:on)
# [type: int, advanced: FALSE, range: [0,2], default: 1]
display/primalbound/active = 1

# display activation status of display column <cutoffbound> (0: off, 1: auto, 2:on)
# [type: int, advanced: FALSE, range: [0,2], default: 1]
display/cutoffbound/active = 1

# display activation status of display column <gap> (0: off, 1: auto, 2:on)
# [type: int, advanced: FALSE, range: [0,2], default: 1]
display/gap/active = 1

# display activation status of display column <primalgap> (0: off, 1: auto, 2:on)
# [type: int, advanced: FALSE, range: [0,2], default: 0]
display/primalgap/active = 0

# display activation status of display column <nsols> (0: off, 1: auto, 2:on)
# [type: int, advanced: FALSE, range: [0,2], default: 1]
display/nsols/active = 1

# display activation status of display column <mlpiterations> (0: off, 1: auto, 2:on)
# [type: int, advanced: FALSE, range: [0,2], default: 1]
display/mlpiterations/active = 1

# display activation status of display column <mvars> (0: off, 1: auto, 2:on)
# [type: int, advanced: FALSE, range: [0,2], default: 1]
display/mvars/active = 1

# display activation status of display column <mconss> (0: off, 1: auto, 2:on)
# [type: int, advanced: FALSE, range: [0,2], default: 1]
display/mconss/active = 1

# display activation status of display column <mcuts> (0: off, 1: auto, 2:on)
# [type: int, advanced: FALSE, range: [0,2], default: 1]
display/mcuts/active = 1

# display activation status of display column <degeneracy> (0: off, 1: auto, 2:on)
# [type: int, advanced: FALSE, range: [0,2], default: 1]
display/degeneracy/active = 1

# display activation status of display column <sumlpiterations> (0: off, 1: auto, 2:on)
# [type: int, advanced: FALSE, range: [0,2], default: 1]
display/sumlpiterations/active = 1<|MERGE_RESOLUTION|>--- conflicted
+++ resolved
@@ -724,7 +724,7 @@
 # [type: bool, advanced: TRUE, range: {TRUE,FALSE}, default: FALSE]
 reoptimization/storevarhistory = FALSE
 
-# re-use pseudo costs if the objective function changed only slightly 
+# re-use pseudo costs if the objective function changed only slightly
 # [type: bool, advanced: TRUE, range: {TRUE,FALSE}, default: FALSE]
 reoptimization/usepscost = FALSE
 
@@ -5391,13 +5391,8 @@
 # [type: bool, advanced: FALSE, range: {TRUE,FALSE}, default: FALSE]
 sepa/basis/chgobjallways = FALSE
 
-<<<<<<< HEAD
 # parameter returns if cuts are forced to enter the LP
-# [type: bool, range: {TRUE,FALSE}, default: FALSE]
-=======
-# parameter returns if cuts are forced to enter the LP 
-# [type: bool, advanced: FALSE, range: {TRUE,FALSE}, default: FALSE]
->>>>>>> 72e1bc51
+# [type: bool, advanced: FALSE, range: {TRUE,FALSE}, default: FALSE]
 sepa/basis/forcecuts = FALSE
 
 # flag to indicate whether the solver is enabled
