cmake_minimum_required(VERSION 3.9)

# option() honors normal variables.
if(POLICY CMP0077)
   cmake_policy(SET CMP0077 NEW)
endif()

set(CMAKE_C_FLAGS_RELWITHDEBINFO "${CMAKE_C_FLAGS_DEBUG} ${CMAKE_C_FLAGS_RELEASE}")
set(CMAKE_CXX_FLAGS_RELWITHDEBINFO "${CMAKE_CXX_FLAGS_DEBUG} ${CMAKE_CXX_FLAGS_RELEASE}")

project(GCG)

set(GCG_VERSION_MAJOR 4)
set(GCG_VERSION_MINOR 0)
set(GCG_VERSION_PATCH 0)
set(GCG_VERSION_SUB 0)
set(GCG_VERSION_API 18)

set(CMAKE_RUNTIME_OUTPUT_DIRECTORY ${PROJECT_BINARY_DIR}/bin)
set(CMAKE_LIBRARY_OUTPUT_DIRECTORY ${PROJECT_BINARY_DIR}/lib)
set(CMAKE_ARCHIVE_OUTPUT_DIRECTORY ${PROJECT_BINARY_DIR}/lib)

if(SCIPOptSuite_BINARY_DIR)
  set(CMAKE_RUNTIME_OUTPUT_DIRECTORY ${SCIPOptSuite_BINARY_DIR}/bin)
  set(CMAKE_LIBRARY_OUTPUT_DIRECTORY ${SCIPOptSuite_BINARY_DIR}/lib)
  set(CMAKE_ARCHIVE_OUTPUT_DIRECTORY ${SCIPOptSuite_BINARY_DIR}/lib)
endif()

# path to e.g. FindGMP module
set(CMAKE_MODULE_PATH ${PROJECT_SOURCE_DIR}/cmake/Modules)

option(SHARED "Build shared libraries" ON)
set(BUILD_SHARED_LIBS ${SHARED})
message(STATUS "Build shared libraries: " ${SHARED})

# make 'Release' the default build type
if(NOT CMAKE_BUILD_TYPE)
   set(CMAKE_BUILD_TYPE Release)
endif()

message(STATUS "Build type: ${CMAKE_BUILD_TYPE}")

option(OPENMP "should gcg be compiled with openmp" OFF)
option(STATIC_GMP "prefer static gmp library" OFF)
option(GSL "should gcg be compiled with GSL" ON)
option(GMP "should gmp be linked" ON)
option(CLIQUER "should cliquer be linked" ON)
option(CPLEX "should Cplex be used for solving pricing MIPs" OFF)
option(MT "use static runtime libraries for Visual Studio compiler" OFF)
option(GCG_DEV_BUILD "compile SCIP and SoPlex located in lib/scip-git and lib/soplex-git" OFF)
option(HMETIS "should hmetis be called" OFF)
<<<<<<< HEAD
option(YAML "should LibYAML be linked" ON)
=======
option(JSON "should JSON library be linked" ON)
>>>>>>> eff113d3

# OPENMP
if(OPENMP)
   find_package(OpenMP)
   if(OPENMP_FOUND)
      set(CMAKE_C_FLAGS "${CMAKE_C_FLAGS} ${OpenMP_C_FLAGS}")
      set(CMAKE_CXX_FLAGS "${CMAKE_CXX_FLAGS} ${OpenMP_CXX_FLAGS}")
   endif()
endif()

# GSL
if(GSL)
   find_package(GSL 2.0)
   if(GSL_FOUND)
      include_directories(${GSL_INCLUDE_DIRS})
      add_definitions(-DWITH_GSL)
      set(GSL_PIC_LIBRARIES ${GSL_LIBRARIES})
   else()
      set(GSL_LIBRARIES)
      set(GSL_PIC_LIBRARIES)
   endif()
endif()

# GMP
if(GMP)
   find_package(GMP)
endif()
if(GMP_FOUND)
   include_directories(${GMP_INCLUDE_DIRS})
   add_definitions(-DWITH_GMP)
else()
   set(GMP_LIBRARIES)
endif()

# CLIQUER
if(CLIQUER)
   find_package(CLIQUER)
endif()
if(CLIQUER_FOUND)
   include_directories(${CLIQUER_INCLUDE_DIRS})
   add_definitions(-DWITH_CLIQUER)
   set(CLIQUER_PIC_LIBRARIES ${CLIQUER_LIBRARIES})
else()
   set(CLIQUER_LIBRARIES)
   set(CLIQUER_PIC_LIBRARIES)
endif()

# CPLEX
if(CPLEX)
   find_package(CPLEX REQUIRED)
endif()
if(CPLEX_FOUND)
   include_directories(${CPLEX_INCLUDE_DIRS})
   set(CPLEX_PIC_LIBRARIES ${CPLEX_LIBRARIES})
else()
   set(CPLEX_LIBRARIES)
   set(CPLEX_PIC_LIBRARIES)
endif()

# HMETIS
if(HMETIS)
   find_package(HMETIS)
endif()
if(HMETIS_FOUND)
   add_definitions(-DWITH_HMETIS)
endif()

<<<<<<< HEAD
if(YAML)
   find_package(YAML)
endif()
if(YAML_FOUND)
   include_directories(${YAML_INCLUDE_DIRS})
   add_definitions(-DWITH_YAML)
   set(YAML_PIC_LIBRARIES ${YAML_LIBRARIES})
else()
   set(YAML_LIBRARIES)
   set(YAML_PIC_LIBRARIES)
=======
# JSON
if(JSON)
   find_package(JSON-C)
endif()
if(JSON-C_FOUND)
   include_directories(${JSON-C_INCLUDE_DIRS})
   add_definitions(-DWITH_JSON)
   set(JSON-C_PIC_LIBRARIES ${JSON-C_LIBRARIES})
else()
   set(JSON-C_LIBRARIES)
   set(JSON-C_PIC_LIBRARIES)
>>>>>>> eff113d3
endif()

set(SYM sbliss CACHE STRING "options for symmetry computation")  #create the variable
set_property(CACHE SYM PROPERTY STRINGS sbliss bliss none )  #define list of values GUI will offer for the variable

#set the correct rpath for OS X
set(CMAKE_MACOSX_RPATH ON)

#set defines for Windows
if(WIN32)
    add_definitions(-DNO_SIGACTION)
    add_definitions(-DNO_STRTOK_R)
endif()
if(MSVC)
    add_definitions(/wd4100)
    add_definitions(/wd4244)
    add_definitions(-D_CRT_SECURE_NO_WARNINGS)
endif()

# Visual Studio compiler with static runtime libraries
if(MSVC AND MT)
    set(CMAKE_CXX_FLAGS_RELEASE "${CMAKE_CXX_FLAGS_RELEASE} /MT")
    set(CMAKE_CXX_FLAGS_DEBUG "${CMAKE_CXX_FLAGS_DEBUG} /MTd")
    set(CMAKE_C_FLAGS_RELEASE "${CMAKE_C_FLAGS_RELEASE} /MT")
    set(CMAKE_C_FLAGS_DEBUG "${CMAKE_C_FLAGS_DEBUG} /MTd")
endif()

# create a target for updating the current git hash
file(WRITE ${CMAKE_BINARY_DIR}/gcg_update_githash.cmake "
find_program(GIT git)
if(EXISTS \${DST})
   file(STRINGS \${DST} GITHASH_OLD)
   string(REGEX REPLACE \"#define GCG_GITHASH \\\"(.*)\\\"\" \"\\\\1\" GITHASH_OLD \${GITHASH_OLD})
endif()
if((GIT) AND (EXISTS ${CMAKE_CURRENT_SOURCE_DIR}/.git))
   execute_process(
      COMMAND \${GIT} describe --always --dirty
      WORKING_DIRECTORY ${CMAKE_CURRENT_SOURCE_DIR}
      OUTPUT_VARIABLE GITHASH OUTPUT_STRIP_TRAILING_WHITESPACE)
   string(REGEX REPLACE \"^.*-g\" \"\" GITHASH \${GITHASH})
   if(NOT \${GITHASH} STREQUAL \"\${GITHASH_OLD}\")
      file(WRITE \${DST} \"#define GCG_GITHASH \\\"\${GITHASH}\\\"\n\")
   endif()
else()
   set(GITHASH \${GITHASH_OLD})
endif()
message(STATUS \"Git hash: \" \${GITHASH})
")
add_custom_target(gcg_update_githash
                  COMMAND ${CMAKE_COMMAND} -DDST=${PROJECT_SOURCE_DIR}/src/gcg/githash.c
                                           -P ${CMAKE_BINARY_DIR}/gcg_update_githash.cmake)
# use C++11 standard
set(CMAKE_CXX_STANDARD 11)

# set function visibility default to hidden
set(CMAKE_CXX_VISIBILITY_PRESET hidden)
set(CMAKE_C_VISIBILITY_PRESET hidden)
set(CMAKE_VISIBILITY_INLINES_HIDDEN 1)

# SCIP
if(NOT GCG_DEV_BUILD)
   find_package(SCIP CONFIG REQUIRED)
   if(SCIP_FOUND)
      # SCIP headers can be directly included
      include_directories(${SCIP_INCLUDE_DIRS})
   endif()
endif()

if(NOT DEFINED GCG_DEV_BUILD_SOPLEX_PATH)
   set(GCG_DEV_BUILD_SOPLEX_PATH ${PROJECT_SOURCE_DIR}/lib/soplex-git)
endif()

if(NOT DEFINED GCG_DEV_BUILD_SCIP_PATH)
   set(GCG_DEV_BUILD_SCIP_PATH ${PROJECT_SOURCE_DIR}/lib/scip-git)
endif()

if((NOT SCIP_FOUND) AND (EXISTS ${GCG_DEV_BUILD_SCIP_PATH}) AND (EXISTS ${GCG_DEV_BUILD_SOPLEX_PATH}))
   message(STATUS "Using '${GCG_DEV_BUILD_SOPLEX_PATH}'")
   message(STATUS "Using '${GCG_DEV_BUILD_SCIP_PATH}'")
   set(SOPLEX_DIR ${CMAKE_BINARY_DIR})
   add_subdirectory(${GCG_DEV_BUILD_SOPLEX_PATH})
   add_subdirectory(${GCG_DEV_BUILD_SCIP_PATH})
   set(SCIP_LIBRARIES libscip)
elseif(GCG_DEV_BUILD)
   message(WARNING "GCG_DEV_BUILD option is set but could not find SCIP and SoPlex in the lib/ subdirectory. Please specify GCG_DEV_BUILD_SOPLEX_PATH and GCG_DEV_BUILD_SCIP_PATH")
endif()

#search the selected symmetry computation program
if(SYM STREQUAL "bliss" OR SYM STREQUAL "sbliss")
   set(SYM_LIBRARIES libbliss ${GMP_LIBRARIES})
   set(SYM_PIC_LIBRARIES libbliss ${GMP_LIBRARIES})
   set(CMAKE_CXX_FLAGS "${CMAKE_CXX_FLAGS} ${BLISS_DEFINITIONS} -DWITH_BLISS")
   set(CMAKE_C_FLAGS "${CMAKE_C_FLAGS} ${BLISS_DEFINITIONS} -DWITH_BLISS")
elseif(SYM STREQUAL "none")
   set(SYM_LIBRARIES)
   set(SYM_PIC_LIBRARIES)
else()
   message(FATAL_ERROR "option SYM has wrong value")
endif()

# TODO: In SCIP, license is in COPYING file and not in LICENSE.
# TODO: SCIP has src/scipbuildflag.c which adds a function that returns the used build flags. Do we also want this?
# TODO: Symmetry handling is separate from the remaining code: there is a symmetry/* code that is compiled differently depending on whether BLISS was found or not. the other tools (presol_sym*) is always included, but can query the symmetry code whether it can actually detect symmetry. This is slightly cleaner from a build system point of view.

set(CPACK_RESOURCE_FILE_LICENSE "${PROJECT_SOURCE_DIR}/LICENSE")
set(CPACK_PACKAGE_VERSION_MAJOR "${SCIP_VERSION_MAJOR}")
set(CPACK_PACKAGE_VERSION_MINOR "${SCIP_VERSION_MINOR}")
set(CPACK_PACKAGE_VERSION_PATCH "${SCIP_VERSION_PATCH}")
set(CPACK_PACKAGE_VENDOR "Operations Research, RWTH Aachen University and Zuse Institute Berlin (ZIB)")
set(CPACK_PACKAGE_CONTACT "http://www.or.rwth-aachen.de/gcg")
include(CPack)

# go to src/ and compile the code
add_subdirectory(src)

#
# we set the GCG_DIR variable explicitly for the following examples/applications and unittests that depend on GCG.
#
set(GCG_DIR ${CMAKE_BINARY_DIR})

#
# add GCG tests
#
include(CTest)
if(BUILD_TESTING)
   if(NOT TARGET check)
      add_custom_target(check)
   endif()
   add_subdirectory(check)

   #
   # add GCG documentation
   #
   if(NOT TARGET doc)
      add_custom_target(doc)
   endif()
   add_subdirectory(doc)

   #
   # add unit tests as a single target. Including tests will add the unit tests as single executables
   #
   add_custom_target(gcg_unittests)
   #add_subdirectory(tests EXCLUDE_FROM_ALL)
   add_custom_target(gcg_all_executables DEPENDS gcg gcg_unittests)

   enable_testing()
endif()

if(${CMAKE_SOURCE_DIR} STREQUAL ${CMAKE_CURRENT_SOURCE_DIR})
   include(FeatureSummary)
   feature_summary(WHAT ALL)
endif()<|MERGE_RESOLUTION|>--- conflicted
+++ resolved
@@ -49,11 +49,8 @@
 option(MT "use static runtime libraries for Visual Studio compiler" OFF)
 option(GCG_DEV_BUILD "compile SCIP and SoPlex located in lib/scip-git and lib/soplex-git" OFF)
 option(HMETIS "should hmetis be called" OFF)
-<<<<<<< HEAD
 option(YAML "should LibYAML be linked" ON)
-=======
 option(JSON "should JSON library be linked" ON)
->>>>>>> eff113d3
 
 # OPENMP
 if(OPENMP)
@@ -121,7 +118,6 @@
    add_definitions(-DWITH_HMETIS)
 endif()
 
-<<<<<<< HEAD
 if(YAML)
    find_package(YAML)
 endif()
@@ -132,7 +128,8 @@
 else()
    set(YAML_LIBRARIES)
    set(YAML_PIC_LIBRARIES)
-=======
+endif()
+
 # JSON
 if(JSON)
    find_package(JSON-C)
@@ -144,7 +141,6 @@
 else()
    set(JSON-C_LIBRARIES)
    set(JSON-C_PIC_LIBRARIES)
->>>>>>> eff113d3
 endif()
 
 set(SYM sbliss CACHE STRING "options for symmetry computation")  #create the variable
