--- conflicted
+++ resolved
@@ -10,16 +10,11 @@
 
 project(GCG)
 
-<<<<<<< HEAD
 set(GCG_VERSION_MAJOR 4)
 set(GCG_VERSION_MINOR 0)
-=======
-set(GCG_VERSION_MAJOR 3)
-set(GCG_VERSION_MINOR 7)
->>>>>>> 211cfce2
 set(GCG_VERSION_PATCH 0)
 set(GCG_VERSION_SUB 0)
-set(GCG_VERSION_API 20)
+set(GCG_VERSION_API 21)
 
 set(CMAKE_RUNTIME_OUTPUT_DIRECTORY ${PROJECT_BINARY_DIR}/bin)
 set(CMAKE_LIBRARY_OUTPUT_DIRECTORY ${PROJECT_BINARY_DIR}/lib)
@@ -122,7 +117,6 @@
    add_definitions(-DWITH_HMETIS)
 endif()
 
-<<<<<<< HEAD
 # JSON
 if(JSON)
    find_package(JANSSON)
@@ -136,10 +130,7 @@
    set(JANSSON_PIC_LIBRARIES)
 endif()
 
-set(SYM sbliss CACHE STRING "options for symmetry computation")  #create the variable
-=======
 set(SYM snauty CACHE STRING "options for symmetry computation")  #create the variable
->>>>>>> 211cfce2
 set_property(CACHE SYM PROPERTY STRINGS sbliss bliss nauty snauty none )  #define list of values GUI will offer for the variable
 
 #set the correct rpath for OS X
