--- conflicted
+++ resolved
@@ -117,7 +117,6 @@
    add_definitions(-DWITH_HMETIS)
 endif()
 
-<<<<<<< HEAD
 # JSON
 if(JSON)
    find_package(JSON-C)
@@ -131,12 +130,8 @@
    set(JSON-C_PIC_LIBRARIES)
 endif()
 
-set(SYM bliss CACHE STRING "options for symmetry computation")  #create the variable
-set_property(CACHE SYM PROPERTY STRINGS bliss none )  #define list of values GUI will offer for the variable
-=======
 set(SYM sbliss CACHE STRING "options for symmetry computation")  #create the variable
 set_property(CACHE SYM PROPERTY STRINGS sbliss bliss none )  #define list of values GUI will offer for the variable
->>>>>>> 415759a4
 
 #set the correct rpath for OS X
 set(CMAKE_MACOSX_RPATH ON)
